/*---------------------------------------------------------------------------------------------
 *  Copyright (c) Microsoft Corporation. All rights reserved.
 *  Licensed under the Source EULA. See License.txt in the project root for license information.
 *--------------------------------------------------------------------------------------------*/

import { BrowserFeatures } from 'vs/base/browser/canIUse';
import { Action } from 'vs/base/common/actions';
import { Codicon } from 'vs/base/common/codicons';
import { KeyCode, KeyMod } from 'vs/base/common/keyCodes';
import { Schemas } from 'vs/base/common/network';
import { isWindows, isLinux } from 'vs/base/common/platform';
import { withNullAsUndefined } from 'vs/base/common/types';
import { URI } from 'vs/base/common/uri';
import { ICodeEditorService } from 'vs/editor/browser/services/codeEditorService';
import { EndOfLinePreference } from 'vs/editor/common/model';
import { localize } from 'vs/nls';
import { CONTEXT_ACCESSIBILITY_MODE_ENABLED } from 'vs/platform/accessibility/common/accessibility';
import { Action2, ICommandActionTitle, ILocalizedString, registerAction2 } from 'vs/platform/actions/common/actions';
import { ICommandService } from 'vs/platform/commands/common/commands';
import { IConfigurationService } from 'vs/platform/configuration/common/configuration';
import { ContextKeyExpr } from 'vs/platform/contextkey/common/contextkey';
import { ServicesAccessor } from 'vs/platform/instantiation/common/instantiation';
import { KeybindingWeight } from 'vs/platform/keybinding/common/keybindingsRegistry';
import { ILabelService } from 'vs/platform/label/common/label';
import { IListService } from 'vs/platform/list/browser/listService';
import { INotificationService, Severity } from 'vs/platform/notification/common/notification';
import { IOpenerService } from 'vs/platform/opener/common/opener';
import { IPickOptions, IQuickInputService, IQuickPickItem } from 'vs/platform/quickinput/common/quickInput';
import { ILocalTerminalService, ITerminalProfile, TerminalSettingId, TitleEventSource } from 'vs/platform/terminal/common/terminal';
import { IWorkspaceContextService, IWorkspaceFolder } from 'vs/platform/workspace/common/workspace';
import { PICK_WORKSPACE_FOLDER_COMMAND_ID } from 'vs/workbench/browser/actions/workspaceCommands';
import { FindInFilesCommand, IFindInFilesArgs } from 'vs/workbench/contrib/search/browser/searchActions';
import { Direction, IRemoteTerminalService, ITerminalInstance, ITerminalInstanceService, ITerminalService } from 'vs/workbench/contrib/terminal/browser/terminal';
import { TerminalQuickAccessProvider } from 'vs/workbench/contrib/terminal/browser/terminalQuickAccess';
import { IRemoteTerminalAttachTarget, ITerminalConfigHelper, KEYBINDING_CONTEXT_TERMINAL_A11Y_TREE_FOCUS, KEYBINDING_CONTEXT_TERMINAL_ALT_BUFFER_ACTIVE, KEYBINDING_CONTEXT_TERMINAL_FIND_FOCUSED, KEYBINDING_CONTEXT_TERMINAL_FIND_NOT_VISIBLE, KEYBINDING_CONTEXT_TERMINAL_FIND_VISIBLE, KEYBINDING_CONTEXT_TERMINAL_FOCUS, KEYBINDING_CONTEXT_TERMINAL_IS_OPEN, KEYBINDING_CONTEXT_TERMINAL_PROCESS_SUPPORTED, KEYBINDING_CONTEXT_TERMINAL_TABS_FOCUS, KEYBINDING_CONTEXT_TERMINAL_TABS_SINGULAR_SELECTION, KEYBINDING_CONTEXT_TERMINAL_TEXT_SELECTED, TERMINAL_ACTION_CATEGORY, TerminalCommandId } from 'vs/workbench/contrib/terminal/common/terminal';
import { terminalStrings } from 'vs/workbench/contrib/terminal/common/terminalStrings';
import { IConfigurationResolverService } from 'vs/workbench/services/configurationResolver/common/configurationResolver';
import { IHistoryService } from 'vs/workbench/services/history/common/history';
import { IPreferencesService } from 'vs/workbench/services/preferences/common/preferences';
import { IRemoteAgentService } from 'vs/workbench/services/remote/common/remoteAgentService';

export const switchTerminalActionViewItemSeparator = '─────────';
export const switchTerminalShowTabsTitle = localize('showTerminalTabs', "Show Tabs");

async function getCwdForSplit(configHelper: ITerminalConfigHelper, instance: ITerminalInstance, folders?: IWorkspaceFolder[], commandService?: ICommandService): Promise<string | URI | undefined> {
	switch (configHelper.config.splitCwd) {
		case 'workspaceRoot':
			if (folders !== undefined && commandService !== undefined) {
				if (folders.length === 1) {
					return folders[0].uri;
				} else if (folders.length > 1) {
					// Only choose a path when there's more than 1 folder
					const options: IPickOptions<IQuickPickItem> = {
						placeHolder: localize('workbench.action.terminal.newWorkspacePlaceholder', "Select current working directory for new terminal")
					};
					const workspace = await commandService.executeCommand(PICK_WORKSPACE_FOLDER_COMMAND_ID, [options]);
					if (!workspace) {
						// Don't split the instance if the workspace picker was canceled
						return undefined;
					}
					return Promise.resolve(workspace.uri);
				}
			}
			return '';
		case 'initial':
			return instance.getInitialCwd();
		case 'inherited':
			return instance.getCwd();
	}
}

export const terminalSendSequenceCommand = (accessor: ServicesAccessor, args: { text?: string } | undefined) => {
	accessor.get(ITerminalService).doWithActiveInstance(async t => {
		if (!args?.text) {
			return;
		}
		const configurationResolverService = accessor.get(IConfigurationResolverService);
		const workspaceContextService = accessor.get(IWorkspaceContextService);
		const historyService = accessor.get(IHistoryService);
		const activeWorkspaceRootUri = historyService.getLastActiveWorkspaceRoot(t.isRemote ? Schemas.vscodeRemote : Schemas.file);
		const lastActiveWorkspaceRoot = activeWorkspaceRootUri ? withNullAsUndefined(workspaceContextService.getWorkspaceFolder(activeWorkspaceRootUri)) : undefined;
		const resolvedText = await configurationResolverService.resolveAsync(lastActiveWorkspaceRoot, args.text);
		t.sendText(resolvedText, false);
	});
};

const terminalIndexRe = /^([0-9]+): /;

export class TerminalLaunchHelpAction extends Action {

	constructor(
		@IOpenerService private readonly _openerService: IOpenerService
	) {
		super('workbench.action.terminal.launchHelp', localize('terminalLaunchHelp', "Open Help"));
	}

	override async run(): Promise<void> {
		this._openerService.open('https://aka.ms/vscode-troubleshoot-terminal-launch');
	}
}

export function registerTerminalActions() {
	const category: ILocalizedString = { value: TERMINAL_ACTION_CATEGORY, original: 'Terminal' };

	registerAction2(class extends Action2 {
		constructor() {
			super({
				id: TerminalCommandId.NewInActiveWorkspace,
				title: { value: localize('workbench.action.terminal.newInActiveWorkspace', "Create New Integrated Terminal (In Active Workspace)"), original: 'Create New Integrated Terminal (In Active Workspace)' },
				f1: true,
				category
			});
		}
		async run(accessor: ServicesAccessor) {
			const terminalService = accessor.get(ITerminalService);
			if (terminalService.isProcessSupportRegistered) {
				const instance = terminalService.createTerminal(undefined);
				if (!instance) {
					return;
				}
				terminalService.setActiveInstance(instance);
			}
			await terminalService.showPanel(true);
		}
	});
	registerAction2(class extends Action2 {
		constructor() {
			super({
				id: TerminalCommandId.NewWithProfile,
				title: { value: localize('workbench.action.terminal.newWithProfile', "Create New Integrated Terminal (With Profile)"), original: 'Create New Integrated Terminal (With Profile)' },
				f1: true,
				category,
				description: {
					description: 'workbench.action.terminal.newWithProfile',
					args: [{
						name: 'profile',
						schema: {
							type: 'object'
						}
					}]
				},
			});
		}
		async run(accessor: ServicesAccessor, eventOrProfile: unknown | ITerminalProfile, profile?: ITerminalProfile) {
			let event: MouseEvent | undefined;
			if (eventOrProfile && typeof eventOrProfile === 'object' && 'profileName' in eventOrProfile) {
				profile = eventOrProfile as ITerminalProfile;
			} else {
				event = eventOrProfile as MouseEvent;
			}
			const terminalService = accessor.get(ITerminalService);
			const workspaceContextService = accessor.get(IWorkspaceContextService);
			const commandService = accessor.get(ICommandService);
			const folders = workspaceContextService.getWorkspace().folders;
			if (event instanceof MouseEvent && (event.altKey || event.ctrlKey)) {
				const activeInstance = terminalService.getActiveInstance();
				if (activeInstance) {
					const cwd = await getCwdForSplit(terminalService.configHelper, activeInstance);
					terminalService.splitInstance(activeInstance, profile, cwd);
					return;
				}
			}

			if (terminalService.isProcessSupportRegistered) {
				let instance: ITerminalInstance | undefined;
				let cwd: string | URI | undefined;
				if (folders.length > 1) {
					// multi-root workspace, create root picker
					const options: IPickOptions<IQuickPickItem> = {
						placeHolder: localize('workbench.action.terminal.newWorkspacePlaceholder', "Select current working directory for new terminal")
					};
					const workspace = await commandService.executeCommand(PICK_WORKSPACE_FOLDER_COMMAND_ID, [options]);
					if (!workspace) {
						// Don't create the instance if the workspace picker was canceled
						return;
					}
					cwd = workspace.uri;
				}

				if (profile) {
					instance = terminalService.createTerminal(profile, cwd);
				} else {
					instance = await terminalService.showProfileQuickPick('createInstance', cwd);
				}

				if (instance) {
					terminalService.setActiveInstance(instance);
				}
			}
			await terminalService.showPanel(true);
		}
	});


	registerAction2(class extends Action2 {
		constructor() {
			super({
				id: TerminalCommandId.ShowTabs,
				title: { value: localize('workbench.action.terminal.showTabs', "Show Tabs"), original: 'Show Tabs' },
				f1: false,
				category,
				precondition: KEYBINDING_CONTEXT_TERMINAL_PROCESS_SUPPORTED
			});
		}
		async run(accessor: ServicesAccessor) {
			const terminalService = accessor.get(ITerminalService);
			terminalService.showTabs();
		}
	});

	registerAction2(class extends Action2 {
		constructor() {
			super({
				id: TerminalCommandId.FocusPreviousPane,
				title: { value: localize('workbench.action.terminal.focusPreviousPane', "Focus Previous Pane"), original: 'Focus Previous Pane' },
				f1: true,
				category,
				keybinding: {
					primary: KeyMod.Alt | KeyCode.LeftArrow,
					secondary: [KeyMod.Alt | KeyCode.UpArrow],
					mac: {
						primary: KeyMod.Alt | KeyMod.CtrlCmd | KeyCode.LeftArrow,
						secondary: [KeyMod.Alt | KeyMod.CtrlCmd | KeyCode.UpArrow]
					},
					when: KEYBINDING_CONTEXT_TERMINAL_FOCUS,
					weight: KeybindingWeight.WorkbenchContrib
				},
				precondition: KEYBINDING_CONTEXT_TERMINAL_PROCESS_SUPPORTED
			});
		}
		async run(accessor: ServicesAccessor) {
			const terminalService = accessor.get(ITerminalService);
			terminalService.getActiveGroup()?.focusPreviousPane();
			await terminalService.showPanel(true);
		}
	});
	registerAction2(class extends Action2 {
		constructor() {
			super({
				id: TerminalCommandId.FocusNextPane,
				title: { value: localize('workbench.action.terminal.focusNextPane', "Focus Next Pane"), original: 'Focus Next Pane' },
				f1: true,
				category,
				keybinding: {
					primary: KeyMod.Alt | KeyCode.RightArrow,
					secondary: [KeyMod.Alt | KeyCode.DownArrow],
					mac: {
						primary: KeyMod.Alt | KeyMod.CtrlCmd | KeyCode.RightArrow,
						secondary: [KeyMod.Alt | KeyMod.CtrlCmd | KeyCode.DownArrow]
					},
					when: KEYBINDING_CONTEXT_TERMINAL_FOCUS,
					weight: KeybindingWeight.WorkbenchContrib
				},
				precondition: KEYBINDING_CONTEXT_TERMINAL_PROCESS_SUPPORTED
			});
		}
		async run(accessor: ServicesAccessor) {
			const terminalService = accessor.get(ITerminalService);
			terminalService.getActiveGroup()?.focusNextPane();
			await terminalService.showPanel(true);
		}
	});
	registerAction2(class extends Action2 {
		constructor() {
			super({
				id: TerminalCommandId.ResizePaneLeft,
				title: { value: localize('workbench.action.terminal.resizePaneLeft', "Resize Pane Left"), original: 'Resize Pane Left' },
				f1: true,
				category,
				keybinding: {
					linux: { primary: KeyMod.CtrlCmd | KeyMod.Shift | KeyCode.LeftArrow },
					mac: { primary: KeyMod.CtrlCmd | KeyMod.WinCtrl | KeyCode.LeftArrow },
					when: KEYBINDING_CONTEXT_TERMINAL_FOCUS,
					weight: KeybindingWeight.WorkbenchContrib
				},
				precondition: KEYBINDING_CONTEXT_TERMINAL_PROCESS_SUPPORTED
			});
		}
		async run(accessor: ServicesAccessor) {
			accessor.get(ITerminalService).getActiveGroup()?.resizePane(Direction.Left);
		}
	});
	registerAction2(class extends Action2 {
		constructor() {
			super({
				id: TerminalCommandId.ResizePaneRight,
				title: { value: localize('workbench.action.terminal.resizePaneRight', "Resize Pane Right"), original: 'Resize Pane Right' },
				f1: true,
				category,
				keybinding: {
					linux: { primary: KeyMod.CtrlCmd | KeyMod.Shift | KeyCode.RightArrow },
					mac: { primary: KeyMod.CtrlCmd | KeyMod.WinCtrl | KeyCode.RightArrow },
					when: KEYBINDING_CONTEXT_TERMINAL_FOCUS,
					weight: KeybindingWeight.WorkbenchContrib
				},
				precondition: KEYBINDING_CONTEXT_TERMINAL_PROCESS_SUPPORTED
			});
		}
		async run(accessor: ServicesAccessor) {
			accessor.get(ITerminalService).getActiveGroup()?.resizePane(Direction.Right);
		}
	});
	registerAction2(class extends Action2 {
		constructor() {
			super({
				id: TerminalCommandId.ResizePaneUp,
				title: { value: localize('workbench.action.terminal.resizePaneUp', "Resize Pane Up"), original: 'Resize Pane Up' },
				f1: true,
				category,
				keybinding: {
					mac: { primary: KeyMod.CtrlCmd | KeyMod.WinCtrl | KeyCode.UpArrow },
					when: KEYBINDING_CONTEXT_TERMINAL_FOCUS,
					weight: KeybindingWeight.WorkbenchContrib
				},
				precondition: KEYBINDING_CONTEXT_TERMINAL_PROCESS_SUPPORTED
			});
		}
		async run(accessor: ServicesAccessor) {
			accessor.get(ITerminalService).getActiveGroup()?.resizePane(Direction.Up);
		}
	});
	registerAction2(class extends Action2 {
		constructor() {
			super({
				id: TerminalCommandId.ResizePaneDown,
				title: { value: localize('workbench.action.terminal.resizePaneDown', "Resize Pane Down"), original: 'Resize Pane Down' },
				f1: true,
				category,
				keybinding: {
					mac: { primary: KeyMod.CtrlCmd | KeyMod.WinCtrl | KeyCode.DownArrow },
					when: KEYBINDING_CONTEXT_TERMINAL_FOCUS,
					weight: KeybindingWeight.WorkbenchContrib
				},
				precondition: KEYBINDING_CONTEXT_TERMINAL_PROCESS_SUPPORTED
			});
		}
		async run(accessor: ServicesAccessor) {
			accessor.get(ITerminalService).getActiveGroup()?.resizePane(Direction.Down);
		}
	});
	registerAction2(class extends Action2 {
		constructor() {
			super({
				id: TerminalCommandId.Focus,
				title: terminalStrings.focus,
				f1: true,
				category,
				precondition: KEYBINDING_CONTEXT_TERMINAL_PROCESS_SUPPORTED
			});
		}
		async run(accessor: ServicesAccessor) {
			const terminalService = accessor.get(ITerminalService);
			const instance = terminalService.getActiveOrCreateInstance();
			if (!instance) {
				return;
			}
			terminalService.setActiveInstance(instance);
			return terminalService.showPanel(true);
		}
	});
	registerAction2(class extends Action2 {
		constructor() {
			super({
				id: TerminalCommandId.FocusTabs,
				title: { value: localize('workbench.action.terminal.focus.tabsView', "Focus Terminal Tabs View"), original: 'Focus Terminal Tabs View' },
				f1: true,
				category,
				keybinding: {
					primary: KeyMod.CtrlCmd | KeyMod.Shift | KeyCode.US_BACKSLASH,
					weight: KeybindingWeight.WorkbenchContrib,
					when: ContextKeyExpr.or(KEYBINDING_CONTEXT_TERMINAL_TABS_FOCUS, KEYBINDING_CONTEXT_TERMINAL_FOCUS),
				},
				precondition: KEYBINDING_CONTEXT_TERMINAL_PROCESS_SUPPORTED
			});
		}
		async run(accessor: ServicesAccessor) {
			accessor.get(ITerminalService).focusTabs();
		}
	});
	registerAction2(class extends Action2 {
		constructor() {
			super({
				id: TerminalCommandId.FocusNext,
				title: { value: localize('workbench.action.terminal.focusNext', "Focus Next Terminal"), original: 'Focus Next Terminal' },
				f1: true,
				category,
				precondition: KEYBINDING_CONTEXT_TERMINAL_PROCESS_SUPPORTED,
				keybinding: {
					primary: KeyMod.CtrlCmd | KeyCode.PageDown,
					mac: {
						primary: KeyMod.CtrlCmd | KeyMod.Shift | KeyCode.US_CLOSE_SQUARE_BRACKET
					},
					when: KEYBINDING_CONTEXT_TERMINAL_FOCUS,
					weight: KeybindingWeight.WorkbenchContrib
				}
			});
		}
		async run(accessor: ServicesAccessor) {
			const terminalService = accessor.get(ITerminalService);
			terminalService.setActiveGroupToNext();
			await terminalService.showPanel(true);
		}
	});
	registerAction2(class extends Action2 {
		constructor() {
			super({
				id: TerminalCommandId.FocusPrevious,
				title: { value: localize('workbench.action.terminal.focusPrevious', "Focus Previous Terminal"), original: 'Focus Previous Terminal' },
				f1: true,
				category,
				precondition: KEYBINDING_CONTEXT_TERMINAL_PROCESS_SUPPORTED,
				keybinding: {
					primary: KeyMod.CtrlCmd | KeyCode.PageUp,
					mac: {
						primary: KeyMod.CtrlCmd | KeyMod.Shift | KeyCode.US_OPEN_SQUARE_BRACKET
					},
					when: KEYBINDING_CONTEXT_TERMINAL_FOCUS,
					weight: KeybindingWeight.WorkbenchContrib
				}
			});
		}
		async run(accessor: ServicesAccessor) {
			const terminalService = accessor.get(ITerminalService);
			terminalService.setActiveGroupToPrevious();
			await terminalService.showPanel(true);
		}
	});
	registerAction2(class extends Action2 {
		constructor() {
			super({
				id: TerminalCommandId.RunSelectedText,
				title: { value: localize('workbench.action.terminal.runSelectedText', "Run Selected Text In Active Terminal"), original: 'Run Selected Text In Active Terminal' },
				f1: true,
				category,
				precondition: KEYBINDING_CONTEXT_TERMINAL_PROCESS_SUPPORTED
			});
		}
		async run(accessor: ServicesAccessor) {
			const terminalService = accessor.get(ITerminalService);
			const codeEditorService = accessor.get(ICodeEditorService);

			const instance = terminalService.getActiveOrCreateInstance();
			const editor = codeEditorService.getActiveCodeEditor();
			if (!editor || !editor.hasModel()) {
				return;
			}
			const selection = editor.getSelection();
			let text: string;
			if (selection.isEmpty()) {
				text = editor.getModel().getLineContent(selection.selectionStartLineNumber).trim();
			} else {
				const endOfLinePreference = isWindows ? EndOfLinePreference.LF : EndOfLinePreference.CRLF;
				text = editor.getModel().getValueInRange(selection, endOfLinePreference);
			}
			instance.sendText(text, true);
			return terminalService.showPanel();
		}
	});
	registerAction2(class extends Action2 {
		constructor() {
			super({
				id: TerminalCommandId.RunActiveFile,
				title: { value: localize('workbench.action.terminal.runActiveFile', "Run Active File In Active Terminal"), original: 'Run Active File In Active Terminal' },
				f1: true,
				category,
				precondition: KEYBINDING_CONTEXT_TERMINAL_PROCESS_SUPPORTED
			});
		}
		async run(accessor: ServicesAccessor) {
			const terminalService = accessor.get(ITerminalService);
			const codeEditorService = accessor.get(ICodeEditorService);
			const notificationService = accessor.get(INotificationService);

			const editor = codeEditorService.getActiveCodeEditor();
			if (!editor || !editor.hasModel()) {
				return;
			}

			const uri = editor.getModel().uri;
			if (uri.scheme !== Schemas.file) {
				notificationService.warn(localize('workbench.action.terminal.runActiveFile.noFile', 'Only files on disk can be run in the terminal'));
				return;
			}

			// TODO: Convert this to ctrl+c, ctrl+v for pwsh?
			const instance = terminalService.getActiveOrCreateInstance();
			const path = await accessor.get(ITerminalInstanceService).preparePathForTerminalAsync(uri.fsPath, instance.shellLaunchConfig.executable, instance.title, instance.shellType, instance.isRemote);
			instance.sendText(path, true);
			return terminalService.showPanel();
		}
	});
	registerAction2(class extends Action2 {
		constructor() {
			super({
				id: TerminalCommandId.ScrollDownLine,
				title: { value: localize('workbench.action.terminal.scrollDown', "Scroll Down (Line)"), original: 'Scroll Down (Line)' },
				f1: true,
				category,
				keybinding: {
					primary: KeyMod.CtrlCmd | KeyMod.Alt | KeyCode.PageDown,
					linux: { primary: KeyMod.CtrlCmd | KeyMod.Shift | KeyCode.DownArrow },
					when: KEYBINDING_CONTEXT_TERMINAL_FOCUS,
					weight: KeybindingWeight.WorkbenchContrib
				},
				precondition: KEYBINDING_CONTEXT_TERMINAL_PROCESS_SUPPORTED
			});
		}
		run(accessor: ServicesAccessor) {
			accessor.get(ITerminalService).getActiveInstance()?.scrollDownLine();
		}
	});
	registerAction2(class extends Action2 {
		constructor() {
			super({
				id: TerminalCommandId.ScrollDownPage,
				title: { value: localize('workbench.action.terminal.scrollDownPage', "Scroll Down (Page)"), original: 'Scroll Down (Page)' },
				f1: true,
				category,
				keybinding: {
					primary: KeyMod.Shift | KeyCode.PageDown,
					mac: { primary: KeyCode.PageDown },
					when: ContextKeyExpr.and(KEYBINDING_CONTEXT_TERMINAL_FOCUS, KEYBINDING_CONTEXT_TERMINAL_ALT_BUFFER_ACTIVE.negate()),
					weight: KeybindingWeight.WorkbenchContrib
				},
				precondition: KEYBINDING_CONTEXT_TERMINAL_PROCESS_SUPPORTED
			});
		}
		run(accessor: ServicesAccessor) {
			accessor.get(ITerminalService).getActiveInstance()?.scrollDownPage();
		}
	});
	registerAction2(class extends Action2 {
		constructor() {
			super({
				id: TerminalCommandId.ScrollToBottom,
				title: { value: localize('workbench.action.terminal.scrollToBottom', "Scroll to Bottom"), original: 'Scroll to Bottom' },
				f1: true,
				category,
				keybinding: {
					primary: KeyMod.CtrlCmd | KeyCode.End,
					linux: { primary: KeyMod.Shift | KeyCode.End },
					when: KEYBINDING_CONTEXT_TERMINAL_FOCUS,
					weight: KeybindingWeight.WorkbenchContrib
				},
				precondition: KEYBINDING_CONTEXT_TERMINAL_PROCESS_SUPPORTED
			});
		}
		run(accessor: ServicesAccessor) {
			accessor.get(ITerminalService).getActiveInstance()?.scrollToBottom();
		}
	});
	registerAction2(class extends Action2 {
		constructor() {
			super({
				id: TerminalCommandId.ScrollUpLine,
				title: { value: localize('workbench.action.terminal.scrollUp', "Scroll Up (Line)"), original: 'Scroll Up (Line)' },
				f1: true,
				category,
				keybinding: {
					primary: KeyMod.CtrlCmd | KeyMod.Alt | KeyCode.PageUp,
					linux: { primary: KeyMod.CtrlCmd | KeyMod.Shift | KeyCode.UpArrow },
					when: KEYBINDING_CONTEXT_TERMINAL_FOCUS,
					weight: KeybindingWeight.WorkbenchContrib
				},
				precondition: KEYBINDING_CONTEXT_TERMINAL_PROCESS_SUPPORTED
			});
		}
		run(accessor: ServicesAccessor) {
			accessor.get(ITerminalService).getActiveInstance()?.scrollUpLine();
		}
	});
	registerAction2(class extends Action2 {
		constructor() {
			super({
				id: TerminalCommandId.ScrollUpPage,
				title: { value: localize('workbench.action.terminal.scrollUpPage', "Scroll Up (Page)"), original: 'Scroll Up (Page)' },
				f1: true,
				category,
				keybinding: {
					primary: KeyMod.Shift | KeyCode.PageUp,
					mac: { primary: KeyCode.PageUp },
					when: ContextKeyExpr.and(KEYBINDING_CONTEXT_TERMINAL_FOCUS, KEYBINDING_CONTEXT_TERMINAL_ALT_BUFFER_ACTIVE.negate()),
					weight: KeybindingWeight.WorkbenchContrib
				},
				precondition: KEYBINDING_CONTEXT_TERMINAL_PROCESS_SUPPORTED
			});
		}
		run(accessor: ServicesAccessor) {
			accessor.get(ITerminalService).getActiveInstance()?.scrollUpPage();
		}
	});
	registerAction2(class extends Action2 {
		constructor() {
			super({
				id: TerminalCommandId.ScrollToTop,
				title: { value: localize('workbench.action.terminal.scrollToTop', "Scroll to Top"), original: 'Scroll to Top' },
				f1: true,
				category,
				keybinding: {
					primary: KeyMod.CtrlCmd | KeyCode.Home,
					linux: { primary: KeyMod.Shift | KeyCode.Home },
					when: KEYBINDING_CONTEXT_TERMINAL_FOCUS,
					weight: KeybindingWeight.WorkbenchContrib
				},
				precondition: KEYBINDING_CONTEXT_TERMINAL_PROCESS_SUPPORTED
			});
		}
		run(accessor: ServicesAccessor) {
			accessor.get(ITerminalService).getActiveInstance()?.scrollToTop();
		}
	});
	registerAction2(class extends Action2 {
		constructor() {
			super({
				id: TerminalCommandId.NavigationModeExit,
				title: { value: localize('workbench.action.terminal.navigationModeExit', "Exit Navigation Mode"), original: 'Exit Navigation Mode' },
				f1: true,
				category,
				keybinding: {
					primary: KeyCode.Escape,
					when: ContextKeyExpr.and(KEYBINDING_CONTEXT_TERMINAL_A11Y_TREE_FOCUS, CONTEXT_ACCESSIBILITY_MODE_ENABLED),
					weight: KeybindingWeight.WorkbenchContrib
				},
				precondition: KEYBINDING_CONTEXT_TERMINAL_PROCESS_SUPPORTED
			});
		}
		run(accessor: ServicesAccessor) {
			accessor.get(ITerminalService).getActiveInstance()?.navigationMode?.exitNavigationMode();
		}
	});
	registerAction2(class extends Action2 {
		constructor() {
			super({
				id: TerminalCommandId.NavigationModeFocusPrevious,
				title: { value: localize('workbench.action.terminal.navigationModeFocusPrevious', "Focus Previous Line (Navigation Mode)"), original: 'Focus Previous Line (Navigation Mode)' },
				f1: true,
				category,
				keybinding: {
					primary: KeyMod.CtrlCmd | KeyCode.UpArrow,
					when: ContextKeyExpr.or(
						ContextKeyExpr.and(KEYBINDING_CONTEXT_TERMINAL_A11Y_TREE_FOCUS, CONTEXT_ACCESSIBILITY_MODE_ENABLED),
						ContextKeyExpr.and(KEYBINDING_CONTEXT_TERMINAL_FOCUS, CONTEXT_ACCESSIBILITY_MODE_ENABLED)
					),
					weight: KeybindingWeight.WorkbenchContrib
				},
				precondition: KEYBINDING_CONTEXT_TERMINAL_PROCESS_SUPPORTED
			});
		}
		run(accessor: ServicesAccessor) {
			accessor.get(ITerminalService).getActiveInstance()?.navigationMode?.focusPreviousLine();
		}
	});
	registerAction2(class extends Action2 {
		constructor() {
			super({
				id: TerminalCommandId.NavigationModeFocusNext,
				title: { value: localize('workbench.action.terminal.navigationModeFocusNext', "Focus Next Line (Navigation Mode)"), original: 'Focus Next Line (Navigation Mode)' },
				f1: true,
				category,
				keybinding: {
					primary: KeyMod.CtrlCmd | KeyCode.DownArrow,
					when: ContextKeyExpr.or(
						ContextKeyExpr.and(KEYBINDING_CONTEXT_TERMINAL_A11Y_TREE_FOCUS, CONTEXT_ACCESSIBILITY_MODE_ENABLED),
						ContextKeyExpr.and(KEYBINDING_CONTEXT_TERMINAL_FOCUS, CONTEXT_ACCESSIBILITY_MODE_ENABLED)
					),
					weight: KeybindingWeight.WorkbenchContrib
				},
				precondition: KEYBINDING_CONTEXT_TERMINAL_PROCESS_SUPPORTED
			});
		}
		run(accessor: ServicesAccessor) {
			accessor.get(ITerminalService).getActiveInstance()?.navigationMode?.focusNextLine();
		}
	});
	registerAction2(class extends Action2 {
		constructor() {
			super({
				id: TerminalCommandId.ClearSelection,
				title: { value: localize('workbench.action.terminal.clearSelection', "Clear Selection"), original: 'Clear Selection' },
				f1: true,
				category,
				keybinding: {
					primary: KeyCode.Escape,
					when: ContextKeyExpr.and(KEYBINDING_CONTEXT_TERMINAL_FOCUS, KEYBINDING_CONTEXT_TERMINAL_TEXT_SELECTED, KEYBINDING_CONTEXT_TERMINAL_FIND_NOT_VISIBLE),
					weight: KeybindingWeight.WorkbenchContrib
				},
				precondition: KEYBINDING_CONTEXT_TERMINAL_PROCESS_SUPPORTED
			});
		}
		run(accessor: ServicesAccessor) {
			const terminalInstance = accessor.get(ITerminalService).getActiveInstance();
			if (terminalInstance && terminalInstance.hasSelection()) {
				terminalInstance.clearSelection();
			}
		}
	});
	registerAction2(class extends Action2 {
		constructor() {
			super({
				id: TerminalCommandId.ChangeIcon,
				title: { value: localize('workbench.action.terminal.changeIcon', "Change Icon..."), original: 'Change Icon...' },
				f1: true,
				category,
				precondition: KEYBINDING_CONTEXT_TERMINAL_PROCESS_SUPPORTED
			});
		}
		async run(accessor: ServicesAccessor) {
			return accessor.get(ITerminalService).getActiveInstance()?.changeIcon();
		}
	});
	registerAction2(class extends Action2 {
		constructor() {
			super({
				id: TerminalCommandId.ChangeIconInstance,
				title: { value: localize('workbench.action.terminal.changeIcon', "Change Icon..."), original: 'Change Icon...' },
				f1: false,
				category,
				precondition: ContextKeyExpr.and(KEYBINDING_CONTEXT_TERMINAL_PROCESS_SUPPORTED, KEYBINDING_CONTEXT_TERMINAL_TABS_SINGULAR_SELECTION)
			});
		}
		async run(accessor: ServicesAccessor) {
			return getSelectedInstances(accessor)?.[0].changeIcon();
		}
	});
	registerAction2(class extends Action2 {
		constructor() {
			super({
				id: TerminalCommandId.ChangeColor,
				title: { value: localize('workbench.action.terminal.changeColor', "Change Color..."), original: 'Change Color...' },
				f1: true,
				category,
				precondition: KEYBINDING_CONTEXT_TERMINAL_PROCESS_SUPPORTED
			});
		}
		async run(accessor: ServicesAccessor) {
			return accessor.get(ITerminalService).getActiveInstance()?.changeColor();
		}
	});
	registerAction2(class extends Action2 {
		constructor() {
			super({
				id: TerminalCommandId.ChangeColorInstance,
				title: { value: localize('workbench.action.terminal.changeColor', "Change Color..."), original: 'Change Color...' },
				f1: false,
				category,
				precondition: ContextKeyExpr.and(KEYBINDING_CONTEXT_TERMINAL_PROCESS_SUPPORTED, KEYBINDING_CONTEXT_TERMINAL_TABS_SINGULAR_SELECTION)
			});
		}
		async run(accessor: ServicesAccessor) {
			return getSelectedInstances(accessor)?.[0].changeColor();
		}
	});
	registerAction2(class extends Action2 {
		constructor() {
			super({
				id: TerminalCommandId.Rename,
				title: { value: localize('workbench.action.terminal.rename', "Rename..."), original: 'Rename...' },
				f1: true,
				category,
				precondition: KEYBINDING_CONTEXT_TERMINAL_PROCESS_SUPPORTED
			});
		}
		async run(accessor: ServicesAccessor) {
			return accessor.get(ITerminalService).getActiveInstance()?.rename();
		}
	});
	registerAction2(class extends Action2 {
		constructor() {
			super({
				id: TerminalCommandId.RenameInstance,
				title: { value: localize('workbench.action.terminal.renameInstance', "Rename..."), original: 'Rename...' },
				f1: false,
				category,
				keybinding: {
					primary: KeyCode.F2,
					mac: {
						primary: KeyCode.Enter
					},
					when: ContextKeyExpr.and(KEYBINDING_CONTEXT_TERMINAL_TABS_FOCUS),
					weight: KeybindingWeight.WorkbenchContrib
				},
				precondition: ContextKeyExpr.and(KEYBINDING_CONTEXT_TERMINAL_PROCESS_SUPPORTED, KEYBINDING_CONTEXT_TERMINAL_TABS_SINGULAR_SELECTION),
			});
		}
		async run(accessor: ServicesAccessor) {
			const terminalService = accessor.get(ITerminalService);
			const notificationService = accessor.get(INotificationService);

			const instance = getSelectedInstances(accessor)?.[0];
			if (!instance) {
				return;
			}

			await terminalService.setEditable(instance, {
				validationMessage: value => validateTerminalName(value),
				onFinish: async (value, success) => {
					if (success) {
						try {
							await instance.rename(value);
						} catch (e) {
							notificationService.error(e);
						}
					}
					await terminalService.setEditable(instance, null);
				}
			});
		}
	});

	registerAction2(class extends Action2 {
		constructor() {
			super({
				id: TerminalCommandId.FindFocus,
				title: { value: localize('workbench.action.terminal.focusFind', "Focus Find"), original: 'Focus Find' },
				f1: true,
				category,
				keybinding: {
					primary: KeyMod.CtrlCmd | KeyCode.KEY_F,
					when: ContextKeyExpr.or(KEYBINDING_CONTEXT_TERMINAL_FIND_FOCUSED, KEYBINDING_CONTEXT_TERMINAL_FOCUS),
					weight: KeybindingWeight.WorkbenchContrib
				},
				precondition: KEYBINDING_CONTEXT_TERMINAL_PROCESS_SUPPORTED
			});
		}
		run(accessor: ServicesAccessor) {
			accessor.get(ITerminalService).focusFindWidget();
		}
	});
	registerAction2(class extends Action2 {
		constructor() {
			super({
				id: TerminalCommandId.FindHide,
				title: { value: localize('workbench.action.terminal.hideFind', "Hide Find"), original: 'Hide Find' },
				f1: true,
				category,
				keybinding: {
					primary: KeyCode.Escape,
					secondary: [KeyMod.Shift | KeyCode.Escape],
					when: ContextKeyExpr.and(KEYBINDING_CONTEXT_TERMINAL_FOCUS, KEYBINDING_CONTEXT_TERMINAL_FIND_VISIBLE),
					weight: KeybindingWeight.WorkbenchContrib
				},
				precondition: KEYBINDING_CONTEXT_TERMINAL_PROCESS_SUPPORTED
			});
		}
		run(accessor: ServicesAccessor) {
			accessor.get(ITerminalService).hideFindWidget();
		}
	});
	registerAction2(class extends Action2 {
		constructor() {
			super({
				id: TerminalCommandId.AttachToRemoteTerminal,
				title: { value: localize('workbench.action.terminal.attachToRemote', "Attach to Session"), original: 'Attach to Session' },
				f1: true,
				category
			});
		}
		async run(accessor: ServicesAccessor) {
			const quickInputService = accessor.get(IQuickInputService);
			const terminalService = accessor.get(ITerminalService);
			const labelService = accessor.get(ILabelService);
			const remoteAgentService = accessor.get(IRemoteAgentService);
			const notificationService = accessor.get(INotificationService);
			const offProcTerminalService = remoteAgentService.getConnection() ? accessor.get(IRemoteTerminalService) : accessor.get(ILocalTerminalService);

			const terms = await offProcTerminalService.listProcesses();

			offProcTerminalService.reduceConnectionGraceTime();

			const unattachedTerms = terms.filter(term => !terminalService.isAttachedToTerminal(term));
			const items = unattachedTerms.map(term => {
				const cwdLabel = labelService.getUriLabel(URI.file(term.cwd));
				return {
					label: term.title,
					detail: term.workspaceName ? `${term.workspaceName} ⸱ ${cwdLabel}` : cwdLabel,
					description: term.pid ? String(term.pid) : '',
					term
				};
			});
			if (items.length === 0) {
				notificationService.info(localize('noUnattachedTerminals', 'There are no unattached terminals to attach to'));
				return;
			}
			const selected = await quickInputService.pick<IRemoteTerminalPick>(items, { canPickMany: false });
			if (selected) {
				const instance = terminalService.createTerminal({ attachPersistentProcess: selected.term });
				terminalService.setActiveInstance(instance);
				terminalService.showPanel(true);
			}
		}
	});
	registerAction2(class extends Action2 {
		constructor() {
			super({
				id: TerminalCommandId.QuickOpenTerm,
				title: { value: localize('quickAccessTerminal', "Switch Active Terminal"), original: 'Switch Active Terminal' },
				f1: true,
				category,
				precondition: KEYBINDING_CONTEXT_TERMINAL_PROCESS_SUPPORTED
			});
		}
		run(accessor: ServicesAccessor) {
			accessor.get(IQuickInputService).quickAccess.show(TerminalQuickAccessProvider.PREFIX);
		}
	});
	registerAction2(class extends Action2 {
		constructor() {
			super({
				id: TerminalCommandId.ScrollToPreviousCommand,
				title: { value: localize('workbench.action.terminal.scrollToPreviousCommand', "Scroll To Previous Command"), original: 'Scroll To Previous Command' },
				f1: true,
				category,
				keybinding: {
					mac: { primary: KeyMod.CtrlCmd | KeyCode.UpArrow },
					when: ContextKeyExpr.and(KEYBINDING_CONTEXT_TERMINAL_FOCUS, CONTEXT_ACCESSIBILITY_MODE_ENABLED.negate()),
					weight: KeybindingWeight.WorkbenchContrib
				},
				precondition: KEYBINDING_CONTEXT_TERMINAL_PROCESS_SUPPORTED
			});
		}
		run(accessor: ServicesAccessor) {
			accessor.get(ITerminalService).doWithActiveInstance(t => {
				t.commandTracker?.scrollToPreviousCommand();
				t.focus();
			});
		}
	});
	registerAction2(class extends Action2 {
		constructor() {
			super({
				id: TerminalCommandId.ScrollToNextCommand,
				title: { value: localize('workbench.action.terminal.scrollToNextCommand', "Scroll To Next Command"), original: 'Scroll To Next Command' },
				f1: true,
				category,
				keybinding: {
					mac: { primary: KeyMod.CtrlCmd | KeyCode.DownArrow },
					when: ContextKeyExpr.and(KEYBINDING_CONTEXT_TERMINAL_FOCUS, CONTEXT_ACCESSIBILITY_MODE_ENABLED.negate()),
					weight: KeybindingWeight.WorkbenchContrib
				},
				precondition: KEYBINDING_CONTEXT_TERMINAL_PROCESS_SUPPORTED
			});
		}
		run(accessor: ServicesAccessor) {
			accessor.get(ITerminalService).doWithActiveInstance(t => {
				t.commandTracker?.scrollToNextCommand();
				t.focus();
			});
		}
	});
	registerAction2(class extends Action2 {
		constructor() {
			super({
				id: TerminalCommandId.SelectToPreviousCommand,
				title: { value: localize('workbench.action.terminal.selectToPreviousCommand', "Select To Previous Command"), original: 'Select To Previous Command' },
				f1: true,
				category,
				keybinding: {
					mac: { primary: KeyMod.CtrlCmd | KeyMod.Shift | KeyCode.UpArrow },
					when: KEYBINDING_CONTEXT_TERMINAL_FOCUS,
					weight: KeybindingWeight.WorkbenchContrib
				},
				precondition: KEYBINDING_CONTEXT_TERMINAL_PROCESS_SUPPORTED
			});
		}
		run(accessor: ServicesAccessor) {
			accessor.get(ITerminalService).doWithActiveInstance(t => {
				t.commandTracker?.selectToPreviousCommand();
				t.focus();
			});
		}
	});
	registerAction2(class extends Action2 {
		constructor() {
			super({
				id: TerminalCommandId.SelectToNextCommand,
				title: { value: localize('workbench.action.terminal.selectToNextCommand', "Select To Next Command"), original: 'Select To Next Command' },
				f1: true,
				category,
				keybinding: {
					mac: { primary: KeyMod.CtrlCmd | KeyMod.Shift | KeyCode.DownArrow },
					when: KEYBINDING_CONTEXT_TERMINAL_FOCUS,
					weight: KeybindingWeight.WorkbenchContrib
				},
				precondition: KEYBINDING_CONTEXT_TERMINAL_PROCESS_SUPPORTED
			});
		}
		run(accessor: ServicesAccessor) {
			accessor.get(ITerminalService).doWithActiveInstance(t => {
				t.commandTracker?.selectToNextCommand();
				t.focus();
			});
		}
	});
	registerAction2(class extends Action2 {
		constructor() {
			super({
				id: TerminalCommandId.SelectToPreviousLine,
				title: { value: localize('workbench.action.terminal.selectToPreviousLine', "Select To Previous Line"), original: 'Select To Previous Line' },
				f1: true,
				category,
				precondition: KEYBINDING_CONTEXT_TERMINAL_PROCESS_SUPPORTED
			});
		}
		run(accessor: ServicesAccessor) {
			accessor.get(ITerminalService).doWithActiveInstance(t => {
				t.commandTracker?.selectToPreviousLine();
				t.focus();
			});
		}
	});
	registerAction2(class extends Action2 {
		constructor() {
			super({
				id: TerminalCommandId.SelectToNextLine,
				title: { value: localize('workbench.action.terminal.selectToNextLine', "Select To Next Line"), original: 'Select To Next Line' },
				f1: true,
				category,
				precondition: KEYBINDING_CONTEXT_TERMINAL_PROCESS_SUPPORTED
			});
		}
		run(accessor: ServicesAccessor) {
			accessor.get(ITerminalService).doWithActiveInstance(t => {
				t.commandTracker?.selectToNextLine();
				t.focus();
			});
		}
	});
	registerAction2(class extends Action2 {
		constructor() {
			super({
				id: TerminalCommandId.ToggleEscapeSequenceLogging,
				title: { value: localize('workbench.action.terminal.toggleEscapeSequenceLogging', "Toggle Escape Sequence Logging"), original: 'Toggle Escape Sequence Logging' },
				f1: true,
				category,
				precondition: KEYBINDING_CONTEXT_TERMINAL_PROCESS_SUPPORTED
			});
		}
		run(accessor: ServicesAccessor) {
			accessor.get(ITerminalService).getActiveInstance()?.toggleEscapeSequenceLogging();
		}
	});
	registerAction2(class extends Action2 {
		constructor() {
			const title = localize('workbench.action.terminal.sendSequence', "Send Custom Sequence To Terminal");
			super({
				id: TerminalCommandId.SendSequence,
				title: { value: title, original: 'Send Custom Sequence To Terminal' },
				category,
				description: {
					description: title,
					args: [{
						name: 'args',
						schema: {
							type: 'object',
							required: ['text'],
							properties: {
								text: { type: 'string' }
							},
						}
					}]
				},
				precondition: KEYBINDING_CONTEXT_TERMINAL_PROCESS_SUPPORTED
			});
		}
		run(accessor: ServicesAccessor, args?: { text?: string }) {
			terminalSendSequenceCommand(accessor, args);
		}
	});
	registerAction2(class extends Action2 {
		constructor() {
			const title = localize('workbench.action.terminal.newWithCwd', "Create New Integrated Terminal Starting in a Custom Working Directory");
			super({
				id: TerminalCommandId.NewWithCwd,
				title: { value: title, original: 'Create New Integrated Terminal Starting in a Custom Working Directory' },
				category,
				description: {
					description: title,
					args: [{
						name: 'args',
						schema: {
							type: 'object',
							required: ['cwd'],
							properties: {
								cwd: {
									description: localize('workbench.action.terminal.newWithCwd.cwd', "The directory to start the terminal at"),
									type: 'string'
								}
							},
						}
					}]
				},
				precondition: KEYBINDING_CONTEXT_TERMINAL_PROCESS_SUPPORTED
			});
		}
		async run(accessor: ServicesAccessor, args?: { cwd?: string }) {
			const terminalService = accessor.get(ITerminalService);
			if (terminalService.isProcessSupportRegistered) {
				const instance = terminalService.createTerminal({ cwd: args?.cwd });
				if (!instance) {
					return;
				}
				terminalService.setActiveInstance(instance);
			}
			return terminalService.showPanel(true);
		}
	});
	registerAction2(class extends Action2 {
		constructor() {
			const title = localize('workbench.action.terminal.renameWithArg', "Rename the Currently Active Terminal");
			super({
				id: TerminalCommandId.RenameWithArgs,
				title: { value: title, original: 'Rename the Currently Active Terminal' },
				category,
				description: {
					description: title,
					args: [{
						name: 'args',
						schema: {
							type: 'object',
							required: ['name'],
							properties: {
								name: {
									description: localize('workbench.action.terminal.renameWithArg.name', "The new name for the terminal"),
									type: 'string',
									minLength: 1
								}
							}
						}
					}]
				},
				precondition: KEYBINDING_CONTEXT_TERMINAL_PROCESS_SUPPORTED
			});
		}
		run(accessor: ServicesAccessor, args?: { name?: string }) {
			const notificationService = accessor.get(INotificationService);
			if (!args?.name) {
				notificationService.warn(localize('workbench.action.terminal.renameWithArg.noName', "No name argument provided"));
				return;
			}
			accessor.get(ITerminalService).getActiveInstance()?.setTitle(args.name, TitleEventSource.Api);
		}
	});
	registerAction2(class extends Action2 {
		constructor() {
			super({
				id: TerminalCommandId.ToggleFindRegex,
				title: { value: localize('workbench.action.terminal.toggleFindRegex', "Toggle Find Using Regex"), original: 'Toggle Find Using Regex' },
				f1: true,
				category,
				keybinding: {
					primary: KeyMod.Alt | KeyCode.KEY_R,
					mac: { primary: KeyMod.CtrlCmd | KeyMod.Alt | KeyCode.KEY_R },
					when: ContextKeyExpr.or(KEYBINDING_CONTEXT_TERMINAL_FOCUS, KEYBINDING_CONTEXT_TERMINAL_FIND_FOCUSED),
					weight: KeybindingWeight.WorkbenchContrib
				},
				precondition: KEYBINDING_CONTEXT_TERMINAL_PROCESS_SUPPORTED
			});
		}
		run(accessor: ServicesAccessor) {
			const state = accessor.get(ITerminalService).getFindState();
			state.change({ isRegex: !state.isRegex }, false);
		}
	});
	registerAction2(class extends Action2 {
		constructor() {
			super({
				id: TerminalCommandId.ToggleFindWholeWord,
				title: { value: localize('workbench.action.terminal.toggleFindWholeWord', "Toggle Find Using Whole Word"), original: 'Toggle Find Using Whole Word' },
				f1: true,
				category,
				keybinding: {
					primary: KeyMod.Alt | KeyCode.KEY_W,
					mac: { primary: KeyMod.CtrlCmd | KeyMod.Alt | KeyCode.KEY_W },
					when: ContextKeyExpr.or(KEYBINDING_CONTEXT_TERMINAL_FOCUS, KEYBINDING_CONTEXT_TERMINAL_FIND_FOCUSED),
					weight: KeybindingWeight.WorkbenchContrib
				},
				precondition: KEYBINDING_CONTEXT_TERMINAL_PROCESS_SUPPORTED
			});
		}
		run(accessor: ServicesAccessor) {
			const state = accessor.get(ITerminalService).getFindState();
			state.change({ wholeWord: !state.wholeWord }, false);
		}
	});
	registerAction2(class extends Action2 {
		constructor() {
			super({
				id: TerminalCommandId.ToggleFindCaseSensitive,
				title: { value: localize('workbench.action.terminal.toggleFindCaseSensitive', "Toggle Find Using Case Sensitive"), original: 'Toggle Find Using Case Sensitive' },
				f1: true,
				category,
				keybinding: {
					primary: KeyMod.Alt | KeyCode.KEY_C,
					mac: { primary: KeyMod.CtrlCmd | KeyMod.Alt | KeyCode.KEY_C },
					when: ContextKeyExpr.or(KEYBINDING_CONTEXT_TERMINAL_FOCUS, KEYBINDING_CONTEXT_TERMINAL_FIND_FOCUSED),
					weight: KeybindingWeight.WorkbenchContrib
				},
				precondition: KEYBINDING_CONTEXT_TERMINAL_PROCESS_SUPPORTED
			});
		}
		run(accessor: ServicesAccessor) {
			const state = accessor.get(ITerminalService).getFindState();
			state.change({ matchCase: !state.matchCase }, false);
		}
	});
	registerAction2(class extends Action2 {
		constructor() {
			super({
				id: TerminalCommandId.FindNext,
				title: { value: localize('workbench.action.terminal.findNext', "Find Next"), original: 'Find Next' },
				f1: true,
				category,
				keybinding: [
					{
						primary: KeyCode.F3,
						mac: { primary: KeyMod.CtrlCmd | KeyCode.KEY_G, secondary: [KeyCode.F3] },
						when: ContextKeyExpr.or(KEYBINDING_CONTEXT_TERMINAL_FOCUS, KEYBINDING_CONTEXT_TERMINAL_FIND_FOCUSED),
						weight: KeybindingWeight.WorkbenchContrib
					},
					{
						primary: KeyMod.Shift | KeyCode.Enter,
						when: KEYBINDING_CONTEXT_TERMINAL_FIND_FOCUSED,
						weight: KeybindingWeight.WorkbenchContrib
					}
				],
				precondition: KEYBINDING_CONTEXT_TERMINAL_PROCESS_SUPPORTED
			});
		}
		run(accessor: ServicesAccessor) {
			accessor.get(ITerminalService).findNext();
		}
	});
	registerAction2(class extends Action2 {
		constructor() {
			super({
				id: TerminalCommandId.FindPrevious,
				title: { value: localize('workbench.action.terminal.findPrevious', "Find Previous"), original: 'Find Previous' },
				f1: true,
				category,
				keybinding: [
					{
						primary: KeyMod.Shift | KeyCode.F3,
						mac: { primary: KeyMod.CtrlCmd | KeyMod.Shift | KeyCode.KEY_G, secondary: [KeyMod.Shift | KeyCode.F3] },
						when: ContextKeyExpr.or(KEYBINDING_CONTEXT_TERMINAL_FOCUS, KEYBINDING_CONTEXT_TERMINAL_FIND_FOCUSED),
						weight: KeybindingWeight.WorkbenchContrib
					},
					{
						primary: KeyCode.Enter,
						when: KEYBINDING_CONTEXT_TERMINAL_FIND_FOCUSED,
						weight: KeybindingWeight.WorkbenchContrib
					}
				],
				precondition: KEYBINDING_CONTEXT_TERMINAL_PROCESS_SUPPORTED
			});
		}
		run(accessor: ServicesAccessor) {
			accessor.get(ITerminalService).findPrevious();
		}
	});
	registerAction2(class extends Action2 {
		constructor() {
			super({
				id: TerminalCommandId.SearchWorkspace,
				title: { value: localize('workbench.action.terminal.searchWorkspace', "Search Workspace"), original: 'Search Workspace' },
				f1: true,
				category,
				keybinding: [
					{
						primary: KeyMod.CtrlCmd | KeyMod.Shift | KeyCode.KEY_F,
						when: ContextKeyExpr.and(KEYBINDING_CONTEXT_TERMINAL_PROCESS_SUPPORTED, KEYBINDING_CONTEXT_TERMINAL_FOCUS, KEYBINDING_CONTEXT_TERMINAL_TEXT_SELECTED),
						weight: KeybindingWeight.WorkbenchContrib + 50
					}
				],
				precondition: KEYBINDING_CONTEXT_TERMINAL_PROCESS_SUPPORTED
			});
		}
		run(accessor: ServicesAccessor) {
			const query = accessor.get(ITerminalService).getActiveInstance()?.selection;
			FindInFilesCommand(accessor, { query } as IFindInFilesArgs);
		}
	});
	registerAction2(class extends Action2 {
		constructor() {
			super({
				id: TerminalCommandId.Relaunch,
				title: { value: localize('workbench.action.terminal.relaunch', "Relaunch Active Terminal"), original: 'Relaunch Active Terminal' },
				f1: true,
				category,
				precondition: KEYBINDING_CONTEXT_TERMINAL_PROCESS_SUPPORTED
			});
		}
		run(accessor: ServicesAccessor) {
			accessor.get(ITerminalService).getActiveInstance()?.relaunch();
		}
	});
	registerAction2(class extends Action2 {
		constructor() {
			super({
				id: TerminalCommandId.ShowEnvironmentInformation,
				title: { value: localize('workbench.action.terminal.showEnvironmentInformation', "Show Environment Information"), original: 'Show Environment Information' },
				f1: true,
				category,
				precondition: KEYBINDING_CONTEXT_TERMINAL_PROCESS_SUPPORTED
			});
		}
		run(accessor: ServicesAccessor) {
			accessor.get(ITerminalService).getActiveInstance()?.showEnvironmentInfoHover();
		}
	});
	registerAction2(class extends Action2 {
		constructor() {
			super({
				id: TerminalCommandId.Split,
				title: terminalStrings.split,
				f1: true,
				category,
				precondition: KEYBINDING_CONTEXT_TERMINAL_PROCESS_SUPPORTED,
				keybinding: {
					primary: KeyMod.CtrlCmd | KeyMod.Shift | KeyCode.KEY_5,
					weight: KeybindingWeight.WorkbenchContrib,
					mac: {
						primary: KeyMod.CtrlCmd | KeyCode.US_BACKSLASH,
						secondary: [KeyMod.WinCtrl | KeyMod.Shift | KeyCode.KEY_5]
					},
					when: KEYBINDING_CONTEXT_TERMINAL_FOCUS
				},
				icon: Codicon.splitHorizontal,
				description: {
					description: 'workbench.action.terminal.split',
					args: [{
						name: 'profile',
						schema: {
							type: 'object'
						}
					}]
				}
			});
		}
		async run(accessor: ServicesAccessor, profile?: ITerminalProfile) {
			const terminalService = accessor.get(ITerminalService);
			await terminalService.doWithActiveInstance(async t => {
				const cwd = await getCwdForSplit(terminalService.configHelper, t, accessor.get(IWorkspaceContextService).getWorkspace().folders, accessor.get(ICommandService));
				if (cwd === undefined) {
					return undefined;
				}
				terminalService.splitInstance(t, profile, cwd);
				return terminalService.showPanel(true);
			});
		}
	});
	registerAction2(class extends Action2 {
		constructor() {
			super({
				id: TerminalCommandId.SplitInstance,
				title: terminalStrings.split,
				f1: false,
				category,
				precondition: KEYBINDING_CONTEXT_TERMINAL_PROCESS_SUPPORTED,
				keybinding: {
					primary: KeyMod.CtrlCmd | KeyMod.Shift | KeyCode.KEY_5,
					mac: {
						primary: KeyMod.CtrlCmd | KeyCode.US_BACKSLASH,
						secondary: [KeyMod.WinCtrl | KeyMod.Shift | KeyCode.KEY_5]
					},
					weight: KeybindingWeight.WorkbenchContrib,
					when: KEYBINDING_CONTEXT_TERMINAL_TABS_FOCUS
				}
			});
		}
		async run(accessor: ServicesAccessor) {
			const terminalService = accessor.get(ITerminalService);
			const instances = getSelectedInstances(accessor);
			if (instances) {
				for (const t of instances) {
					terminalService.setActiveInstance(t);
					terminalService.doWithActiveInstance(async instance => {
						const cwd = await getCwdForSplit(terminalService.configHelper, instance);
						terminalService.splitInstance(instance, { cwd });
						await terminalService.showPanel(true);
					});
				}
			}
		}
	});
	registerAction2(class extends Action2 {
		constructor() {
			super({
				id: TerminalCommandId.Unsplit,
				title: terminalStrings.unsplit,
				f1: true,
				category,
				precondition: KEYBINDING_CONTEXT_TERMINAL_PROCESS_SUPPORTED
			});
		}
		async run(accessor: ServicesAccessor) {
			const terminalService = accessor.get(ITerminalService);
			await terminalService.doWithActiveInstance(async t => terminalService.unsplitInstance(t));
		}
	});
	MenuRegistry.appendMenuItem(MenuId.TerminalTabInlineActions, {
		command: {
			id: TERMINAL_COMMAND_ID.SPLIT_INSTANCE,
			title: localize('workbench.action.terminal.splitInstance', "Split Terminal"),
		},
		group: ContextMenuGroup.Create
	});
	registerAction2(class extends Action2 {
		constructor() {
			super({
				id: TerminalCommandId.UnsplitInstance,
				title: terminalStrings.unsplit,
				f1: true,
				category,
				precondition: KEYBINDING_CONTEXT_TERMINAL_PROCESS_SUPPORTED
			});
		}
		async run(accessor: ServicesAccessor) {
			const terminalService = accessor.get(ITerminalService);
			const instances = getSelectedInstances(accessor);
			// should not even need this check given the context key
			// but TS complains
			if (instances?.length === 1) {
				const group = terminalService.getGroupForInstance(instances[0]);
				if (group && group?.terminalInstances.length > 1) {
					terminalService.unsplitInstance(instances[0]);
				}
			}
		}
	});
	registerAction2(class extends Action2 {
		constructor() {
			super({
				id: TerminalCommandId.JoinInstance,
				title: { value: localize('workbench.action.terminal.joinInstance', "Join Terminals"), original: 'Join Terminals' },
				category,
				precondition: ContextKeyExpr.and(KEYBINDING_CONTEXT_TERMINAL_PROCESS_SUPPORTED, KEYBINDING_CONTEXT_TERMINAL_TABS_SINGULAR_SELECTION.toNegated())
			});
		}
		async run(accessor: ServicesAccessor) {
			const terminalService = accessor.get(ITerminalService);
			const instances = getSelectedInstances(accessor);
			if (instances) {
				terminalService.joinInstances(instances);
			}
		}
	});
	registerAction2(class extends Action2 {
		constructor() {
			super({
				id: TerminalCommandId.SplitInActiveWorkspace,
				title: { value: localize('workbench.action.terminal.splitInActiveWorkspace', "Split Terminal (In Active Workspace)"), original: 'Split Terminal (In Active Workspace)' },
				f1: true,
				category,
				precondition: KEYBINDING_CONTEXT_TERMINAL_PROCESS_SUPPORTED,
			});
		}
		async run(accessor: ServicesAccessor) {
			const terminalService = accessor.get(ITerminalService);
			await terminalService.doWithActiveInstance(async t => {
				const cwd = await getCwdForSplit(terminalService.configHelper, t);
				terminalService.splitInstance(t, { cwd });
				await terminalService.showPanel(true);
			});
		}
	});
	registerAction2(class extends Action2 {
		constructor() {
			super({
				id: TerminalCommandId.SelectAll,
				title: { value: localize('workbench.action.terminal.selectAll', "Select All"), original: 'Select All' },
				f1: true,
				category,
				precondition: KEYBINDING_CONTEXT_TERMINAL_PROCESS_SUPPORTED,
				keybinding: [{
					// Don't use ctrl+a by default as that would override the common go to start
					// of prompt shell binding
					primary: 0,
					// Technically this doesn't need to be here as it will fall back to this
					// behavior anyway when handed to xterm.js, having this handled by VS Code
					// makes it easier for users to see how it works though.
					mac: { primary: KeyMod.CtrlCmd | KeyCode.KEY_A },
					weight: KeybindingWeight.WorkbenchContrib,
					when: KEYBINDING_CONTEXT_TERMINAL_FOCUS
				}]
			});
		}
		run(accessor: ServicesAccessor) {
			accessor.get(ITerminalService).getActiveInstance()?.selectAll();
		}
	});
	registerAction2(class extends Action2 {
		constructor() {
			super({
				id: TerminalCommandId.New,
				title: { value: localize('workbench.action.terminal.new', "Create New Integrated Terminal"), original: 'Create New Integrated Terminal' },
				f1: true,
				category,
				precondition: KEYBINDING_CONTEXT_TERMINAL_PROCESS_SUPPORTED,
				icon: Codicon.plus,
				keybinding: {
					primary: KeyMod.CtrlCmd | KeyMod.Shift | KeyCode.US_BACKTICK,
					mac: { primary: KeyMod.WinCtrl | KeyMod.Shift | KeyCode.US_BACKTICK },
					weight: KeybindingWeight.WorkbenchContrib
				}
			});
		}
		async run(accessor: ServicesAccessor, event: unknown) {
			const terminalService = accessor.get(ITerminalService);
			const workspaceContextService = accessor.get(IWorkspaceContextService);
			const commandService = accessor.get(ICommandService);
			const folders = workspaceContextService.getWorkspace().folders;
			if (event instanceof MouseEvent && (event.altKey || event.ctrlKey)) {
				const activeInstance = terminalService.getActiveInstance();
				if (activeInstance) {
					const cwd = await getCwdForSplit(terminalService.configHelper, activeInstance);
					terminalService.splitInstance(activeInstance, { cwd });
					return;
				}
			}

			if (terminalService.isProcessSupportRegistered) {
				let instance: ITerminalInstance | undefined;
				if (folders.length <= 1) {
					// Allow terminal service to handle the path when there is only a
					// single root
					instance = terminalService.createTerminal(undefined);
				} else {
					const options: IPickOptions<IQuickPickItem> = {
						placeHolder: localize('workbench.action.terminal.newWorkspacePlaceholder', "Select current working directory for new terminal")
					};
					const workspace = await commandService.executeCommand(PICK_WORKSPACE_FOLDER_COMMAND_ID, [options]);
					if (!workspace) {
						// Don't create the instance if the workspace picker was canceled
						return;
					}
					instance = terminalService.createTerminal({ cwd: workspace.uri });
				}
				terminalService.setActiveInstance(instance);
			}
			await terminalService.showPanel(true);
		}
	});
	registerAction2(class extends Action2 {
		constructor() {
			super({
				id: TerminalCommandId.Kill,
				title: { value: localize('workbench.action.terminal.kill', "Kill the Active Terminal Instance"), original: 'Kill the Active Terminal Instance' },
				f1: true,
				category,
				precondition: ContextKeyExpr.or(KEYBINDING_CONTEXT_TERMINAL_PROCESS_SUPPORTED, KEYBINDING_CONTEXT_TERMINAL_IS_OPEN),
				icon: Codicon.trash
			});
		}
		async run(accessor: ServicesAccessor) {
			const terminalService = accessor.get(ITerminalService);
			await terminalService.doWithActiveInstance(async t => {
				t.dispose(true);
				if (terminalService.terminalInstances.length > 0) {
					await terminalService.showPanel(true);
				}
			});
		}
	});

	registerAction2(class extends Action2 {
		constructor() {
			super({
				id: TerminalCommandId.KillInstance,
<<<<<<< HEAD
				title: {
					value: localize('workbench.action.terminal.killInstance', "Kill Terminal"), original: 'Kill Terminal'
				},
=======
				title: terminalStrings.kill,
>>>>>>> 118421e7
				f1: false,
				category,
				precondition: ContextKeyExpr.or(KEYBINDING_CONTEXT_TERMINAL_PROCESS_SUPPORTED, KEYBINDING_CONTEXT_TERMINAL_IS_OPEN),
				keybinding: {
					primary: KeyCode.Delete,
					mac: {
						primary: KeyMod.CtrlCmd | KeyCode.Backspace,
						secondary: [KeyCode.Delete]
					},
					weight: KeybindingWeight.WorkbenchContrib,
					when: KEYBINDING_CONTEXT_TERMINAL_TABS_FOCUS
				}
			});
		}
		async run(accessor: ServicesAccessor) {
			const selectedInstances = getSelectedInstances(accessor);
			if (!selectedInstances) {
				return;
			}
			const terminalService = accessor.get(ITerminalService);
			for (const instance of selectedInstances) {
				terminalService.safeDisposeTerminal(instance);
			}
			if (terminalService.terminalInstances.length > 0) {
				terminalService.focusTabs();
				focusNext(accessor);
			}
		}
	});
	MenuRegistry.appendMenuItem(MenuId.TerminalTabInlineActions, {
		command: {
			id: TERMINAL_COMMAND_ID.KILL_INSTANCE,
			title: localize('workbench.action.terminal.killInstance', "Kill Terminal")
		},
		group: ContextMenuGroup.Kill
	});
	registerAction2(class extends Action2 {
		constructor() {
			super({
				id: TerminalCommandId.Clear,
				title: { value: localize('workbench.action.terminal.clear', "Clear"), original: 'Clear' },
				f1: true,
				category,
				precondition: KEYBINDING_CONTEXT_TERMINAL_PROCESS_SUPPORTED,
				keybinding: [{
					primary: 0,
					mac: { primary: KeyMod.CtrlCmd | KeyCode.KEY_K },
					// Weight is higher than work workbench contributions so the keybinding remains
					// highest priority when chords are registered afterwards
					weight: KeybindingWeight.WorkbenchContrib + 1,
					when: KEYBINDING_CONTEXT_TERMINAL_FOCUS
				}]
			});
		}
		run(accessor: ServicesAccessor) {
			accessor.get(ITerminalService).doWithActiveInstance(t => t.clear());
		}
	});
	registerAction2(class extends Action2 {
		constructor() {
			super({
				id: TerminalCommandId.SelectDefaultProfile,
				title: { value: localize('workbench.action.terminal.selectDefaultProfile', "Select Default Profile"), original: 'Select Default Profile' },
				f1: true,
				category,
				precondition: KEYBINDING_CONTEXT_TERMINAL_PROCESS_SUPPORTED
			});
		}
		async run(accessor: ServicesAccessor) {
			await accessor.get(ITerminalService).showProfileQuickPick('setDefault');
		}
	});

	registerAction2(class extends Action2 {
		constructor() {
			super({
				id: TerminalCommandId.CreateWithProfileButton,
				title: TerminalCommandId.CreateWithProfileButton,
				f1: false,
				category,
				precondition: KEYBINDING_CONTEXT_TERMINAL_PROCESS_SUPPORTED
			});
		}
		async run(accessor: ServicesAccessor) {
		}
	});

	registerAction2(class extends Action2 {
		constructor() {
			super({
				id: TerminalCommandId.ConfigureTerminalSettings,
				title: { value: localize('workbench.action.terminal.openSettings', "Configure Terminal Settings"), original: 'Configure Terminal Settings' },
				f1: true,
				category,
				precondition: KEYBINDING_CONTEXT_TERMINAL_PROCESS_SUPPORTED
			});
		}
		async run(accessor: ServicesAccessor) {
			await accessor.get(IPreferencesService).openSettings(false, '@feature:terminal');
		}
	});

	// Some commands depend on platform features
	if (BrowserFeatures.clipboard.writeText) {
		registerAction2(class extends Action2 {
			constructor() {
				super({
					id: TerminalCommandId.CopySelection,
					title: { value: localize('workbench.action.terminal.copySelection', "Copy Selection"), original: 'Copy Selection' },
					f1: true,
					category,
					// TODO: Why is copy still showing up when text isn't selected?
					precondition: ContextKeyExpr.and(KEYBINDING_CONTEXT_TERMINAL_PROCESS_SUPPORTED, KEYBINDING_CONTEXT_TERMINAL_TEXT_SELECTED),
					keybinding: [{
						primary: KeyMod.CtrlCmd | KeyCode.KEY_C,
						win: { primary: KeyMod.CtrlCmd | KeyCode.KEY_C, secondary: [KeyMod.CtrlCmd | KeyMod.Shift | KeyCode.KEY_C] },
						linux: { primary: KeyMod.CtrlCmd | KeyMod.Shift | KeyCode.KEY_C },
						weight: KeybindingWeight.WorkbenchContrib,
						when: ContextKeyExpr.and(KEYBINDING_CONTEXT_TERMINAL_TEXT_SELECTED, KEYBINDING_CONTEXT_TERMINAL_FOCUS)
					}]
				});
			}
			async run(accessor: ServicesAccessor) {
				await accessor.get(ITerminalService).getActiveInstance()?.copySelection();
			}
		});
	}

	if (BrowserFeatures.clipboard.readText) {
		registerAction2(class extends Action2 {
			constructor() {
				super({
					id: TerminalCommandId.Paste,
					title: { value: localize('workbench.action.terminal.paste', "Paste into Active Terminal"), original: 'Paste into Active Terminal' },
					f1: true,
					category,
					precondition: KEYBINDING_CONTEXT_TERMINAL_PROCESS_SUPPORTED,
					keybinding: [{
						primary: KeyMod.CtrlCmd | KeyCode.KEY_V,
						win: { primary: KeyMod.CtrlCmd | KeyCode.KEY_V, secondary: [KeyMod.CtrlCmd | KeyMod.Shift | KeyCode.KEY_V] },
						linux: { primary: KeyMod.CtrlCmd | KeyMod.Shift | KeyCode.KEY_V },
						weight: KeybindingWeight.WorkbenchContrib,
						when: KEYBINDING_CONTEXT_TERMINAL_FOCUS
					}],
				});
			}
			async run(accessor: ServicesAccessor) {
				await accessor.get(ITerminalService).getActiveInstance()?.paste();
			}
		});
	}

	if (BrowserFeatures.clipboard.readText && isLinux) {
		registerAction2(class extends Action2 {
			constructor() {
				super({
					id: TerminalCommandId.PasteSelection,
					title: { value: localize('workbench.action.terminal.pasteSelection', "Paste Selection into Active Terminal"), original: 'Paste Selection into Active Terminal' },
					f1: true,
					category,
					precondition: KEYBINDING_CONTEXT_TERMINAL_PROCESS_SUPPORTED,
					keybinding: [{
						linux: { primary: KeyMod.Shift | KeyCode.Insert },
						weight: KeybindingWeight.WorkbenchContrib,
						when: KEYBINDING_CONTEXT_TERMINAL_FOCUS
					}],
				});
			}
			async run(accessor: ServicesAccessor) {
				await accessor.get(ITerminalService).getActiveInstance()?.pasteSelection();
			}
		});
	}

	const switchTerminalTitle: ICommandActionTitle = { value: localize('workbench.action.terminal.switchTerminal', "Switch Terminal"), original: 'Switch Terminal' };
	registerAction2(class extends Action2 {
		constructor() {
			super({
				id: TerminalCommandId.SwitchTerminal,
				title: switchTerminalTitle,
				f1: true,
				category,
				precondition: KEYBINDING_CONTEXT_TERMINAL_PROCESS_SUPPORTED
			});
		}
		async run(accessor: ServicesAccessor, item?: string) {
			const terminalService = accessor.get(ITerminalService);
			if (!item || !item.split) {
				return Promise.resolve(null);
			}
			if (item === switchTerminalActionViewItemSeparator) {
				terminalService.refreshActiveGroup();
				return Promise.resolve(null);
			}
			if (item === switchTerminalShowTabsTitle) {
				accessor.get(IConfigurationService).updateValue(TerminalSettingId.TabsEnabled, true);
				return;
			}
			const indexMatches = terminalIndexRe.exec(item);
			if (indexMatches) {
				terminalService.setActiveGroupByIndex(Number(indexMatches[1]) - 1);
				return terminalService.showPanel(true);
			}

			const quickSelectProfiles = terminalService.availableProfiles;

			// Remove 'New ' from the selected item to get the profile name
			const profileSelection = item.substring(4);
			if (quickSelectProfiles) {
				const profile = quickSelectProfiles.find(profile => profile.profileName === profileSelection);
				if (profile) {
					const instance = terminalService.createTerminal(profile);
					terminalService.setActiveInstance(instance);
				} else {
					console.warn(`No profile with name "${profileSelection}"`);
				}
			} else {
				console.warn(`Unmatched terminal item: "${item}"`);
			}
			return Promise.resolve();
		}
	});
}

interface IRemoteTerminalPick extends IQuickPickItem {
	term: IRemoteTerminalAttachTarget;
}

function getSelectedInstances(accessor: ServicesAccessor): ITerminalInstance[] | undefined {
	const listService = accessor.get(IListService);
	const terminalService = accessor.get(ITerminalService);
	if (!listService.lastFocusedList?.getSelection()) {
		return undefined;
	}
	const selections = listService.lastFocusedList.getSelection();
	const focused = listService.lastFocusedList.getFocus();
	const instances: ITerminalInstance[] = [];

	if (focused.length === 1 && !selections.includes(focused[0])) {
		// focused length is always a max of 1
		// if the focused one is not in the selected list, return that item
		instances.push(terminalService.getInstanceFromIndex(focused[0]) as ITerminalInstance);
		return instances;
	}

	// multi-select
	for (const selection of selections) {
		instances.push(terminalService.getInstanceFromIndex(selection) as ITerminalInstance);
	}
	return instances;
}

function focusNext(accessor: ServicesAccessor): void {
	const listService = accessor.get(IListService);
	listService.lastFocusedList?.focusNext();
}

export function validateTerminalName(name: string): { content: string, severity: Severity } | null {
	if (!name || name.trim().length === 0) {
		return {
			content: localize('emptyTerminalNameError', "A name must be provided."),
			severity: Severity.Error
		};
	}

	return null;
}<|MERGE_RESOLUTION|>--- conflicted
+++ resolved
@@ -1566,13 +1566,7 @@
 		constructor() {
 			super({
 				id: TerminalCommandId.KillInstance,
-<<<<<<< HEAD
-				title: {
-					value: localize('workbench.action.terminal.killInstance', "Kill Terminal"), original: 'Kill Terminal'
-				},
-=======
 				title: terminalStrings.kill,
->>>>>>> 118421e7
 				f1: false,
 				category,
 				precondition: ContextKeyExpr.or(KEYBINDING_CONTEXT_TERMINAL_PROCESS_SUPPORTED, KEYBINDING_CONTEXT_TERMINAL_IS_OPEN),
