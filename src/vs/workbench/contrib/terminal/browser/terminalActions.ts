--- conflicted
+++ resolved
@@ -1394,11 +1394,7 @@
 		constructor() {
 			super({
 				id: TERMINAL_COMMAND_ID.SPLIT_INSTANCE,
-<<<<<<< HEAD
-				title: { value: localize('workbench.action.terminal.split', "Split Terminal"), original: 'Split Terminal' },
-=======
 				title: { value: localize('workbench.action.terminal.splitInstance', "Split Terminal"), original: 'Split Terminal' },
->>>>>>> 3cb2f552
 				f1: false,
 				category,
 				precondition: KEYBINDING_CONTEXT_TERMINAL_PROCESS_SUPPORTED,
@@ -1428,8 +1424,6 @@
 			focusNext(accessor);
 		}
 	});
-<<<<<<< HEAD
-=======
 	MenuRegistry.appendMenuItem(MenuId.TerminalTabInlineActions, {
 		command: {
 			id: TERMINAL_COMMAND_ID.SPLIT_INSTANCE,
@@ -1437,7 +1431,6 @@
 		},
 		group: ContextMenuGroup.Create
 	});
->>>>>>> 3cb2f552
 	registerAction2(class extends Action2 {
 		constructor() {
 			super({
@@ -1602,11 +1595,7 @@
 			super({
 				id: TERMINAL_COMMAND_ID.KILL_INSTANCE,
 				title: {
-<<<<<<< HEAD
-					value: localize('workbench.action.terminal.kill.short', "Kill Terminal"), original: 'Kill Terminal'
-=======
 					value: localize('workbench.action.terminal.killInstance', "Kill Terminal"), original: 'Kill Terminal'
->>>>>>> 3cb2f552
 				},
 				f1: false,
 				category,
@@ -1628,15 +1617,6 @@
 		}
 		async run(accessor: ServicesAccessor) {
 			getSelectedInstances(accessor)?.forEach(instance => instance.dispose(true));
-<<<<<<< HEAD
-			const terminalService = accessor.get(ITerminalService);
-			if (terminalService.terminalInstances.length > 0) {
-				terminalService.focusTabs();
-				focusNext(accessor);
-			}
-		}
-	});
-=======
 			accessor.get(ITerminalService).focusTabs();
 			focusNext(accessor);
 		}
@@ -1648,7 +1628,6 @@
 		},
 		group: ContextMenuGroup.Kill
 	});
->>>>>>> 3cb2f552
 	registerAction2(class extends Action2 {
 		constructor() {
 			super({
