/*---------------------------------------------------------------------------------------------
 *  Copyright (c) Microsoft Corporation. All rights reserved.
 *  Licensed under the Source EULA. See License.txt in the project root for license information.
 *--------------------------------------------------------------------------------------------*/

import * as dom from 'vs/base/browser/dom';
import { timeout } from 'vs/base/common/async';
import { debounce } from 'vs/base/common/decorators';
import { Emitter, Event } from 'vs/base/common/event';
import { dispose, IDisposable, toDisposable } from 'vs/base/common/lifecycle';
import { Schemas } from 'vs/base/common/network';
import { isMacintosh, isWeb } from 'vs/base/common/platform';
import { URI } from 'vs/base/common/uri';
import { FindReplaceState } from 'vs/editor/contrib/find/browser/findState';
import * as nls from 'vs/nls';
import { IContextKey, IContextKeyService } from 'vs/platform/contextkey/common/contextkey';
import { IDialogService } from 'vs/platform/dialogs/common/dialogs';
import { IInstantiationService } from 'vs/platform/instantiation/common/instantiation';
import { ICreateContributedTerminalProfileOptions, IShellLaunchConfig, ITerminalLaunchError, ITerminalsLayoutInfo, ITerminalsLayoutInfoById, TerminalLocation, TerminalLocationString, TitleEventSource } from 'vs/platform/terminal/common/terminal';
import { iconForeground } from 'vs/platform/theme/common/colorRegistry';
import { getIconRegistry } from 'vs/platform/theme/common/iconRegistry';
import { ColorScheme } from 'vs/platform/theme/common/theme';
import { IThemeService, Themable, ThemeIcon } from 'vs/platform/theme/common/themeService';
import { VirtualWorkspaceContext } from 'vs/workbench/common/contextkeys';
import { IEditableData, IViewsService } from 'vs/workbench/common/views';
import { ICreateTerminalOptions, IRequestAddInstanceToGroupEvent, ITerminalEditorService, ITerminalExternalLinkProvider, ITerminalFindHost, ITerminalGroup, ITerminalGroupService, ITerminalInstance, ITerminalInstanceHost, ITerminalInstanceService, ITerminalLocationOptions, ITerminalService, ITerminalServiceNativeDelegate, TerminalConnectionState, TerminalEditorLocation } from 'vs/workbench/contrib/terminal/browser/terminal';
import { TerminalConfigHelper } from 'vs/workbench/contrib/terminal/browser/terminalConfigHelper';
import { getColorStyleContent, getUriClasses } from 'vs/workbench/contrib/terminal/browser/terminalIcon';
import { getInstanceFromResource, getTerminalUri, parseTerminalUri } from 'vs/workbench/contrib/terminal/browser/terminalUri';
import { TerminalViewPane } from 'vs/workbench/contrib/terminal/browser/terminalView';
import { IRemoteTerminalAttachTarget, IStartExtensionTerminalRequest, ITerminalConfigHelper, ITerminalBackend, ITerminalProcessExtHostProxy, ITerminalProfileService, TERMINAL_VIEW_ID } from 'vs/workbench/contrib/terminal/common/terminal';
import { TerminalContextKeys } from 'vs/workbench/contrib/terminal/common/terminalContextKey';
import { formatMessageForTerminal } from 'vs/workbench/contrib/terminal/common/terminalStrings';
import { IWorkbenchEnvironmentService } from 'vs/workbench/services/environment/common/environmentService';
import { ILifecycleService, ShutdownReason, WillShutdownEvent } from 'vs/workbench/services/lifecycle/common/lifecycle';
import { IRemoteAgentService } from 'vs/workbench/services/remote/common/remoteAgentService';
import { ACTIVE_GROUP, IEditorService, SIDE_GROUP } from 'vs/workbench/services/editor/common/editorService';
import { IEditorGroupsService } from 'vs/workbench/services/editor/common/editorGroupsService';
import { INotificationService } from 'vs/platform/notification/common/notification';
import { IExtensionService } from 'vs/workbench/services/extensions/common/extensions';
import { TerminalProfileQuickpick } from 'vs/workbench/contrib/terminal/browser/terminalProfileQuickpick';
import { IKeyMods } from 'vs/base/parts/quickinput/common/quickInput';
import { ILogService } from 'vs/platform/log/common/log';
import { TerminalEditorInput } from 'vs/workbench/contrib/terminal/browser/terminalEditorInput';
import { getCwdForSplit } from 'vs/workbench/contrib/terminal/browser/terminalActions';
import { IWorkspaceContextService } from 'vs/platform/workspace/common/workspace';
import { ICommandService } from 'vs/platform/commands/common/commands';

export class TerminalService implements ITerminalService {
	declare _serviceBrand: undefined;

	private _hostActiveTerminals: Map<ITerminalInstanceHost, ITerminalInstance | undefined> = new Map();

	private _terminalEditorActive: IContextKey<boolean>;
	private readonly _terminalShellTypeContextKey: IContextKey<string>;

	private _escapeSequenceLoggingEnabled: boolean = false;

	private _isShuttingDown: boolean = false;
	private _backgroundedTerminalInstances: ITerminalInstance[] = [];
	private _backgroundedTerminalDisposables: Map<number, IDisposable[]> = new Map();
	private _findState: FindReplaceState = new FindReplaceState();
	private _linkProviders: Set<ITerminalExternalLinkProvider> = new Set();
	private _linkProviderDisposables: Map<ITerminalExternalLinkProvider, IDisposable[]> = new Map();
	private _processSupportContextKey: IContextKey<boolean>;

	private _primaryBackend?: ITerminalBackend;
	private _terminalHasBeenCreated: IContextKey<boolean>;
	private _terminalCountContextKey: IContextKey<number>;
	private _configHelper: TerminalConfigHelper;
	private _remoteTerminalsInitPromise: Promise<void> | undefined;
	private _localTerminalsInitPromise: Promise<void> | undefined;
	private _connectionState: TerminalConnectionState = TerminalConnectionState.Connecting;
	private _nativeDelegate?: ITerminalServiceNativeDelegate;
	private _shutdownWindowCount?: number;

	private _editable: { instance: ITerminalInstance; data: IEditableData } | undefined;

	get isProcessSupportRegistered(): boolean { return !!this._processSupportContextKey.get(); }
	get connectionState(): TerminalConnectionState { return this._connectionState; }

	get configHelper(): ITerminalConfigHelper { return this._configHelper; }
	get instances(): ITerminalInstance[] {
		return this._terminalGroupService.instances.concat(this._terminalEditorService.instances);
	}

	get defaultLocation(): TerminalLocation { return this.configHelper.config.defaultLocation === TerminalLocationString.Editor ? TerminalLocation.Editor : TerminalLocation.Panel; }

	private _activeInstance: ITerminalInstance | undefined;
	get activeInstance(): ITerminalInstance | undefined {
		// Check if either an editor or panel terminal has focus and return that, regardless of the
		// value of _activeInstance. This avoids terminals created in the panel for example stealing
		// the active status even when it's not focused.
		for (const activeHostTerminal of this._hostActiveTerminals.values()) {
			if (activeHostTerminal?.hasFocus) {
				return activeHostTerminal;
			}
		}
		// Fallback to the last recorded active terminal if neither have focus
		return this._activeInstance;
	}

	private readonly _onDidChangeActiveGroup = new Emitter<ITerminalGroup | undefined>();
	get onDidChangeActiveGroup(): Event<ITerminalGroup | undefined> { return this._onDidChangeActiveGroup.event; }
	private readonly _onDidCreateInstance = new Emitter<ITerminalInstance>();
	get onDidCreateInstance(): Event<ITerminalInstance> { return this._onDidCreateInstance.event; }
	private readonly _onDidDisposeInstance = new Emitter<ITerminalInstance>();
	get onDidDisposeInstance(): Event<ITerminalInstance> { return this._onDidDisposeInstance.event; }
	private readonly _onDidFocusInstance = new Emitter<ITerminalInstance>();
	get onDidFocusInstance(): Event<ITerminalInstance> { return this._onDidFocusInstance.event; }
	private readonly _onDidReceiveProcessId = new Emitter<ITerminalInstance>();
	get onDidReceiveProcessId(): Event<ITerminalInstance> { return this._onDidReceiveProcessId.event; }
	private readonly _onDidReceiveInstanceLinks = new Emitter<ITerminalInstance>();
	get onDidReceiveInstanceLinks(): Event<ITerminalInstance> { return this._onDidReceiveInstanceLinks.event; }
	private readonly _onDidRequestStartExtensionTerminal = new Emitter<IStartExtensionTerminalRequest>();
	get onDidRequestStartExtensionTerminal(): Event<IStartExtensionTerminalRequest> { return this._onDidRequestStartExtensionTerminal.event; }
	private readonly _onDidChangeInstanceDimensions = new Emitter<ITerminalInstance>();
	get onDidChangeInstanceDimensions(): Event<ITerminalInstance> { return this._onDidChangeInstanceDimensions.event; }
	private readonly _onDidMaxiumumDimensionsChange = new Emitter<ITerminalInstance>();
	get onDidMaximumDimensionsChange(): Event<ITerminalInstance> { return this._onDidMaxiumumDimensionsChange.event; }
	private readonly _onDidChangeInstanceCapability = new Emitter<ITerminalInstance>();
	get onDidChangeInstanceCapability(): Event<ITerminalInstance> { return this._onDidChangeInstanceCapability.event; }
	private readonly _onDidChangeInstances = new Emitter<void>();
	get onDidChangeInstances(): Event<void> { return this._onDidChangeInstances.event; }
	private readonly _onDidChangeInstanceTitle = new Emitter<ITerminalInstance | undefined>();
	get onDidChangeInstanceTitle(): Event<ITerminalInstance | undefined> { return this._onDidChangeInstanceTitle.event; }
	private readonly _onDidChangeInstanceIcon = new Emitter<ITerminalInstance | undefined>();
	get onDidChangeInstanceIcon(): Event<ITerminalInstance | undefined> { return this._onDidChangeInstanceIcon.event; }
	private readonly _onDidChangeInstanceColor = new Emitter<ITerminalInstance | undefined>();
	get onDidChangeInstanceColor(): Event<ITerminalInstance | undefined> { return this._onDidChangeInstanceColor.event; }
	private readonly _onDidChangeActiveInstance = new Emitter<ITerminalInstance | undefined>();
	get onDidChangeActiveInstance(): Event<ITerminalInstance | undefined> { return this._onDidChangeActiveInstance.event; }
	private readonly _onDidChangeInstancePrimaryStatus = new Emitter<ITerminalInstance>();
	get onDidChangeInstancePrimaryStatus(): Event<ITerminalInstance> { return this._onDidChangeInstancePrimaryStatus.event; }
	private readonly _onDidInputInstanceData = new Emitter<ITerminalInstance>();
	get onDidInputInstanceData(): Event<ITerminalInstance> { return this._onDidInputInstanceData.event; }
	private readonly _onDidDisposeGroup = new Emitter<ITerminalGroup>();
	get onDidDisposeGroup(): Event<ITerminalGroup> { return this._onDidDisposeGroup.event; }
	private readonly _onDidChangeGroups = new Emitter<void>();
	get onDidChangeGroups(): Event<void> { return this._onDidChangeGroups.event; }
	private readonly _onDidRegisterProcessSupport = new Emitter<void>();
	get onDidRegisterProcessSupport(): Event<void> { return this._onDidRegisterProcessSupport.event; }
	private readonly _onDidChangeConnectionState = new Emitter<void>();
	get onDidChangeConnectionState(): Event<void> { return this._onDidChangeConnectionState.event; }
	private readonly _onDidRequestHideFindWidget = new Emitter<void>();
	get onDidRequestHideFindWidget(): Event<void> { return this._onDidRequestHideFindWidget.event; }

	constructor(
		@IContextKeyService private _contextKeyService: IContextKeyService,
		@ILifecycleService lifecycleService: ILifecycleService,
		@ILogService private readonly _logService: ILogService,
		@IDialogService private _dialogService: IDialogService,
		@IInstantiationService private _instantiationService: IInstantiationService,
		@IRemoteAgentService private _remoteAgentService: IRemoteAgentService,
		@IViewsService private _viewsService: IViewsService,
		@IWorkbenchEnvironmentService private readonly _environmentService: IWorkbenchEnvironmentService,
		@ITerminalEditorService private readonly _terminalEditorService: ITerminalEditorService,
		@ITerminalGroupService private readonly _terminalGroupService: ITerminalGroupService,
		@ITerminalInstanceService private readonly _terminalInstanceService: ITerminalInstanceService,
		@IEditorGroupsService private readonly _editorGroupsService: IEditorGroupsService,
		@ITerminalProfileService private readonly _terminalProfileService: ITerminalProfileService,
		@IExtensionService private readonly _extensionService: IExtensionService,
		@INotificationService private readonly _notificationService: INotificationService,
		@IWorkspaceContextService private readonly _workspaceContextService: IWorkspaceContextService,
		@ICommandService private readonly _commandService: ICommandService
	) {
		this._configHelper = this._instantiationService.createInstance(TerminalConfigHelper);
				};
		// the below avoids having to poll routinely.
		// we update detected profiles when an instance is created so that,
		// for example, we detect if you've installed a pwsh
		this.onDidCreateInstance(() => this._terminalProfileService.refreshAvailableProfiles());

		this._forwardInstanceHostEvents(this._terminalGroupService);
		this._forwardInstanceHostEvents(this._terminalEditorService);
		this._terminalGroupService.onDidChangeActiveGroup(this._onDidChangeActiveGroup.fire, this._onDidChangeActiveGroup);
		this._terminalInstanceService.onDidCreateInstance(instance => {
			instance.setEscapeSequenceLogging(this._escapeSequenceLoggingEnabled);
			this._initInstanceListeners(instance);
			this._onDidCreateInstance.fire(instance);
		});

		this.onDidReceiveInstanceLinks(instance => this._setInstanceLinkProviders(instance));

		// Hide the panel if there are no more instances, provided that VS Code is not shutting
		// down. When shutting down the panel is locked in place so that it is restored upon next
		// launch.
		this._terminalGroupService.onDidChangeActiveInstance(instance => {
			if (!instance && !this._isShuttingDown) {
				this._terminalGroupService.hidePanel();
			}
			if (instance?.shellType) {
				this._terminalShellTypeContextKey.set(instance.shellType.toString());
			} else if (!instance) {
				this._terminalShellTypeContextKey.reset();
			}
		});

		this._handleInstanceContextKeys();
		this._terminalShellTypeContextKey = TerminalContextKeys.shellType.bindTo(this._contextKeyService);
		this._processSupportContextKey = TerminalContextKeys.processSupported.bindTo(this._contextKeyService);
		this._processSupportContextKey.set(!isWeb || this._remoteAgentService.getConnection() !== null);
		this._terminalHasBeenCreated = TerminalContextKeys.terminalHasBeenCreated.bindTo(this._contextKeyService);
		this._terminalCountContextKey = TerminalContextKeys.count.bindTo(this._contextKeyService);
		this._terminalEditorActive = TerminalContextKeys.terminalEditorActive.bindTo(this._contextKeyService);

		this.onDidChangeActiveInstance(instance => {
			this._terminalEditorActive.set(!!instance?.target && instance.target === TerminalLocation.Editor);
		});

		lifecycleService.onBeforeShutdown(async e => e.veto(this._onBeforeShutdown(e.reason), 'veto.terminal'));
		lifecycleService.onWillShutdown(e => this._onWillShutdown(e));

		// Create async as the class depends on `this`
		timeout(0).then(() => this._instantiationService.createInstance(TerminalEditorStyle, document.head));
	}

	async showProfileQuickPick(type: 'setDefault' | 'createInstance', cwd?: string | URI): Promise<ITerminalInstance | undefined> {
		const quickPick = this._instantiationService.createInstance(TerminalProfileQuickpick);
		const result = await quickPick.showAndGetResult(type);
		if (!result) {
			return;
		}
		if (typeof result === 'string') {
			return;
		}
		let keyMods: IKeyMods | undefined = result.keyMods;
		if (type === 'createInstance') {
			const activeInstance = this.getDefaultInstanceHost().activeInstance;
			let instance;

			if (result.config && 'id' in result?.config) {
				await this.createContributedTerminalProfile(result.config.extensionIdentifier, result.config.id, {
					icon: result.config.options?.icon,
					color: result.config.options?.color,
					location: !!(keyMods?.alt && activeInstance) ? { splitActiveTerminal: true } : this.defaultLocation
				});
				return;
			} else if (result.config && 'profileName' in result.config) {
				if (keyMods?.alt && activeInstance) {
					// create split, only valid if there's an active instance
					instance = await this.createTerminal({ location: { parentTerminal: activeInstance }, config: result.config, cwd });
				} else {
					instance = await this.createTerminal({ location: this.defaultLocation, config: result.config, cwd });
				}
			}

			if (instance && this.defaultLocation !== TerminalLocation.Editor) {
				this._terminalGroupService.showPanel(true);
				this.setActiveInstance(instance);
				return instance;
			}
		}
		return undefined;
	}

	handleNewRegisteredBackend(backend: ITerminalBackend) {
		if (backend.remoteAuthority === this._environmentService.remoteAuthority) {
			this._primaryBackend = backend;
			const enableTerminalReconnection = this.configHelper.config.enablePersistentSessions;

			// Connect to the extension host if it's there, set the connection state to connected when
			// it's done. This should happen even when there is no extension host.
			this._connectionState = TerminalConnectionState.Connecting;

			const isPersistentRemote = !!this._environmentService.remoteAuthority && enableTerminalReconnection;

			if (isPersistentRemote) {
				this._remoteTerminalsInitPromise = this._reconnectToRemoteTerminals();
			} else if (enableTerminalReconnection) {
				this._localTerminalsInitPromise = this._reconnectToLocalTerminals();
			} else {
				this._connectionState = TerminalConnectionState.Connected;
			}

			backend.onDidRequestDetach(async (e) => {
				const instanceToDetach = this.getInstanceFromResource(getTerminalUri(e.workspaceId, e.instanceId));
				if (instanceToDetach) {
					const persistentProcessId = instanceToDetach?.persistentProcessId;
					if (persistentProcessId && !instanceToDetach.shellLaunchConfig.isFeatureTerminal && !instanceToDetach.shellLaunchConfig.customPtyImplementation) {
						if (instanceToDetach.target === TerminalLocation.Editor) {
							this._terminalEditorService.detachInstance(instanceToDetach);
						} else {
							this._terminalGroupService.getGroupForInstance(instanceToDetach)?.removeInstance(instanceToDetach);
						}
						await instanceToDetach.detachFromProcess();
						await this._primaryBackend?.acceptDetachInstanceReply(e.requestId, persistentProcessId);
					} else {
						// will get rejected without a persistentProcessId to attach to
						await this._primaryBackend?.acceptDetachInstanceReply(e.requestId, undefined);
					}
				}
			});
		}
	}

	getPrimaryBackend(): ITerminalBackend | undefined {
		return this._primaryBackend;
	}

	private _forwardInstanceHostEvents(host: ITerminalInstanceHost) {
		host.onDidChangeInstances(this._onDidChangeInstances.fire, this._onDidChangeInstances);
		host.onDidDisposeInstance(this._onDidDisposeInstance.fire, this._onDidDisposeInstance);
		host.onDidChangeActiveInstance(instance => this._evaluateActiveInstance(host, instance));
		host.onDidFocusInstance(instance => {
			this._onDidFocusInstance.fire(instance);
			this._evaluateActiveInstance(host, instance);
		});
		host.onDidChangeInstanceCapability((instance) => {
			this._onDidChangeInstanceCapability.fire(instance);
		});
		this._hostActiveTerminals.set(host, undefined);
	}

	private _evaluateActiveInstance(host: ITerminalInstanceHost, instance: ITerminalInstance | undefined) {
		// Track the latest active terminal for each host so that when one becomes undefined, the
		// TerminalService's active terminal is set to the last active terminal from the other host.
		// This means if the last terminal editor is closed such that it becomes undefined, the last
		// active group's terminal will be used as the active terminal if available.
		this._hostActiveTerminals.set(host, instance);
		if (instance === undefined) {
			for (const active of this._hostActiveTerminals.values()) {
				if (active) {
					instance = active;
				}
			}
		}
		this._activeInstance = instance;
		this._onDidChangeActiveInstance.fire(instance);
	}

	setActiveInstance(value: ITerminalInstance) {
		// If this was a hideFromUser terminal created by the API this was triggered by show,
		// in which case we need to create the terminal group
		if (value.shellLaunchConfig.hideFromUser) {
			this._showBackgroundTerminal(value);
		}
		if (value.target === TerminalLocation.Editor) {
			this._terminalEditorService.setActiveInstance(value);
		} else {
			this._terminalGroupService.setActiveInstance(value);
		}
	}

	async createContributedTerminalProfile(extensionIdentifier: string, id: string, options: ICreateContributedTerminalProfileOptions): Promise<void> {
		await this._extensionService.activateByEvent(`onTerminalProfile:${id}`);

		const profileProvider = this._terminalProfileService.getContributedProfileProvider(extensionIdentifier, id);
		if (!profileProvider) {
			this._notificationService.error(`No terminal profile provider registered for id "${id}"`);
			return;
		}
		try {
			await profileProvider.createContributedTerminalProfile(options);
			this._terminalGroupService.setActiveInstanceByIndex(this._terminalGroupService.instances.length - 1);
			await this._terminalGroupService.activeInstance?.focusWhenReady();
		} catch (e) {
			this._notificationService.error(e.message);
		}
	}

	async safeDisposeTerminal(instance: ITerminalInstance): Promise<void> {
		// Confirm on kill in the editor is handled by the editor input
		if (instance.target !== TerminalLocation.Editor &&
			instance.hasChildProcesses &&
			(this.configHelper.config.confirmOnKill === 'panel' || this.configHelper.config.confirmOnKill === 'always')) {

			const veto = await this._showTerminalCloseConfirmation(true);
			if (veto) {
				return;
			}
		}
		return new Promise<void>(r => {
			instance.onExit(() => r());
			instance.dispose();
		});
	}

	private _setConnected() {
		this._connectionState = TerminalConnectionState.Connected;
		this._onDidChangeConnectionState.fire();
	}

	private async _reconnectToRemoteTerminals(): Promise<void> {
		const remoteAuthority = this._environmentService.remoteAuthority;
		if (!remoteAuthority) {
			return;
		}
		const backend = this._terminalInstanceService.getBackend(remoteAuthority);
		if (!backend) {
			return;
		}
		const layoutInfo = await backend.getTerminalLayoutInfo();
		backend.reduceConnectionGraceTime();
		await this._recreateTerminalGroups(layoutInfo);
		// now that terminals have been restored,
		// attach listeners to update remote when terminals are changed
		this._attachProcessLayoutListeners();
	}

	private async _reconnectToLocalTerminals(): Promise<void> {
		const localBackend = this._terminalInstanceService.getBackend();
		if (!localBackend) {
			return;
		}
		const layoutInfo = await localBackend.getTerminalLayoutInfo();
		if (layoutInfo && layoutInfo.tabs.length > 0) {
			await this._recreateTerminalGroups(layoutInfo);
		}
		// now that terminals have been restored,
		// attach listeners to update local state when terminals are changed
		this._attachProcessLayoutListeners();
	}

	private async _recreateTerminalGroups(layoutInfo?: ITerminalsLayoutInfo): Promise<number> {
		let reconnectCounter = 0;
		let activeGroup: ITerminalGroup | undefined;
		if (layoutInfo) {
			for (const groupLayout of layoutInfo.tabs) {
				const terminalLayouts = groupLayout.terminals.filter(t => t.terminal && t.terminal.isOrphan);
				if (terminalLayouts.length) {
					reconnectCounter += terminalLayouts.length;
					let terminalInstance: ITerminalInstance | undefined;
					let group: ITerminalGroup | undefined;
					for (const terminalLayout of terminalLayouts) {
						if (!terminalInstance) {
							// create group and terminal
							terminalInstance = await this.createTerminal({
								config: { attachPersistentProcess: terminalLayout.terminal! },
								location: TerminalLocation.Panel
							});
							group = this._terminalGroupService.getGroupForInstance(terminalInstance);
							if (groupLayout.isActive) {
								activeGroup = group;
							}
						} else {
							// add split terminals to this group
							terminalInstance = await this.createTerminal({ config: { attachPersistentProcess: terminalLayout.terminal! }, location: { parentTerminal: terminalInstance } });
						}
					}
					const activeInstance = this.instances.find(t => {
						return t.shellLaunchConfig.attachPersistentProcess?.id === groupLayout.activePersistentProcessId;
					});
					if (activeInstance) {
						this.setActiveInstance(activeInstance);
					}
					group?.resizePanes(groupLayout.terminals.map(terminal => terminal.relativeSize));
				}
			}
			if (layoutInfo.tabs.length) {
				this._terminalGroupService.activeGroup = activeGroup;
			}
		}
		return reconnectCounter;
	}

	async toggleEscapeSequenceLogging(): Promise<void> {
		if (this.instances.length === 0) {
			return;
		}
		this._escapeSequenceLoggingEnabled = await this.instances[0].toggleEscapeSequenceLogging();
		for (let i = 1; i < this.instances.length; i++) {
			this.instances[i].setEscapeSequenceLogging(this._escapeSequenceLoggingEnabled);
		}
		await this._toggleDevTools(this._escapeSequenceLoggingEnabled);
	}

	private _attachProcessLayoutListeners(): void {
		this.onDidChangeActiveGroup(() => this._saveState());
		this.onDidChangeActiveInstance(() => this._saveState());
		this.onDidChangeInstances(() => this._saveState());
		// The state must be updated when the terminal is relaunched, otherwise the persistent
		// terminal ID will be stale and the process will be leaked.
		this.onDidReceiveProcessId(() => this._saveState());
		this.onDidChangeInstanceTitle(instance => this._updateTitle(instance));
		this.onDidChangeInstanceIcon(instance => this._updateIcon(instance));
	}

	private _handleInstanceContextKeys(): void {
		const terminalIsOpenContext = TerminalContextKeys.isOpen.bindTo(this._contextKeyService);
		const updateTerminalContextKeys = () => {
			terminalIsOpenContext.set(this.instances.length > 0);
			this._terminalCountContextKey.set(this.instances.length);
		};
		this.onDidChangeInstances(() => updateTerminalContextKeys());
	}

	async getActiveOrCreateInstance(): Promise<ITerminalInstance> {
		return this.activeInstance || this.createTerminal();
	}

	setEditable(instance: ITerminalInstance, data?: IEditableData | null): void {
		if (!data) {
			this._editable = undefined;
		} else {
			this._editable = { instance: instance, data };
		}
		const pane = this._viewsService.getActiveViewWithId<TerminalViewPane>(TERMINAL_VIEW_ID);
		const isEditing = this.isEditable(instance);
		pane?.terminalTabbedView?.setEditable(isEditing);
	}

	isEditable(instance: ITerminalInstance | undefined): boolean {
		return !!this._editable && (this._editable.instance === instance || !instance);
	}

	getEditableData(instance: ITerminalInstance): IEditableData | undefined {
		return this._editable && this._editable.instance === instance ? this._editable.data : undefined;
	}

	requestStartExtensionTerminal(proxy: ITerminalProcessExtHostProxy, cols: number, rows: number): Promise<ITerminalLaunchError | undefined> {
		// The initial request came from the extension host, no need to wait for it
		return new Promise<ITerminalLaunchError | undefined>(callback => {
			this._onDidRequestStartExtensionTerminal.fire({ proxy, cols, rows, callback });
		});
	}

	private _onBeforeShutdown(reason: ShutdownReason): boolean | Promise<boolean> {
		// Never veto on web as this would block all windows from being closed. This disables
		// process revive as we can't handle it on shutdown.
		if (isWeb) {
			this._isShuttingDown = true;
			return false;
		}
		return this._onBeforeShutdownAsync(reason);
	}

	private async _onBeforeShutdownAsync(reason: ShutdownReason): Promise<boolean> {
		if (this.instances.length === 0) {
			// No terminal instances, don't veto
			return false;
		}

		// Persist terminal _buffer state_, note that even if this happens the dirty terminal prompt
		// still shows as that cannot be revived
		try {
			this._shutdownWindowCount = await this._nativeDelegate?.getWindowCount();
			const shouldReviveProcesses = this._shouldReviveProcesses(reason);
			if (shouldReviveProcesses) {
				// Attempt to persist the terminal state but only allow 2000ms as we can't block
				// shutdown. This can happen when in a remote workspace but the other side has been
				// suspended and is in the process of reconnecting, the message will be put in a
				// queue in this case for when the connection is back up and running. Aborting the
				// process is preferable in this case.
				await Promise.race([
					this._primaryBackend?.persistTerminalState(),
					timeout(2000)
				]);
			}

			// Persist terminal _processes_
			const shouldPersistProcesses = this._configHelper.config.enablePersistentSessions && reason === ShutdownReason.RELOAD;
			if (!shouldPersistProcesses) {
				const hasDirtyInstances = (
					(this.configHelper.config.confirmOnExit === 'always' && this.instances.length > 0) ||
					(this.configHelper.config.confirmOnExit === 'hasChildProcesses' && this.instances.some(e => e.hasChildProcesses))
				);
				if (hasDirtyInstances) {
					return this._onBeforeShutdownConfirmation(reason);
				}
			}
		} catch (err: unknown) {
			// Swallow as exceptions should not cause a veto to prevent shutdown
			this._logService.warn('Exception occurred during terminal shutdown', err);
		}

		this._isShuttingDown = true;

		return false;
	}

	setNativeDelegate(nativeDelegate: ITerminalServiceNativeDelegate): void {
		this._nativeDelegate = nativeDelegate;
	}

	private async _toggleDevTools(open?: boolean): Promise<void> {
		if (open) {
			this._nativeDelegate?.openDevTools();
		} else {
			this._nativeDelegate?.toggleDevTools();
		}
	}

	private _shouldReviveProcesses(reason: ShutdownReason): boolean {
		if (!this._configHelper.config.enablePersistentSessions) {
			return false;
		}
		switch (this.configHelper.config.persistentSessionReviveProcess) {
			case 'onExit': {
				// Allow on close if it's the last window on Windows or Linux
				if (reason === ShutdownReason.CLOSE && (this._shutdownWindowCount === 1 && !isMacintosh)) {
					return true;
				}
				return reason === ShutdownReason.LOAD || reason === ShutdownReason.QUIT;
			}
			case 'onExitAndWindowClose': return reason !== ShutdownReason.RELOAD;
			default: return false;
		}
	}

	private async _onBeforeShutdownConfirmation(reason: ShutdownReason): Promise<boolean> {
		// veto if configured to show confirmation and the user chose not to exit
		const veto = await this._showTerminalCloseConfirmation();
		if (!veto) {
			this._isShuttingDown = true;
		}

		return veto;
	}

	private _onWillShutdown(e: WillShutdownEvent): void {
		// Don't touch processes if the shutdown was a result of reload as they will be reattached
		const shouldPersistTerminals = this._configHelper.config.enablePersistentSessions && e.reason === ShutdownReason.RELOAD;
		if (shouldPersistTerminals) {
			for (const instance of this.instances) {
				instance.detachFromProcess();
			}
			return;
		}

		// Force dispose of all terminal instances
		for (const instance of this.instances) {
			instance.dispose();
		}

		// Clear terminal layout info only when not persisting
		if (!this._shouldReviveProcesses(e.reason)) {
			this._primaryBackend?.setTerminalLayoutInfo(undefined);
		}
	}

	getFindState(): FindReplaceState {
		return this._findState;
	}

	@debounce(500)
	private _saveState(): void {
		// Avoid saving state when shutting down as that would override process state to be revived
		if (this._isShuttingDown) {
			return;
		}
		if (!this.configHelper.config.enablePersistentSessions) {
			return;
		}
		const tabs = this._terminalGroupService.groups.map(g => g.getLayoutInfo(g === this._terminalGroupService.activeGroup));
		const state: ITerminalsLayoutInfoById = { tabs };
		this._primaryBackend?.setTerminalLayoutInfo(state);
	}

	@debounce(500)
	private _updateTitle(instance?: ITerminalInstance): void {
		if (!this.configHelper.config.enablePersistentSessions || !instance || !instance.persistentProcessId || !instance.title || instance.isDisposed) {
			return;
		}
		if (instance.staticTitle) {
			this._primaryBackend?.updateTitle(instance.persistentProcessId, instance.staticTitle, TitleEventSource.Api);
		} else {
			this._primaryBackend?.updateTitle(instance.persistentProcessId, instance.title, instance.titleSource);
		}
	}

	@debounce(500)
	private _updateIcon(instance?: ITerminalInstance): void {
		if (!this.configHelper.config.enablePersistentSessions || !instance || !instance.persistentProcessId || !instance.icon || instance.isDisposed) {
			return;
		}
		this._primaryBackend?.updateIcon(instance.persistentProcessId, instance.icon, instance.color);
	}

	refreshActiveGroup(): void {
		this._onDidChangeActiveGroup.fire(this._terminalGroupService.activeGroup);
	}

	doWithActiveInstance<T>(callback: (terminal: ITerminalInstance) => T): T | void {
		const instance = this.activeInstance;
		if (instance) {
			return callback(instance);
		}
	}

	getInstanceFromId(terminalId: number): ITerminalInstance | undefined {
		let bgIndex = -1;
		this._backgroundedTerminalInstances.forEach((terminalInstance, i) => {
			if (terminalInstance.instanceId === terminalId) {
				bgIndex = i;
			}
		});
		if (bgIndex !== -1) {
			return this._backgroundedTerminalInstances[bgIndex];
		}
		try {
			return this.instances[this._getIndexFromId(terminalId)];
		} catch {
			return undefined;
		}
	}

	getInstanceFromIndex(terminalIndex: number): ITerminalInstance {
		return this.instances[terminalIndex];
	}

	getInstanceFromResource(resource: URI | undefined): ITerminalInstance | undefined {
		return getInstanceFromResource(this.instances, resource);
	}

	isAttachedToTerminal(remoteTerm: IRemoteTerminalAttachTarget): boolean {
		return this.instances.some(term => term.processId === remoteTerm.pid);
	}

	async initializeTerminals(): Promise<void> {
		if (this._remoteTerminalsInitPromise) {
			await this._remoteTerminalsInitPromise;
			this._setConnected();
		} else if (this._localTerminalsInitPromise) {
			await this._localTerminalsInitPromise;
			this._setConnected();
		}
		if (this._terminalGroupService.groups.length === 0 && this.isProcessSupportRegistered) {
			this.createTerminal({ location: TerminalLocation.Panel });
		}
	}

	moveToEditor(source: ITerminalInstance): void {
		if (source.target === TerminalLocation.Editor) {
			return;
		}
		const sourceGroup = this._terminalGroupService.getGroupForInstance(source);
		if (!sourceGroup) {
			return;
		}
		sourceGroup.removeInstance(source);
		this._terminalEditorService.openEditor(source);
		this._onDidRequestHideFindWidget.fire();
	}

	async moveToTerminalView(source?: ITerminalInstance, target?: ITerminalInstance, side?: 'before' | 'after'): Promise<void> {
		if (URI.isUri(source)) {
			source = this.getInstanceFromResource(source);
		}

		if (source) {
			this._terminalEditorService.detachInstance(source);
		} else {
			source = this._terminalEditorService.detachActiveEditorInstance();
			if (!source) {
				return;
			}
		}

		if (source.target !== TerminalLocation.Editor) {
			await this._terminalGroupService.showPanel(true);
			return;
		}
		source.target = TerminalLocation.Panel;

		let group: ITerminalGroup | undefined;
		if (target) {
			group = this._terminalGroupService.getGroupForInstance(target);
		}

		if (!group) {
			group = this._terminalGroupService.createGroup();
		}

		group.addInstance(source);
		this.setActiveInstance(source);
		await this._terminalGroupService.showPanel(true);
		// TODO: Shouldn't this happen automatically?
		source.setVisible(true);

		if (target && side) {
			const index = group.terminalInstances.indexOf(target) + (side === 'after' ? 1 : 0);
			group.moveInstance(source, index);
		}

		// Fire events
		this._onDidChangeInstances.fire();
		this._onDidChangeActiveGroup.fire(this._terminalGroupService.activeGroup);
		this._terminalGroupService.showPanel(true);
		this._onDidRequestHideFindWidget.fire();
	}

	protected _initInstanceListeners(instance: ITerminalInstance): void {
		instance.addDisposable(instance.onTitleChanged(this._onDidChangeInstanceTitle.fire, this._onDidChangeInstanceTitle));
		instance.addDisposable(instance.onIconChanged(this._onDidChangeInstanceIcon.fire, this._onDidChangeInstanceIcon));
		instance.addDisposable(instance.onIconChanged(this._onDidChangeInstanceColor.fire, this._onDidChangeInstanceColor));
		instance.addDisposable(instance.onProcessIdReady(this._onDidReceiveProcessId.fire, this._onDidReceiveProcessId));
		instance.addDisposable(instance.statusList.onDidChangePrimaryStatus(() => this._onDidChangeInstancePrimaryStatus.fire(instance)));
		instance.addDisposable(instance.onLinksReady(this._onDidReceiveInstanceLinks.fire, this._onDidReceiveInstanceLinks));
		instance.addDisposable(instance.onDimensionsChanged(() => {
			this._onDidChangeInstanceDimensions.fire(instance);
			if (this.configHelper.config.enablePersistentSessions && this.isProcessSupportRegistered) {
				this._saveState();
			}
		}));
		instance.addDisposable(instance.onMaximumDimensionsChanged(() => this._onDidMaxiumumDimensionsChange.fire(instance)));
		instance.addDisposable(instance.onDidInputData(this._onDidInputInstanceData.fire, this._onDidInputInstanceData));
		instance.addDisposable(instance.onDidFocus(this._onDidChangeActiveInstance.fire, this._onDidChangeActiveInstance));
		instance.addDisposable(instance.onRequestAddInstanceToGroup(async e => await this._addInstanceToGroup(instance, e)));
	}

	private async _addInstanceToGroup(instance: ITerminalInstance, e: IRequestAddInstanceToGroupEvent): Promise<void> {
		const terminalIdentifier = parseTerminalUri(e.uri);
		if (terminalIdentifier.instanceId === undefined) {
			return;
		}

		let sourceInstance: ITerminalInstance | undefined = this.getInstanceFromResource(e.uri);

		// Terminal from a different window
		if (!sourceInstance) {
			const attachPersistentProcess = await this._primaryBackend?.requestDetachInstance(terminalIdentifier.workspaceId, terminalIdentifier.instanceId);
			if (attachPersistentProcess) {
				sourceInstance = await this.createTerminal({ config: { attachPersistentProcess }, resource: e.uri });
				this._terminalGroupService.moveInstance(sourceInstance, instance, e.side);
				return;
			}
		}

		// View terminals
		sourceInstance = this._terminalGroupService.getInstanceFromResource(e.uri);
		if (sourceInstance) {
			this._terminalGroupService.moveInstance(sourceInstance, instance, e.side);
			return;
		}

		// Terminal editors
		sourceInstance = this._terminalEditorService.getInstanceFromResource(e.uri);
		if (sourceInstance) {
			this.moveToTerminalView(sourceInstance, instance, e.side);
			return;
		}
		return;
	}

	registerProcessSupport(isSupported: boolean): void {
		if (!isSupported) {
			return;
		}
		this._processSupportContextKey.set(isSupported);
		this._onDidRegisterProcessSupport.fire();
	}

	registerLinkProvider(linkProvider: ITerminalExternalLinkProvider): IDisposable {
		const disposables: IDisposable[] = [];
		this._linkProviders.add(linkProvider);
		for (const instance of this.instances) {
			if (instance.areLinksReady) {
				disposables.push(instance.registerLinkProvider(linkProvider));
			}
		}
		this._linkProviderDisposables.set(linkProvider, disposables);
		return {
			dispose: () => {
				const disposables = this._linkProviderDisposables.get(linkProvider) || [];
				for (const disposable of disposables) {
					disposable.dispose();
				}
				this._linkProviders.delete(linkProvider);
			}
		};
	}

	private _setInstanceLinkProviders(instance: ITerminalInstance): void {
		for (const linkProvider of this._linkProviders) {
			const disposables = this._linkProviderDisposables.get(linkProvider);
			const provider = instance.registerLinkProvider(linkProvider);
			disposables?.push(provider);
		}
	}

	// TODO: Remove this, it should live in group/editor servioce
	private _getIndexFromId(terminalId: number): number {
		let terminalIndex = -1;
		this.instances.forEach((terminalInstance, i) => {
			if (terminalInstance.instanceId === terminalId) {
				terminalIndex = i;
			}
		});
		if (terminalIndex === -1) {
			throw new Error(`Terminal with ID ${terminalId} does not exist (has it already been disposed?)`);
		}
		return terminalIndex;
	}

	protected async _showTerminalCloseConfirmation(singleTerminal?: boolean): Promise<boolean> {
		let message: string;
		if (this.instances.length === 1 || singleTerminal) {
			message = nls.localize('terminalService.terminalCloseConfirmationSingular', "Do you want to terminate the active terminal session?");
		} else {
			message = nls.localize('terminalService.terminalCloseConfirmationPlural', "Do you want to terminate the {0} active terminal sessions?", this.instances.length);
		}
		const res = await this._dialogService.confirm({
			message,
			primaryButton: nls.localize('terminate', "Terminate"),
			type: 'warning',
		});
		return !res.confirmed;
	}

	getDefaultInstanceHost(): ITerminalInstanceHost {
		if (this.defaultLocation === TerminalLocation.Editor) {
			return this._terminalEditorService;
		}
		return this._terminalGroupService;
	}

	getInstanceHost(location: ITerminalLocationOptions | undefined): ITerminalInstanceHost {
		if (location) {
			if (location === TerminalLocation.Editor) {
				return this._terminalEditorService;
			} else if (typeof location === 'object') {
				if ('viewColumn' in location) {
					return this._terminalEditorService;
				} else if ('parentTerminal' in location) {
					return location.parentTerminal.target === TerminalLocation.Editor ? this._terminalEditorService : this._terminalGroupService;
				}
			} else {
				return this._terminalGroupService;
			}
		}
		return this;
	}

	getFindHost(instance: ITerminalInstance | undefined = this.activeInstance): ITerminalFindHost {
		return instance?.target === TerminalLocation.Editor ? this._terminalEditorService : this._terminalGroupService;
	}

	async createTerminal(options?: ICreateTerminalOptions): Promise<ITerminalInstance> {
		// Await the initialization of available profiles as long as this is not a pty terminal or a
		// local terminal in a remote workspace as profile won't be used in those cases and these
		// terminals need to be launched before remote connections are established.
		if (!this._terminalProfileService.availableProfiles) {
			const isPtyTerminal = options?.config && 'customPtyImplementation' in options.config;
			const isLocalInRemoteTerminal = this._remoteAgentService.getConnection() && URI.isUri(options?.cwd) && options?.cwd.scheme === Schemas.vscodeFileResource;
			if (!isPtyTerminal && !isLocalInRemoteTerminal) {
				await this._terminalProfileService.refreshAvailableProfiles();
			}
		}

		const config = options?.config || this._terminalProfileService.availableProfiles?.find(p => p.profileName === this._terminalProfileService.getDefaultProfileName());
		const shellLaunchConfig = config && 'extensionIdentifier' in config ? {} : this._terminalInstanceService.convertProfileToShellLaunchConfig(config || {});

		// Get the contributed profile if it was provided
		let contributedProfile = config && 'extensionIdentifier' in config ? config : undefined;

		// Get the default profile as a contributed profile if it exists
		if (!contributedProfile && (!options || !options.config)) {
			contributedProfile = await this._terminalProfileService.getContributedDefaultProfile(shellLaunchConfig);
		}

		const splitActiveTerminal = typeof options?.location === 'object' && 'splitActiveTerminal' in options.location ? options.location.splitActiveTerminal : typeof options?.location === 'object' ? 'parentTerminal' in options.location : false;

		this._resolveCwd(shellLaunchConfig, splitActiveTerminal, options);

		// Launch the contributed profile
		if (contributedProfile) {
			const resolvedLocation = this.resolveLocation(options?.location);
			let location: TerminalLocation | { viewColumn: number; preserveState?: boolean } | { splitActiveTerminal: boolean } | undefined;
			if (splitActiveTerminal) {
				location = resolvedLocation === TerminalLocation.Editor ? { viewColumn: SIDE_GROUP } : { splitActiveTerminal: true };
			} else {
				location = typeof options?.location === 'object' && 'viewColumn' in options.location ? options.location : resolvedLocation;
			}
			await this.createContributedTerminalProfile(contributedProfile.extensionIdentifier, contributedProfile.id, {
				icon: contributedProfile.icon,
				color: contributedProfile.color,
				location
			});
			const instanceHost = resolvedLocation === TerminalLocation.Editor ? this._terminalEditorService : this._terminalGroupService;
			const instance = instanceHost.instances[instanceHost.instances.length - 1];
			await instance.focusWhenReady();
			this._terminalHasBeenCreated.set(true);
			return instance;
		}

		if (!shellLaunchConfig.customPtyImplementation && !this.isProcessSupportRegistered) {
			throw new Error('Could not create terminal when process support is not registered');
		}
		if (shellLaunchConfig.hideFromUser) {
			const instance = this._terminalInstanceService.createInstance(shellLaunchConfig, undefined, options?.resource);
			this._backgroundedTerminalInstances.push(instance);
			this._backgroundedTerminalDisposables.set(instance.instanceId, [
				instance.onDisposed(this._onDidDisposeInstance.fire, this._onDidDisposeInstance)
			]);
			this._terminalHasBeenCreated.set(true);
			return instance;
		}

		this._evaluateLocalCwd(shellLaunchConfig);
		const location = this.resolveLocation(options?.location) || this.defaultLocation;
		const parent = this._getSplitParent(options?.location);
		this._terminalHasBeenCreated.set(true);
		if (parent) {
			return this._splitTerminal(shellLaunchConfig, location, parent);
		}
		return this._createTerminal(shellLaunchConfig, location, options);
	}

	private async _resolveCwd(shellLaunchConfig: IShellLaunchConfig, splitActiveTerminal: boolean, options?: ICreateTerminalOptions): Promise<void> {
		let cwd = shellLaunchConfig.cwd;
		if (!cwd) {
			if (options?.cwd) {
				shellLaunchConfig.cwd = options.cwd;
			} else if (splitActiveTerminal && options?.location) {
				let parent = this.activeInstance;
				if (typeof options.location === 'object' && 'parentTerminal' in options.location) {
					parent = options.location.parentTerminal;
				}
				if (!parent) {
					throw new Error('Cannot split without an active instance');
				}
				shellLaunchConfig.cwd = await getCwdForSplit(this.configHelper, parent, this._workspaceContextService.getWorkspace().folders, this._commandService);
			}
		}
	}

	private _splitTerminal(shellLaunchConfig: IShellLaunchConfig, location: TerminalLocation, parent: ITerminalInstance): ITerminalInstance {
		let instance;
		// Use the URI from the base instance if it exists, this will correctly split local terminals
		if (typeof shellLaunchConfig.cwd !== 'object' && typeof parent.shellLaunchConfig.cwd === 'object') {
			shellLaunchConfig.cwd = URI.from({
				scheme: parent.shellLaunchConfig.cwd.scheme,
				authority: parent.shellLaunchConfig.cwd.authority,
				path: shellLaunchConfig.cwd || parent.shellLaunchConfig.cwd.path
			});
		}
		if (location === TerminalLocation.Editor || parent.target === TerminalLocation.Editor) {
			instance = this._terminalEditorService.splitInstance(parent, shellLaunchConfig);
		} else {
			const group = this._terminalGroupService.getGroupForInstance(parent);
			if (!group) {
				throw new Error(`Cannot split a terminal without a group ${parent}`);
			}
			shellLaunchConfig.parentTerminalId = parent.instanceId;
			instance = group.split(shellLaunchConfig);
			this._terminalGroupService.groups.forEach((g, i) => g.setVisible(i === this._terminalGroupService.activeGroupIndex));
		}
		return instance;
	}

	private _createTerminal(shellLaunchConfig: IShellLaunchConfig, location: TerminalLocation, options?: ICreateTerminalOptions): ITerminalInstance {
		let instance;
		const editorOptions = this._getEditorOptions(options?.location);
		if (location === TerminalLocation.Editor) {
			instance = this._terminalInstanceService.createInstance(shellLaunchConfig, undefined, options?.resource);
			instance.target = TerminalLocation.Editor;
			this._terminalEditorService.openEditor(instance, editorOptions);
		} else {
			// TODO: pass resource?
			const group = this._terminalGroupService.createGroup(shellLaunchConfig);
			instance = group.terminalInstances[0];
		}
		return instance;
	}

	resolveLocation(location?: ITerminalLocationOptions): TerminalLocation | undefined {
		if (location && typeof location === 'object') {
			if ('parentTerminal' in location) {
				// since we don't set the target unless it's an editor terminal, this is necessary
				return !location.parentTerminal.target ? TerminalLocation.Panel : location.parentTerminal.target;
			} else if ('viewColumn' in location) {
				return TerminalLocation.Editor;
			} else if ('splitActiveTerminal' in location) {
				// since we don't set the target unless it's an editor terminal, this is necessary
				return !this._activeInstance?.target ? TerminalLocation.Panel : this._activeInstance?.target;
			}
		}
		return <any>location;
	}

	private _getSplitParent(location?: ITerminalLocationOptions): ITerminalInstance | undefined {
		if (location && typeof location === 'object' && 'parentTerminal' in location) {
			return location.parentTerminal;
		} else if (location && typeof location === 'object' && 'splitActiveTerminal' in location) {
			return this.activeInstance;
		}
		return undefined;
	}

	private _getEditorOptions(location?: ITerminalLocationOptions): TerminalEditorLocation | undefined {
		if (location && typeof location === 'object' && 'viewColumn' in location) {
			// When ACTIVE_GROUP is used, resolve it to an actual group to ensure the is created in
			// the active group even if it is locked
			if (location.viewColumn === ACTIVE_GROUP) {
				location.viewColumn = this._editorGroupsService.activeGroup.index;
			}
			return location;
		}
		return undefined;
	}

	private _evaluateLocalCwd(shellLaunchConfig: IShellLaunchConfig) {
		// Add welcome message and title annotation for local terminals launched within remote or
		// virtual workspaces
		if (typeof shellLaunchConfig.cwd !== 'string' && shellLaunchConfig.cwd?.scheme === Schemas.file) {
			if (VirtualWorkspaceContext.getValue(this._contextKeyService)) {
<<<<<<< HEAD
				shellLaunchConfig.initialText = formatMessageForTerminal(nls.localize('localTerminalVirtualWorkspace', "âš  : This shell is open to a {0}local{1} folder, NOT to the virtual folder", '\x1b[3m', '\x1b[23m'), true);
				shellLaunchConfig.description = nls.localize('localTerminalDescription', "Local");
			} else if (this._remoteAgentService.getConnection()) {
				shellLaunchConfig.initialText = formatMessageForTerminal(nls.localize('localTerminalRemote', "âš  : This shell is running on your {0}local{1} machine, NOT on the connected remote machine", '\x1b[3m', '\x1b[23m'), true);
				shellLaunchConfig.description = nls.localize('localTerminalDescription', "Local");
=======
				shellLaunchConfig.initialText = formatMessageForTerminal(nls.localize('localTerminalVirtualWorkspace', "⚠ : This shell is open to a {0}local{1} folder, NOT to the virtual folder", '\x1b[3m', '\x1b[23m'), true);
				shellLaunchConfig.type = 'Local';
			} else if (this._remoteAgentService.getConnection()) {
				shellLaunchConfig.initialText = formatMessageForTerminal(nls.localize('localTerminalRemote', "⚠ : This shell is running on your {0}local{1} machine, NOT on the connected remote machine", '\x1b[3m', '\x1b[23m'), true);
				shellLaunchConfig.type = 'Local';
>>>>>>> 559e9bee
			}
		}
	}

	protected _showBackgroundTerminal(instance: ITerminalInstance): void {
		this._backgroundedTerminalInstances.splice(this._backgroundedTerminalInstances.indexOf(instance), 1);
		const disposables = this._backgroundedTerminalDisposables.get(instance.instanceId);
		if (disposables) {
			dispose(disposables);
		}
		this._backgroundedTerminalDisposables.delete(instance.instanceId);
		instance.shellLaunchConfig.hideFromUser = false;
		this._terminalGroupService.createGroup(instance);

		// Make active automatically if it's the first instance
		if (this.instances.length === 1) {
			this._terminalGroupService.setActiveInstanceByIndex(0);
		}

		this._onDidChangeInstances.fire();
		this._onDidChangeGroups.fire();
	}

	async setContainers(panelContainer: HTMLElement, terminalContainer: HTMLElement): Promise<void> {
		this._configHelper.panelContainer = panelContainer;
		this._terminalGroupService.setContainer(terminalContainer);
	}
}

class TerminalEditorStyle extends Themable {
	private _styleElement: HTMLElement;

	constructor(
		container: HTMLElement,
		@ITerminalService private readonly _terminalService: ITerminalService,
		@IThemeService private readonly _themeService: IThemeService,
		@ITerminalProfileService private readonly _terminalProfileService: ITerminalProfileService,
		@IEditorService private readonly _editorService: IEditorService
	) {
		super(_themeService);
		this._registerListeners();
		this._styleElement = document.createElement('style');
		container.appendChild(this._styleElement);
		this._register(toDisposable(() => container.removeChild(this._styleElement)));
		this.updateStyles();
	}

	private _registerListeners(): void {
		this._register(this._terminalService.onDidChangeInstanceIcon(() => this.updateStyles()));
		this._register(this._terminalService.onDidChangeInstanceColor(() => this.updateStyles()));
		this._register(this._terminalService.onDidCreateInstance(() => this.updateStyles()));
		this._register(this._editorService.onDidActiveEditorChange(() => {
			if (this._editorService.activeEditor instanceof TerminalEditorInput) {
				this.updateStyles();
			}
		}));
		this._register(this._editorService.onDidCloseEditor(() => {
			if (this._editorService.activeEditor instanceof TerminalEditorInput) {
				this.updateStyles();
			}
		}));
		this._register(this._terminalProfileService.onDidChangeAvailableProfiles(() => this.updateStyles()));
	}

	override updateStyles(): void {
		super.updateStyles();
		const colorTheme = this._themeService.getColorTheme();

		// TODO: add a rule collector to avoid duplication
		let css = '';

		const productIconTheme = this._themeService.getProductIconTheme();

		// Add icons
		for (const instance of this._terminalService.instances) {
			const icon = instance.icon;
			if (!icon) {
				continue;
			}
			let uri = undefined;
			if (icon instanceof URI) {
				uri = icon;
			} else if (icon instanceof Object && 'light' in icon && 'dark' in icon) {
				uri = colorTheme.type === ColorScheme.LIGHT ? icon.light : icon.dark;
			}
			const iconClasses = getUriClasses(instance, colorTheme.type);
			if (uri instanceof URI && iconClasses && iconClasses.length > 1) {
				css += (
					`.monaco-workbench .terminal-tab.${iconClasses[0]}::before` +
					`{background-image: ${dom.asCSSUrl(uri)};}`
				);
			}
			if (ThemeIcon.isThemeIcon(icon)) {
				const iconRegistry = getIconRegistry();
				const iconContribution = iconRegistry.getIcon(icon.id);
				if (iconContribution) {
					const def = productIconTheme.getIcon(iconContribution);
					if (def) {
						css += (
							`.monaco-workbench .terminal-tab.codicon-${icon.id}::before` +
							`{content: '${def.fontCharacter}' !important; font-family: ${dom.asCSSPropertyValue(def.font?.id ?? 'codicon')} !important;}`
						);
					}
				}
			}
		}

		// Add colors
		const iconForegroundColor = colorTheme.getColor(iconForeground);
		if (iconForegroundColor) {
			css += `.monaco-workbench .show-file-icons .file-icon.terminal-tab::before { color: ${iconForegroundColor}; }`;
		}

		css += getColorStyleContent(colorTheme, true);
		this._styleElement.textContent = css;
	}
}<|MERGE_RESOLUTION|>--- conflicted
+++ resolved
@@ -1095,19 +1095,11 @@
 		// virtual workspaces
 		if (typeof shellLaunchConfig.cwd !== 'string' && shellLaunchConfig.cwd?.scheme === Schemas.file) {
 			if (VirtualWorkspaceContext.getValue(this._contextKeyService)) {
-<<<<<<< HEAD
 				shellLaunchConfig.initialText = formatMessageForTerminal(nls.localize('localTerminalVirtualWorkspace', "âš  : This shell is open to a {0}local{1} folder, NOT to the virtual folder", '\x1b[3m', '\x1b[23m'), true);
-				shellLaunchConfig.description = nls.localize('localTerminalDescription', "Local");
+				shellLaunchConfig.type = 'Local';
 			} else if (this._remoteAgentService.getConnection()) {
 				shellLaunchConfig.initialText = formatMessageForTerminal(nls.localize('localTerminalRemote', "âš  : This shell is running on your {0}local{1} machine, NOT on the connected remote machine", '\x1b[3m', '\x1b[23m'), true);
-				shellLaunchConfig.description = nls.localize('localTerminalDescription', "Local");
-=======
-				shellLaunchConfig.initialText = formatMessageForTerminal(nls.localize('localTerminalVirtualWorkspace', "⚠ : This shell is open to a {0}local{1} folder, NOT to the virtual folder", '\x1b[3m', '\x1b[23m'), true);
 				shellLaunchConfig.type = 'Local';
-			} else if (this._remoteAgentService.getConnection()) {
-				shellLaunchConfig.initialText = formatMessageForTerminal(nls.localize('localTerminalRemote', "⚠ : This shell is running on your {0}local{1} machine, NOT on the connected remote machine", '\x1b[3m', '\x1b[23m'), true);
-				shellLaunchConfig.type = 'Local';
->>>>>>> 559e9bee
 			}
 		}
 	}
