/*---------------------------------------------------------------------------------------------
 *  Copyright (c) Microsoft Corporation. All rights reserved.
 *  Licensed under the Source EULA. See License.txt in the project root for license information.
 *--------------------------------------------------------------------------------------------*/

import { URI } from 'vs/base/common/uri';
import { Disposable, toDisposable } from 'vs/base/common/lifecycle';
import { Schemas } from 'vs/base/common/network';
import { localize } from 'vs/nls';
import { IEnvironmentService } from 'vs/platform/environment/common/environment';
import { IFileService } from 'vs/platform/files/common/files';
import { ILabelService } from 'vs/platform/label/common/label';
import { ILogService } from 'vs/platform/log/common/log';
import { IWorkbenchContribution } from 'vs/workbench/common/contributions';
import { ITerminalEditorService, ITerminalGroupService, ITerminalService, terminalEditorId } from 'vs/workbench/contrib/terminal/browser/terminal';
import { terminalStrings } from 'vs/workbench/contrib/terminal/common/terminalStrings';
import { IEditorResolverService, RegisteredEditorPriority } from 'vs/workbench/services/editor/common/editorResolverService';
import { registerLogChannel } from 'vs/workbench/services/output/common/output';
import { join } from 'vs/base/common/path';
import { TerminalLogConstants } from 'vs/platform/terminal/common/terminal';

/**
 * The main contribution for the terminal contrib. This contains calls to other components necessary
 * to set up the terminal but don't need to be tracked in the long term (where TerminalService would
 * be more relevant).
 */
export class TerminalMainContribution extends Disposable implements IWorkbenchContribution {
	constructor(
		@IEditorResolverService editorResolverService: IEditorResolverService,
		@IEnvironmentService environmentService: IEnvironmentService,
		@IFileService private readonly _fileService: IFileService,
		@ILabelService labelService: ILabelService,
		@ILogService private readonly _logService: ILogService,
		@ITerminalService terminalService: ITerminalService,
		@ITerminalEditorService terminalEditorService: ITerminalEditorService,
		@ITerminalGroupService terminalGroupService: ITerminalGroupService
	) {
		super();

		// Register terminal editors
		editorResolverService.registerEditor(
			`${Schemas.vscodeTerminal}:/**`,
			{
				id: terminalEditorId,
				label: terminalStrings.terminal,
				priority: RegisteredEditorPriority.exclusive
			},
			{
				canSupportResource: uri => uri.scheme === Schemas.vscodeTerminal,
				singlePerResource: true
			},
<<<<<<< HEAD
			({ resource, options }) => {
				const instance = terminalService.getInstanceFromResource(resource);
				if (instance) {
					const sourceGroup = terminalGroupService.getGroupForInstance(instance);
					sourceGroup?.removeInstance(instance);
				}
				const resolvedResource = terminalEditorService.resolveResource(instance || resource);
				const editor = terminalEditorService.getInputFromResource(resolvedResource) || { editor: resolvedResource };
				return <any>{
					editor,
					options: {
						...options,
						pinned: true,
						forceReload: true,
						override: terminalEditorId
=======
			{
				createEditorInput: ({ resource, options }) => {
					const instance = terminalService.getInstanceFromResource(resource);
					if (instance) {
						const sourceGroup = terminalGroupService.getGroupForInstance(instance);
						sourceGroup?.removeInstance(instance);
>>>>>>> a05b8cd0
					}
					const resolvedResource = terminalEditorService.resolveResource(instance || resource);
					const editor = terminalEditorService.getInputFromResource(resolvedResource) || { editor: resolvedResource };
					return {
						editor,
						options: {
							...options,
							pinned: true,
							forceReload: true,
							override: terminalEditorId
						}
					};
				}
			}
		);

		// Register a resource formatter for terminal URIs
		labelService.registerFormatter({
			scheme: Schemas.vscodeTerminal,
			formatting: {
				label: '${path}',
				separator: ''
			}
		});

		// Register log channel
		this._registerLogChannel('ptyHostLog', localize('ptyHost', "Pty Host"), URI.file(join(environmentService.logsPath, `${TerminalLogConstants.FileName}.log`)));
	}

	private _registerLogChannel(id: string, label: string, file: URI): void {
		const promise = registerLogChannel(id, label, file, this._fileService, this._logService);
		this._register(toDisposable(() => promise.cancel()));
	}
}<|MERGE_RESOLUTION|>--- conflicted
+++ resolved
@@ -49,34 +49,16 @@
 				canSupportResource: uri => uri.scheme === Schemas.vscodeTerminal,
 				singlePerResource: true
 			},
-<<<<<<< HEAD
-			({ resource, options }) => {
-				const instance = terminalService.getInstanceFromResource(resource);
-				if (instance) {
-					const sourceGroup = terminalGroupService.getGroupForInstance(instance);
-					sourceGroup?.removeInstance(instance);
-				}
-				const resolvedResource = terminalEditorService.resolveResource(instance || resource);
-				const editor = terminalEditorService.getInputFromResource(resolvedResource) || { editor: resolvedResource };
-				return <any>{
-					editor,
-					options: {
-						...options,
-						pinned: true,
-						forceReload: true,
-						override: terminalEditorId
-=======
 			{
 				createEditorInput: ({ resource, options }) => {
 					const instance = terminalService.getInstanceFromResource(resource);
 					if (instance) {
 						const sourceGroup = terminalGroupService.getGroupForInstance(instance);
 						sourceGroup?.removeInstance(instance);
->>>>>>> a05b8cd0
 					}
 					const resolvedResource = terminalEditorService.resolveResource(instance || resource);
 					const editor = terminalEditorService.getInputFromResource(resolvedResource) || { editor: resolvedResource };
-					return {
+					return <any>{ // {{SQL CARBON EDIT}} Cast to any
 						editor,
 						options: {
 							...options,
