/*---------------------------------------------------------------------------------------------
 *  Copyright (c) Microsoft Corporation. All rights reserved.
 *  Licensed under the Source EULA. See License.txt in the project root for license information.
 *--------------------------------------------------------------------------------------------*/

import { Disposable } from 'vs/base/common/lifecycle';
import { Schemas } from 'vs/base/common/network';
import { ILabelService } from 'vs/platform/label/common/label';
import { TerminalLocation } from 'vs/platform/terminal/common/terminal';
import { IWorkbenchContribution } from 'vs/workbench/common/contributions';
import { ITerminalEditorService, ITerminalGroupService, ITerminalInstanceService, ITerminalService, terminalEditorId } from 'vs/workbench/contrib/terminal/browser/terminal';
import { parseTerminalUri } from 'vs/workbench/contrib/terminal/browser/terminalUri';
import { terminalStrings } from 'vs/workbench/contrib/terminal/common/terminalStrings';
import { IEditorResolverService, RegisteredEditorPriority } from 'vs/workbench/services/editor/common/editorResolverService';
import { IEmbedderTerminalService } from 'vs/workbench/services/terminal/common/embedderTerminalService';

/**
 * The main contribution for the terminal contrib. This contains calls to other components necessary
 * to set up the terminal but don't need to be tracked in the long term (where TerminalService would
 * be more relevant).
 */
export class TerminalMainContribution extends Disposable implements IWorkbenchContribution {
	constructor(
		@IEditorResolverService editorResolverService: IEditorResolverService,
		@IEmbedderTerminalService embedderTerminalService: IEmbedderTerminalService,
		@ILabelService labelService: ILabelService,
		@ITerminalService terminalService: ITerminalService,
		@ITerminalEditorService terminalEditorService: ITerminalEditorService,
		@ITerminalGroupService terminalGroupService: ITerminalGroupService,
		@ITerminalInstanceService terminalInstanceService: ITerminalInstanceService
	) {
		super();

		// Register terminal editors
		editorResolverService.registerEditor(
			`${Schemas.vscodeTerminal}:/**`,
			{
				id: terminalEditorId,
				label: terminalStrings.terminal,
				priority: RegisteredEditorPriority.exclusive
			},
			{
				canSupportResource: uri => uri.scheme === Schemas.vscodeTerminal,
				singlePerResource: true
			},
			{
				createEditorInput: async ({ resource, options }) => {
					let instance = terminalService.getInstanceFromResource(resource);
					if (instance) {
						const sourceGroup = terminalGroupService.getGroupForInstance(instance);
						sourceGroup?.removeInstance(instance);
					} else { // Terminal from a different window
						const terminalIdentifier = parseTerminalUri(resource);
						if (!terminalIdentifier.instanceId) {
							throw new Error('Terminal identifier without instanceId');
						}

						const primaryBackend = terminalService.getPrimaryBackend();
						if (!primaryBackend) {
							throw new Error('No terminal primary backend');
						}

						const attachPersistentProcess = await primaryBackend.requestDetachInstance(terminalIdentifier.workspaceId, terminalIdentifier.instanceId);
						if (!attachPersistentProcess) {
							throw new Error('No terminal persistent process to attach');
						}
						instance = terminalInstanceService.createInstance({ attachPersistentProcess }, TerminalLocation.Editor);
					}
<<<<<<< HEAD
					const resolvedResource = terminalEditorService.resolveResource(instance || resource);
					const editor = terminalEditorService.getInputFromResource(resolvedResource) || { editor: resolvedResource };
					return <any>{ // {{SQL CARBON EDIT}} Cast to any
=======

					const resolvedResource = terminalEditorService.resolveResource(instance);
					const editor = terminalEditorService.getInputFromResource(resolvedResource);
					return {
>>>>>>> 7a0d9626
						editor,
						options: {
							...options,
							pinned: true,
							forceReload: true,
							override: terminalEditorId
						}
					};
				}
			}
		);

		// Register a resource formatter for terminal URIs
		labelService.registerFormatter({
			scheme: Schemas.vscodeTerminal,
			formatting: {
				label: '${path}',
				separator: ''
			}
		});

		embedderTerminalService.onDidCreateTerminal(async embedderTerminal => {
			const terminal = await terminalService.createTerminal({
				config: embedderTerminal,
				location: TerminalLocation.Panel
			});
			terminalService.setActiveInstance(terminal);
			await terminalService.revealActiveTerminal();
		});
	}
}<|MERGE_RESOLUTION|>--- conflicted
+++ resolved
@@ -66,16 +66,10 @@
 						}
 						instance = terminalInstanceService.createInstance({ attachPersistentProcess }, TerminalLocation.Editor);
 					}
-<<<<<<< HEAD
-					const resolvedResource = terminalEditorService.resolveResource(instance || resource);
-					const editor = terminalEditorService.getInputFromResource(resolvedResource) || { editor: resolvedResource };
-					return <any>{ // {{SQL CARBON EDIT}} Cast to any
-=======
 
 					const resolvedResource = terminalEditorService.resolveResource(instance);
 					const editor = terminalEditorService.getInputFromResource(resolvedResource);
-					return {
->>>>>>> 7a0d9626
+					return <any>{ // {{SQL CARBON EDIT}} Cast to any
 						editor,
 						options: {
 							...options,
