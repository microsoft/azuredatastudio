--- conflicted
+++ resolved
@@ -144,11 +144,7 @@
 			prompt: (a: Severity, b: string, c: IPromptChoice[], options: IPromptOptions) => {
 				assert.equal(b, promptText);
 				assert.equal(c.length, 2);
-<<<<<<< HEAD
 				options.onCancel!();
-=======
-				options.onCancel();
->>>>>>> b65ee5b4
 				return undefined!;
 			}
 		});
