/*---------------------------------------------------------------------------------------------
 *  Copyright (c) Microsoft Corporation. All rights reserved.
 *  Licensed under the Source EULA. See License.txt in the project root for license information.
 *--------------------------------------------------------------------------------------------*/

import * as nls from 'vs/nls';
import { Action } from 'vs/base/common/actions';
import { MenuId, MenuRegistry, SyncActionDescriptor } from 'vs/platform/actions/common/actions';
import { ConfigurationTarget, IConfigurationService } from 'vs/platform/configuration/common/configuration';
import { ContextKeyExpr } from 'vs/platform/contextkey/common/contextkey';
import { Registry } from 'vs/platform/registry/common/platform';
import { Extensions as ActionExtensions, IWorkbenchActionRegistry } from 'vs/workbench/common/actions';

export class ToggleRenderWhitespaceAction extends Action {

	public static readonly ID = 'editor.action.toggleRenderWhitespace';
	public static readonly LABEL = nls.localize('toggleRenderWhitespace', "View: Toggle Render Whitespace");

	constructor(
		id: string,
		label: string,
		@IConfigurationService private readonly _configurationService: IConfigurationService
	) {
		super(id, label);
	}

	public run(): Promise<any> {
		const renderWhitespace = this._configurationService.getValue<string>('editor.renderWhitespace');

		let newRenderWhitespace: string;
		if (renderWhitespace === 'none') {
			newRenderWhitespace = 'all';
		} else {
			newRenderWhitespace = 'none';
		}

		return this._configurationService.updateValue('editor.renderWhitespace', newRenderWhitespace, ConfigurationTarget.USER);
	}
}

const registry = Registry.as<IWorkbenchActionRegistry>(ActionExtensions.WorkbenchActions);
registry.registerWorkbenchAction(new SyncActionDescriptor(ToggleRenderWhitespaceAction, ToggleRenderWhitespaceAction.ID, ToggleRenderWhitespaceAction.LABEL), 'View: Toggle Render Whitespace');

<<<<<<< HEAD
// {{SQL CARBON EDIT}} - Disable unused menu item
// MenuRegistry.appendMenuItem(MenuId.MenubarViewMenu, {
// 	group: '5_editor',
// 	command: {
// 		id: ToggleRenderWhitespaceAction.ID,
// 		title: nls.localize({ key: 'miToggleRenderWhitespace', comment: ['&& denotes a mnemonic'] }, "Toggle &&Render Whitespace"),
// 		toggled: ContextKeyExpr.notEquals('config.editor.renderWhitespace', 'none')
// 	},
// 	order: 3
// });
// {{SQL CARBON EDIT}} - End
=======
MenuRegistry.appendMenuItem(MenuId.MenubarViewMenu, {
	group: '5_editor',
	command: {
		id: ToggleRenderWhitespaceAction.ID,
		title: nls.localize({ key: 'miToggleRenderWhitespace', comment: ['&& denotes a mnemonic'] }, "&&Render Whitespace"),
		toggled: ContextKeyExpr.notEquals('config.editor.renderWhitespace', 'none')
	},
	order: 4
});
>>>>>>> d540b242
<|MERGE_RESOLUTION|>--- conflicted
+++ resolved
@@ -41,19 +41,7 @@
 const registry = Registry.as<IWorkbenchActionRegistry>(ActionExtensions.WorkbenchActions);
 registry.registerWorkbenchAction(new SyncActionDescriptor(ToggleRenderWhitespaceAction, ToggleRenderWhitespaceAction.ID, ToggleRenderWhitespaceAction.LABEL), 'View: Toggle Render Whitespace');
 
-<<<<<<< HEAD
-// {{SQL CARBON EDIT}} - Disable unused menu item
-// MenuRegistry.appendMenuItem(MenuId.MenubarViewMenu, {
-// 	group: '5_editor',
-// 	command: {
-// 		id: ToggleRenderWhitespaceAction.ID,
-// 		title: nls.localize({ key: 'miToggleRenderWhitespace', comment: ['&& denotes a mnemonic'] }, "Toggle &&Render Whitespace"),
-// 		toggled: ContextKeyExpr.notEquals('config.editor.renderWhitespace', 'none')
-// 	},
-// 	order: 3
-// });
-// {{SQL CARBON EDIT}} - End
-=======
+/* {{SQL CARBON EDIT}} - Disable unused menu item
 MenuRegistry.appendMenuItem(MenuId.MenubarViewMenu, {
 	group: '5_editor',
 	command: {
@@ -63,4 +51,4 @@
 	},
 	order: 4
 });
->>>>>>> d540b242
+*/