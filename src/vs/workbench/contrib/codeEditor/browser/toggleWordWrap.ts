/*---------------------------------------------------------------------------------------------
 *  Copyright (c) Microsoft Corporation. All rights reserved.
 *  Licensed under the Source EULA. See License.txt in the project root for license information.
 *--------------------------------------------------------------------------------------------*/

import * as nls from 'vs/nls';
import { KeyCode, KeyMod } from 'vs/base/common/keyCodes';
import { Disposable, DisposableStore } from 'vs/base/common/lifecycle';
import { IActiveCodeEditor, ICodeEditor } from 'vs/editor/browser/editorBrowser';
import { EditorAction, ServicesAccessor, registerEditorAction, registerEditorContribution } from 'vs/editor/browser/editorExtensions';
import { ICodeEditorService } from 'vs/editor/browser/services/codeEditorService';
import { EditorOption } from 'vs/editor/common/config/editorOptions';
import { IEditorContribution } from 'vs/editor/common/editorCommon';
import { ITextModel } from 'vs/editor/common/model';
import { MenuId, MenuRegistry } from 'vs/platform/actions/common/actions';
import { ContextKeyExpr, IContextKey, IContextKeyService, RawContextKey } from 'vs/platform/contextkey/common/contextkey';
import { KeybindingWeight } from 'vs/platform/keybinding/common/keybindingsRegistry';
import { DefaultSettingsEditorContribution } from 'vs/workbench/contrib/preferences/browser/preferencesEditor';
import { EditorContextKeys } from 'vs/editor/common/editorContextKeys';
import { Codicon } from 'vs/base/common/codicons';
import { Registry } from 'vs/platform/registry/common/platform';
import { IWorkbenchContribution, IWorkbenchContributionsRegistry, Extensions } from 'vs/workbench/common/contributions';
import { LifecyclePhase } from 'vs/workbench/services/lifecycle/common/lifecycle';
import { IEditorService } from 'vs/workbench/services/editor/common/editorService';

const transientWordWrapState = 'transientWordWrapState';
const isWordWrapMinifiedKey = 'isWordWrapMinified';
const isDominatedByLongLinesKey = 'isDominatedByLongLines';
const CAN_TOGGLE_WORD_WRAP = new RawContextKey<boolean>('canToggleWordWrap', false, true);
const EDITOR_WORD_WRAP = new RawContextKey<boolean>('editorWordWrap', false, nls.localize('editorWordWrap', 'Whether the editor is currently using word wrapping.'));

/**
 * State written/read by the toggle word wrap action and associated with a particular model.
 */
interface IWordWrapTransientState {
	readonly wordWrapOverride: 'on' | 'off';
}

/**
 * Store (in memory) the word wrap state for a particular model.
 */
export function writeTransientState(model: ITextModel, state: IWordWrapTransientState | null, codeEditorService: ICodeEditorService): void {
	codeEditorService.setTransientModelProperty(model, transientWordWrapState, state);
}

/**
 * Read (in memory) the word wrap state for a particular model.
 */
function readTransientState(model: ITextModel, codeEditorService: ICodeEditorService): IWordWrapTransientState | null {
	return codeEditorService.getTransientModelProperty(model, transientWordWrapState);
}

const TOGGLE_WORD_WRAP_ID = 'editor.action.toggleWordWrap';
class ToggleWordWrapAction extends EditorAction {

	constructor() {
		super({
			id: TOGGLE_WORD_WRAP_ID,
			label: nls.localize('toggle.wordwrap', "View: Toggle Word Wrap"),
			alias: 'View: Toggle Word Wrap',
			precondition: undefined,
			kbOpts: {
				kbExpr: null,
				primary: KeyMod.Alt | KeyCode.KEY_Z,
				weight: KeybindingWeight.EditorContrib
			}
		});
	}

	public run(accessor: ServicesAccessor, editor: ICodeEditor): void {
		if (!canToggleWordWrap(editor)) {
			return;
		}

		const codeEditorService = accessor.get(ICodeEditorService);
		const model = editor.getModel();

		// Read the current state
		const transientState = readTransientState(model, codeEditorService);

		// Compute the new state
		let newState: IWordWrapTransientState | null;
		if (transientState) {
			newState = null;
		} else {
			const actualWrappingInfo = editor.getOption(EditorOption.wrappingInfo);
			const wordWrapOverride = (actualWrappingInfo.wrappingColumn === -1 ? 'on' : 'off');
			newState = { wordWrapOverride };
		}

		// Write the new state
		// (this will cause an event and the controller will apply the state)
		writeTransientState(model, newState, codeEditorService);
	}
}

class ToggleWordWrapController extends Disposable implements IEditorContribution {

	public static readonly ID = 'editor.contrib.toggleWordWrapController';

	constructor(
		private readonly _editor: ICodeEditor,
		@IContextKeyService private readonly _contextKeyService: IContextKeyService,
		@ICodeEditorService private readonly _codeEditorService: ICodeEditorService
	) {
		super();

		const options = this._editor.getOptions();
		const wrappingInfo = options.get(EditorOption.wrappingInfo);
		const isWordWrapMinified = this._contextKeyService.createKey(isWordWrapMinifiedKey, wrappingInfo.isWordWrapMinified);
		const isDominatedByLongLines = this._contextKeyService.createKey(isDominatedByLongLinesKey, wrappingInfo.isDominatedByLongLines);
		let currentlyApplyingEditorConfig = false;

		this._register(_editor.onDidChangeConfiguration((e) => {
			if (!e.hasChanged(EditorOption.wrappingInfo)) {
				return;
			}
			const options = this._editor.getOptions();
			const wrappingInfo = options.get(EditorOption.wrappingInfo);
			isWordWrapMinified.set(wrappingInfo.isWordWrapMinified);
			isDominatedByLongLines.set(wrappingInfo.isDominatedByLongLines);
			if (!currentlyApplyingEditorConfig) {
				// I am not the cause of the word wrap getting changed
				ensureWordWrapSettings();
			}
		}));

		this._register(_editor.onDidChangeModel((e) => {
			ensureWordWrapSettings();
		}));

		this._register(_codeEditorService.onDidChangeTransientModelProperty(() => {
			ensureWordWrapSettings();
		}));

		const ensureWordWrapSettings = () => {
			if (!canToggleWordWrap(this._editor)) {
				return;
			}

			const transientState = readTransientState(this._editor.getModel(), this._codeEditorService);

			// Apply the state
			try {
				currentlyApplyingEditorConfig = true;
				this._applyWordWrapState(transientState);
			} finally {
				currentlyApplyingEditorConfig = false;
			}
		};
	}

	private _applyWordWrapState(state: IWordWrapTransientState | null): void {
		const wordWrapOverride2 = state ? state.wordWrapOverride : 'inherit';
		this._editor.updateOptions({
			wordWrapOverride2: wordWrapOverride2
		});
	}
}

function canToggleWordWrap(editor: ICodeEditor | null): editor is IActiveCodeEditor {
	if (!editor) {
		return false;
	}
	if (editor.getContribution(DefaultSettingsEditorContribution.ID)) {
		// in the settings editor...
		return false;
	}
	if (editor.isSimpleWidget) {
		// in a simple widget...
		return false;
	}
	// Ensure correct word wrap settings
	const model = editor.getModel();
	if (!model) {
		return false;
	}
	if (model.uri.scheme === 'output') {
		// in output editor
		return false;
	}
	return true;
}

class EditorWordWrapContextKeyTracker implements IWorkbenchContribution {

	private readonly _canToggleWordWrap: IContextKey<boolean>;
	private readonly _editorWordWrap: IContextKey<boolean>;
	private _activeEditor: ICodeEditor | null;
	private readonly _activeEditorListener: DisposableStore;

	constructor(
		@IEditorService private readonly _editorService: IEditorService,
		@ICodeEditorService private readonly _codeEditorService: ICodeEditorService,
		@IContextKeyService private readonly _contextService: IContextKeyService,
	) {
		window.addEventListener('focus', () => this._update(), true);
		window.addEventListener('blur', () => this._update(), true);
		this._editorService.onDidActiveEditorChange(() => this._update());
		this._canToggleWordWrap = CAN_TOGGLE_WORD_WRAP.bindTo(this._contextService);
		this._editorWordWrap = EDITOR_WORD_WRAP.bindTo(this._contextService);
		this._activeEditor = null;
		this._activeEditorListener = new DisposableStore();
		this._update();
	}

	private _update(): void {
		const activeEditor = this._codeEditorService.getFocusedCodeEditor() || this._codeEditorService.getActiveCodeEditor();
		if (this._activeEditor === activeEditor) {
			// no change
			return;
		}
		this._activeEditorListener.clear();
		this._activeEditor = activeEditor;

		if (activeEditor) {
			this._activeEditorListener.add(activeEditor.onDidChangeModel(() => this._updateFromCodeEditor()));
			this._activeEditorListener.add(activeEditor.onDidChangeConfiguration((e) => {
				if (e.hasChanged(EditorOption.wrappingInfo)) {
					this._updateFromCodeEditor();
				}
			}));
			this._updateFromCodeEditor();
		}
	}

	private _updateFromCodeEditor(): void {
		if (!canToggleWordWrap(this._activeEditor)) {
			return this._setValues(false, false);
		} else {
			const wrappingInfo = this._activeEditor.getOption(EditorOption.wrappingInfo);
			this._setValues(true, wrappingInfo.wrappingColumn !== -1);
		}
	}

	private _setValues(canToggleWordWrap: boolean, isWordWrap: boolean): void {
		this._canToggleWordWrap.set(canToggleWordWrap);
		this._editorWordWrap.set(isWordWrap);
	}
}

const workbenchRegistry = Registry.as<IWorkbenchContributionsRegistry>(Extensions.Workbench);
workbenchRegistry.registerWorkbenchContribution(EditorWordWrapContextKeyTracker, LifecyclePhase.Ready);

registerEditorContribution(ToggleWordWrapController.ID, ToggleWordWrapController);

registerEditorAction(ToggleWordWrapAction);

MenuRegistry.appendMenuItem(MenuId.EditorTitle, {
	command: {
		id: TOGGLE_WORD_WRAP_ID,
		title: nls.localize('unwrapMinified', "Disable wrapping for this file"),
		icon: Codicon.wordWrap
	},
	group: 'navigation',
	order: 1,
	when: ContextKeyExpr.and(
		ContextKeyExpr.has(isDominatedByLongLinesKey),
		ContextKeyExpr.has(isWordWrapMinifiedKey)
	)
});
MenuRegistry.appendMenuItem(MenuId.EditorTitle, {
	command: {
		id: TOGGLE_WORD_WRAP_ID,
		title: nls.localize('wrapMinified', "Enable wrapping for this file"),
		icon: Codicon.wordWrap
	},
	group: 'navigation',
	order: 1,
	when: ContextKeyExpr.and(
		EditorContextKeys.inDiffEditor.negate(),
		ContextKeyExpr.has(isDominatedByLongLinesKey),
		ContextKeyExpr.not(isWordWrapMinifiedKey)
	)
});


// View menu
<<<<<<< HEAD
// {{SQL CARBON EDIT}} - Disable unused menu item
// MenuRegistry.appendMenuItem(MenuId.MenubarViewMenu, {
// 	group: '5_editor',
// 	command: {
// 		id: TOGGLE_WORD_WRAP_ID,
// 		title: nls.localize({ key: 'miToggleWordWrap', comment: ['&& denotes a mnemonic'] }, "Toggle &&Word Wrap")
// 	},
// 	order: 1
// });
// {{SQL CARBON EDIT}} - End
=======
MenuRegistry.appendMenuItem(MenuId.MenubarViewMenu, {
	group: '5_editor',
	command: {
		id: TOGGLE_WORD_WRAP_ID,
		title: nls.localize({ key: 'miToggleWordWrap', comment: ['&& denotes a mnemonic'] }, "Toggle &&Word Wrap"),
		toggled: EDITOR_WORD_WRAP,
		precondition: CAN_TOGGLE_WORD_WRAP
	},
	order: 1
});
>>>>>>> da7c7d1e
<|MERGE_RESOLUTION|>--- conflicted
+++ resolved
@@ -276,26 +276,14 @@
 
 
 // View menu
-<<<<<<< HEAD
 // {{SQL CARBON EDIT}} - Disable unused menu item
 // MenuRegistry.appendMenuItem(MenuId.MenubarViewMenu, {
 // 	group: '5_editor',
 // 	command: {
 // 		id: TOGGLE_WORD_WRAP_ID,
-// 		title: nls.localize({ key: 'miToggleWordWrap', comment: ['&& denotes a mnemonic'] }, "Toggle &&Word Wrap")
+// 		title: nls.localize({ key: 'miToggleWordWrap', comment: ['&& denotes a mnemonic'] }, "Toggle &&Word Wrap"),
+// 		toggled: EDITOR_WORD_WRAP,
+// 		precondition: CAN_TOGGLE_WORD_WRAP
 // 	},
 // 	order: 1
-// });
-// {{SQL CARBON EDIT}} - End
-=======
-MenuRegistry.appendMenuItem(MenuId.MenubarViewMenu, {
-	group: '5_editor',
-	command: {
-		id: TOGGLE_WORD_WRAP_ID,
-		title: nls.localize({ key: 'miToggleWordWrap', comment: ['&& denotes a mnemonic'] }, "Toggle &&Word Wrap"),
-		toggled: EDITOR_WORD_WRAP,
-		precondition: CAN_TOGGLE_WORD_WRAP
-	},
-	order: 1
-});
->>>>>>> da7c7d1e
+// });