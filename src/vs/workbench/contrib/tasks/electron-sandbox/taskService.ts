--- conflicted
+++ resolved
@@ -45,12 +45,9 @@
 import { ITerminalProfileResolverService } from 'vs/workbench/contrib/terminal/common/terminal';
 import { IPaneCompositePartService } from 'vs/workbench/services/panecomposite/browser/panecomposite';
 import { IThemeService } from 'vs/platform/theme/common/themeService';
-<<<<<<< HEAD
-=======
 import { IInstantiationService } from 'vs/platform/instantiation/common/instantiation';
 import { IRemoteAgentService } from 'vs/workbench/services/remote/common/remoteAgentService';
 import { IAudioCueService } from 'vs/platform/audioCues/browser/audioCueService';
->>>>>>> 5b6af074
 
 interface IWorkspaceFolderConfigurationResult {
 	workspaceFolder: IWorkspaceFolder;
@@ -93,14 +90,11 @@
 		@IWorkspaceTrustManagementService workspaceTrustManagementService: IWorkspaceTrustManagementService,
 		@ILogService logService: ILogService,
 		@IThemeService themeService: IThemeService,
-<<<<<<< HEAD
-		@ISqlTaskService sqlTaskService: ISqlTaskService) { // {{SQL CARBON EDIT}})
-=======
-		@IInstantiationService instantiationService: IInstantiationService,
+		@IInstantiationService instantiationService: IInstantiationService) {
 		@IRemoteAgentService remoteAgentService: IRemoteAgentService,
-		@IAudioCueService audioCueService: IAudioCueService
+		@IAudioCueService audioCueService: IAudioCueService,
+		@ISqlTaskService sqlTaskService: ISqlTaskService // {{SQL CARBON EDIT}} add param
 	) {
->>>>>>> 5b6af074
 		super(configurationService,
 			markerService,
 			outputService,
@@ -134,14 +128,10 @@
 			workspaceTrustManagementService,
 			logService,
 			themeService,
-<<<<<<< HEAD
-			sqlTaskService); // {{SQL CARBON EDIT}}
-=======
 			lifecycleService,
 			remoteAgentService,
 			instantiationService
-		);
->>>>>>> 5b6af074
+			sqlTaskService); // {{SQL CARBON EDIT}}
 		this._register(lifecycleService.onBeforeShutdown(event => event.veto(this.beforeShutdown(), 'veto.tasks')));
 	}
 
