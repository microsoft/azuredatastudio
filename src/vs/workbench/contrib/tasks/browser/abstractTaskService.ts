--- conflicted
+++ resolved
@@ -1681,9 +1681,8 @@
 
 		const saveBeforeRunTaskConfig: SaveBeforeRunConfigOptions = this.configurationService.getValue('task.saveBeforeRun');
 
-<<<<<<< HEAD
-		const execTask = async (task: Task, resolver: ITaskResolver): Promise<ITaskSummary> => {
-			return ProblemMatcherRegistry.onReady().then(() => {
+		if (saveBeforeRunTaskConfig === SaveBeforeRunConfigOptions.Never) {
+			return false;
 				// {{SQL CARBON EDIT}}
 				const taskNodeId = UUID.generateUuid();
 				let taskInfo: TaskInfo = {
@@ -1700,24 +1699,9 @@
 				this.sqlTaskService.createNewTask(taskInfo);
 				this.lastRunTasksViewTask = taskInfo;
 
-				let executeResult = this.getTaskSystem().run(task, resolver);
 				// {{SQL CARBON EDIT}}
-				return this.handleExecuteResult(executeResult, runSource, taskNodeId);
-			});
-		};
-
-		const saveAllEditorsAndExecTask = async (task: Task, resolver: ITaskResolver): Promise<ITaskSummary> => {
-			return this.editorService.saveAll({ reason: SaveReason.AUTO }).then(() => {
-				return execTask(task, resolver);
-			});
-		};
-
-		const promptAsk = async (task: Task, resolver: ITaskResolver): Promise<ITaskSummary> => {
-=======
-		if (saveBeforeRunTaskConfig === SaveBeforeRunConfigOptions.Never) {
-			return false;
+				return this.handleExecuteResult(executeResult, runSource);
 		} else if (saveBeforeRunTaskConfig === SaveBeforeRunConfigOptions.Prompt) {
->>>>>>> 559e9bee
 			const dialogOptions = await this.dialogService.show(
 				Severity.Info,
 				nls.localize('TaskSystem.saveBeforeRun.prompt.title', 'Save all editors?'),
@@ -1736,15 +1720,6 @@
 		return true;
 	}
 
-<<<<<<< HEAD
-	// {{SQL CARBON EDIT}}
-	private async handleExecuteResult(executeResult: ITaskExecuteResult, runSource?: TaskRunSource, taskNodeId?: string): Promise<ITaskSummary> {
-		if (executeResult.task.taskLoadMessages && executeResult.task.taskLoadMessages.length > 0) {
-			executeResult.task.taskLoadMessages.forEach(loadMessage => {
-				this._outputChannel.append(loadMessage + '\n');
-			});
-			this.showOutput();
-=======
 	private async executeTask(task: Task, resolver: ITaskResolver, runSource: TaskRunSource): Promise<ITaskSummary> {
 		let taskToRun: Task = task;
 		if (await this.saveBeforeRun()) {
@@ -1757,14 +1732,14 @@
 			// since this can cause a new'd task to get overwritten with a provided task.
 			taskToRun = ((taskFolder && taskIdentifier && (runSource === TaskRunSource.User))
 				? await this.getTask(taskFolder, taskIdentifier) : task) ?? task;
->>>>>>> 559e9bee
 		}
 		await ProblemMatcherRegistry.onReady();
 		let executeResult = this.getTaskSystem().run(taskToRun, resolver);
 		return this.handleExecuteResult(executeResult, runSource);
 	}
 
-	private async handleExecuteResult(executeResult: ITaskExecuteResult, runSource?: TaskRunSource): Promise<ITaskSummary> {
+	// {{SQL CARBON EDIT}}
+	private async handleExecuteResult(executeResult: ITaskExecuteResult, runSource?: TaskRunSource, taskNodeId?: string): Promise<ITaskSummary> {
 		if (runSource === TaskRunSource.User) {
 			await this.setRecentlyUsedTask(executeResult.task);
 		}
@@ -2876,32 +2851,7 @@
 				});
 			}
 
-<<<<<<< HEAD
-			if (buildTasks.length === 1) {
-				const buildTask = buildTasks[0];
-				if (ConfiguringTask.is(buildTask)) {
-					this.tryResolveTask(buildTask).then(resolvedTask => {
-						runSingleBuildTask(resolvedTask, undefined, this);
-					});
-				} else {
-					runSingleBuildTask(buildTask, undefined, this);
-				}
-				return undefined; // {{SQL CARBON EDIT}} strict-null-check
-			}
-
-			return this.getTasksForGroup(TaskGroup.Build).then((tasks) => {
-				if (tasks.length > 0) {
-					let { none, defaults } = this.splitPerGroupType(tasks);
-					if (defaults.length === 1) {
-						runSingleBuildTask(defaults[0], undefined, this);
-						return;
-					} else if (defaults.length + none.length > 0) {
-						tasks = defaults.concat(none);
-					}
-				}
-=======
 			const chooseAndRunTask = (tasks: Task[]) => {
->>>>>>> 559e9bee
 				this.showIgnoredFoldersMessage().then(() => {
 					this.showQuickPick(tasks,
 						strings.select,
