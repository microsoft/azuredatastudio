--- conflicted
+++ resolved
@@ -2078,30 +2078,6 @@
 			}
 			return entries;
 		});
-<<<<<<< HEAD
-		return this.quickInputService.pick(pickEntries, {
-			placeHolder,
-			matchOnDescription: true,
-			onDidTriggerItemButton: context => {
-				let task = context.item.task;
-				this.quickInputService.cancel();
-				if (ContributedTask.is(task)) {
-					this.customize(task, undefined, true);
-				} else if (CustomTask.is(task)) {
-					this.openConfig(task);
-				}
-			}
-		}, cancellationToken).then(async (selection) => {
-			if (cancellationToken.isCancellationRequested) {
-				// canceled when there's only one task
-				const task = (await pickEntries)[0];
-				if ((<any>task).task) {
-					selection = <TaskQuickPickEntry>task;
-				}
-			}
-			if (!selection) {
-				return undefined; //{{SQL CARBON EDIT}} strict-null-check
-=======
 
 		const picker: IQuickPick<TaskQuickPickEntry> = this.quickInputService.createQuickPick();
 		picker.placeholder = placeHolder;
@@ -2139,7 +2115,6 @@
 					});
 					picker.customButton = true;
 				}
->>>>>>> 68f2ab61
 			}
 		}, 1000);
 		pickEntries.then(entries => {
