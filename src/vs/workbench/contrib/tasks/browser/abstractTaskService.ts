/*---------------------------------------------------------------------------------------------
 *  Copyright (c) Microsoft Corporation. All rights reserved.
 *  Licensed under the Source EULA. See License.txt in the project root for license information.
 *--------------------------------------------------------------------------------------------*/

import { Action } from 'vs/base/common/actions';
import { IStringDictionary } from 'vs/base/common/collections';
import { Emitter, Event } from 'vs/base/common/event';
import * as glob from 'vs/base/common/glob';
import * as json from 'vs/base/common/json';
import { Disposable, dispose, IDisposable, IReference } from 'vs/base/common/lifecycle';
import { LRUCache, Touch } from 'vs/base/common/map';
import * as Objects from 'vs/base/common/objects';
import { ValidationState, ValidationStatus } from 'vs/base/common/parsers';
import * as Platform from 'vs/base/common/platform';
import { TerminateResponseCode } from 'vs/base/common/processes';
import * as resources from 'vs/base/common/resources';
import Severity from 'vs/base/common/severity';
import * as Types from 'vs/base/common/types';
import { URI } from 'vs/base/common/uri';
import * as UUID from 'vs/base/common/uuid';
import * as nls from 'vs/nls';
import { CommandsRegistry, ICommandService } from 'vs/platform/commands/common/commands';
import { ConfigurationTarget, IConfigurationService } from 'vs/platform/configuration/common/configuration';
import { IFileService, IFileStatWithPartialMetadata } from 'vs/platform/files/common/files';
import { IMarkerService } from 'vs/platform/markers/common/markers';
import { IProgressOptions, IProgressService, ProgressLocation } from 'vs/platform/progress/common/progress';
import { IStorageService, StorageScope, StorageTarget } from 'vs/platform/storage/common/storage';
import { ITelemetryService } from 'vs/platform/telemetry/common/telemetry';
import { INamedProblemMatcher, ProblemMatcherRegistry } from 'vs/workbench/contrib/tasks/common/problemMatcher';
import { IExtensionService } from 'vs/workbench/services/extensions/common/extensions';

import { IDialogService } from 'vs/platform/dialogs/common/dialogs';
import { INotificationService } from 'vs/platform/notification/common/notification';
import { IOpenerService } from 'vs/platform/opener/common/opener';

import { IModelService } from 'vs/editor/common/services/model';

import { IWorkspace, IWorkspaceContextService, IWorkspaceFolder, WorkbenchState, WorkspaceFolder } from 'vs/platform/workspace/common/workspace';
import { Markers } from 'vs/workbench/contrib/markers/common/markers';
import { IConfigurationResolverService } from 'vs/workbench/services/configurationResolver/common/configurationResolver';
import { IEditorService } from 'vs/workbench/services/editor/common/editorService';

import { IOutputChannel, IOutputService } from 'vs/workbench/services/output/common/output';
import { ITextFileService } from 'vs/workbench/services/textfile/common/textfiles';

import { ITerminalGroupService, ITerminalService } from 'vs/workbench/contrib/terminal/browser/terminal';
import { ITerminalProfileResolverService } from 'vs/workbench/contrib/terminal/common/terminal';

import { ConfiguringTask, ContributedTask, CustomTask, ExecutionEngine, InMemoryTask, ITaskEvent, ITaskIdentifier, ITaskSet, JsonSchemaVersion, KeyedTaskIdentifier, RuntimeType, Task, TaskDefinition, TaskEventKind, TaskGroup, TaskRunSource, TaskSettingId, TaskSorter, TaskSourceKind, TasksSchemaProperties, TASK_RUNNING_STATE, USER_TASKS_GROUP_KEY } from 'vs/workbench/contrib/tasks/common/tasks';
import { CustomExecutionSupportedContext, ICustomizationProperties, IProblemMatcherRunOptions, ITaskFilter, ITaskProvider, ITaskService, IWorkspaceFolderTaskResult, ProcessExecutionSupportedContext, ServerlessWebContext, ShellExecutionSupportedContext, TaskCommandsRegistered, TaskExecutionSupportedContext } from 'vs/workbench/contrib/tasks/common/taskService';
import { ITaskExecuteResult, ITaskResolver, ITaskSummary, ITaskSystem, ITaskSystemInfo, ITaskTerminateResponse, TaskError, TaskErrors, TaskExecuteKind } from 'vs/workbench/contrib/tasks/common/taskSystem';
import { getTemplates as getTaskTemplates } from 'vs/workbench/contrib/tasks/common/taskTemplates';

import * as TaskConfig from '../common/taskConfiguration';
import { TerminalTaskSystem } from './terminalTaskSystem';

import { IQuickInputService, IQuickPick, IQuickPickItem, IQuickPickSeparator, QuickPickInput } from 'vs/platform/quickinput/common/quickInput';

import { IContextKey, IContextKeyService } from 'vs/platform/contextkey/common/contextkey';
import { TaskDefinitionRegistry } from 'vs/workbench/contrib/tasks/common/taskDefinitionRegistry';

import { CancellationToken, CancellationTokenSource } from 'vs/base/common/cancellation';
import { once } from 'vs/base/common/functional';
import { toFormattedString } from 'vs/base/common/jsonFormatter';
import { Schemas } from 'vs/base/common/network';
import { IResolvedTextEditorModel, ITextModelService } from 'vs/editor/common/services/resolverService';
import { TextEditorSelectionRevealType } from 'vs/platform/editor/common/editor';
import { ILogService } from 'vs/platform/log/common/log';
import { IThemeService } from 'vs/platform/theme/common/themeService';
import { ThemeIcon } from 'vs/base/common/themables';
import { IWorkspaceTrustManagementService, IWorkspaceTrustRequestService } from 'vs/platform/workspace/common/workspaceTrust';
import { VirtualWorkspaceContext } from 'vs/workbench/common/contextkeys';
import { EditorResourceAccessor, SaveReason } from 'vs/workbench/common/editor';
import { IViewDescriptorService, IViewsService } from 'vs/workbench/common/views';
import { configureTaskIcon, isWorkspaceFolder, ITaskQuickPickEntry, QUICKOPEN_DETAIL_CONFIG, QUICKOPEN_SKIP_CONFIG, TaskQuickPick } from 'vs/workbench/contrib/tasks/browser/taskQuickPick';
import { IWorkbenchEnvironmentService } from 'vs/workbench/services/environment/common/environmentService';
import { ILifecycleService, ShutdownReason, StartupKind } from 'vs/workbench/services/lifecycle/common/lifecycle';
import { IPaneCompositePartService } from 'vs/workbench/services/panecomposite/browser/panecomposite';
import { IPathService } from 'vs/workbench/services/path/common/pathService';
import { IPreferencesService } from 'vs/workbench/services/preferences/common/preferences';
import { TerminalExitReason } from 'vs/platform/terminal/common/terminal';
import { IRemoteAgentService } from 'vs/workbench/services/remote/common/remoteAgentService';
import { IInstantiationService } from 'vs/platform/instantiation/common/instantiation';
import { raceTimeout } from 'vs/base/common/async';

// {{SQL CARBON EDIT}}
// integration with tasks view panel
import { ITaskService as ISqlTaskService, TaskStatusChangeArgs } from 'sql/workbench/services/tasks/common/tasksService';
import { TaskStatus } from 'sql/workbench/api/common/extHostBackgroundTaskManagement';
import { TaskInfo } from 'azdata';

const QUICKOPEN_HISTORY_LIMIT_CONFIG = 'task.quickOpen.history';
const PROBLEM_MATCHER_NEVER_CONFIG = 'task.problemMatchers.neverPrompt';
const USE_SLOW_PICKER = 'task.quickOpen.showAll';

export namespace ConfigureTaskAction {
	export const ID = 'workbench.action.tasks.configureTaskRunner';
	export const TEXT = nls.localize('ConfigureTaskRunnerAction.label', "Configure Task");
}

export type TaskQuickPickEntryType = (IQuickPickItem & { task: Task }) | (IQuickPickItem & { folder: IWorkspaceFolder }) | (IQuickPickItem & { settingType: string });

class ProblemReporter implements TaskConfig.IProblemReporter {

	private _validationStatus: ValidationStatus;

	constructor(private _outputChannel: IOutputChannel) {
		this._validationStatus = new ValidationStatus();
	}

	public info(message: string): void {
		this._validationStatus.state = ValidationState.Info;
		this._outputChannel.append(message + '\n');
	}

	public warn(message: string): void {
		this._validationStatus.state = ValidationState.Warning;
		this._outputChannel.append(message + '\n');
	}

	public error(message: string): void {
		this._validationStatus.state = ValidationState.Error;
		this._outputChannel.append(message + '\n');
	}

	public fatal(message: string): void {
		this._validationStatus.state = ValidationState.Fatal;
		this._outputChannel.append(message + '\n');
	}

	public get status(): ValidationStatus {
		return this._validationStatus;
	}
}

export interface IWorkspaceFolderConfigurationResult {
	workspaceFolder: IWorkspaceFolder;
	config: TaskConfig.IExternalTaskRunnerConfiguration | undefined;
	hasErrors: boolean;
}

interface ICommandUpgrade {
	command?: string;
	args?: string[];
}

class TaskMap {
	private _store: Map<string, Task[]> = new Map();

	public forEach(callback: (value: Task[], folder: string) => void): void {
		this._store.forEach(callback);
	}

	public static getKey(workspaceFolder: IWorkspace | IWorkspaceFolder | string): string {
		let key: string | undefined;
		if (Types.isString(workspaceFolder)) {
			key = workspaceFolder;
		} else {
			const uri: URI | null | undefined = isWorkspaceFolder(workspaceFolder) ? workspaceFolder.uri : workspaceFolder.configuration;
			key = uri ? uri.toString() : '';
		}
		return key;
	}

	public get(workspaceFolder: IWorkspace | IWorkspaceFolder | string): Task[] {
		const key = TaskMap.getKey(workspaceFolder);
		let result: Task[] | undefined = this._store.get(key);
		if (!result) {
			result = [];
			this._store.set(key, result);
		}
		return result;
	}

	public add(workspaceFolder: IWorkspace | IWorkspaceFolder | string, ...task: Task[]): void {
		const key = TaskMap.getKey(workspaceFolder);
		let values = this._store.get(key);
		if (!values) {
			values = [];
			this._store.set(key, values);
		}
		values.push(...task);
	}

	public all(): Task[] {
		const result: Task[] = [];
		this._store.forEach((values) => result.push(...values));
		return result;
	}
}

export abstract class AbstractTaskService extends Disposable implements ITaskService {

	// private static autoDetectTelemetryName: string = 'taskServer.autoDetect';
	private static readonly RecentlyUsedTasks_Key = 'workbench.tasks.recentlyUsedTasks';
	private static readonly RecentlyUsedTasks_KeyV2 = 'workbench.tasks.recentlyUsedTasks2';
	private static readonly PersistentTasks_Key = 'workbench.tasks.persistentTasks';
	private static readonly IgnoreTask010DonotShowAgain_key = 'workbench.tasks.ignoreTask010Shown';

	public _serviceBrand: undefined;
	public static OutputChannelId: string = 'tasks';
	public static OutputChannelLabel: string = nls.localize('tasks', "Tasks");

	private static _nextHandle: number = 0;

	private _tasksReconnected: boolean = false;
	private _schemaVersion: JsonSchemaVersion | undefined;
	private _executionEngine: ExecutionEngine | undefined;
	private _workspaceFolders: IWorkspaceFolder[] | undefined;
	private _workspace: IWorkspace | undefined;
	private _ignoredWorkspaceFolders: IWorkspaceFolder[] | undefined;
	private _showIgnoreMessage?: boolean;
	private _providers: Map<number, ITaskProvider>;
	private _providerTypes: Map<number, string>;
	protected _taskSystemInfos: Map<string, ITaskSystemInfo[]>;

	protected _workspaceTasksPromise?: Promise<Map<string, IWorkspaceFolderTaskResult>>;

	protected _taskSystem?: ITaskSystem;
	protected _taskSystemListeners?: IDisposable[] = [];
	private _recentlyUsedTasksV1: LRUCache<string, string> | undefined;
	private _recentlyUsedTasks: LRUCache<string, string> | undefined;

	private _persistentTasks: LRUCache<string, string> | undefined;

	protected _taskRunningState: IContextKey<boolean>;

	protected _outputChannel: IOutputChannel;
	protected readonly _onDidStateChange: Emitter<ITaskEvent>;
	private _waitForSupportedExecutions: Promise<void>;
	private _onDidRegisterSupportedExecutions: Emitter<void> = new Emitter();
	private _onDidChangeTaskSystemInfo: Emitter<void> = new Emitter();
	private _willRestart: boolean = false;
	public onDidChangeTaskSystemInfo: Event<void> = this._onDidChangeTaskSystemInfo.event;

	private lastRunTasksViewTask: TaskInfo; // {{SQL CARBON EDIT}}

	constructor(
		@IConfigurationService private readonly _configurationService: IConfigurationService,
		@IMarkerService protected readonly _markerService: IMarkerService,
		@IOutputService protected readonly _outputService: IOutputService,
		@IPaneCompositePartService private readonly _paneCompositeService: IPaneCompositePartService,
		@IViewsService private readonly _viewsService: IViewsService,
		@ICommandService private readonly _commandService: ICommandService,
		@IEditorService private readonly _editorService: IEditorService,
		@IFileService protected readonly _fileService: IFileService,
		@IWorkspaceContextService protected readonly _contextService: IWorkspaceContextService,
		@ITelemetryService protected readonly _telemetryService: ITelemetryService,
		@ITextFileService private readonly _textFileService: ITextFileService,
		@IModelService protected readonly _modelService: IModelService,
		@IExtensionService private readonly _extensionService: IExtensionService,
		@IQuickInputService private readonly _quickInputService: IQuickInputService,
		@IConfigurationResolverService protected readonly _configurationResolverService: IConfigurationResolverService,
		@ITerminalService private readonly _terminalService: ITerminalService,
		@ITerminalGroupService private readonly _terminalGroupService: ITerminalGroupService,
		@IStorageService private readonly _storageService: IStorageService,
		@IProgressService private readonly _progressService: IProgressService,
		@IOpenerService private readonly _openerService: IOpenerService,
		@IDialogService protected readonly _dialogService: IDialogService,
		@INotificationService private readonly _notificationService: INotificationService,
		@IContextKeyService protected readonly _contextKeyService: IContextKeyService,
		@IWorkbenchEnvironmentService private readonly _environmentService: IWorkbenchEnvironmentService,
		@ITerminalProfileResolverService private readonly _terminalProfileResolverService: ITerminalProfileResolverService,
		@IPathService private readonly _pathService: IPathService,
		@ITextModelService private readonly _textModelResolverService: ITextModelService,
		@IPreferencesService private readonly _preferencesService: IPreferencesService,
		@IViewDescriptorService private readonly _viewDescriptorService: IViewDescriptorService,
		@IWorkspaceTrustRequestService private readonly _workspaceTrustRequestService: IWorkspaceTrustRequestService,
		@IWorkspaceTrustManagementService private readonly _workspaceTrustManagementService: IWorkspaceTrustManagementService,
		@ILogService private readonly _logService: ILogService,
		@IThemeService private readonly _themeService: IThemeService,
		@ILifecycleService private readonly _lifecycleService: ILifecycleService,
		@IRemoteAgentService remoteAgentService: IRemoteAgentService,
		@IInstantiationService private readonly _instantiationService: IInstantiationService,
		@ISqlTaskService private readonly sqlTaskService: ISqlTaskService // {{SQL CARBON EDIT}}
	) {
		super();

		this._workspaceTasksPromise = undefined;
		this._taskSystem = undefined;
		this._taskSystemListeners = undefined;
		this._outputChannel = this._outputService.getChannel(AbstractTaskService.OutputChannelId)!;
		this._providers = new Map<number, ITaskProvider>();
		this._providerTypes = new Map<number, string>();
		this._taskSystemInfos = new Map<string, ITaskSystemInfo[]>();
		this._register(this._contextService.onDidChangeWorkspaceFolders(() => {
			const folderSetup = this._computeWorkspaceFolderSetup();
			if (this.executionEngine !== folderSetup[2]) {
				this._disposeTaskSystemListeners();
				this._taskSystem = undefined;
			}
			this._updateSetup(folderSetup);
			return this._updateWorkspaceTasks(TaskRunSource.FolderOpen);
		}));
		this._register(this._configurationService.onDidChangeConfiguration((e) => {
			if (!e.affectsConfiguration('tasks') || (!this._taskSystem && !this._workspaceTasksPromise)) {
				return;
			}

			if (!this._taskSystem || this._taskSystem instanceof TerminalTaskSystem) {
				this._outputChannel.clear();
			}

			this._setTaskLRUCacheLimit();
			return this._updateWorkspaceTasks(TaskRunSource.ConfigurationChange);
		}));
		this._taskRunningState = TASK_RUNNING_STATE.bindTo(_contextKeyService);
		this._onDidStateChange = this._register(new Emitter());
		this._registerCommands().then(() => TaskCommandsRegistered.bindTo(this._contextKeyService).set(true));
		ServerlessWebContext.bindTo(this._contextKeyService).set(Platform.isWeb && !remoteAgentService.getConnection()?.remoteAuthority);
		this._configurationResolverService.contributeVariable('defaultBuildTask', async (): Promise<string | undefined> => {
			let tasks = await this._getTasksForGroup(TaskGroup.Build);
			if (tasks.length > 0) {
				const { none, defaults } = this._splitPerGroupType(tasks);
				if (defaults.length === 1) {
					return defaults[0]._label;
				} else if (defaults.length + none.length > 0) {
					tasks = defaults.concat(none);
				}
			}

			let entry: ITaskQuickPickEntry | null | undefined;
			if (tasks && tasks.length > 0) {
				entry = await this._showQuickPick(tasks, nls.localize('TaskService.pickBuildTaskForLabel', 'Select the build task (there is no default build task defined)'));
			}

			const task: Task | undefined | null = entry ? entry.task : undefined;
			if (!task) {
				return undefined;
			}
			return task._label;
		});
		this._lifecycleService.onBeforeShutdown(e => {
			this._willRestart = e.reason !== ShutdownReason.RELOAD;
		});
		this._register(this.onDidStateChange(e => {
			if ((this._willRestart || e.exitReason === TerminalExitReason.User) && e.taskId) {
				this.removePersistentTask(e.taskId);
			} else if (e.kind === TaskEventKind.Start && e.__task && e.__task.getWorkspaceFolder()) {
				this._setPersistentTask(e.__task);
			}
		}));
		this._waitForSupportedExecutions = new Promise(resolve => {
			once(this._onDidRegisterSupportedExecutions.event)(() => resolve());
		});
		if (this._terminalService.getReconnectedTerminals('Task')?.length) {
			this._attemptTaskReconnection();
		} else {
			this._register(this._terminalService.onDidChangeConnectionState(() => {
				if (this._terminalService.getReconnectedTerminals('Task')?.length) {
					this._attemptTaskReconnection();
				}
			}));
		}

		this._upgrade();
	}

	public registerSupportedExecutions(custom?: boolean, shell?: boolean, process?: boolean) {
		if (custom !== undefined) {
			const customContext = CustomExecutionSupportedContext.bindTo(this._contextKeyService);
			customContext.set(custom);
		}
		const isVirtual = !!VirtualWorkspaceContext.getValue(this._contextKeyService);
		if (shell !== undefined) {
			const shellContext = ShellExecutionSupportedContext.bindTo(this._contextKeyService);
			shellContext.set(shell && !isVirtual);
		}
		if (process !== undefined) {
			const processContext = ProcessExecutionSupportedContext.bindTo(this._contextKeyService);
			processContext.set(process && !isVirtual);
		}
		this._onDidRegisterSupportedExecutions.fire();
	}

	private _attemptTaskReconnection(): void {
		if (this._lifecycleService.startupKind !== StartupKind.ReloadedWindow) {
			this._tasksReconnected = true;
			this._storageService.remove(AbstractTaskService.PersistentTasks_Key, StorageScope.WORKSPACE);
		}
		if (!this._configurationService.getValue(TaskSettingId.Reconnection) || this._tasksReconnected) {
			this._tasksReconnected = true;
			return;
		}
		this._getTaskSystem();
		this.getWorkspaceTasks().then(async () => {
			this._tasksReconnected = await this._reconnectTasks();
		});
	}

	private async _reconnectTasks(): Promise<boolean> {
		const tasks = await this.getSavedTasks('persistent');
		if (!tasks.length) {
			return true;
		}
		for (const task of tasks) {
			if (ConfiguringTask.is(task)) {
				const resolved = await this.tryResolveTask(task);
				if (resolved) {
					this.run(resolved, undefined, TaskRunSource.Reconnect);
				}
			} else {
				this.run(task, undefined, TaskRunSource.Reconnect);
			}
		}
		return true;
	}

	public get onDidStateChange(): Event<ITaskEvent> {
		return this._onDidStateChange.event;
	}

	public get supportsMultipleTaskExecutions(): boolean {
		return this.inTerminal();
	}

	private async _registerCommands(): Promise<void> {
		CommandsRegistry.registerCommand({
			id: 'workbench.action.tasks.runTask',
			handler: async (accessor, arg) => {
				if (await this._trust()) {
					await this._runTaskCommand(arg);
				}
			},
			description: {
				description: 'Run Task',
				args: [{
					name: 'args',
					isOptional: true,
					description: nls.localize('runTask.arg', "Filters the tasks shown in the quickpick"),
					schema: {
						anyOf: [
							{
								type: 'string',
								description: nls.localize('runTask.label', "The task's label or a term to filter by")
							},
							{
								type: 'object',
								properties: {
									type: {
										type: 'string',
										description: nls.localize('runTask.type', "The contributed task type")
									},
									task: {
										type: 'string',
										description: nls.localize('runTask.task', "The task's label or a term to filter by")
									}
								}
							}
						]
					}
				}]
			}
		});

		CommandsRegistry.registerCommand('workbench.action.tasks.reRunTask', async (accessor, arg) => {
			if (await this._trust()) {
				this._reRunTaskCommand();
			}
		});

		CommandsRegistry.registerCommand('workbench.action.tasks.restartTask', async (accessor, arg) => {
			if (await this._trust()) {
				this._runRestartTaskCommand(arg);
			}
		});

		CommandsRegistry.registerCommand('workbench.action.tasks.terminate', async (accessor, arg) => {
			if (await this._trust()) {
				this._runTerminateCommand(arg);
			}
		});
		CommandsRegistry.registerCommand('workbench.action.tasks.showLog', () => {
			this._showOutput();
		});

		CommandsRegistry.registerCommand('workbench.action.tasks.build', async () => {
			if (await this._trust()) {
				this._runBuildCommand();
			}
		});

		CommandsRegistry.registerCommand('workbench.action.tasks.test', async () => {
			if (await this._trust()) {
				this._runTestCommand();
			}
		});

		CommandsRegistry.registerCommand('workbench.action.tasks.configureTaskRunner', async () => {
			if (await this._trust()) {
				this._runConfigureTasks();
			}
		});

		CommandsRegistry.registerCommand('workbench.action.tasks.configureDefaultBuildTask', async () => {
			if (await this._trust()) {
				this._runConfigureDefaultBuildTask();
			}
		});

		CommandsRegistry.registerCommand('workbench.action.tasks.configureDefaultTestTask', async () => {
			if (await this._trust()) {
				this._runConfigureDefaultTestTask();
			}
		});

		CommandsRegistry.registerCommand('workbench.action.tasks.showTasks', async () => {
			if (await this._trust()) {
				return this.runShowTasks();
			}
		});

		CommandsRegistry.registerCommand('workbench.action.tasks.toggleProblems', () => this._commandService.executeCommand(Markers.TOGGLE_MARKERS_VIEW_ACTION_ID));

		CommandsRegistry.registerCommand('workbench.action.tasks.openUserTasks', async () => {
			const resource = this._getResourceForKind(TaskSourceKind.User);
			if (resource) {
				this._openTaskFile(resource, TaskSourceKind.User);
			}
		});

		CommandsRegistry.registerCommand('workbench.action.tasks.openWorkspaceFileTasks', async () => {
			const resource = this._getResourceForKind(TaskSourceKind.WorkspaceFile);
			if (resource) {
				this._openTaskFile(resource, TaskSourceKind.WorkspaceFile);
			}
		});
	}

	private get workspaceFolders(): IWorkspaceFolder[] {
		if (!this._workspaceFolders) {
			this._updateSetup();
		}
		return this._workspaceFolders!;
	}

	private get ignoredWorkspaceFolders(): IWorkspaceFolder[] {
		if (!this._ignoredWorkspaceFolders) {
			this._updateSetup();
		}
		return this._ignoredWorkspaceFolders!;
	}

	protected get executionEngine(): ExecutionEngine {
		if (this._executionEngine === undefined) {
			this._updateSetup();
		}
		return this._executionEngine!;
	}

	private get schemaVersion(): JsonSchemaVersion {
		if (this._schemaVersion === undefined) {
			this._updateSetup();
		}
		return this._schemaVersion!;
	}

	private get showIgnoreMessage(): boolean {
		if (this._showIgnoreMessage === undefined) {
			this._showIgnoreMessage = !this._storageService.getBoolean(AbstractTaskService.IgnoreTask010DonotShowAgain_key, StorageScope.WORKSPACE, false);
		}
		return this._showIgnoreMessage;
	}

	private _getActivationEvents(type: string | undefined): string[] {
		const result: string[] = [];
		result.push('onCommand:workbench.action.tasks.runTask');
		if (type) {
			// send a specific activation event for this task type
			result.push(`onTaskType:${type}`);
		} else {
			// send activation events for all task types
			for (const definition of TaskDefinitionRegistry.all()) {
				result.push(`onTaskType:${definition.taskType}`);
			}
		}
		return result;
	}

	private async _activateTaskProviders(type: string | undefined): Promise<void> {
		// We need to first wait for extensions to be registered because we might read
		// the `TaskDefinitionRegistry` in case `type` is `undefined`
		await this._extensionService.whenInstalledExtensionsRegistered();
		await raceTimeout(
			Promise.all(this._getActivationEvents(type).map(activationEvent => this._extensionService.activateByEvent(activationEvent))),
			5000,
			() => console.warn('Timed out activating extensions for task providers')
		);
	}

	private _updateSetup(setup?: [IWorkspaceFolder[], IWorkspaceFolder[], ExecutionEngine, JsonSchemaVersion, IWorkspace | undefined]): void {
		if (!setup) {
			setup = this._computeWorkspaceFolderSetup();
		}
		this._workspaceFolders = setup[0];
		if (this._ignoredWorkspaceFolders) {
			if (this._ignoredWorkspaceFolders.length !== setup[1].length) {
				this._showIgnoreMessage = undefined;
			} else {
				const set: Set<string> = new Set();
				this._ignoredWorkspaceFolders.forEach(folder => set.add(folder.uri.toString()));
				for (const folder of setup[1]) {
					if (!set.has(folder.uri.toString())) {
						this._showIgnoreMessage = undefined;
						break;
					}
				}
			}
		}
		this._ignoredWorkspaceFolders = setup[1];
		this._executionEngine = setup[2];
		this._schemaVersion = setup[3];
		this._workspace = setup[4];
	}

	protected _showOutput(runSource: TaskRunSource = TaskRunSource.User): void {
		if (!VirtualWorkspaceContext.getValue(this._contextKeyService) && ((runSource === TaskRunSource.User) || (runSource === TaskRunSource.ConfigurationChange))) {
			this._notificationService.prompt(Severity.Warning, nls.localize('taskServiceOutputPrompt', 'There are task errors. See the output for details.'),
				[{
					label: nls.localize('showOutput', "Show output"),
					run: () => {
						this._outputService.showChannel(this._outputChannel.id, true);
					}
				}]);
		}
	}

	protected _disposeTaskSystemListeners(): void {
		if (this._taskSystemListeners) {
			dispose(this._taskSystemListeners);
			this._taskSystemListeners = undefined;
		}
	}

	public registerTaskProvider(provider: ITaskProvider, type: string): IDisposable {
		if (!provider) {
			return {
				dispose: () => { }
			};
		}
		const handle = AbstractTaskService._nextHandle++;
		this._providers.set(handle, provider);
		this._providerTypes.set(handle, type);
		return {
			dispose: () => {
				this._providers.delete(handle);
				this._providerTypes.delete(handle);
			}
		};
	}

	get hasTaskSystemInfo(): boolean {
		const infosCount = Array.from(this._taskSystemInfos.values()).flat().length;
		// If there's a remoteAuthority, then we end up with 2 taskSystemInfos,
		// one for each extension host.
		if (this._environmentService.remoteAuthority) {
			return infosCount > 1;
		}
		return infosCount > 0;
	}

	public registerTaskSystem(key: string, info: ITaskSystemInfo): void {
		// Ideally the Web caller of registerRegisterTaskSystem would use the correct key.
		// However, the caller doesn't know about the workspace folders at the time of the call, even though we know about them here.
		if (info.platform === Platform.Platform.Web) {
			key = this.workspaceFolders.length ? this.workspaceFolders[0].uri.scheme : key;
		}
		if (!this._taskSystemInfos.has(key)) {
			this._taskSystemInfos.set(key, [info]);
		} else {
			const infos = this._taskSystemInfos.get(key)!;
			if (info.platform === Platform.Platform.Web) {
				// Web infos should be pushed last.
				infos.push(info);
			} else {
				infos.unshift(info);
			}
		}

		if (this.hasTaskSystemInfo) {
			this._onDidChangeTaskSystemInfo.fire();
		}
	}

	private _getTaskSystemInfo(key: string): ITaskSystemInfo | undefined {
		const infos = this._taskSystemInfos.get(key);
		return (infos && infos.length) ? infos[0] : undefined;
	}

	public extensionCallbackTaskComplete(task: Task, result: number): Promise<void> {
		if (!this._taskSystem) {
			return Promise.resolve();
		}
		return this._taskSystem.customExecutionComplete(task, result);
	}

	/**
	 * Get a subset of workspace tasks that match a certain predicate.
	 */
	private async _findWorkspaceTasks(predicate: (task: ConfiguringTask | Task, workspaceFolder: IWorkspaceFolder) => boolean): Promise<(ConfiguringTask | Task)[]> {
		const result: (ConfiguringTask | Task)[] = [];

		const tasks = await this.getWorkspaceTasks();
		for (const [, workspaceTasks] of tasks) {
			if (workspaceTasks.configurations) {
				for (const taskName in workspaceTasks.configurations.byIdentifier) {
					const task = workspaceTasks.configurations.byIdentifier[taskName];
					if (predicate(task, workspaceTasks.workspaceFolder)) {
						result.push(task);
					}
				}
			}
			if (workspaceTasks.set) {
				for (const task of workspaceTasks.set.tasks) {
					if (predicate(task, workspaceTasks.workspaceFolder)) {
						result.push(task);
					}
				}
			}
		}
		return result;
	}

	private async _findWorkspaceTasksInGroup(group: TaskGroup, isDefault: boolean): Promise<(ConfiguringTask | Task)[]> {
		return this._findWorkspaceTasks((task) => {
			const taskGroup = task.configurationProperties.group;
			if (taskGroup && typeof taskGroup !== 'string') {
				return (taskGroup._id === group._id && (!isDefault || !!taskGroup.isDefault));
			}
			return false;
		});
	}

	public async getTask(folder: IWorkspace | IWorkspaceFolder | string, identifier: string | ITaskIdentifier, compareId: boolean = false, type: string | undefined = undefined): Promise<Task | undefined> {
		if (!(await this._trust())) {
			return undefined; // {{SQL CARBON EDIT}} Strict null
		}
		const name = Types.isString(folder) ? folder : isWorkspaceFolder(folder) ? folder.name : folder.configuration ? resources.basename(folder.configuration) : undefined;
		if (this.ignoredWorkspaceFolders.some(ignored => ignored.name === name)) {
			return Promise.reject(new Error(nls.localize('TaskServer.folderIgnored', 'The folder {0} is ignored since it uses task version 0.1.0', name)));
		}
		const key: string | KeyedTaskIdentifier | undefined = !Types.isString(identifier)
			? TaskDefinition.createTaskIdentifier(identifier, console)
			: identifier;

		if (key === undefined) {
			return Promise.resolve(undefined);
		}

		// Try to find the task in the workspace
		const requestedFolder = TaskMap.getKey(folder);
		const matchedTasks = await this._findWorkspaceTasks((task, workspaceFolder) => {
			const taskFolder = TaskMap.getKey(workspaceFolder);
			if (taskFolder !== requestedFolder && taskFolder !== USER_TASKS_GROUP_KEY) {
				return false;
			}
			return task.matches(key, compareId);
		});
		matchedTasks.sort(task => task._source.kind === TaskSourceKind.Extension ? 1 : -1);
		if (matchedTasks.length > 0) {
			// Nice, we found a configured task!
			const task = matchedTasks[0];
			if (ConfiguringTask.is(task)) {
				return this.tryResolveTask(task);
			} else {
				return task;
			}
		}

		// We didn't find the task, so we need to ask all resolvers about it
		const map = await this._getGroupedTasks({ type });
		let values = map.get(folder);
		values = values.concat(map.get(USER_TASKS_GROUP_KEY));

		if (!values) {
			return undefined;
		}
		values = values.filter(task => task.matches(key, compareId)).sort(task => task._source.kind === TaskSourceKind.Extension ? 1 : -1);
		return values.length > 0 ? values[0] : undefined;
	}

	public async tryResolveTask(configuringTask: ConfiguringTask): Promise<Task | undefined> {
		if (!(await this._trust())) {
			return undefined; // {{SQL CARBON EDIT}} Strict null
		}
		await this._activateTaskProviders(configuringTask.type);
		let matchingProvider: ITaskProvider | undefined;
		let matchingProviderUnavailable: boolean = false;
		for (const [handle, provider] of this._providers) {
			const providerType = this._providerTypes.get(handle);
			if (configuringTask.type === providerType) {
				if (providerType && !this._isTaskProviderEnabled(providerType)) {
					matchingProviderUnavailable = true;
					continue;
				}
				matchingProvider = provider;
				break;
			}
		}

		if (!matchingProvider) {
			if (matchingProviderUnavailable) {
				this._outputChannel.append(nls.localize(
					'TaskService.providerUnavailable',
					'Warning: {0} tasks are unavailable in the current environment.\n',
					configuringTask.configures.type
				));
			}
			return undefined; // {{SQL CARBON EDIT}} strict-null-checks
		}

		// Try to resolve the task first
		try {
			const resolvedTask = await matchingProvider.resolveTask(configuringTask);
			if (resolvedTask && (resolvedTask._id === configuringTask._id)) {
				return TaskConfig.createCustomTask(resolvedTask, configuringTask);
			}
		} catch (error) {
			// Ignore errors. The task could not be provided by any of the providers.
		}

		// The task couldn't be resolved. Instead, use the less efficient provideTask.
		const tasks = await this.tasks({ type: configuringTask.type });
		for (const task of tasks) {
			if (task._id === configuringTask._id) {
				return TaskConfig.createCustomTask(<ContributedTask>task, configuringTask);
			}
		}

		return undefined; // {{SQL CARBON EDIT}} strict-null-checks
	}

	protected abstract _versionAndEngineCompatible(filter?: ITaskFilter): boolean;

	public async tasks(filter?: ITaskFilter): Promise<Task[]> {
		if (!(await this._trust())) {
			return [];
		}
		if (!this._versionAndEngineCompatible(filter)) {
			return Promise.resolve<Task[]>([]);
		}
		return this._getGroupedTasks(filter).then((map) => {
			if (!filter || !filter.type) {
				return map.all();
			}
			const result: Task[] = [];
			map.forEach((tasks) => {
				for (const task of tasks) {
					if (ContributedTask.is(task) && ((task.defines.type === filter.type) || (task._source.label === filter.type))) {
						result.push(task);
					} else if (CustomTask.is(task)) {
						if (task.type === filter.type) {
							result.push(task);
						} else {
							const customizes = task.customizes();
							if (customizes && customizes.type === filter.type) {
								result.push(task);
							}
						}
					}
				}
			});
			return result;
		});
	}

	public taskTypes(): string[] {
		const types: string[] = [];
		if (this._isProvideTasksEnabled()) {
			for (const definition of TaskDefinitionRegistry.all()) {
				if (this._isTaskProviderEnabled(definition.taskType)) {
					types.push(definition.taskType);
				}
			}
		}
		return types;
	}

	public createSorter(): TaskSorter {
		return new TaskSorter(this._contextService.getWorkspace() ? this._contextService.getWorkspace().folders : []);
	}

	private _isActive(): Promise<boolean> {
		if (!this._taskSystem) {
			return Promise.resolve(false);
		}
		return this._taskSystem.isActive();
	}

	public async getActiveTasks(): Promise<Task[]> {
		if (!this._taskSystem) {
			return [];
		}
		return this._taskSystem.getActiveTasks();
	}

	public async getBusyTasks(): Promise<Task[]> {
		if (!this._taskSystem) {
			return [];
		}
		return this._taskSystem.getBusyTasks();
	}

	public getRecentlyUsedTasksV1(): LRUCache<string, string> {
		if (this._recentlyUsedTasksV1) {
			return this._recentlyUsedTasksV1;
		}
		const quickOpenHistoryLimit = this._configurationService.getValue<number>(QUICKOPEN_HISTORY_LIMIT_CONFIG);
		this._recentlyUsedTasksV1 = new LRUCache<string, string>(quickOpenHistoryLimit);

		const storageValue = this._storageService.get(AbstractTaskService.RecentlyUsedTasks_Key, StorageScope.WORKSPACE);
		if (storageValue) {
			try {
				const values: string[] = JSON.parse(storageValue);
				if (Array.isArray(values)) {
					for (const value of values) {
						this._recentlyUsedTasksV1.set(value, value);
					}
				}
			} catch (error) {
				// Ignore. We use the empty result
			}
		}
		return this._recentlyUsedTasksV1;
	}

	private _getTasksFromStorage(type: 'persistent' | 'historical'): LRUCache<string, string> {
		return type === 'persistent' ? this._getPersistentTasks() : this._getRecentTasks();
	}

	private _getRecentTasks(): LRUCache<string, string> {
		if (this._recentlyUsedTasks) {
			return this._recentlyUsedTasks;
		}
		const quickOpenHistoryLimit = this._configurationService.getValue<number>(QUICKOPEN_HISTORY_LIMIT_CONFIG);
		this._recentlyUsedTasks = new LRUCache<string, string>(quickOpenHistoryLimit);

		const storageValue = this._storageService.get(AbstractTaskService.RecentlyUsedTasks_KeyV2, StorageScope.WORKSPACE);
		if (storageValue) {
			try {
				const values: [string, string][] = JSON.parse(storageValue);
				if (Array.isArray(values)) {
					for (const value of values) {
						this._recentlyUsedTasks.set(value[0], value[1]);
					}
				}
			} catch (error) {
				// Ignore. We use the empty result
			}
		}
		return this._recentlyUsedTasks;
	}

	private _getPersistentTasks(): LRUCache<string, string> {
		if (this._persistentTasks) {
			return this._persistentTasks;
		}
		//TODO: should this # be configurable?
		this._persistentTasks = new LRUCache<string, string>(10);
		const storageValue = this._storageService.get(AbstractTaskService.PersistentTasks_Key, StorageScope.WORKSPACE);
		if (storageValue) {
			try {
				const values: [string, string][] = JSON.parse(storageValue);
				if (Array.isArray(values)) {
					for (const value of values) {
						this._persistentTasks.set(value[0], value[1]);
					}
				}
			} catch (error) {
				// Ignore. We use the empty result
			}
		}
		return this._persistentTasks;
	}

	private _getFolderFromTaskKey(key: string): { folder: string | undefined; isWorkspaceFile: boolean | undefined } {
		const keyValue: { folder: string | undefined; id: string | undefined } = JSON.parse(key);
		return {
			folder: keyValue.folder, isWorkspaceFile: keyValue.id?.endsWith(TaskSourceKind.WorkspaceFile)
		};
	}

	public async getSavedTasks(type: 'persistent' | 'historical'): Promise<(Task | ConfiguringTask)[]> {
		const folderMap: IStringDictionary<IWorkspaceFolder> = Object.create(null);
		this.workspaceFolders.forEach(folder => {
			folderMap[folder.uri.toString()] = folder;
		});
		const folderToTasksMap: Map<string, any> = new Map();
		const workspaceToTaskMap: Map<string, any> = new Map();
		const storedTasks = this._getTasksFromStorage(type);
		const tasks: (Task | ConfiguringTask)[] = [];

		function addTaskToMap(map: Map<string, any>, folder: string | undefined, task: any) {
			if (folder && !map.has(folder)) {
				map.set(folder, []);
			}
			if (folder && (folderMap[folder] || (folder === USER_TASKS_GROUP_KEY)) && task) {
				map.get(folder).push(task);
			}
		}
		for (const entry of storedTasks.entries()) {
			const key = entry[0];
			const task = JSON.parse(entry[1]);
			const folderInfo = this._getFolderFromTaskKey(key);
			addTaskToMap(folderInfo.isWorkspaceFile ? workspaceToTaskMap : folderToTasksMap, folderInfo.folder, task);
		}

		const readTasksMap: Map<string, (Task | ConfiguringTask)> = new Map();

		async function readTasks(that: AbstractTaskService, map: Map<string, any>, isWorkspaceFile: boolean) {
			for (const key of map.keys()) {
				const custom: CustomTask[] = [];
				const customized: IStringDictionary<ConfiguringTask> = Object.create(null);
				const taskConfigSource = (folderMap[key]
					? (isWorkspaceFile
						? TaskConfig.TaskConfigSource.WorkspaceFile : TaskConfig.TaskConfigSource.TasksJson)
					: TaskConfig.TaskConfigSource.User);
				await that._computeTasksForSingleConfig(folderMap[key] ?? await that._getAFolder(), {
					version: '2.0.0',
					tasks: map.get(key)
				}, TaskRunSource.System, custom, customized, taskConfigSource, true);
				custom.forEach(task => {
					const taskKey = task.getRecentlyUsedKey();
					if (taskKey) {
						readTasksMap.set(taskKey, task);
					}
				});
				for (const configuration in customized) {
					const taskKey = customized[configuration].getRecentlyUsedKey();
					if (taskKey) {
						readTasksMap.set(taskKey, customized[configuration]);
					}
				}
			}
		}
		await readTasks(this, folderToTasksMap, false);
		await readTasks(this, workspaceToTaskMap, true);
		for (const key of storedTasks.keys()) {
			if (readTasksMap.has(key)) {
				tasks.push(readTasksMap.get(key)!);
			}
		}
		return tasks;
	}

	public removeRecentlyUsedTask(taskRecentlyUsedKey: string) {
		if (this._getTasksFromStorage('historical').has(taskRecentlyUsedKey)) {
			this._getTasksFromStorage('historical').delete(taskRecentlyUsedKey);
			this._saveRecentlyUsedTasks();
		}
	}

	public removePersistentTask(key: string) {
		if (this._getTasksFromStorage('persistent').has(key)) {
			this._getTasksFromStorage('persistent').delete(key);
			this._savePersistentTasks();
		}
	}

	private _setTaskLRUCacheLimit() {
		const quickOpenHistoryLimit = this._configurationService.getValue<number>(QUICKOPEN_HISTORY_LIMIT_CONFIG);
		if (this._recentlyUsedTasks) {
			this._recentlyUsedTasks.limit = quickOpenHistoryLimit;
		}
	}

	private async _setRecentlyUsedTask(task: Task): Promise<void> {
		let key = task.getRecentlyUsedKey();
		if (!InMemoryTask.is(task) && key) {
			const customizations = this._createCustomizableTask(task);
			if (ContributedTask.is(task) && customizations) {
				const custom: CustomTask[] = [];
				const customized: IStringDictionary<ConfiguringTask> = Object.create(null);
				await this._computeTasksForSingleConfig(task._source.workspaceFolder ?? this.workspaceFolders[0], {
					version: '2.0.0',
					tasks: [customizations]
				}, TaskRunSource.System, custom, customized, TaskConfig.TaskConfigSource.TasksJson, true);
				for (const configuration in customized) {
					key = customized[configuration].getRecentlyUsedKey()!;
				}
			}
			this._getTasksFromStorage('historical').set(key, JSON.stringify(customizations));
			this._saveRecentlyUsedTasks();
		}
	}

	private _saveRecentlyUsedTasks(): void {
		if (!this._recentlyUsedTasks) {
			return;
		}
		const quickOpenHistoryLimit = this._configurationService.getValue<number>(QUICKOPEN_HISTORY_LIMIT_CONFIG);
		// setting history limit to 0 means no LRU sorting
		if (quickOpenHistoryLimit === 0) {
			return;
		}
		let keys = [...this._recentlyUsedTasks.keys()];
		if (keys.length > quickOpenHistoryLimit) {
			keys = keys.slice(0, quickOpenHistoryLimit);
		}
		const keyValues: [string, string][] = [];
		for (const key of keys) {
			keyValues.push([key, this._recentlyUsedTasks.get(key, Touch.None)!]);
		}
		this._storageService.store(AbstractTaskService.RecentlyUsedTasks_KeyV2, JSON.stringify(keyValues), StorageScope.WORKSPACE, StorageTarget.MACHINE);
	}

	private async _setPersistentTask(task: Task): Promise<void> {
		if (!this._configurationService.getValue(TaskSettingId.Reconnection)) {
			return;
		}
		let key = task.getRecentlyUsedKey();
		if (!InMemoryTask.is(task) && key) {
			const customizations = this._createCustomizableTask(task);
			if (ContributedTask.is(task) && customizations) {
				const custom: CustomTask[] = [];
				const customized: IStringDictionary<ConfiguringTask> = Object.create(null);
				await this._computeTasksForSingleConfig(task._source.workspaceFolder ?? this.workspaceFolders[0], {
					version: '2.0.0',
					tasks: [customizations]
				}, TaskRunSource.System, custom, customized, TaskConfig.TaskConfigSource.TasksJson, true);
				for (const configuration in customized) {
					key = customized[configuration].getRecentlyUsedKey()!;
				}
			}
			if (!task.configurationProperties.isBackground) {
				return;
			}
			this._getTasksFromStorage('persistent').set(key, JSON.stringify(customizations));
			this._savePersistentTasks();
		}
	}

	private _savePersistentTasks(): void {
		if (!this._persistentTasks) {
			return;
		}
		const keys = [...this._persistentTasks.keys()];
		const keyValues: [string, string][] = [];
		for (const key of keys) {
			keyValues.push([key, this._persistentTasks.get(key, Touch.None)!]);
		}
		this._storageService.store(AbstractTaskService.PersistentTasks_Key, JSON.stringify(keyValues), StorageScope.WORKSPACE, StorageTarget.MACHINE);
	}

	private _openDocumentation(): void {
		this._openerService.open(URI.parse('https://code.visualstudio.com/docs/editor/tasks#_defining-a-problem-matcher'));
	}

	private async _findSingleWorkspaceTaskOfGroup(group: TaskGroup): Promise<ITaskSummary | undefined> {
		const tasksOfGroup = await this._findWorkspaceTasksInGroup(group, true);
		if ((tasksOfGroup.length === 1) && (typeof tasksOfGroup[0].configurationProperties.group !== 'string') && tasksOfGroup[0].configurationProperties.group?.isDefault) {
			let resolvedTask: Task | undefined;
			if (ConfiguringTask.is(tasksOfGroup[0])) {
				resolvedTask = await this.tryResolveTask(tasksOfGroup[0]);
			} else {
				resolvedTask = tasksOfGroup[0];
			}
			if (resolvedTask) {
				return this.run(resolvedTask, undefined, TaskRunSource.User);
			}
		}
		return undefined;
	}

	private async _build(): Promise<ITaskSummary> {
		const tryBuildShortcut = await this._findSingleWorkspaceTaskOfGroup(TaskGroup.Build);
		if (tryBuildShortcut) {
			return tryBuildShortcut;
		}
		return this._getGroupedTasksAndExecute();
	}

	private async _runTest(): Promise<ITaskSummary> {
		const tryTestShortcut = await this._findSingleWorkspaceTaskOfGroup(TaskGroup.Test);
		if (tryTestShortcut) {
			return tryTestShortcut;
		}

		return this._getGroupedTasksAndExecute(true);
	}

	private async _getGroupedTasksAndExecute(test?: boolean): Promise<ITaskSummary> {
		const tasks = await this._getGroupedTasks();
		const runnable = this._createRunnableTask(tasks, test ? TaskGroup.Test : TaskGroup.Build);
		if (!runnable || !runnable.task) {
			if (test) {
				if (this.schemaVersion === JsonSchemaVersion.V0_1_0) {
					throw new TaskError(Severity.Info, nls.localize('TaskService.noTestTask1', 'No test task defined. Mark a task with \'isTestCommand\' in the tasks.json file.'), TaskErrors.NoTestTask);
				} else {
					throw new TaskError(Severity.Info, nls.localize('TaskService.noTestTask2', 'No test task defined. Mark a task with as a \'test\' group in the tasks.json file.'), TaskErrors.NoTestTask);
				}
			} else {
				if (this.schemaVersion === JsonSchemaVersion.V0_1_0) {
					throw new TaskError(Severity.Info, nls.localize('TaskService.noBuildTask1', 'No build task defined. Mark a task with \'isBuildCommand\' in the tasks.json file.'), TaskErrors.NoBuildTask);
				} else {
					throw new TaskError(Severity.Info, nls.localize('TaskService.noBuildTask2', 'No build task defined. Mark a task with as a \'build\' group in the tasks.json file.'), TaskErrors.NoBuildTask);
				}
			}
		}
		let executeTaskResult: ITaskSummary;
		try {
			executeTaskResult = await this._executeTask(runnable.task, runnable.resolver, TaskRunSource.User);
		} catch (error) {
			this._handleError(error);
			return Promise.reject(error);
		}
		return executeTaskResult;
	}

	public async run(task: Task | undefined, options?: IProblemMatcherRunOptions, runSource: TaskRunSource = TaskRunSource.System): Promise<ITaskSummary | undefined> {
		if (!(await this._trust())) {
			return undefined; // {{SQL CARBON EDIT}} Strict null
		}
		if (!task) {
			throw new TaskError(Severity.Info, nls.localize('TaskServer.noTask', 'Task to execute is undefined'), TaskErrors.TaskNotFound);
		}
		const resolver = this._createResolver();
		let executeTaskResult: ITaskSummary | undefined;
		try {
			if (options && options.attachProblemMatcher && this._shouldAttachProblemMatcher(task) && !InMemoryTask.is(task)) {
				const taskToExecute = await this._attachProblemMatcher(task);
				if (taskToExecute) {
					executeTaskResult = await this._executeTask(taskToExecute, resolver, runSource);
				}
			} else {
				executeTaskResult = await this._executeTask(task, resolver, runSource);
			}
			return executeTaskResult;
		} catch (error) {
			this._handleError(error);
			return Promise.reject(error);
		}
	}

	private _isProvideTasksEnabled(): boolean {
		const settingValue = this._configurationService.getValue(TaskSettingId.AutoDetect);
		return settingValue === 'on';
	}

	private _isProblemMatcherPromptEnabled(type?: string): boolean {
		const settingValue = this._configurationService.getValue(PROBLEM_MATCHER_NEVER_CONFIG);
		if (Types.isBoolean(settingValue)) {
			return !settingValue;
		}
		if (type === undefined) {
			return true;
		}
		const settingValueMap: IStringDictionary<boolean> = <any>settingValue;
		return !settingValueMap[type];
	}

	private _getTypeForTask(task: Task): string {
		let type: string;
		if (CustomTask.is(task)) {
			const configProperties: TaskConfig.IConfigurationProperties = task._source.config.element;
			type = (<any>configProperties).type;
		} else {
			type = task.getDefinition()!.type;
		}
		return type;
	}

	private _shouldAttachProblemMatcher(task: Task): boolean {
		const enabled = this._isProblemMatcherPromptEnabled(this._getTypeForTask(task));
		if (enabled === false) {
			return false;
		}
		if (!this._canCustomize(task)) {
			return false;
		}
		if (task.configurationProperties.group !== undefined && task.configurationProperties.group !== TaskGroup.Build) {
			return false;
		}
		if (task.configurationProperties.problemMatchers !== undefined && task.configurationProperties.problemMatchers.length > 0) {
			return false;
		}
		if (ContributedTask.is(task)) {
			return !task.hasDefinedMatchers && !!task.configurationProperties.problemMatchers && (task.configurationProperties.problemMatchers.length === 0);
		}
		if (CustomTask.is(task)) {
			const configProperties: TaskConfig.IConfigurationProperties = task._source.config.element;
			return configProperties.problemMatcher === undefined && !task.hasDefinedMatchers;
		}
		return false;
	}

	private async _updateNeverProblemMatcherSetting(type: string): Promise<void> {
		const current = this._configurationService.getValue(PROBLEM_MATCHER_NEVER_CONFIG);
		if (current === true) {
			return;
		}
		let newValue: IStringDictionary<boolean>;
		if (current !== false) {
			newValue = <any>current;
		} else {
			newValue = Object.create(null);
		}
		newValue[type] = true;
		return this._configurationService.updateValue(PROBLEM_MATCHER_NEVER_CONFIG, newValue);
	}

	private async _attachProblemMatcher(task: ContributedTask | CustomTask): Promise<Task | undefined> {
		interface IProblemMatcherPickEntry extends IQuickPickItem {
			matcher: INamedProblemMatcher | undefined;
			never?: boolean;
			learnMore?: boolean;
			setting?: string;
		}
		let entries: QuickPickInput<IProblemMatcherPickEntry>[] = [];
		for (const key of ProblemMatcherRegistry.keys()) {
			const matcher = ProblemMatcherRegistry.get(key);
			if (matcher.deprecated) {
				continue;
			}
			if (matcher.name === matcher.label) {
				entries.push({ label: matcher.name, matcher: matcher });
			} else {
				entries.push({
					label: matcher.label,
					description: `$${matcher.name}`,
					matcher: matcher
				});
			}
		}
		if (entries.length === 0) {
			return;
		}
		entries = entries.sort((a, b) => {
			if (a.label && b.label) {
				return a.label.localeCompare(b.label);
			} else {
				return 0;
			}
		});
		entries.unshift({ type: 'separator', label: nls.localize('TaskService.associate', 'associate') });
		let taskType: string;
		if (CustomTask.is(task)) {
			const configProperties: TaskConfig.IConfigurationProperties = task._source.config.element;
			taskType = (<any>configProperties).type;
		} else {
			taskType = task.getDefinition().type;
		}
		entries.unshift(
			{ label: nls.localize('TaskService.attachProblemMatcher.continueWithout', 'Continue without scanning the task output'), matcher: undefined },
			{ label: nls.localize('TaskService.attachProblemMatcher.never', 'Never scan the task output for this task'), matcher: undefined, never: true },
			{ label: nls.localize('TaskService.attachProblemMatcher.neverType', 'Never scan the task output for {0} tasks', taskType), matcher: undefined, setting: taskType },
			{ label: nls.localize('TaskService.attachProblemMatcher.learnMoreAbout', 'Learn more about scanning the task output'), matcher: undefined, learnMore: true }
		);
		const problemMatcher = await this._quickInputService.pick(entries, { placeHolder: nls.localize('selectProblemMatcher', 'Select for which kind of errors and warnings to scan the task output') });
		if (!problemMatcher) {
			return task;
		}
		if (problemMatcher.learnMore) {
			this._openDocumentation();
			return undefined;
		}
		if (problemMatcher.never) {
			this.customize(task, { problemMatcher: [] }, true);
			return task;
		}
		if (problemMatcher.matcher) {
			const newTask = task.clone();
			const matcherReference = `$${problemMatcher.matcher.name}`;
			const properties: ICustomizationProperties = { problemMatcher: [matcherReference] };
			newTask.configurationProperties.problemMatchers = [matcherReference];
			const matcher = ProblemMatcherRegistry.get(problemMatcher.matcher.name);
			if (matcher && matcher.watching !== undefined) {
				properties.isBackground = true;
				newTask.configurationProperties.isBackground = true;
			}
			this.customize(task, properties, true);
			return newTask;
		}
		if (problemMatcher.setting) {
			await this._updateNeverProblemMatcherSetting(problemMatcher.setting);
		}
		return task;
	}

	private async _getTasksForGroup(group: TaskGroup): Promise<Task[]> {
		const groups = await this._getGroupedTasks();
		const result: Task[] = [];
		groups.forEach(tasks => {
			for (const task of tasks) {
				const configTaskGroup = TaskGroup.from(task.configurationProperties.group);
				if (configTaskGroup?._id === group._id) {
					result.push(task);
				}
			}
		});
		return result;
	}

	public needsFolderQualification(): boolean {
		return this._contextService.getWorkbenchState() === WorkbenchState.WORKSPACE;
	}

	private _canCustomize(task: Task): boolean {
		if (this.schemaVersion !== JsonSchemaVersion.V2_0_0) {
			return false;
		}
		if (CustomTask.is(task)) {
			return true;
		}
		if (ContributedTask.is(task)) {
			return !!task.getWorkspaceFolder();
		}
		return false;
	}

	private async _formatTaskForJson(resource: URI, task: TaskConfig.ICustomTask | TaskConfig.IConfiguringTask): Promise<string> {
		let reference: IReference<IResolvedTextEditorModel> | undefined;
		let stringValue: string = '';
		try {
			reference = await this._textModelResolverService.createModelReference(resource);
			const model = reference.object.textEditorModel;
			const { tabSize, insertSpaces } = model.getOptions();
			const eol = model.getEOL();
			let stringified = toFormattedString(task, { eol, tabSize, insertSpaces });
			const regex = new RegExp(eol + (insertSpaces ? ' '.repeat(tabSize) : '\\t'), 'g');
			stringified = stringified.replace(regex, eol + (insertSpaces ? ' '.repeat(tabSize * 3) : '\t\t\t'));
			const twoTabs = insertSpaces ? ' '.repeat(tabSize * 2) : '\t\t';
			stringValue = twoTabs + stringified.slice(0, stringified.length - 1) + twoTabs + stringified.slice(stringified.length - 1);
		} finally {
			reference?.dispose();
		}
		return stringValue;
	}

	private async _openEditorAtTask(resource: URI | undefined, task: TaskConfig.ICustomTask | TaskConfig.IConfiguringTask | string | undefined, configIndex: number = -1): Promise<boolean> {
		if (resource === undefined) {
			return Promise.resolve(false);
		}
		const fileContent = await this._fileService.readFile(resource);
		const content = fileContent.value;
		if (!content || !task) {
			return false;
		}
		const contentValue = content.toString();
		let stringValue: string | undefined;
		if (configIndex !== -1) {
			const json: TaskConfig.IExternalTaskRunnerConfiguration = this._configurationService.getValue<TaskConfig.IExternalTaskRunnerConfiguration>('tasks', { resource });
			if (json.tasks && (json.tasks.length > configIndex)) {
				stringValue = await this._formatTaskForJson(resource, json.tasks[configIndex]);
			}
		}
		if (!stringValue) {
			if (typeof task === 'string') {
				stringValue = task;
			} else {
				stringValue = await this._formatTaskForJson(resource, task);
			}
		}

		const index = contentValue.indexOf(stringValue);
		let startLineNumber = 1;
		for (let i = 0; i < index; i++) {
			if (contentValue.charAt(i) === '\n') {
				startLineNumber++;
			}
		}
		let endLineNumber = startLineNumber;
		for (let i = 0; i < stringValue.length; i++) {
			if (stringValue.charAt(i) === '\n') {
				endLineNumber++;
			}
		}
		const selection = startLineNumber > 1 ? { startLineNumber, startColumn: startLineNumber === endLineNumber ? 4 : 3, endLineNumber, endColumn: startLineNumber === endLineNumber ? undefined : 4 } : undefined;

		await this._editorService.openEditor({
			resource,
			options: {
				pinned: false,
				forceReload: true, // because content might have changed
				selection,
				selectionRevealType: TextEditorSelectionRevealType.CenterIfOutsideViewport
			}
		});
		return !!selection;
	}

	private _createCustomizableTask(task: ContributedTask | CustomTask | ConfiguringTask): TaskConfig.ICustomTask | TaskConfig.IConfiguringTask | undefined {
		let toCustomize: TaskConfig.ICustomTask | TaskConfig.IConfiguringTask | undefined;
		const taskConfig = CustomTask.is(task) || ConfiguringTask.is(task) ? task._source.config : undefined;
		if (taskConfig && taskConfig.element) {
			toCustomize = { ...(taskConfig.element) };
		} else if (ContributedTask.is(task)) {
			toCustomize = {
			};
			const identifier: TaskConfig.ITaskIdentifier = Object.assign(Object.create(null), task.defines);
			delete identifier['_key'];
			Object.keys(identifier).forEach(key => (<any>toCustomize)![key] = identifier[key]);
			if (task.configurationProperties.problemMatchers && task.configurationProperties.problemMatchers.length > 0 && Types.isStringArray(task.configurationProperties.problemMatchers)) {
				toCustomize.problemMatcher = task.configurationProperties.problemMatchers;
			}
			if (task.configurationProperties.group) {
				toCustomize.group = TaskConfig.GroupKind.to(task.configurationProperties.group);
			}
		}
		if (!toCustomize) {
			return undefined;
		}
		if (toCustomize.problemMatcher === undefined && task.configurationProperties.problemMatchers === undefined || (task.configurationProperties.problemMatchers && task.configurationProperties.problemMatchers.length === 0)) {
			toCustomize.problemMatcher = [];
		}
		if (task._source.label !== 'Workspace') {
			toCustomize.label = task.configurationProperties.identifier;
		} else {
			toCustomize.label = task._label;
		}
		toCustomize.detail = task.configurationProperties.detail;
		return toCustomize;
	}

	public async customize(task: ContributedTask | CustomTask | ConfiguringTask, properties?: ICustomizationProperties, openConfig?: boolean): Promise<void> {
		if (!(await this._trust())) {
			return;
		}

		const workspaceFolder = task.getWorkspaceFolder();
		if (!workspaceFolder) {
			return Promise.resolve(undefined);
		}
		const configuration = this._getConfiguration(workspaceFolder, task._source.kind);
		if (configuration.hasParseErrors) {
			this._notificationService.warn(nls.localize('customizeParseErrors', 'The current task configuration has errors. Please fix the errors first before customizing a task.'));
			return Promise.resolve<void>(undefined);
		}

		const fileConfig = configuration.config;
		const toCustomize = this._createCustomizableTask(task);
		if (!toCustomize) {
			return Promise.resolve(undefined);
		}
		const index: number | undefined = CustomTask.is(task) ? task._source.config.index : undefined;
		if (properties) {
			for (const property of Object.getOwnPropertyNames(properties)) {
				const value = (<any>properties)[property];
				if (value !== undefined && value !== null) {
					(<any>toCustomize)[property] = value;
				}
			}
		}

		if (!fileConfig) {
			const value = {
				version: '2.0.0',
				tasks: [toCustomize]
			};
			let content = [
				'{',
				nls.localize('tasksJsonComment', '\t// See https://go.microsoft.com/fwlink/?LinkId=733558 \n\t// for the documentation about the tasks.json format'),
			].join('\n') + JSON.stringify(value, null, '\t').substr(1);
			const editorConfig = this._configurationService.getValue<any>();
			if (editorConfig.editor.insertSpaces) {
				content = content.replace(/(\n)(\t+)/g, (_, s1, s2) => s1 + ' '.repeat(s2.length * editorConfig.editor.tabSize));
			}
			await this._textFileService.create([{ resource: workspaceFolder.toResource('.vscode/tasks.json'), value: content }]);
		} else {
			// We have a global task configuration
			if ((index === -1) && properties) {
				if (properties.problemMatcher !== undefined) {
					fileConfig.problemMatcher = properties.problemMatcher;
					await this._writeConfiguration(workspaceFolder, 'tasks.problemMatchers', fileConfig.problemMatcher, task._source.kind);
				} else if (properties.group !== undefined) {
					fileConfig.group = properties.group;
					await this._writeConfiguration(workspaceFolder, 'tasks.group', fileConfig.group, task._source.kind);
				}
			} else {
				if (!Array.isArray(fileConfig.tasks)) {
					fileConfig.tasks = [];
				}
				if (index === undefined) {
					fileConfig.tasks.push(toCustomize);
				} else {
					fileConfig.tasks[index] = toCustomize;
				}
				await this._writeConfiguration(workspaceFolder, 'tasks.tasks', fileConfig.tasks, task._source.kind);
			}
		}

		if (openConfig) {
			this._openEditorAtTask(this._getResourceForTask(task), toCustomize);
		}
	}

	private _writeConfiguration(workspaceFolder: IWorkspaceFolder, key: string, value: any, source?: string): Promise<void> | undefined {
		let target: ConfigurationTarget | undefined = undefined;
		switch (source) {
			case TaskSourceKind.User: target = ConfigurationTarget.USER; break;
			case TaskSourceKind.WorkspaceFile: target = ConfigurationTarget.WORKSPACE; break;
			default: if (this._contextService.getWorkbenchState() === WorkbenchState.FOLDER) {
				target = ConfigurationTarget.WORKSPACE;
			} else if (this._contextService.getWorkbenchState() === WorkbenchState.WORKSPACE) {
				target = ConfigurationTarget.WORKSPACE_FOLDER;
			}
		}
		if (target) {
			return this._configurationService.updateValue(key, value, { resource: workspaceFolder.uri }, target);
		} else {
			return undefined;
		}
	}

	private _getResourceForKind(kind: string): URI | undefined {
		this._updateSetup();
		switch (kind) {
			case TaskSourceKind.User: {
				return resources.joinPath(resources.dirname(this._preferencesService.userSettingsResource), 'tasks.json');
			}
			case TaskSourceKind.WorkspaceFile: {
				if (this._workspace && this._workspace.configuration) {
					return this._workspace.configuration;
				}
			}
			default: {
				return undefined;
			}
		}
	}

	private _getResourceForTask(task: CustomTask | ConfiguringTask | ContributedTask): URI {
		if (CustomTask.is(task)) {
			let uri = this._getResourceForKind(task._source.kind);
			if (!uri) {
				const taskFolder = task.getWorkspaceFolder();
				if (taskFolder) {
					uri = taskFolder.toResource(task._source.config.file);
				} else {
					uri = this.workspaceFolders[0].uri;
				}
			}
			return uri;
		} else {
			return task.getWorkspaceFolder()!.toResource('.vscode/tasks.json');
		}
	}

	public async openConfig(task: CustomTask | ConfiguringTask | undefined): Promise<boolean> {
		let resource: URI | undefined;
		if (task) {
			resource = this._getResourceForTask(task);
		} else {
			resource = (this._workspaceFolders && (this._workspaceFolders.length > 0)) ? this._workspaceFolders[0].toResource('.vscode/tasks.json') : undefined;
		}
		return this._openEditorAtTask(resource, task ? task._label : undefined, task ? task._source.config.index : -1);
	}

	private _createRunnableTask(tasks: TaskMap, group: TaskGroup): { task: Task; resolver: ITaskResolver } | undefined {
		interface IResolverData {
			id: Map<string, Task>;
			label: Map<string, Task>;
			identifier: Map<string, Task>;
		}

		const resolverData: Map<string, IResolverData> = new Map();
		const workspaceTasks: Task[] = [];
		const extensionTasks: Task[] = [];
		tasks.forEach((tasks, folder) => {
			let data = resolverData.get(folder);
			if (!data) {
				data = {
					id: new Map<string, Task>(),
					label: new Map<string, Task>(),
					identifier: new Map<string, Task>()
				};
				resolverData.set(folder, data);
			}
			for (const task of tasks) {
				data.id.set(task._id, task);
				data.label.set(task._label, task);
				if (task.configurationProperties.identifier) {
					data.identifier.set(task.configurationProperties.identifier, task);
				}
				if (group && task.configurationProperties.group === group) {
					if (task._source.kind === TaskSourceKind.Workspace) {
						workspaceTasks.push(task);
					} else {
						extensionTasks.push(task);
					}
				}
			}
		});
		const resolver: ITaskResolver = {
			resolve: async (uri: URI | string, alias: string) => {
				const data = resolverData.get(typeof uri === 'string' ? uri : uri.toString());
				if (!data) {
					return undefined;
				}
				return data.id.get(alias) || data.label.get(alias) || data.identifier.get(alias);
			}
		};
		if (workspaceTasks.length > 0) {
			if (workspaceTasks.length > 1) {
				this._outputChannel.append(nls.localize('moreThanOneBuildTask', 'There are many build tasks defined in the tasks.json. Executing the first one.\n'));
			}
			return { task: workspaceTasks[0], resolver };
		}
		if (extensionTasks.length === 0) {
			return undefined;
		}

		// We can only have extension tasks if we are in version 2.0.0. Then we can even run
		// multiple build tasks.
		if (extensionTasks.length === 1) {
			return { task: extensionTasks[0], resolver };
		} else {
			const id: string = UUID.generateUuid();
			const task: InMemoryTask = new InMemoryTask(
				id,
				{ kind: TaskSourceKind.InMemory, label: 'inMemory' },
				id,
				'inMemory',
				{ reevaluateOnRerun: true },
				{
					identifier: id,
					dependsOn: extensionTasks.map((extensionTask) => { return { uri: extensionTask.getWorkspaceFolder()!.uri, task: extensionTask._id }; }),
					name: id
				}
			);
			return { task, resolver };
		}
	}

	private _createResolver(grouped?: TaskMap): ITaskResolver {
		interface ResolverData {
			label: Map<string, Task>;
			identifier: Map<string, Task>;
			taskIdentifier: Map<string, Task>;
		}

		let resolverData: Map<string, ResolverData> | undefined;

		async function quickResolve(that: AbstractTaskService, uri: URI | string, identifier: string | ITaskIdentifier) {
			const foundTasks = await that._findWorkspaceTasks((task: Task | ConfiguringTask): boolean => {
				const taskUri = ((ConfiguringTask.is(task) || CustomTask.is(task)) ? task._source.config.workspaceFolder?.uri : undefined);
				const originalUri = (typeof uri === 'string' ? uri : uri.toString());
				if (taskUri?.toString() !== originalUri) {
					return false;
				}
				if (Types.isString(identifier)) {
					return ((task._label === identifier) || (task.configurationProperties.identifier === identifier));
				} else {
					const keyedIdentifier = task.getDefinition(true);
					const searchIdentifier = TaskDefinition.createTaskIdentifier(identifier, console);
					return (searchIdentifier && keyedIdentifier) ? (searchIdentifier._key === keyedIdentifier._key) : false;
				}
			});
			if (foundTasks.length === 0) {
				return undefined;
			}
			const task = foundTasks[0];
			if (ConfiguringTask.is(task)) {
				return that.tryResolveTask(task);
			}
			return task;
		}

		async function getResolverData(that: AbstractTaskService) {
			if (resolverData === undefined) {
				resolverData = new Map();
				(grouped || await that._getGroupedTasks()).forEach((tasks, folder) => {
					let data = resolverData!.get(folder);
					if (!data) {
						data = { label: new Map<string, Task>(), identifier: new Map<string, Task>(), taskIdentifier: new Map<string, Task>() };
						resolverData!.set(folder, data);
					}
					for (const task of tasks) {
						data.label.set(task._label, task);
						if (task.configurationProperties.identifier) {
							data.identifier.set(task.configurationProperties.identifier, task);
						}
						const keyedIdentifier = task.getDefinition(true);
						if (keyedIdentifier !== undefined) {
							data.taskIdentifier.set(keyedIdentifier._key, task);
						}
					}
				});
			}
			return resolverData;
		}

		async function fullResolve(that: AbstractTaskService, uri: URI | string, identifier: string | ITaskIdentifier) {
			const allResolverData = await getResolverData(that);
			const data = allResolverData.get(typeof uri === 'string' ? uri : uri.toString());
			if (!data) {
				return undefined;
			}
			if (Types.isString(identifier)) {
				return data.label.get(identifier) || data.identifier.get(identifier);
			} else {
				const key = TaskDefinition.createTaskIdentifier(identifier, console);
				return key !== undefined ? data.taskIdentifier.get(key._key) : undefined;
			}
		}

		return {
			resolve: async (uri: URI | string, identifier: string | ITaskIdentifier | undefined) => {
				if (!identifier) {
					return undefined;
				}
				if ((resolverData === undefined) && (grouped === undefined)) {
					return (await quickResolve(this, uri, identifier)) ?? fullResolve(this, uri, identifier);
				} else {
					return fullResolve(this, uri, identifier);
				}
			}
		};
	}

	private async _saveBeforeRun(): Promise<boolean> {
		enum SaveBeforeRunConfigOptions {
			Always = 'always',
			Never = 'never',
			Prompt = 'prompt'
		}

		const saveBeforeRunTaskConfig: SaveBeforeRunConfigOptions = this._configurationService.getValue(TaskSettingId.SaveBeforeRun);

		if (saveBeforeRunTaskConfig === SaveBeforeRunConfigOptions.Never) {
			return false;
		} else if (saveBeforeRunTaskConfig === SaveBeforeRunConfigOptions.Prompt && this._editorService.editors.some(e => e.isDirty())) {
			const { confirmed } = await this._dialogService.confirm({
				message: nls.localize('TaskSystem.saveBeforeRun.prompt.title', "Save all editors?"),
				detail: nls.localize('detail', "Do you want to save all editors before running the task?"),
				primaryButton: nls.localize({ key: 'saveBeforeRun.save', comment: ['&& denotes a mnemonic'] }, '&&Save'),
				cancelButton: nls.localize('saveBeforeRun.dontSave', 'Don\'t save'),
			});

			if (!confirmed) {
				return false;
			}
		}
		await this._editorService.saveAll({ reason: SaveReason.AUTO });
		return true;
	}

	private async _executeTask(task: Task, resolver: ITaskResolver, runSource: TaskRunSource): Promise<ITaskSummary> {
		let taskToRun: Task = task;
		if (await this._saveBeforeRun()) {
			await this._configurationService.reloadConfiguration();
			await this._updateWorkspaceTasks();
			const taskFolder = task.getWorkspaceFolder();
			const taskIdentifier = task.configurationProperties.identifier;
			const taskType = CustomTask.is(task) ? task.customizes()?.type : (ContributedTask.is(task) ? task.type : undefined);
			// Since we save before running tasks, the task may have changed as part of the save.
			// However, if the TaskRunSource is not User, then we shouldn't try to fetch the task again
			// since this can cause a new'd task to get overwritten with a provided task.
			taskToRun = ((taskFolder && taskIdentifier && (runSource === TaskRunSource.User))
				? await this.getTask(taskFolder, taskIdentifier, false, taskType) : task) ?? task;
		}
		await ProblemMatcherRegistry.onReady();
		// {{SQL CARBON EDIT}}
		const taskNodeId = UUID.generateUuid();
		let taskInfo: TaskInfo = {
			databaseName: undefined,
			serverName: undefined,
			description: undefined,
			isCancelable: false,
			name: task._label,
			providerName: undefined,
			taskExecutionMode: 0,
			taskId: taskNodeId,
			status: TaskStatus.NotStarted
		};
		this.sqlTaskService.createNewTask(taskInfo);
		this.lastRunTasksViewTask = taskInfo;
		const executeResult = runSource === TaskRunSource.Reconnect ? this._getTaskSystem().reconnect(taskToRun, resolver) : this._getTaskSystem().run(taskToRun, resolver);
		if (executeResult) {
<<<<<<< HEAD
			this._inProgressTasks.delete(qualifiedLabel);
			return this._handleExecuteResult(executeResult, runSource, taskNodeId); // {{SQL CARBON EDIT}} - add taskNodeId param
=======
			return this._handleExecuteResult(executeResult, runSource);
>>>>>>> 7a0d9626
		}
		return { exitCode: 0 };
	}

	// {{SQL CARBON EDIT}}
	private async handleExecuteResult(executeResult: ITaskExecuteResult, runSource?: TaskRunSource, taskNodeId?: string): Promise<ITaskSummary> {
		if (runSource === TaskRunSource.User) {
			await this._setRecentlyUsedTask(executeResult.task);
		}
		if (executeResult.kind === TaskExecuteKind.Active) {
			const active = executeResult.active;
			if (active && active.same) {
				if (this._taskSystem?.isTaskVisible(executeResult.task)) {
					const message = nls.localize('TaskSystem.activeSame.noBackground', 'The task \'{0}\' is already active.', executeResult.task.getQualifiedLabel());
					const lastInstance = this._getTaskSystem().getLastInstance(executeResult.task) ?? executeResult.task;
					this._notificationService.prompt(Severity.Warning, message,
						[{
							label: nls.localize('terminateTask', "Terminate Task"),
							run: () => this.terminate(lastInstance)
						},
						{
							label: nls.localize('restartTask', "Restart Task"),
							run: () => this._restart(lastInstance)
						}],
						{ sticky: true }
					);
				} else {
					this._taskSystem?.revealTask(executeResult.task);
				}
			} else {
				throw new TaskError(Severity.Warning, nls.localize('TaskSystem.active', 'There is already a task running. Terminate it first before executing another task.'), TaskErrors.RunningTask);
			}
		}
		// {{SQL CARBON EDIT}}
		executeResult.promise.then((summary: ITaskSummary) => {
			let args: TaskStatusChangeArgs = {
				taskId: taskNodeId ? taskNodeId : executeResult.task._id,
				status: undefined
			};
			if (summary.exitCode === 0) {
				args.status = TaskStatus.Succeeded;
			} else if (summary.exitCode === 1) {
				args.status = TaskStatus.Failed;
			}
			this.sqlTaskService.handleTaskComplete(args);
		});
		return executeResult.promise;
	}

	private async _restart(task: Task): Promise<void> {
		if (!this._taskSystem) {
			return;
		}
		const response = await this._taskSystem.terminate(task);
		if (response.success) {
			try {
				await this.run(task);
			} catch {
				// eat the error, we don't care about it here
			}
		} else {
			this._notificationService.warn(nls.localize('TaskSystem.restartFailed', 'Failed to terminate and restart task {0}', Types.isString(task) ? task : task.configurationProperties.name));
		}
	}

	public async terminate(task: Task): Promise<ITaskTerminateResponse> {
		if (!(await this._trust())) {
			return { success: true, task: undefined };
		}

		if (!this._taskSystem) {
			return { success: true, task: undefined };
		}
		return this._taskSystem.terminate(task);
	}

	private _terminateAll(): Promise<ITaskTerminateResponse[]> {
		if (!this._taskSystem) {
			return Promise.resolve<ITaskTerminateResponse[]>([]);
		}
		return this._taskSystem.terminateAll();
	}

	protected _createTerminalTaskSystem(): ITaskSystem {
		return new TerminalTaskSystem(
			this._terminalService, this._terminalGroupService, this._outputService, this._paneCompositeService, this._viewsService, this._markerService,
			this._modelService, this._configurationResolverService,
			this._contextService, this._environmentService,
			AbstractTaskService.OutputChannelId, this._fileService, this._terminalProfileResolverService,
			this._pathService, this._viewDescriptorService, this._logService, this._configurationService, this._notificationService,
			this, this._instantiationService,
			(workspaceFolder: IWorkspaceFolder | undefined) => {
				if (workspaceFolder) {
					return this._getTaskSystemInfo(workspaceFolder.uri.scheme);
				} else if (this._taskSystemInfos.size > 0) {
					const infos = Array.from(this._taskSystemInfos.entries());
					const notFile = infos.filter(info => info[0] !== Schemas.file);
					if (notFile.length > 0) {
						return notFile[0][1][0];
					}
					return infos[0][1][0];
				} else {
					return undefined;
				}
			}
		);
	}

	protected abstract _getTaskSystem(): ITaskSystem;

	private _isTaskProviderEnabled(type: string) {
		const definition = TaskDefinitionRegistry.get(type);
		return !definition || !definition.when || this._contextKeyService.contextMatchesRules(definition.when);
	}

	private async _getGroupedTasks(filter?: ITaskFilter): Promise<TaskMap> {
		const type = filter?.type;
		const needsRecentTasksMigration = this._needsRecentTasksMigration();
		await this._activateTaskProviders(filter?.type);
		const validTypes: IStringDictionary<boolean> = Object.create(null);
		TaskDefinitionRegistry.all().forEach(definition => validTypes[definition.taskType] = true);
		validTypes['shell'] = true;
		validTypes['process'] = true;
		const contributedTaskSets = await new Promise<ITaskSet[]>(resolve => {
			const result: ITaskSet[] = [];
			let counter: number = 0;
			const done = (value: ITaskSet | undefined) => {
				if (value) {
					result.push(value);
				}
				if (--counter === 0) {
					resolve(result);
				}
			};
			const error = (error: any) => {
				try {
					if (error && Types.isString(error.message)) {
						this._outputChannel.append('Error: ');
						this._outputChannel.append(error.message);
						this._outputChannel.append('\n');
						this._showOutput();
					} else {
						this._outputChannel.append('Unknown error received while collecting tasks from providers.\n');
						this._showOutput();
					}
				} finally {
					if (--counter === 0) {
						resolve(result);
					}
				}
			};
			if (this._isProvideTasksEnabled() && (this.schemaVersion === JsonSchemaVersion.V2_0_0) && (this._providers.size > 0)) {
				let foundAnyProviders = false;
				for (const [handle, provider] of this._providers) {
					const providerType = this._providerTypes.get(handle);
					if ((type === undefined) || (type === providerType)) {
						if (providerType && !this._isTaskProviderEnabled(providerType)) {
							continue;
						}
						foundAnyProviders = true;
						counter++;
						raceTimeout(provider.provideTasks(validTypes).then((taskSet: ITaskSet) => {
							// Check that the tasks provided are of the correct type
							for (const task of taskSet.tasks) {
								if (task.type !== this._providerTypes.get(handle)) {
									this._outputChannel.append(nls.localize('unexpectedTaskType', "The task provider for \"{0}\" tasks unexpectedly provided a task of type \"{1}\".\n", this._providerTypes.get(handle), task.type));
									if ((task.type !== 'shell') && (task.type !== 'process')) {
										this._showOutput();
									}
									break;
								}
							}
							return done(taskSet);
						}, error), 5000, () => {
							// onTimeout
							console.error('Timed out getting tasks from ', providerType);
							done(undefined);
						});
					}
				}
				if (!foundAnyProviders) {
					resolve(result);
				}
			} else {
				resolve(result);
			}
		});

		const result: TaskMap = new TaskMap();
		const contributedTasks: TaskMap = new TaskMap();

		for (const set of contributedTaskSets) {
			for (const task of set.tasks) {
				const workspaceFolder = task.getWorkspaceFolder();
				if (workspaceFolder) {
					contributedTasks.add(workspaceFolder, task);
				}
			}
		}

		try {
			const customTasks = await this.getWorkspaceTasks();
			const customTasksKeyValuePairs = Array.from(customTasks);
			const customTasksPromises = customTasksKeyValuePairs.map(async ([key, folderTasks]) => {
				const contributed = contributedTasks.get(key);
				if (!folderTasks.set) {
					if (contributed) {
						result.add(key, ...contributed);
					}
					return;
				}

				if (this._contextService.getWorkbenchState() === WorkbenchState.EMPTY) {
					result.add(key, ...folderTasks.set.tasks);
				} else {
					const configurations = folderTasks.configurations;
					const legacyTaskConfigurations = folderTasks.set ? this._getLegacyTaskConfigurations(folderTasks.set) : undefined;
					const customTasksToDelete: Task[] = [];
					if (configurations || legacyTaskConfigurations) {
						const unUsedConfigurations: Set<string> = new Set<string>();
						if (configurations) {
							Object.keys(configurations.byIdentifier).forEach(key => unUsedConfigurations.add(key));
						}
						for (const task of contributed) {
							if (!ContributedTask.is(task)) {
								continue;
							}
							if (configurations) {
								const configuringTask = configurations.byIdentifier[task.defines._key];
								if (configuringTask) {
									unUsedConfigurations.delete(task.defines._key);
									result.add(key, TaskConfig.createCustomTask(task, configuringTask));
								} else {
									result.add(key, task);
								}
							} else if (legacyTaskConfigurations) {
								const configuringTask = legacyTaskConfigurations[task.defines._key];
								if (configuringTask) {
									result.add(key, TaskConfig.createCustomTask(task, configuringTask));
									customTasksToDelete.push(configuringTask);
								} else {
									result.add(key, task);
								}
							} else {
								result.add(key, task);
							}
						}
						if (customTasksToDelete.length > 0) {
							const toDelete = customTasksToDelete.reduce<IStringDictionary<boolean>>((map, task) => {
								map[task._id] = true;
								return map;
							}, Object.create(null));
							for (const task of folderTasks.set.tasks) {
								if (toDelete[task._id]) {
									continue;
								}
								result.add(key, task);
							}
						} else {
							result.add(key, ...folderTasks.set.tasks);
						}

						const unUsedConfigurationsAsArray = Array.from(unUsedConfigurations);

						const unUsedConfigurationPromises = unUsedConfigurationsAsArray.map(async (value) => {
							const configuringTask = configurations!.byIdentifier[value];
							if (type && (type !== configuringTask.configures.type)) {
								return;
							}

							let requiredTaskProviderUnavailable: boolean = false;

							for (const [handle, provider] of this._providers) {
								const providerType = this._providerTypes.get(handle);
								if (configuringTask.type === providerType) {
									if (providerType && !this._isTaskProviderEnabled(providerType)) {
										requiredTaskProviderUnavailable = true;
										continue;
									}

									try {
										const resolvedTask = await provider.resolveTask(configuringTask);
										if (resolvedTask && (resolvedTask._id === configuringTask._id)) {
											result.add(key, TaskConfig.createCustomTask(resolvedTask, configuringTask));
											return;
										}
									} catch (error) {
										// Ignore errors. The task could not be provided by any of the providers.
									}
								}
							}

							if (requiredTaskProviderUnavailable) {
								this._outputChannel.append(nls.localize(
									'TaskService.providerUnavailable',
									'Warning: {0} tasks are unavailable in the current environment.\n',
									configuringTask.configures.type
								));
							} else {
								this._outputChannel.append(nls.localize(
									'TaskService.noConfiguration',
									'Error: The {0} task detection didn\'t contribute a task for the following configuration:\n{1}\nThe task will be ignored.\n',
									configuringTask.configures.type,
									JSON.stringify(configuringTask._source.config.element, undefined, 4)
								));
								this._showOutput();
							}
						});

						await Promise.all(unUsedConfigurationPromises);
					} else {
						result.add(key, ...folderTasks.set.tasks);
						result.add(key, ...contributed);
					}
				}
			});

			await Promise.all(customTasksPromises);
			if (needsRecentTasksMigration) {
				// At this point we have all the tasks and can migrate the recently used tasks.
				await this._migrateRecentTasks(result.all());
			}
			return result;
		} catch {
			// If we can't read the tasks.json file provide at least the contributed tasks
			const result: TaskMap = new TaskMap();
			for (const set of contributedTaskSets) {
				for (const task of set.tasks) {
					const folder = task.getWorkspaceFolder();
					if (folder) {
						result.add(folder, task);
					}
				}
			}
			return result;
		}
	}

	private _getLegacyTaskConfigurations(workspaceTasks: ITaskSet): IStringDictionary<CustomTask> | undefined {
		let result: IStringDictionary<CustomTask> | undefined;
		function getResult(): IStringDictionary<CustomTask> {
			if (result) {
				return result;
			}
			result = Object.create(null);
			return result!;
		}
		for (const task of workspaceTasks.tasks) {
			if (CustomTask.is(task)) {
				const commandName = task.command && task.command.name;
				// This is for backwards compatibility with the 0.1.0 task annotation code
				// if we had a gulp, jake or grunt command a task specification was a annotation
				if (commandName === 'gulp' || commandName === 'grunt' || commandName === 'jake') {
					const identifier = KeyedTaskIdentifier.create({
						type: commandName,
						task: task.configurationProperties.name
					});
					getResult()[identifier._key] = task;
				}
			}
		}
		return result;
	}

	public async getWorkspaceTasks(runSource: TaskRunSource = TaskRunSource.User): Promise<Map<string, IWorkspaceFolderTaskResult>> {
		if (!(await this._trust())) {
			return new Map();
		}
		await this._waitForSupportedExecutions;
		if (this._workspaceTasksPromise) {
			return this._workspaceTasksPromise;
		}
		return this._updateWorkspaceTasks(runSource);
	}

	private _updateWorkspaceTasks(runSource: TaskRunSource = TaskRunSource.User): Promise<Map<string, IWorkspaceFolderTaskResult>> {
		this._workspaceTasksPromise = this._computeWorkspaceTasks(runSource);
		return this._workspaceTasksPromise;
	}

	private async _getAFolder(): Promise<IWorkspaceFolder> {
		let folder = this.workspaceFolders.length > 0 ? this.workspaceFolders[0] : undefined;
		if (!folder) {
			const userhome = await this._pathService.userHome();
			folder = new WorkspaceFolder({ uri: userhome, name: resources.basename(userhome), index: 0 });
		}
		return folder;
	}

	protected async _computeWorkspaceTasks(runSource: TaskRunSource = TaskRunSource.User): Promise<Map<string, IWorkspaceFolderTaskResult>> {
		const promises: Promise<IWorkspaceFolderTaskResult | undefined>[] = [];
		for (const folder of this.workspaceFolders) {
			promises.push(this._computeWorkspaceFolderTasks(folder, runSource));
		}
		const values = await Promise.all(promises);
		const result = new Map<string, IWorkspaceFolderTaskResult>();
		for (const value of values) {
			if (value) {
				result.set(value.workspaceFolder.uri.toString(), value);
			}
		}

		const folder = await this._getAFolder();
		if (this._contextService.getWorkbenchState() !== WorkbenchState.EMPTY) {
			const workspaceFileTasks = await this._computeWorkspaceFileTasks(folder, runSource);
			if (workspaceFileTasks && this._workspace && this._workspace.configuration) {
				result.set(this._workspace.configuration.toString(), workspaceFileTasks);
			}
		}

		const userTasks = await this._computeUserTasks(folder, runSource);
		if (userTasks) {
			result.set(USER_TASKS_GROUP_KEY, userTasks);
		}
		return result;
	}

	private get _jsonTasksSupported(): boolean {
		return ShellExecutionSupportedContext.getValue(this._contextKeyService) === true && ProcessExecutionSupportedContext.getValue(this._contextKeyService) === true;
	}

	private async _computeWorkspaceFolderTasks(workspaceFolder: IWorkspaceFolder, runSource: TaskRunSource = TaskRunSource.User): Promise<IWorkspaceFolderTaskResult> {
		const workspaceFolderConfiguration = (this._executionEngine === ExecutionEngine.Process ? await this._computeLegacyConfiguration(workspaceFolder) : await this._computeConfiguration(workspaceFolder));
		if (!workspaceFolderConfiguration || !workspaceFolderConfiguration.config || workspaceFolderConfiguration.hasErrors) {
			return Promise.resolve({ workspaceFolder, set: undefined, configurations: undefined, hasErrors: workspaceFolderConfiguration ? workspaceFolderConfiguration.hasErrors : false });
		}
		await ProblemMatcherRegistry.onReady();
		const taskSystemInfo: ITaskSystemInfo | undefined = this._getTaskSystemInfo(workspaceFolder.uri.scheme);
		const problemReporter = new ProblemReporter(this._outputChannel);
		const parseResult = TaskConfig.parse(workspaceFolder, undefined, taskSystemInfo ? taskSystemInfo.platform : Platform.platform, workspaceFolderConfiguration.config!, problemReporter, TaskConfig.TaskConfigSource.TasksJson, this._contextKeyService);
		let hasErrors = false;
		if (!parseResult.validationStatus.isOK() && (parseResult.validationStatus.state !== ValidationState.Info)) {
			hasErrors = true;
			this._showOutput(runSource);
		}
		if (problemReporter.status.isFatal()) {
			problemReporter.fatal(nls.localize('TaskSystem.configurationErrors', 'Error: the provided task configuration has validation errors and can\'t not be used. Please correct the errors first.'));
			return { workspaceFolder, set: undefined, configurations: undefined, hasErrors };
		}
		let customizedTasks: { byIdentifier: IStringDictionary<ConfiguringTask> } | undefined;
		if (parseResult.configured && parseResult.configured.length > 0) {
			customizedTasks = {
				byIdentifier: Object.create(null)
			};
			for (const task of parseResult.configured) {
				customizedTasks.byIdentifier[task.configures._key] = task;
			}
		}
		if (!this._jsonTasksSupported && (parseResult.custom.length > 0)) {
			console.warn('Custom workspace tasks are not supported.');
		}
		return { workspaceFolder, set: { tasks: this._jsonTasksSupported ? parseResult.custom : [] }, configurations: customizedTasks, hasErrors };
	}

	private _testParseExternalConfig(config: TaskConfig.IExternalTaskRunnerConfiguration | undefined, location: string): { config: TaskConfig.IExternalTaskRunnerConfiguration | undefined; hasParseErrors: boolean } {
		if (!config) {
			return { config: undefined, hasParseErrors: false };
		}
		const parseErrors: string[] = (config as any).$parseErrors;
		if (parseErrors) {
			let isAffected = false;
			for (const parseError of parseErrors) {
				if (/tasks\.json$/.test(parseError)) {
					isAffected = true;
					break;
				}
			}
			if (isAffected) {
				this._outputChannel.append(nls.localize({ key: 'TaskSystem.invalidTaskJsonOther', comment: ['Message notifies of an error in one of several places there is tasks related json, not necessarily in a file named tasks.json'] }, 'Error: The content of the tasks json in {0} has syntax errors. Please correct them before executing a task.\n', location));
				this._showOutput();
				return { config, hasParseErrors: true };
			}
		}
		return { config, hasParseErrors: false };
	}

	private async _computeWorkspaceFileTasks(workspaceFolder: IWorkspaceFolder, runSource: TaskRunSource = TaskRunSource.User): Promise<IWorkspaceFolderTaskResult> {
		if (this._executionEngine === ExecutionEngine.Process) {
			return this._emptyWorkspaceTaskResults(workspaceFolder);
		}
		const workspaceFileConfig = this._getConfiguration(workspaceFolder, TaskSourceKind.WorkspaceFile);
		const configuration = this._testParseExternalConfig(workspaceFileConfig.config, nls.localize('TasksSystem.locationWorkspaceConfig', 'workspace file'));
		const customizedTasks: { byIdentifier: IStringDictionary<ConfiguringTask> } = {
			byIdentifier: Object.create(null)
		};

		const custom: CustomTask[] = [];
		await this._computeTasksForSingleConfig(workspaceFolder, configuration.config, runSource, custom, customizedTasks.byIdentifier, TaskConfig.TaskConfigSource.WorkspaceFile);
		const engine = configuration.config ? TaskConfig.ExecutionEngine.from(configuration.config) : ExecutionEngine.Terminal;
		if (engine === ExecutionEngine.Process) {
			this._notificationService.warn(nls.localize('TaskSystem.versionWorkspaceFile', 'Only tasks version 2.0.0 permitted in workspace configuration files.'));
			return this._emptyWorkspaceTaskResults(workspaceFolder);
		}
		return { workspaceFolder, set: { tasks: custom }, configurations: customizedTasks, hasErrors: configuration.hasParseErrors };
	}

	private async _computeUserTasks(workspaceFolder: IWorkspaceFolder, runSource: TaskRunSource = TaskRunSource.User): Promise<IWorkspaceFolderTaskResult> {
		if (this._executionEngine === ExecutionEngine.Process) {
			return this._emptyWorkspaceTaskResults(workspaceFolder);
		}
		const userTasksConfig = this._getConfiguration(workspaceFolder, TaskSourceKind.User);
		const configuration = this._testParseExternalConfig(userTasksConfig.config, nls.localize('TasksSystem.locationUserConfig', 'user settings'));
		const customizedTasks: { byIdentifier: IStringDictionary<ConfiguringTask> } = {
			byIdentifier: Object.create(null)
		};

		const custom: CustomTask[] = [];
		await this._computeTasksForSingleConfig(workspaceFolder, configuration.config, runSource, custom, customizedTasks.byIdentifier, TaskConfig.TaskConfigSource.User);
		const engine = configuration.config ? TaskConfig.ExecutionEngine.from(configuration.config) : ExecutionEngine.Terminal;
		if (engine === ExecutionEngine.Process) {
			this._notificationService.warn(nls.localize('TaskSystem.versionSettings', 'Only tasks version 2.0.0 permitted in user settings.'));
			return this._emptyWorkspaceTaskResults(workspaceFolder);
		}
		return { workspaceFolder, set: { tasks: custom }, configurations: customizedTasks, hasErrors: configuration.hasParseErrors };
	}

	private _emptyWorkspaceTaskResults(workspaceFolder: IWorkspaceFolder): IWorkspaceFolderTaskResult {
		return { workspaceFolder, set: undefined, configurations: undefined, hasErrors: false };
	}

	private async _computeTasksForSingleConfig(workspaceFolder: IWorkspaceFolder | undefined, config: TaskConfig.IExternalTaskRunnerConfiguration | undefined, runSource: TaskRunSource, custom: CustomTask[], customized: IStringDictionary<ConfiguringTask>, source: TaskConfig.TaskConfigSource, isRecentTask: boolean = false): Promise<boolean> {
		if (!config || !workspaceFolder) {
			return false;
		}
		const taskSystemInfo: ITaskSystemInfo | undefined = workspaceFolder ? this._getTaskSystemInfo(workspaceFolder.uri.scheme) : undefined;
		const problemReporter = new ProblemReporter(this._outputChannel);
		if (!taskSystemInfo) {
			problemReporter.fatal(nls.localize('TaskSystem.workspaceFolderError', 'Workspace folder was undefined'));
			return true;
		}
		const parseResult = TaskConfig.parse(workspaceFolder, this._workspace, taskSystemInfo ? taskSystemInfo.platform : Platform.platform, config, problemReporter, source, this._contextKeyService, isRecentTask);
		let hasErrors = false;
		if (!parseResult.validationStatus.isOK() && (parseResult.validationStatus.state !== ValidationState.Info)) {
			this._showOutput(runSource);
			hasErrors = true;
		}
		if (problemReporter.status.isFatal()) {
			problemReporter.fatal(nls.localize('TaskSystem.configurationErrors', 'Error: the provided task configuration has validation errors and can\'t not be used. Please correct the errors first.'));
			return hasErrors;
		}
		if (parseResult.configured && parseResult.configured.length > 0) {
			for (const task of parseResult.configured) {
				customized[task.configures._key] = task;
			}
		}
		if (!this._jsonTasksSupported && (parseResult.custom.length > 0)) {
			console.warn('Custom workspace tasks are not supported.');
		} else {
			for (const task of parseResult.custom) {
				custom.push(task);
			}
		}
		return hasErrors;
	}

	private _computeConfiguration(workspaceFolder: IWorkspaceFolder): Promise<IWorkspaceFolderConfigurationResult> {
		const { config, hasParseErrors } = this._getConfiguration(workspaceFolder);
		return Promise.resolve<IWorkspaceFolderConfigurationResult>({ workspaceFolder, config, hasErrors: hasParseErrors });
	}

	protected abstract _computeLegacyConfiguration(workspaceFolder: IWorkspaceFolder): Promise<IWorkspaceFolderConfigurationResult>;

	private _computeWorkspaceFolderSetup(): [IWorkspaceFolder[], IWorkspaceFolder[], ExecutionEngine, JsonSchemaVersion, IWorkspace | undefined] {
		const workspaceFolders: IWorkspaceFolder[] = [];
		const ignoredWorkspaceFolders: IWorkspaceFolder[] = [];
		let executionEngine = ExecutionEngine.Terminal;
		let schemaVersion = JsonSchemaVersion.V2_0_0;
		let workspace: IWorkspace | undefined;
		if (this._contextService.getWorkbenchState() === WorkbenchState.FOLDER) {
			const workspaceFolder: IWorkspaceFolder = this._contextService.getWorkspace().folders[0];
			workspaceFolders.push(workspaceFolder);
			executionEngine = this._computeExecutionEngine(workspaceFolder);
			const telemetryData: { [key: string]: any } = {
				executionEngineVersion: executionEngine
			};
			/* __GDPR__
				"taskService.engineVersion" : {
					"owner": "alexr00",
					"comment": "The engine version of tasks. Used to determine if a user is using a deprecated version.",
					"executionEngineVersion" : { "classification": "SystemMetaData", "purpose": "FeatureInsight", "comment": "The engine version of tasks." }
				}
			*/
			this._telemetryService.publicLog('taskService.engineVersion', telemetryData);
			schemaVersion = this._computeJsonSchemaVersion(workspaceFolder);
		} else if (this._contextService.getWorkbenchState() === WorkbenchState.WORKSPACE) {
			workspace = this._contextService.getWorkspace();
			for (const workspaceFolder of this._contextService.getWorkspace().folders) {
				if (schemaVersion === this._computeJsonSchemaVersion(workspaceFolder)) {
					workspaceFolders.push(workspaceFolder);
				} else {
					ignoredWorkspaceFolders.push(workspaceFolder);
					this._outputChannel.append(nls.localize(
						'taskService.ignoreingFolder',
						'Ignoring task configurations for workspace folder {0}. Multi folder workspace task support requires that all folders use task version 2.0.0\n',
						workspaceFolder.uri.fsPath));
				}
			}
		}
		return [workspaceFolders, ignoredWorkspaceFolders, executionEngine, schemaVersion, workspace];
	}

	private _computeExecutionEngine(workspaceFolder: IWorkspaceFolder): ExecutionEngine {
		const { config } = this._getConfiguration(workspaceFolder);
		if (!config) {
			return ExecutionEngine._default;
		}
		return TaskConfig.ExecutionEngine.from(config);
	}

	private _computeJsonSchemaVersion(workspaceFolder: IWorkspaceFolder): JsonSchemaVersion {
		const { config } = this._getConfiguration(workspaceFolder);
		if (!config) {
			return JsonSchemaVersion.V2_0_0;
		}
		return TaskConfig.JsonSchemaVersion.from(config);
	}

	protected _getConfiguration(workspaceFolder: IWorkspaceFolder, source?: string): { config: TaskConfig.IExternalTaskRunnerConfiguration | undefined; hasParseErrors: boolean } {
		let result;
		if ((source !== TaskSourceKind.User) && (this._contextService.getWorkbenchState() === WorkbenchState.EMPTY)) {
			result = undefined;
		} else {
			const wholeConfig = this._configurationService.inspect<TaskConfig.IExternalTaskRunnerConfiguration>('tasks', { resource: workspaceFolder.uri });
			switch (source) {
				case TaskSourceKind.User: {
					if (wholeConfig.userValue !== wholeConfig.workspaceFolderValue) {
						result = Objects.deepClone(wholeConfig.userValue);
					}
					break;
				}
				case TaskSourceKind.Workspace: result = Objects.deepClone(wholeConfig.workspaceFolderValue); break;
				case TaskSourceKind.WorkspaceFile: {
					if ((this._contextService.getWorkbenchState() === WorkbenchState.WORKSPACE)
						&& (wholeConfig.workspaceFolderValue !== wholeConfig.workspaceValue)) {
						result = Objects.deepClone(wholeConfig.workspaceValue);
					}
					break;
				}
				default: result = Objects.deepClone(wholeConfig.workspaceFolderValue);
			}
		}
		if (!result) {
			return { config: undefined, hasParseErrors: false };
		}
		const parseErrors: string[] = (result as any).$parseErrors;
		if (parseErrors) {
			let isAffected = false;
			for (const parseError of parseErrors) {
				if (/tasks\.json$/.test(parseError)) {
					isAffected = true;
					break;
				}
			}
			if (isAffected) {
				this._outputChannel.append(nls.localize('TaskSystem.invalidTaskJson', 'Error: The content of the tasks.json file has syntax errors. Please correct them before executing a task.\n'));
				this._showOutput();
				return { config: undefined, hasParseErrors: true };
			}
		}
		return { config: result, hasParseErrors: false };
	}

	public inTerminal(): boolean {
		if (this._taskSystem) {
			return this._taskSystem instanceof TerminalTaskSystem;
		}
		return this._executionEngine === ExecutionEngine.Terminal;
	}

	public configureAction(): Action {
		const thisCapture: AbstractTaskService = this;
		return new class extends Action {
			constructor() {
				super(ConfigureTaskAction.ID, ConfigureTaskAction.TEXT, undefined, true, () => { thisCapture._runConfigureTasks(); return Promise.resolve(undefined); });
			}
		};
	}

	private _handleError(err: any): void {
		let showOutput = true;
		if (err instanceof TaskError) {
			const buildError = <TaskError>err;
			const needsConfig = buildError.code === TaskErrors.NotConfigured || buildError.code === TaskErrors.NoBuildTask || buildError.code === TaskErrors.NoTestTask;
			const needsTerminate = buildError.code === TaskErrors.RunningTask;
			if (needsConfig || needsTerminate) {
				this._notificationService.prompt(buildError.severity, buildError.message, [{
					label: needsConfig ? ConfigureTaskAction.TEXT : nls.localize('TerminateAction.label', "Terminate Task"),
					run: () => {
						if (needsConfig) {
							this._runConfigureTasks();
						} else {
							this._runTerminateCommand();
						}
					}
				}]);
			} else {
				this._notificationService.notify({ severity: buildError.severity, message: buildError.message });
			}
		} else if (err instanceof Error) {
			const error = <Error>err;
			this._notificationService.error(error.message);
			showOutput = false;
		} else if (Types.isString(err)) {
			this._notificationService.error(<string>err);
		} else {
			this._notificationService.error(nls.localize('TaskSystem.unknownError', 'An error has occurred while running a task. See task log for details.'));
		}
		if (showOutput) {
			this._showOutput();
		}
	}

	private _showDetail(): boolean {
		return this._configurationService.getValue<boolean>(QUICKOPEN_DETAIL_CONFIG);
	}

	private async _createTaskQuickPickEntries(tasks: Task[], group: boolean = false, sort: boolean = false, selectedEntry?: ITaskQuickPickEntry, includeRecents: boolean = true): Promise<ITaskQuickPickEntry[]> {
		let encounteredTasks: { [key: string]: ITaskQuickPickEntry[] } = {};
		if (tasks === undefined || tasks === null || tasks.length === 0) {
			return [];
		}
		const TaskQuickPickEntry = (task: Task): ITaskQuickPickEntry => {
			const newEntry = { label: task._label, description: this.getTaskDescription(task), task, detail: this._showDetail() ? task.configurationProperties.detail : undefined };
			if (encounteredTasks[task._id]) {
				if (encounteredTasks[task._id].length === 1) {
					encounteredTasks[task._id][0].label += ' (1)';
				}
				newEntry.label = newEntry.label + ' (' + (encounteredTasks[task._id].length + 1).toString() + ')';
			} else {
				encounteredTasks[task._id] = [];
			}
			encounteredTasks[task._id].push(newEntry);
			return newEntry;

		};
		function fillEntries(entries: QuickPickInput<ITaskQuickPickEntry>[], tasks: Task[], groupLabel: string): void {
			if (tasks.length) {
				entries.push({ type: 'separator', label: groupLabel });
			}
			for (const task of tasks) {
				const entry: ITaskQuickPickEntry = TaskQuickPickEntry(task);
				entry.buttons = [{ iconClass: ThemeIcon.asClassName(configureTaskIcon), tooltip: nls.localize('configureTask', "Configure Task") }];
				if (selectedEntry && (task === selectedEntry.task)) {
					entries.unshift(selectedEntry);
				} else {
					entries.push(entry);
				}
			}
		}
		let entries: ITaskQuickPickEntry[];
		if (group) {
			entries = [];
			if (tasks.length === 1) {
				entries.push(TaskQuickPickEntry(tasks[0]));
			} else {
				const recentlyUsedTasks = await this.getSavedTasks('historical');
				const recent: Task[] = [];
				const recentSet: Set<string> = new Set();
				let configured: Task[] = [];
				let detected: Task[] = [];
				const taskMap: IStringDictionary<Task> = Object.create(null);
				tasks.forEach(task => {
					const key = task.getCommonTaskId();
					if (key) {
						taskMap[key] = task;
					}
				});
				recentlyUsedTasks.reverse().forEach(recentTask => {
					const key = recentTask.getCommonTaskId();
					if (key) {
						recentSet.add(key);
						const task = taskMap[key];
						if (task) {
							recent.push(task);
						}
					}
				});
				for (const task of tasks) {
					const key = task.getCommonTaskId();
					if (!key || !recentSet.has(key)) {
						if ((task._source.kind === TaskSourceKind.Workspace) || (task._source.kind === TaskSourceKind.User)) {
							configured.push(task);
						} else {
							detected.push(task);
						}
					}
				}
				const sorter = this.createSorter();
				if (includeRecents) {
					fillEntries(entries, recent, nls.localize('recentlyUsed', 'recently used tasks'));
				}
				configured = configured.sort((a, b) => sorter.compare(a, b));
				fillEntries(entries, configured, nls.localize('configured', 'configured tasks'));
				detected = detected.sort((a, b) => sorter.compare(a, b));
				fillEntries(entries, detected, nls.localize('detected', 'detected tasks'));
			}
		} else {
			if (sort) {
				const sorter = this.createSorter();
				tasks = tasks.sort((a, b) => sorter.compare(a, b));
			}
			entries = tasks.map<ITaskQuickPickEntry>(task => TaskQuickPickEntry(task));
		}
		encounteredTasks = {};
		return entries;
	}
	private async _showTwoLevelQuickPick(placeHolder: string, defaultEntry?: ITaskQuickPickEntry, type?: string, name?: string) {
		return this._instantiationService.createInstance(TaskQuickPick).show(placeHolder, defaultEntry, type, name);
	}

	private async _showQuickPick(tasks: Promise<Task[]> | Task[], placeHolder: string, defaultEntry?: ITaskQuickPickEntry, group: boolean = false, sort: boolean = false, selectedEntry?: ITaskQuickPickEntry, additionalEntries?: ITaskQuickPickEntry[], name?: string): Promise<ITaskQuickPickEntry | undefined | null> {
		const resolvedTasks = await tasks;
		const entries: (ITaskQuickPickEntry | IQuickPickSeparator)[] | undefined = await raceTimeout(this._createTaskQuickPickEntries(resolvedTasks, group, sort, selectedEntry), 200, () => undefined);
		if (!entries) {
			return undefined;
		}
		if (entries.length === 1 && this._configurationService.getValue<boolean>(QUICKOPEN_SKIP_CONFIG)) {
			return (<ITaskQuickPickEntry>entries[0]);
		} else if ((entries.length === 0) && defaultEntry) {
			entries.push(defaultEntry);
		} else if (entries.length > 1 && additionalEntries && additionalEntries.length > 0) {
			entries.push({ type: 'separator', label: '' });
			entries.push(additionalEntries[0]);
		}

		const picker: IQuickPick<ITaskQuickPickEntry> = this._quickInputService.createQuickPick();
		picker.placeholder = placeHolder;
		picker.matchOnDescription = true;
		if (name) {
			picker.value = name;
		}
		picker.onDidTriggerItemButton(context => {
			const task = context.item.task;
			this._quickInputService.cancel();
			if (ContributedTask.is(task)) {
				this.customize(task, undefined, true);
			} else if (CustomTask.is(task)) {
				this.openConfig(task);
			}
		});
		picker.items = entries;
		picker.show();

		return new Promise<ITaskQuickPickEntry | undefined | null>(resolve => {
			this._register(picker.onDidAccept(async () => {
				const selectedEntry = picker.selectedItems ? picker.selectedItems[0] : undefined;
				picker.dispose();
				if (!selectedEntry) {
					resolve(undefined);
				}
				resolve(selectedEntry);
			}));
		});
	}

	private _needsRecentTasksMigration(): boolean {
		return (this.getRecentlyUsedTasksV1().size > 0) && (this._getTasksFromStorage('historical').size === 0);
	}

	private async _migrateRecentTasks(tasks: Task[]) {
		if (!this._needsRecentTasksMigration()) {
			return;
		}
		const recentlyUsedTasks = this.getRecentlyUsedTasksV1();
		const taskMap: IStringDictionary<Task> = Object.create(null);
		tasks.forEach(task => {
			const key = task.getRecentlyUsedKey();
			if (key) {
				taskMap[key] = task;
			}
		});
		const reversed = [...recentlyUsedTasks.keys()].reverse();
		for (const key in reversed) {
			const task = taskMap[key];
			if (task) {
				await this._setRecentlyUsedTask(task);
			}
		}
		this._storageService.remove(AbstractTaskService.RecentlyUsedTasks_Key, StorageScope.WORKSPACE);
	}

	private _showIgnoredFoldersMessage(): Promise<void> {
		if (this.ignoredWorkspaceFolders.length === 0 || !this.showIgnoreMessage) {
			return Promise.resolve(undefined);
		}

		this._notificationService.prompt(
			Severity.Info,
			nls.localize('TaskService.ignoredFolder', 'The following workspace folders are ignored since they use task version 0.1.0: {0}', this.ignoredWorkspaceFolders.map(f => f.name).join(', ')),
			[{
				label: nls.localize('TaskService.notAgain', "Don't Show Again"),
				isSecondary: true,
				run: () => {
					this._storageService.store(AbstractTaskService.IgnoreTask010DonotShowAgain_key, true, StorageScope.WORKSPACE, StorageTarget.MACHINE);
					this._showIgnoreMessage = false;
				}
			}]
		);

		return Promise.resolve(undefined);
	}

	private async _trust(): Promise<boolean> {
		if (ServerlessWebContext && !TaskExecutionSupportedContext) {
			return false;
		}
		await this._workspaceTrustManagementService.workspaceTrustInitialized;
		if (!this._workspaceTrustManagementService.isWorkspaceTrusted()) {
			return (await this._workspaceTrustRequestService.requestWorkspaceTrust(
				{
					message: nls.localize('TaskService.requestTrust', "Listing and running tasks requires that some of the files in this workspace be executed as code.")
				})) === true;
		}
		return true;
	}

	private async _runTaskCommand(filter?: string | ITaskIdentifier): Promise<void> {
		if (!filter) {
			return this._doRunTaskCommand();
		}
		const type = typeof filter === 'string' ? undefined : filter.type;
		const taskName = typeof filter === 'string' ? filter : filter.task;
		const grouped = await this._getGroupedTasks({ type });
		const identifier = this._getTaskIdentifier(filter);
		const tasks = grouped.all();
		const resolver = this._createResolver(grouped);
		const folderURIs: (URI | string)[] = this._contextService.getWorkspace().folders.map(folder => folder.uri);
		if (this._contextService.getWorkbenchState() === WorkbenchState.WORKSPACE) {
			folderURIs.push(this._contextService.getWorkspace().configuration!);
		}
		folderURIs.push(USER_TASKS_GROUP_KEY);
		if (identifier) {
			for (const uri of folderURIs) {
				const task = await resolver.resolve(uri, identifier);
				if (task) {
					this.run(task);
					return;
				}
			}
		}
		const exactMatchTask = !taskName ? undefined : tasks.find(t => t.configurationProperties.identifier === taskName || t.getDefinition(true)?.configurationProperties?.identifier === taskName);
		if (!exactMatchTask) {
			return this._doRunTaskCommand(tasks, type, taskName);
		}
		for (const uri of folderURIs) {
			const task = await resolver.resolve(uri, taskName);
			if (task) {
				await this.run(task, { attachProblemMatcher: true }, TaskRunSource.User);
				return;
			}
		}
	}

	private _tasksAndGroupedTasks(filter?: ITaskFilter): { tasks: Promise<Task[]>; grouped: Promise<TaskMap> } {
		if (!this._versionAndEngineCompatible(filter)) {
			return { tasks: Promise.resolve<Task[]>([]), grouped: Promise.resolve(new TaskMap()) };
		}
		const grouped = this._getGroupedTasks(filter);
		const tasks = grouped.then((map) => {
			if (!filter || !filter.type) {
				return map.all();
			}
			const result: Task[] = [];
			map.forEach((tasks) => {
				for (const task of tasks) {
					if (ContributedTask.is(task) && task.defines.type === filter.type) {
						result.push(task);
					} else if (CustomTask.is(task)) {
						if (task.type === filter.type) {
							result.push(task);
						} else {
							const customizes = task.customizes();
							if (customizes && customizes.type === filter.type) {
								result.push(task);
							}
						}
					}
				}
			});
			return result;
		});
		return { tasks, grouped };
	}

	private _doRunTaskCommand(tasks?: Task[], type?: string, name?: string): void {
		const pickThen = (task: Task | undefined | null) => {
			if (task === undefined) {
				return;
			}
			if (task === null) {
				this._runConfigureTasks();
			} else {
				this.run(task, { attachProblemMatcher: true }, TaskRunSource.User).then(undefined, reason => {
					// eat the error, it has already been surfaced to the user and we don't care about it here
				});
			}
		};

		const placeholder = nls.localize('TaskService.pickRunTask', 'Select the task to run');

		this._showIgnoredFoldersMessage().then(() => {
			if (this._configurationService.getValue(USE_SLOW_PICKER)) {
				let taskResult: { tasks: Promise<Task[]>; grouped: Promise<TaskMap> } | undefined = undefined;
				if (!tasks) {
					taskResult = this._tasksAndGroupedTasks();
				}
				this._showQuickPick(tasks ? tasks : taskResult!.tasks, placeholder,
					{
						label: '$(plus) ' + nls.localize('TaskService.noEntryToRun', 'Configure a Task'),
						task: null
					},
					true, undefined, undefined, undefined, name).
					then((entry) => {
						return pickThen(entry ? entry.task : undefined);
					});
			} else {
				this._showTwoLevelQuickPick(placeholder,
					{
						label: '$(plus) ' + nls.localize('TaskService.noEntryToRun', 'Configure a Task'),
						task: null
					}, type, name).
					then(pickThen);
			}
		});
	}

	private _reRunTaskCommand(): void {

		ProblemMatcherRegistry.onReady().then(() => {
			return this._editorService.saveAll({ reason: SaveReason.AUTO }).then(() => { // make sure all dirty editors are saved
				// {{SQL CARBON EDIT}}
				let lastRunTasksViewTask = this.lastRunTasksViewTask;
				lastRunTasksViewTask.taskId = UUID.generateUuid();
				this.sqlTaskService.createNewTask(lastRunTasksViewTask);
				this.lastRunTasksViewTask = lastRunTasksViewTask;

				const executeResult = this._getTaskSystem().rerun();
				if (executeResult) {
					// {{SQL CARBON EDIT}}
					return this.handleExecuteResult(executeResult, undefined, lastRunTasksViewTask.taskId);
				} else {
					this._doRunTaskCommand();
					return Promise.resolve(undefined);
				}
			});
		});
	}

	/**
	 *
	 * @param tasks - The tasks which need filtering from defaults and non-defaults
	 * @param taskGlobsInList - This tells splitPerGroupType to filter out globbed tasks (into default), otherwise fall back to boolean
	 * @returns
	 */
	private _splitPerGroupType(tasks: Task[], taskGlobsInList: boolean = false): { none: Task[]; defaults: Task[] } {
		const none: Task[] = [];
		const defaults: Task[] = [];
		for (const task of tasks) {
			// At this point (assuming taskGlobsInList is true) there are tasks with matching globs, so only put those in defaults
			if (taskGlobsInList && typeof (task.configurationProperties.group as TaskGroup).isDefault === 'string') {
				defaults.push(task);
			} else if (!taskGlobsInList && (task.configurationProperties.group as TaskGroup).isDefault === true) {
				defaults.push(task);
			} else {
				none.push(task);
			}
		}
		return { none, defaults };
	}

	private _runTaskGroupCommand(taskGroup: TaskGroup, strings: {
		fetching: string;
		select: string;
		notFoundConfigure: string;
	}, configure: () => void, legacyCommand: () => void): void {
		if (this.schemaVersion === JsonSchemaVersion.V0_1_0) {
			legacyCommand();
			return;
		}
		const options: IProgressOptions = {
			location: ProgressLocation.Window,
			title: strings.fetching
		};
		const promise = (async () => {

			let taskGroupTasks: (Task | ConfiguringTask)[] = [];

			async function runSingleTask(task: Task | undefined, problemMatcherOptions: IProblemMatcherRunOptions | undefined, that: AbstractTaskService) {
				that.run(task, problemMatcherOptions, TaskRunSource.User).then(undefined, reason => {
					// eat the error, it has already been surfaced to the user and we don't care about it here
				});
			}
			const chooseAndRunTask = (tasks: Task[]) => {
				this._showIgnoredFoldersMessage().then(() => {
					this._showQuickPick(tasks,
						strings.select,
						{
							label: strings.notFoundConfigure,
							task: null
						},
						true).then((entry) => {
							const task: Task | undefined | null = entry ? entry.task : undefined;
							if (task === undefined) {
								return;
							}
							if (task === null) {
								configure.apply(this);
								return;
							}
							runSingleTask(task, { attachProblemMatcher: true }, this);
						});
				});
			};

			// First check for globs before checking for the default tasks of the task group
			const absoluteURI = EditorResourceAccessor.getOriginalUri(this._editorService.activeEditor);
			if (absoluteURI) {
				const workspaceFolder = this._contextService.getWorkspaceFolder(absoluteURI);
				// fallback to absolute path of the file if it is not in a workspace or relative path cannot be found
				const relativePath = workspaceFolder?.uri ? (resources.relativePath(workspaceFolder.uri, absoluteURI) ?? absoluteURI.path) : absoluteURI.path;

				taskGroupTasks = await this._findWorkspaceTasks((task) => {
					const currentTaskGroup = task.configurationProperties.group;
					if (currentTaskGroup && typeof currentTaskGroup !== 'string' && typeof currentTaskGroup.isDefault === 'string') {
						return (currentTaskGroup._id === taskGroup._id && glob.match(currentTaskGroup.isDefault, relativePath));
					}

					return false;
				});
			}

			const handleMultipleTasks = (areGlobTasks: boolean) => {
				return this._getTasksForGroup(taskGroup).then((tasks) => {
					if (tasks.length > 0) {
						// If we're dealing with tasks that were chosen because of a glob match,
						// then put globs in the defaults and everything else in none
						const { none, defaults } = this._splitPerGroupType(tasks, areGlobTasks);
						if (defaults.length === 1) {
							runSingleTask(defaults[0], undefined, this);
							return;
						} else if (defaults.length + none.length > 0) {
							tasks = defaults.concat(none);
						}
					}

					// At this this point there are multiple tasks.
					chooseAndRunTask(tasks);
				});
			};

			const resolveTaskAndRun = (taskGroupTask: Task | ConfiguringTask) => {
				if (ConfiguringTask.is(taskGroupTask)) {
					this.tryResolveTask(taskGroupTask).then(resolvedTask => {
						runSingleTask(resolvedTask, undefined, this);
					});
				} else {
					runSingleTask(taskGroupTask, undefined, this);
				}
			};

			// A single default glob task was returned, just run it directly
			if (taskGroupTasks.length === 1) {
				return resolveTaskAndRun(taskGroupTasks[0]);
			}

			// If there's multiple globs that match we want to show the quick picker for those tasks
			// We will need to call splitPerGroupType putting globs in defaults and the remaining tasks in none.
			// We don't need to carry on after here
			if (taskGroupTasks.length > 1) {
				return handleMultipleTasks(true);
			}

			// If no globs are found or matched fallback to checking for default tasks of the task group
			if (!taskGroupTasks.length) {
				taskGroupTasks = await this._findWorkspaceTasksInGroup(taskGroup, false);
			}

			// A single default task was returned, just run it directly
			if (taskGroupTasks.length === 1) {
				return resolveTaskAndRun(taskGroupTasks[0]);
			}

			// Multiple default tasks returned, show the quickPicker
			return handleMultipleTasks(false);
		})();
		this._progressService.withProgress(options, () => promise);
	}

	private _runBuildCommand(): void {
		return this._runTaskGroupCommand(TaskGroup.Build, {
			fetching: nls.localize('TaskService.fetchingBuildTasks', 'Fetching build tasks...'),
			select: nls.localize('TaskService.pickBuildTask', 'Select the build task to run'),
			notFoundConfigure: nls.localize('TaskService.noBuildTask', 'No build task to run found. Configure Build Task...')
		}, this._runConfigureDefaultBuildTask, this._build);
	}

	private _runTestCommand(): void {
		return this._runTaskGroupCommand(TaskGroup.Test, {
			fetching: nls.localize('TaskService.fetchingTestTasks', 'Fetching test tasks...'),
			select: nls.localize('TaskService.pickTestTask', 'Select the test task to run'),
			notFoundConfigure: nls.localize('TaskService.noTestTaskTerminal', 'No test task to run found. Configure Tasks...')
		}, this._runConfigureDefaultTestTask, this._runTest);
	}

	private _runTerminateCommand(arg?: any): void {
		if (arg === 'terminateAll') {
			this._terminateAll();
			return;
		}
		const runQuickPick = (promise?: Promise<Task[]>) => {
			this._showQuickPick(promise || this.getActiveTasks(),
				nls.localize('TaskService.taskToTerminate', 'Select a task to terminate'),
				{
					label: nls.localize('TaskService.noTaskRunning', 'No task is currently running'),
					task: undefined
				},
				false, true,
				undefined,
				[{
					label: nls.localize('TaskService.terminateAllRunningTasks', 'All Running Tasks'),
					id: 'terminateAll',
					task: undefined
				}]
			).then(entry => {
				if (entry && entry.id === 'terminateAll') {
					this._terminateAll();
				}
				const task: Task | undefined | null = entry ? entry.task : undefined;
				if (task === undefined || task === null) {
					return;
				}
				this.terminate(task);
			});
		};
		if (this.inTerminal()) {
			const identifier = this._getTaskIdentifier(arg);
			let promise: Promise<Task[]>;
			if (identifier !== undefined) {
				promise = this.getActiveTasks();
				promise.then((tasks) => {
					for (const task of tasks) {
						if (task.matches(identifier)) {
							this.terminate(task);
							return;
						}
					}
					runQuickPick(promise);
				});
			} else {
				runQuickPick();
			}
		} else {
			this._isActive().then((active) => {
				if (active) {
					this._terminateAll().then((responses) => {
						// the output runner has only one task
						const response = responses[0];
						if (response.success) {
							return;
						}
						if (response.code && response.code === TerminateResponseCode.ProcessNotFound) {
							this._notificationService.error(nls.localize('TerminateAction.noProcess', 'The launched process doesn\'t exist anymore. If the task spawned background tasks exiting VS Code might result in orphaned processes.'));
						} else {
							this._notificationService.error(nls.localize('TerminateAction.failed', 'Failed to terminate running task'));
						}
					});
				}
			});
		}
	}

	private _runRestartTaskCommand(arg?: any): void {
		const runQuickPick = (promise?: Promise<Task[]>) => {
			this._showQuickPick(promise || this.getActiveTasks(),
				nls.localize('TaskService.taskToRestart', 'Select the task to restart'),
				{
					label: nls.localize('TaskService.noTaskToRestart', 'No task to restart'),
					task: null
				},
				false, true
			).then(entry => {
				const task: Task | undefined | null = entry ? entry.task : undefined;
				if (task === undefined || task === null) {
					return;
				}
				this._restart(task);
			});
		};
		if (this.inTerminal()) {
			const identifier = this._getTaskIdentifier(arg);
			let promise: Promise<Task[]>;
			if (identifier !== undefined) {
				promise = this.getActiveTasks();
				promise.then((tasks) => {
					for (const task of tasks) {
						if (task.matches(identifier)) {
							this._restart(task);
							return;
						}
					}
					runQuickPick(promise);
				});
			} else {
				runQuickPick();
			}
		} else {
			this.getActiveTasks().then((activeTasks) => {
				if (activeTasks.length === 0) {
					return;
				}
				const task = activeTasks[0];
				this._restart(task);
			});
		}
	}

	private _getTaskIdentifier(filter?: string | ITaskIdentifier): string | KeyedTaskIdentifier | undefined {
		let result: string | KeyedTaskIdentifier | undefined = undefined;
		if (Types.isString(filter)) {
			result = filter;
		} else if (filter && Types.isString(filter.type)) {
			result = TaskDefinition.createTaskIdentifier(filter, console);
		}
		return result;
	}

	private _configHasTasks(taskConfig?: TaskConfig.IExternalTaskRunnerConfiguration): boolean {
		return !!taskConfig && !!taskConfig.tasks && taskConfig.tasks.length > 0;
	}

	private _openTaskFile(resource: URI, taskSource: string) {
		let configFileCreated = false;
		this._fileService.stat(resource).then((stat) => stat, () => undefined).then(async (stat) => {
			const fileExists: boolean = !!stat;
			const configValue = this._configurationService.inspect<TaskConfig.IExternalTaskRunnerConfiguration>('tasks');
			let tasksExistInFile: boolean;
			let target: ConfigurationTarget;
			switch (taskSource) {
				case TaskSourceKind.User: tasksExistInFile = this._configHasTasks(configValue.userValue); target = ConfigurationTarget.USER; break;
				case TaskSourceKind.WorkspaceFile: tasksExistInFile = this._configHasTasks(configValue.workspaceValue); target = ConfigurationTarget.WORKSPACE; break;
				default: tasksExistInFile = this._configHasTasks(configValue.workspaceFolderValue); target = ConfigurationTarget.WORKSPACE_FOLDER;
			}
			let content;
			if (!tasksExistInFile) {
				const pickTemplateResult = await this._quickInputService.pick(getTaskTemplates(), { placeHolder: nls.localize('TaskService.template', 'Select a Task Template') });
				if (!pickTemplateResult) {
					return Promise.resolve(undefined);
				}
				content = pickTemplateResult.content;
				const editorConfig = this._configurationService.getValue() as any;
				if (editorConfig.editor.insertSpaces) {
					content = content.replace(/(\n)(\t+)/g, (_, s1, s2) => s1 + ' '.repeat(s2.length * editorConfig.editor.tabSize));
				}
				configFileCreated = true;
			}

			if (!fileExists && content) {
				return this._textFileService.create([{ resource, value: content }]).then(result => {
					return result[0].resource;
				});
			} else if (fileExists && (tasksExistInFile || content)) {
				if (content) {
					this._configurationService.updateValue('tasks', json.parse(content), target);
				}
				return stat?.resource;
			}
			return undefined;
		}).then((resource) => {
			if (!resource) {
				return;
			}
			this._editorService.openEditor({
				resource,
				options: {
					pinned: configFileCreated // pin only if config file is created #8727
				}
			});
		});
	}

	private _isTaskEntry(value: IQuickPickItem): value is IQuickPickItem & { task: Task } {
		const candidate: IQuickPickItem & { task: Task } = value as any;
		return candidate && !!candidate.task;
	}

	private _isSettingEntry(value: IQuickPickItem): value is IQuickPickItem & { settingType: string } {
		const candidate: IQuickPickItem & { settingType: string } = value as any;
		return candidate && !!candidate.settingType;
	}

	private _configureTask(task: Task) {
		if (ContributedTask.is(task)) {
			this.customize(task, undefined, true);
		} else if (CustomTask.is(task)) {
			this.openConfig(task);
		} else if (ConfiguringTask.is(task)) {
			// Do nothing.
		}
	}

	private _handleSelection(selection: TaskQuickPickEntryType | undefined) {
		if (!selection) {
			return;
		}
		if (this._isTaskEntry(selection)) {
			this._configureTask(selection.task);
		} else if (this._isSettingEntry(selection)) {
			const taskQuickPick = this._instantiationService.createInstance(TaskQuickPick);
			taskQuickPick.handleSettingOption(selection.settingType);
		} else if (selection.folder && (this._contextService.getWorkbenchState() !== WorkbenchState.EMPTY)) {
			this._openTaskFile(selection.folder.toResource('.vscode/tasks.json'), TaskSourceKind.Workspace);
		} else {
			const resource = this._getResourceForKind(TaskSourceKind.User);
			if (resource) {
				this._openTaskFile(resource, TaskSourceKind.User);
			}
		}
	}

	public getTaskDescription(task: Task | ConfiguringTask): string | undefined {
		let description: string | undefined;
		if (task._source.kind === TaskSourceKind.User) {
			description = nls.localize('taskQuickPick.userSettings', 'User');
		} else if (task._source.kind === TaskSourceKind.WorkspaceFile) {
			description = task.getWorkspaceFileName();
		} else if (this.needsFolderQualification()) {
			const workspaceFolder = task.getWorkspaceFolder();
			if (workspaceFolder) {
				description = workspaceFolder.name;
			}
		}
		return description;
	}

	private async _runConfigureTasks(): Promise<void> {
		if (!(await this._trust())) {
			return;
		}

		let taskPromise: Promise<TaskMap>;
		if (this.schemaVersion === JsonSchemaVersion.V2_0_0) {
			taskPromise = this._getGroupedTasks();
		} else {
			taskPromise = Promise.resolve(new TaskMap());
		}

		const stats = this._contextService.getWorkspace().folders.map<Promise<IFileStatWithPartialMetadata | undefined>>((folder) => {
			return this._fileService.stat(folder.toResource('.vscode/tasks.json')).then(stat => stat, () => undefined);
		});

		const createLabel = nls.localize('TaskService.createJsonFile', 'Create tasks.json file from template');
		const openLabel = nls.localize('TaskService.openJsonFile', 'Open tasks.json file');
		const tokenSource = new CancellationTokenSource();
		const cancellationToken: CancellationToken = tokenSource.token;
		const entries = Promise.all(stats).then((stats) => {
			return taskPromise.then((taskMap) => {
				const entries: QuickPickInput<TaskQuickPickEntryType>[] = [];
				let configuredCount = 0;
				let tasks = taskMap.all();
				if (tasks.length > 0) {
					tasks = tasks.sort((a, b) => a._label.localeCompare(b._label));
					for (const task of tasks) {
						const entry = { label: TaskQuickPick.getTaskLabelWithIcon(task), task, description: this.getTaskDescription(task), detail: this._showDetail() ? task.configurationProperties.detail : undefined };
						TaskQuickPick.applyColorStyles(task, entry, this._themeService);
						entries.push(entry);
						if (!ContributedTask.is(task)) {
							configuredCount++;
						}
					}
				}
				const needsCreateOrOpen = (configuredCount === 0);
				// If the only configured tasks are user tasks, then we should also show the option to create from a template.
				if (needsCreateOrOpen || (taskMap.get(USER_TASKS_GROUP_KEY).length === configuredCount)) {
					const label = stats[0] !== undefined ? openLabel : createLabel;
					if (entries.length) {
						entries.push({ type: 'separator' });
					}
					entries.push({ label, folder: this._contextService.getWorkspace().folders[0] });
				}
				if ((entries.length === 1) && !needsCreateOrOpen) {
					tokenSource.cancel();
				}
				return entries;
			});
		});

		const timeout: boolean = await Promise.race([new Promise<boolean>((resolve) => {
			entries.then(() => resolve(false));
		}), new Promise<boolean>((resolve) => {
			const timer = setTimeout(() => {
				clearTimeout(timer);
				resolve(true);
			}, 200);
		})]);

		if (!timeout && ((await entries).length === 1) && this._configurationService.getValue<boolean>(QUICKOPEN_SKIP_CONFIG)) {
			const entry: any = <any>((await entries)[0]);
			if (entry.task) {
				this._handleSelection(entry);
				return;
			}
		}

		const entriesWithSettings = entries.then(resolvedEntries => {
			resolvedEntries.push(...TaskQuickPick.allSettingEntries(this._configurationService));
			return resolvedEntries;
		});

		this._quickInputService.pick(entriesWithSettings,
			{ placeHolder: nls.localize('TaskService.pickTask', 'Select a task to configure') }, cancellationToken).
			then(async (selection) => {
				if (cancellationToken.isCancellationRequested) {
					// canceled when there's only one task
					const task = (await entries)[0];
					if ((<any>task).task) {
						selection = <TaskQuickPickEntryType>task;
					}
				}
				this._handleSelection(selection);
			});
	}

	private _runConfigureDefaultBuildTask(): void {
		if (this.schemaVersion === JsonSchemaVersion.V2_0_0) {
			this.tasks().then((tasks => {
				if (tasks.length === 0) {
					this._runConfigureTasks();
					return;
				}
				const entries: QuickPickInput<TaskQuickPickEntryType>[] = [];
				let selectedTask: Task | undefined;
				let selectedEntry: TaskQuickPickEntryType | undefined;
				this._showIgnoredFoldersMessage().then(() => {
					for (const task of tasks) {
						const taskGroup: TaskGroup | undefined = TaskGroup.from(task.configurationProperties.group);
						if (taskGroup && taskGroup.isDefault && taskGroup._id === TaskGroup.Build._id) {
							const label = nls.localize('TaskService.defaultBuildTaskExists', '{0} is already marked as the default build task', TaskQuickPick.getTaskLabelWithIcon(task, task.getQualifiedLabel()));
							selectedTask = task;
							selectedEntry = { label, task, description: this.getTaskDescription(task), detail: this._showDetail() ? task.configurationProperties.detail : undefined };
							TaskQuickPick.applyColorStyles(task, selectedEntry, this._themeService);
						} else {
							const entry = { label: TaskQuickPick.getTaskLabelWithIcon(task), task, description: this.getTaskDescription(task), detail: this._showDetail() ? task.configurationProperties.detail : undefined };
							TaskQuickPick.applyColorStyles(task, entry, this._themeService);
							entries.push(entry);
						}
					}
					if (selectedEntry) {
						entries.unshift(selectedEntry);
					}
					const tokenSource = new CancellationTokenSource();
					const cancellationToken: CancellationToken = tokenSource.token;
					this._quickInputService.pick(entries,
						{ placeHolder: nls.localize('TaskService.pickTask', 'Select a task to configure') }, cancellationToken).
						then(async (entry) => {
							if (cancellationToken.isCancellationRequested) {
								// canceled when there's only one task
								const task = (await entries)[0];
								if ((<any>task).task) {
									entry = <TaskQuickPickEntryType>task;
								}
							}
							const task: Task | undefined | null = entry && 'task' in entry ? entry.task : undefined;
							if ((task === undefined) || (task === null)) {
								return;
							}
							if (task === selectedTask && CustomTask.is(task)) {
								this.openConfig(task);
							}
							if (!InMemoryTask.is(task)) {
								this.customize(task, { group: { kind: 'build', isDefault: true } }, true).then(() => {
									if (selectedTask && (task !== selectedTask) && !InMemoryTask.is(selectedTask)) {
										this.customize(selectedTask, { group: 'build' }, false);
									}
								});
							}
						});
					this._quickInputService.pick(entries, {
						placeHolder: nls.localize('TaskService.pickDefaultBuildTask', 'Select the task to be used as the default build task')
					}).
						then((entry) => {
							const task: Task | undefined | null = entry && 'task' in entry ? entry.task : undefined;
							if ((task === undefined) || (task === null)) {
								return;
							}
							if (task === selectedTask && CustomTask.is(task)) {
								this.openConfig(task);
							}
							if (!InMemoryTask.is(task)) {
								this.customize(task, { group: { kind: 'build', isDefault: true } }, true).then(() => {
									if (selectedTask && (task !== selectedTask) && !InMemoryTask.is(selectedTask)) {
										this.customize(selectedTask, { group: 'build' }, false);
									}
								});
							}
						});
				});
			}));
		} else {
			this._runConfigureTasks();
		}
	}

	private _runConfigureDefaultTestTask(): void {
		if (this.schemaVersion === JsonSchemaVersion.V2_0_0) {
			this.tasks().then((tasks => {
				if (tasks.length === 0) {
					this._runConfigureTasks();
					return;
				}
				let selectedTask: Task | undefined;
				let selectedEntry: ITaskQuickPickEntry;

				for (const task of tasks) {
					const taskGroup: TaskGroup | undefined = TaskGroup.from(task.configurationProperties.group);
					if (taskGroup && taskGroup.isDefault && taskGroup._id === TaskGroup.Test._id) {
						selectedTask = task;
						break;
					}
				}
				if (selectedTask) {
					selectedEntry = {
						label: nls.localize('TaskService.defaultTestTaskExists', '{0} is already marked as the default test task.', selectedTask.getQualifiedLabel()),
						task: selectedTask,
						detail: this._showDetail() ? selectedTask.configurationProperties.detail : undefined
					};
				}

				this._showIgnoredFoldersMessage().then(() => {
					this._showQuickPick(tasks,
						nls.localize('TaskService.pickDefaultTestTask', 'Select the task to be used as the default test task'), undefined, true, false, selectedEntry).then((entry) => {
							const task: Task | undefined | null = entry ? entry.task : undefined;
							if (!task) {
								return;
							}
							if (task === selectedTask && CustomTask.is(task)) {
								this.openConfig(task);
							}
							if (!InMemoryTask.is(task)) {
								this.customize(task, { group: { kind: 'test', isDefault: true } }, true).then(() => {
									if (selectedTask && (task !== selectedTask) && !InMemoryTask.is(selectedTask)) {
										this.customize(selectedTask, { group: 'test' }, false);
									}
								});
							}
						});
				});
			}));
		} else {
			this._runConfigureTasks();
		}
	}

	public async runShowTasks(): Promise<void> {
		const activeTasksPromise: Promise<Task[]> = this.getActiveTasks();
		const activeTasks: Task[] = await activeTasksPromise;
		let group: string | undefined;
		if (activeTasks.length === 1) {
			this._taskSystem!.revealTask(activeTasks[0]);
		} else if (activeTasks.length && activeTasks.every((task) => {
			if (InMemoryTask.is(task)) {
				return false;
			}

			if (!group) {
				group = task.command.presentation?.group;
			}
			return task.command.presentation?.group && (task.command.presentation.group === group);
		})) {
			this._taskSystem!.revealTask(activeTasks[0]);
		} else {
			this._showQuickPick(activeTasksPromise,
				nls.localize('TaskService.pickShowTask', 'Select the task to show its output'),
				{
					label: nls.localize('TaskService.noTaskIsRunning', 'No task is running'),
					task: null
				},
				false, true
			).then((entry) => {
				const task: Task | undefined | null = entry ? entry.task : undefined;
				if (task === undefined || task === null) {
					return;
				}
				this._taskSystem!.revealTask(task);
			});
		}
	}

	private async _createTasksDotOld(folder: IWorkspaceFolder): Promise<[URI, URI] | undefined> {
		const tasksFile = folder.toResource('.vscode/tasks.json');
		if (await this._fileService.exists(tasksFile)) {
			const oldFile = tasksFile.with({ path: `${tasksFile.path}.old` });
			await this._fileService.copy(tasksFile, oldFile, true);
			return [oldFile, tasksFile];
		}
		return undefined;
	}

	private _upgradeTask(task: Task, suppressTaskName: boolean, globalConfig: { windows?: ICommandUpgrade; osx?: ICommandUpgrade; linux?: ICommandUpgrade }): TaskConfig.ICustomTask | TaskConfig.IConfiguringTask | undefined {
		if (!CustomTask.is(task)) {
			return undefined; // {{SQL CARBON EDIT}} Strict nulls
		}
		const configElement: any = {
			label: task._label
		};
		const oldTaskTypes = new Set(['gulp', 'jake', 'grunt']);
		if (Types.isString(task.command.name) && oldTaskTypes.has(task.command.name)) {
			configElement.type = task.command.name;
			configElement.task = task.command.args![0];
		} else {
			if (task.command.runtime === RuntimeType.Shell) {
				configElement.type = RuntimeType.toString(RuntimeType.Shell);
			}
			if (task.command.name && !suppressTaskName && !globalConfig.windows?.command && !globalConfig.osx?.command && !globalConfig.linux?.command) {
				configElement.command = task.command.name;
			} else if (suppressTaskName) {
				configElement.command = task._source.config.element.command;
			}
			if (task.command.args && (!Array.isArray(task.command.args) || (task.command.args.length > 0))) {
				if (!globalConfig.windows?.args && !globalConfig.osx?.args && !globalConfig.linux?.args) {
					configElement.args = task.command.args;
				} else {
					configElement.args = task._source.config.element.args;
				}
			}
		}

		if (task.configurationProperties.presentation) {
			configElement.presentation = task.configurationProperties.presentation;
		}
		if (task.configurationProperties.isBackground) {
			configElement.isBackground = task.configurationProperties.isBackground;
		}
		if (task.configurationProperties.problemMatchers) {
			configElement.problemMatcher = task._source.config.element.problemMatcher;
		}
		if (task.configurationProperties.group) {
			configElement.group = task.configurationProperties.group;
		}

		task._source.config.element = configElement;
		const tempTask = new CustomTask(task._id, task._source, task._label, task.type, task.command, task.hasDefinedMatchers, task.runOptions, task.configurationProperties);
		const configTask = this._createCustomizableTask(tempTask);
		if (configTask) {
			return configTask;
		}
		return undefined; // {{SQL CARBON EDIT}} Strict nulls
	}

	private async _upgrade(): Promise<void> {
		if (this.schemaVersion === JsonSchemaVersion.V2_0_0) {
			return;
		}

		if (!this._workspaceTrustManagementService.isWorkspaceTrusted()) {
			this._register(Event.once(this._workspaceTrustManagementService.onDidChangeTrust)(isTrusted => {
				if (isTrusted) {
					this._upgrade();
				}
			}));
			return;
		}

		const tasks = await this._getGroupedTasks();
		const fileDiffs: [URI, URI][] = [];
		for (const folder of this.workspaceFolders) {
			const diff = await this._createTasksDotOld(folder);
			if (diff) {
				fileDiffs.push(diff);
			}
			if (!diff) {
				continue;
			}

			const configTasks: (TaskConfig.ICustomTask | TaskConfig.IConfiguringTask)[] = [];
			const suppressTaskName = !!this._configurationService.getValue(TasksSchemaProperties.SuppressTaskName, { resource: folder.uri });
			const globalConfig = {
				windows: <ICommandUpgrade>this._configurationService.getValue(TasksSchemaProperties.Windows, { resource: folder.uri }),
				osx: <ICommandUpgrade>this._configurationService.getValue(TasksSchemaProperties.Osx, { resource: folder.uri }),
				linux: <ICommandUpgrade>this._configurationService.getValue(TasksSchemaProperties.Linux, { resource: folder.uri })
			};
			tasks.get(folder).forEach(task => {
				const configTask = this._upgradeTask(task, suppressTaskName, globalConfig);
				if (configTask) {
					configTasks.push(configTask);
				}
			});
			this._taskSystem = undefined;
			this._workspaceTasksPromise = undefined;
			await this._writeConfiguration(folder, 'tasks.tasks', configTasks);
			await this._writeConfiguration(folder, 'tasks.version', '2.0.0');
			if (this._configurationService.getValue(TasksSchemaProperties.ShowOutput, { resource: folder.uri })) {
				await this._configurationService.updateValue(TasksSchemaProperties.ShowOutput, undefined, { resource: folder.uri });
			}
			if (this._configurationService.getValue(TasksSchemaProperties.IsShellCommand, { resource: folder.uri })) {
				await this._configurationService.updateValue(TasksSchemaProperties.IsShellCommand, undefined, { resource: folder.uri });
			}
			if (this._configurationService.getValue(TasksSchemaProperties.SuppressTaskName, { resource: folder.uri })) {
				await this._configurationService.updateValue(TasksSchemaProperties.SuppressTaskName, undefined, { resource: folder.uri });
			}
		}
		this._updateSetup();

		this._notificationService.prompt(Severity.Warning,
			fileDiffs.length === 1 ?
				nls.localize('taskService.upgradeVersion', "The deprecated tasks version 0.1.0 has been removed. Your tasks have been upgraded to version 2.0.0. Open the diff to review the upgrade.")
				: nls.localize('taskService.upgradeVersionPlural', "The deprecated tasks version 0.1.0 has been removed. Your tasks have been upgraded to version 2.0.0. Open the diffs to review the upgrade."),
			[{
				label: fileDiffs.length === 1 ? nls.localize('taskService.openDiff', "Open diff") : nls.localize('taskService.openDiffs', "Open diffs"),
				run: async () => {
					for (const upgrade of fileDiffs) {
						await this._editorService.openEditor({
							original: { resource: upgrade[0] },
							modified: { resource: upgrade[1] }
						});
					}
				}
			}]
		);
	}
}<|MERGE_RESOLUTION|>--- conflicted
+++ resolved
@@ -1868,12 +1868,7 @@
 		this.lastRunTasksViewTask = taskInfo;
 		const executeResult = runSource === TaskRunSource.Reconnect ? this._getTaskSystem().reconnect(taskToRun, resolver) : this._getTaskSystem().run(taskToRun, resolver);
 		if (executeResult) {
-<<<<<<< HEAD
-			this._inProgressTasks.delete(qualifiedLabel);
-			return this._handleExecuteResult(executeResult, runSource, taskNodeId); // {{SQL CARBON EDIT}} - add taskNodeId param
-=======
 			return this._handleExecuteResult(executeResult, runSource);
->>>>>>> 7a0d9626
 		}
 		return { exitCode: 0 };
 	}
