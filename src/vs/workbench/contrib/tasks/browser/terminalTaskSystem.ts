/*---------------------------------------------------------------------------------------------
 *  Copyright (c) Microsoft Corporation. All rights reserved.
 *  Licensed under the Source EULA. See License.txt in the project root for license information.
 *--------------------------------------------------------------------------------------------*/

import * as path from 'vs/base/common/path';
import * as nls from 'vs/nls';
import * as Objects from 'vs/base/common/objects';
import * as Types from 'vs/base/common/types';
import * as Platform from 'vs/base/common/platform';
import * as Async from 'vs/base/common/async';
import * as resources from 'vs/base/common/resources';
import { IStringDictionary } from 'vs/base/common/collections';
import { LinkedMap, Touch } from 'vs/base/common/map';
import Severity from 'vs/base/common/severity';
import { Event, Emitter } from 'vs/base/common/event';
import { Disposable, DisposableStore } from 'vs/base/common/lifecycle';
import { isUNC } from 'vs/base/common/extpath';

import { IFileService } from 'vs/platform/files/common/files';
import { IMarkerService, MarkerSeverity } from 'vs/platform/markers/common/markers';
import { IWorkspaceContextService, WorkbenchState, IWorkspaceFolder } from 'vs/platform/workspace/common/workspace';
import { IModelService } from 'vs/editor/common/services/model';
import { ProblemMatcher, ProblemMatcherRegistry /*, ProblemPattern, getResource */ } from 'vs/workbench/contrib/tasks/common/problemMatcher';
import { Markers } from 'vs/workbench/contrib/markers/common/markers';

import { IConfigurationResolverService } from 'vs/workbench/services/configurationResolver/common/configurationResolver';
import { ITerminalProfileResolverService, TERMINAL_VIEW_ID } from 'vs/workbench/contrib/terminal/common/terminal';
import { ITerminalService, ITerminalInstance, ITerminalGroupService } from 'vs/workbench/contrib/terminal/browser/terminal';
import { IOutputService } from 'vs/workbench/services/output/common/output';
import { StartStopProblemCollector, WatchingProblemCollector, ProblemCollectorEventKind, ProblemHandlingStrategy } from 'vs/workbench/contrib/tasks/common/problemCollectors';
import {
	Task, CustomTask, ContributedTask, RevealKind, CommandOptions, IShellConfiguration, RuntimeType, PanelKind,
	TaskEvent, TaskEventKind, IShellQuotingOptions, ShellQuoting, CommandString, ICommandConfiguration, IExtensionTaskSource, TaskScope, RevealProblemKind, DependsOrder, TaskSourceKind, InMemoryTask, ITaskEvent
} from 'vs/workbench/contrib/tasks/common/tasks';
import {
	ITaskSystem, ITaskSummary, ITaskExecuteResult, TaskExecuteKind, TaskError, TaskErrors, ITaskResolver,
	Triggers, ITaskTerminateResponse, ITaskSystemInfoResolver, ITaskSystemInfo, IResolveSet, IResolvedVariables
} from 'vs/workbench/contrib/tasks/common/taskSystem';
import { URI } from 'vs/base/common/uri';
import { IWorkbenchEnvironmentService } from 'vs/workbench/services/environment/common/environmentService';
import { Schemas } from 'vs/base/common/network';
import { IPathService } from 'vs/workbench/services/path/common/pathService';
import { IViewsService, IViewDescriptorService, ViewContainerLocation } from 'vs/workbench/common/views';
import { ILogService } from 'vs/platform/log/common/log';
import { IConfigurationService } from 'vs/platform/configuration/common/configuration';
import { IShellLaunchConfig, TerminalLocation, TerminalSettingId } from 'vs/platform/terminal/common/terminal';
import { TerminalProcessExtHostProxy } from 'vs/workbench/contrib/terminal/browser/terminalProcessExtHostProxy';
import { TaskTerminalStatus } from 'vs/workbench/contrib/tasks/browser/taskTerminalStatus';
import { ITaskService } from 'vs/workbench/contrib/tasks/common/taskService';
import { IPaneCompositePartService } from 'vs/workbench/services/panecomposite/browser/panecomposite';
import { INotificationService } from 'vs/platform/notification/common/notification';
import { ThemeIcon } from 'vs/platform/theme/common/themeService';
import { formatMessageForTerminal } from 'vs/platform/terminal/common/terminalStrings';
import { GroupKind } from 'vs/workbench/contrib/tasks/common/taskConfiguration';
import { Codicon } from 'vs/base/common/codicons';
import { VSCodeOscProperty, VSCodeOscPt, VSCodeSequence } from 'vs/workbench/contrib/terminal/browser/terminalEscapeSequences';

interface ITerminalData {
	terminal: ITerminalInstance;
	lastTask: string;
	group?: string;
}

interface IActiveTerminalData {
	terminal: ITerminalInstance;
	task: Task;
	promise: Promise<ITaskSummary>;
	state?: TaskEventKind;
}

class InstanceManager {
	private _currentInstances: number = 0;
	private _counter: number = 0;

	addInstance() {
		this._currentInstances++;
		this._counter++;
	}
	removeInstance() {
		this._currentInstances--;
	}
	get instances() {
		return this._currentInstances;
	}
	get counter() {
		return this._counter;
	}
}

class VariableResolver {
	private static _regex = /\$\{(.*?)\}/g;
	constructor(public workspaceFolder: IWorkspaceFolder | undefined, public taskSystemInfo: ITaskSystemInfo | undefined, public readonly values: Map<string, string>, private _service: IConfigurationResolverService | undefined) {
	}
	async resolve(value: string): Promise<string> {
		const replacers: Promise<string>[] = [];
		value.replace(VariableResolver._regex, (match, ...args) => {
			replacers.push(this._replacer(match, args));
			return match;
		});
		const resolvedReplacers = await Promise.all(replacers);
		return value.replace(VariableResolver._regex, () => resolvedReplacers.shift()!);

	}

	private async _replacer(match: string, args: string[]): Promise<string> {
		// Strip out the ${} because the map contains them variables without those characters.
		const result = this.values.get(match.substring(2, match.length - 1));
		if ((result !== undefined) && (result !== null)) {
			return result;
		}
		if (this._service) {
			return this._service.resolveAsync(this.workspaceFolder, match);
		}
		return match;
	}
}

export class VerifiedTask {
	readonly task: Task;
	readonly resolver: ITaskResolver;
	readonly trigger: string;
	resolvedVariables?: IResolvedVariables;
	systemInfo?: ITaskSystemInfo;
	workspaceFolder?: IWorkspaceFolder;
	shellLaunchConfig?: IShellLaunchConfig;

	constructor(task: Task, resolver: ITaskResolver, trigger: string) {
		this.task = task;
		this.resolver = resolver;
		this.trigger = trigger;
	}

	public verify(): boolean {
		let verified = false;
		if (this.trigger && this.resolvedVariables && this.workspaceFolder && (this.shellLaunchConfig !== undefined)) {
			verified = true;
		}
		return verified;
	}

	public getVerifiedTask(): { task: Task; resolver: ITaskResolver; trigger: string; resolvedVariables: IResolvedVariables; systemInfo: ITaskSystemInfo; workspaceFolder: IWorkspaceFolder; shellLaunchConfig: IShellLaunchConfig } {
		if (this.verify()) {
			return { task: this.task, resolver: this.resolver, trigger: this.trigger, resolvedVariables: this.resolvedVariables!, systemInfo: this.systemInfo!, workspaceFolder: this.workspaceFolder!, shellLaunchConfig: this.shellLaunchConfig! };
		} else {
			throw new Error('VerifiedTask was not checked. verify must be checked before getVerifiedTask.');
		}
	}
}

export class TerminalTaskSystem extends Disposable implements ITaskSystem {

	public static TelemetryEventName: string = 'taskService';

	private static readonly ProcessVarName = '__process__';

	private static _shellQuotes: IStringDictionary<IShellQuotingOptions> = {
		'cmd': {
			strong: '"'
		},
		'powershell': {
			escape: {
				escapeChar: '`',
				charsToEscape: ' "\'()'
			},
			strong: '\'',
			weak: '"'
		},
		'bash': {
			escape: {
				escapeChar: '\\',
				charsToEscape: ' "\''
			},
			strong: '\'',
			weak: '"'
		},
		'zsh': {
			escape: {
				escapeChar: '\\',
				charsToEscape: ' "\''
			},
			strong: '\'',
			weak: '"'
		}
	};

	private static _osShellQuotes: IStringDictionary<IShellQuotingOptions> = {
		'Linux': TerminalTaskSystem._shellQuotes['bash'],
		'Mac': TerminalTaskSystem._shellQuotes['bash'],
		'Windows': TerminalTaskSystem._shellQuotes['powershell']
	};

	private _activeTasks: IStringDictionary<IActiveTerminalData>;
	private _instances: IStringDictionary<InstanceManager>;
	private _busyTasks: IStringDictionary<Task>;
	private _terminals: IStringDictionary<ITerminalData>;
	private _idleTaskTerminals: LinkedMap<string, string>;
	private _sameTaskTerminals: IStringDictionary<string>;
	private _taskSystemInfoResolver: ITaskSystemInfoResolver;
	private _lastTask: VerifiedTask | undefined;
	// Should always be set in run
	private _currentTask!: VerifiedTask;
	private _isRerun: boolean = false;
	private _previousPanelId: string | undefined;
	private _previousTerminalInstance: ITerminalInstance | undefined;
	private _terminalStatusManager: TaskTerminalStatus;
	private _terminalCreationQueue: Promise<ITerminalInstance | void> = Promise.resolve();

	private readonly _onDidStateChange: Emitter<ITaskEvent>;

	get taskShellIntegrationStartSequence(): string {
		return this._configurationService.getValue('task.showDecorations') ? VSCodeSequence(VSCodeOscPt.PromptStart) + VSCodeSequence(VSCodeOscPt.Property, `${VSCodeOscProperty.Task}=True`) + VSCodeSequence(VSCodeOscPt.CommandStart) : '';
	}
	get taskShellIntegrationOutputSequence(): string {
		return this._configurationService.getValue('task.showDecorations') ? VSCodeSequence(VSCodeOscPt.CommandExecuted) : '';
	}

	constructor(
		private _terminalService: ITerminalService,
		private _terminalGroupService: ITerminalGroupService,
		private _outputService: IOutputService,
		private _paneCompositeService: IPaneCompositePartService,
		private _viewsService: IViewsService,
		private _markerService: IMarkerService,
		private _modelService: IModelService,
		private _configurationResolverService: IConfigurationResolverService,
		private _contextService: IWorkspaceContextService,
		private _environmentService: IWorkbenchEnvironmentService,
		private _outputChannelId: string,
		private _fileService: IFileService,
		private _terminalProfileResolverService: ITerminalProfileResolverService,
		private _pathService: IPathService,
		private _viewDescriptorService: IViewDescriptorService,
		private _logService: ILogService,
		private _configurationService: IConfigurationService,
		private _notificationService: INotificationService,
		taskService: ITaskService,
		taskSystemInfoResolver: ITaskSystemInfoResolver,
	) {
		super();

		this._activeTasks = Object.create(null);
		this._instances = Object.create(null);
		this._busyTasks = Object.create(null);
		this._terminals = Object.create(null);
		this._idleTaskTerminals = new LinkedMap<string, string>();
		this._sameTaskTerminals = Object.create(null);

		this._onDidStateChange = new Emitter();
		this._taskSystemInfoResolver = taskSystemInfoResolver;
		this._register(this._terminalStatusManager = new TaskTerminalStatus(taskService));
	}

	public get onDidStateChange(): Event<ITaskEvent> {
		return this._onDidStateChange.event;
	}

	private _log(value: string): void {
		this._appendOutput(value + '\n');
	}

	protected _showOutput(): void {
		this._outputService.showChannel(this._outputChannelId, true);
	}

	public run(task: Task, resolver: ITaskResolver, trigger: string = Triggers.command): ITaskExecuteResult {
		task = task.clone(); // A small amount of task state is stored in the task (instance) and tasks passed in to run may have that set already.
		const recentTaskKey = task.getRecentlyUsedKey() ?? '';
		const validInstance = task.runOptions && task.runOptions.instanceLimit && this._instances[recentTaskKey] && this._instances[recentTaskKey].instances < task.runOptions.instanceLimit;
		const instance = this._instances[recentTaskKey] ? this._instances[recentTaskKey].instances : 0;
		this._currentTask = new VerifiedTask(task, resolver, trigger);
		if (instance > 0) {
			task.instance = this._instances[recentTaskKey].counter;
		}
		const lastTaskInstance = this.getLastInstance(task);
		const terminalData = lastTaskInstance ? this._activeTasks[lastTaskInstance.getMapKey()] : undefined;
		if (terminalData && terminalData.promise && !validInstance) {
			this._lastTask = this._currentTask;
			return { kind: TaskExecuteKind.Active, task: terminalData.task, active: { same: true, background: task.configurationProperties.isBackground! }, promise: terminalData.promise };
		}

		try {
			const executeResult = { kind: TaskExecuteKind.Started, task, started: {}, promise: this._executeTask(task, resolver, trigger, new Set()) };
			executeResult.promise.then(summary => {
				this._lastTask = this._currentTask;
			});
			if (InMemoryTask.is(task) || !this._isTaskEmpty(task)) {
				if (!this._instances[recentTaskKey]) {
					this._instances[recentTaskKey] = new InstanceManager();
				}
				this._instances[recentTaskKey].addInstance();
			}
			return executeResult;
		} catch (error) {
			if (error instanceof TaskError) {
				throw error;
			} else if (error instanceof Error) {
				this._log(error.message);
				throw new TaskError(Severity.Error, error.message, TaskErrors.UnknownError);
			} else {
				this._log(error.toString());
				throw new TaskError(Severity.Error, nls.localize('TerminalTaskSystem.unknownError', 'A unknown error has occurred while executing a task. See task output log for details.'), TaskErrors.UnknownError);
			}
		}
	}

	public rerun(): ITaskExecuteResult | undefined {
		if (this._lastTask && this._lastTask.verify()) {
			if ((this._lastTask.task.runOptions.reevaluateOnRerun !== undefined) && !this._lastTask.task.runOptions.reevaluateOnRerun) {
				this._isRerun = true;
			}
			const result = this.run(this._lastTask.task, this._lastTask.resolver);
			result.promise.then(summary => {
				this._isRerun = false;
			});
			return result;
		} else {
			return undefined;
		}
	}

	private _showTaskLoadErrors(task: Task) {
		if (task.taskLoadMessages && task.taskLoadMessages.length > 0) {
			task.taskLoadMessages.forEach(loadMessage => {
				this._log(loadMessage + '\n');
			});
			const openOutput = 'Show Output';
			this._notificationService.prompt(Severity.Warning,
				nls.localize('TerminalTaskSystem.taskLoadReporting', "There are issues with task \"{0}\". See the output for more details.",
					task._label), [{
						label: openOutput,
						run: () => this._showOutput()
					}]);
		}
	}

	public isTaskVisible(task: Task): boolean {
		const terminalData = this._activeTasks[task.getMapKey()];
		if (!terminalData) {
			return false;
		}
		const activeTerminalInstance = this._terminalService.activeInstance;
		const isPanelShowingTerminal = !!this._viewsService.getActiveViewWithId(TERMINAL_VIEW_ID);
		return isPanelShowingTerminal && (activeTerminalInstance?.instanceId === terminalData.terminal.instanceId);
	}


	public revealTask(task: Task): boolean {
		const terminalData = this._activeTasks[task.getMapKey()];
		if (!terminalData) {
			return false;
		}
		const isTerminalInPanel: boolean = this._viewDescriptorService.getViewLocationById(TERMINAL_VIEW_ID) === ViewContainerLocation.Panel;
		if (isTerminalInPanel && this.isTaskVisible(task)) {
			if (this._previousPanelId) {
				if (this._previousTerminalInstance) {
					this._terminalService.setActiveInstance(this._previousTerminalInstance);
				}
				this._paneCompositeService.openPaneComposite(this._previousPanelId, ViewContainerLocation.Panel);
			} else {
				this._paneCompositeService.hideActivePaneComposite(ViewContainerLocation.Panel);
			}
			this._previousPanelId = undefined;
			this._previousTerminalInstance = undefined;
		} else {
			if (isTerminalInPanel) {
				this._previousPanelId = this._paneCompositeService.getActivePaneComposite(ViewContainerLocation.Panel)?.getId();
				if (this._previousPanelId === TERMINAL_VIEW_ID) {
					this._previousTerminalInstance = this._terminalService.activeInstance ?? undefined;
				}
			}
			this._terminalService.setActiveInstance(terminalData.terminal);
			if (CustomTask.is(task) || ContributedTask.is(task)) {
				this._terminalGroupService.showPanel(task.command.presentation!.focus);
			}
		}
		return true;
	}

	public isActive(): Promise<boolean> {
		return Promise.resolve(this.isActiveSync());
	}

	public isActiveSync(): boolean {
		return Object.keys(this._activeTasks).length > 0;
	}

	public canAutoTerminate(): boolean {
		return Object.keys(this._activeTasks).every(key => !this._activeTasks[key].task.configurationProperties.promptOnClose);
	}

	public getActiveTasks(): Task[] {
		return Object.keys(this._activeTasks).map(key => this._activeTasks[key].task);
	}

	public getLastInstance(task: Task): Task | undefined {
		let lastInstance = undefined;
		const recentKey = task.getRecentlyUsedKey();
		Object.keys(this._activeTasks).forEach((key) => {
			if (recentKey && recentKey === this._activeTasks[key].task.getRecentlyUsedKey()) {
				lastInstance = this._activeTasks[key].task;
			}
		});
		return lastInstance;
	}

	public getBusyTasks(): Task[] {
		return Object.keys(this._busyTasks).map(key => this._busyTasks[key]);
	}

	public customExecutionComplete(task: Task, result: number): Promise<void> {
		const activeTerminal = this._activeTasks[task.getMapKey()];
		if (!activeTerminal) {
			return Promise.reject(new Error('Expected to have a terminal for an custom execution task'));
		}

		return new Promise<void>((resolve) => {
			// activeTerminal.terminal.rendererExit(result);
			resolve();
		});
	}

	private _removeInstances(task: Task) {
		const recentTaskKey = task.getRecentlyUsedKey() ?? '';
		if (this._instances[recentTaskKey]) {
			this._instances[recentTaskKey].removeInstance();
			if (this._instances[recentTaskKey].instances === 0) {
				delete this._instances[recentTaskKey];
			}
		}
	}

	private _removeFromActiveTasks(task: Task): void {
		if (!this._activeTasks[task.getMapKey()]) {
			return;
		}
		delete this._activeTasks[task.getMapKey()];
		this._removeInstances(task);
	}

	private _fireTaskEvent(event: ITaskEvent) {
		if (event.__task) {
			const activeTask = this._activeTasks[event.__task.getMapKey()];
			if (activeTask) {
				activeTask.state = event.kind;
			}
		}
		this._onDidStateChange.fire(event);
	}

	public terminate(task: Task): Promise<ITaskTerminateResponse> {
		const activeTerminal = this._activeTasks[task.getMapKey()];
		if (!activeTerminal) {
			return Promise.resolve<ITaskTerminateResponse>({ success: false, task: undefined });
		}
		return new Promise<ITaskTerminateResponse>((resolve, reject) => {
			const terminal = activeTerminal.terminal;

			const onExit = terminal.onExit(() => {
				const task = activeTerminal.task;
				try {
					onExit.dispose();
					this._fireTaskEvent(TaskEvent.create(TaskEventKind.Terminated, task));
				} catch (error) {
					// Do nothing.
				}
				resolve({ success: true, task: task });
			});
			terminal.dispose();
		});
	}

	public terminateAll(): Promise<ITaskTerminateResponse[]> {
		const promises: Promise<ITaskTerminateResponse>[] = [];
		Object.keys(this._activeTasks).forEach((key) => {
			const terminalData = this._activeTasks[key];
			const terminal = terminalData.terminal;
			promises.push(new Promise<ITaskTerminateResponse>((resolve, reject) => {
				const onExit = terminal.onExit(() => {
					const task = terminalData.task;
					try {
						onExit.dispose();
						this._fireTaskEvent(TaskEvent.create(TaskEventKind.Terminated, task));
					} catch (error) {
						// Do nothing.
					}
					resolve({ success: true, task: terminalData.task });
				});
			}));
			terminal.dispose();
		});
		this._activeTasks = Object.create(null);
		return Promise.all<ITaskTerminateResponse>(promises);
	}


	private _showDependencyCycleMessage(task: Task) {
		this._log(nls.localize('dependencyCycle',
			'There is a dependency cycle. See task "{0}".',
			task._label
		));
		this._showOutput();
	}

	private async _executeTask(task: Task, resolver: ITaskResolver, trigger: string, encounteredDependencies: Set<string>, alreadyResolved?: Map<string, string>): Promise<ITaskSummary> {
		if (encounteredDependencies.has(task.getCommonTaskId())) {
			this._showDependencyCycleMessage(task);
			return {};
		}

		this._showTaskLoadErrors(task);

		alreadyResolved = alreadyResolved ?? new Map<string, string>();
		const promises: Promise<ITaskSummary>[] = [];
		if (task.configurationProperties.dependsOn) {
			for (const dependency of task.configurationProperties.dependsOn) {
				const dependencyTask = await resolver.resolve(dependency.uri, dependency.task!);
				if (dependencyTask) {
					if (dependencyTask.configurationProperties.icon) {
						dependencyTask.configurationProperties.icon.id ||= task.configurationProperties.icon?.id;
						dependencyTask.configurationProperties.icon.color ||= task.configurationProperties.icon?.color;
					} else {
						dependencyTask.configurationProperties.icon = task.configurationProperties.icon;
					}
					const key = dependencyTask.getMapKey();
					let promise = this._activeTasks[key] ? this._getDependencyPromise(this._activeTasks[key]) : undefined;
					if (!promise) {
						this._fireTaskEvent(TaskEvent.create(TaskEventKind.DependsOnStarted, task));
						encounteredDependencies.add(task.getCommonTaskId());
						promise = this._executeDependencyTask(dependencyTask, resolver, trigger, encounteredDependencies, alreadyResolved);
					}
					promises.push(promise);
					if (task.configurationProperties.dependsOrder === DependsOrder.sequence) {
						const promiseResult = await promise;
						if (promiseResult.exitCode === 0) {
							promise = Promise.resolve(promiseResult);
						} else {
							promise = Promise.reject(promiseResult);
							break;
						}
					}
					promises.push(promise);
				} else {
					this._log(nls.localize('dependencyFailed',
						'Couldn\'t resolve dependent task \'{0}\' in workspace folder \'{1}\'',
						Types.isString(dependency.task) ? dependency.task : JSON.stringify(dependency.task, undefined, 0),
						dependency.uri.toString()
					));
					this._showOutput();
				}
			}
		}

		if ((ContributedTask.is(task) || CustomTask.is(task)) && (task.command)) {
			return Promise.all(promises).then((summaries): Promise<ITaskSummary> | ITaskSummary => {
				encounteredDependencies.delete(task.getCommonTaskId());
				for (const summary of summaries) {
					if (summary.exitCode !== 0) {
						this._removeInstances(task);
						return { exitCode: summary.exitCode };
					}
				}
				if (this._isRerun) {
					return this._reexecuteCommand(task, trigger, alreadyResolved!);
				} else {
					return this._executeCommand(task, trigger, alreadyResolved!);
				}
			});
		} else {
			return Promise.all(promises).then((summaries): ITaskSummary => {
				encounteredDependencies.delete(task.getCommonTaskId());
				for (const summary of summaries) {
					if (summary.exitCode !== 0) {
						return { exitCode: summary.exitCode };
					}
				}
				return { exitCode: 0 };
			});
		}
	}

	private _createInactiveDependencyPromise(task: Task): Promise<ITaskSummary> {
		return new Promise<ITaskSummary>(resolve => {
			const taskInactiveDisposable = this.onDidStateChange(taskEvent => {
				if ((taskEvent.kind === TaskEventKind.Inactive) && (taskEvent.__task === task)) {
					taskInactiveDisposable.dispose();
					resolve({ exitCode: 0 });
				}
			});
		});
	}

	private async _getDependencyPromise(task: IActiveTerminalData): Promise<ITaskSummary> {
		if (!task.task.configurationProperties.isBackground) {
			return task.promise;
		}
		if (!task.task.configurationProperties.problemMatchers || task.task.configurationProperties.problemMatchers.length === 0) {
			return task.promise;
		}
		if (task.state === TaskEventKind.Inactive) {
			return { exitCode: 0 };
		}
		return this._createInactiveDependencyPromise(task.task);
	}

	private async _executeDependencyTask(task: Task, resolver: ITaskResolver, trigger: string, encounteredDependencies: Set<string>, alreadyResolved?: Map<string, string>): Promise<ITaskSummary> {
		// If the task is a background task with a watching problem matcher, we don't wait for the whole task to finish,
		// just for the problem matcher to go inactive.
		if (!task.configurationProperties.isBackground) {
			return this._executeTask(task, resolver, trigger, encounteredDependencies, alreadyResolved);
		}

		const inactivePromise = this._createInactiveDependencyPromise(task);
		return Promise.race([inactivePromise, this._executeTask(task, resolver, trigger, encounteredDependencies, alreadyResolved)]);
	}

	private async _resolveAndFindExecutable(systemInfo: ITaskSystemInfo | undefined, workspaceFolder: IWorkspaceFolder | undefined, task: CustomTask | ContributedTask, cwd: string | undefined, envPath: string | undefined): Promise<string> {
		const command = await this._configurationResolverService.resolveAsync(workspaceFolder, CommandString.value(task.command.name!));
		cwd = cwd ? await this._configurationResolverService.resolveAsync(workspaceFolder, cwd) : undefined;
		const paths = envPath ? await Promise.all(envPath.split(path.delimiter).map(p => this._configurationResolverService.resolveAsync(workspaceFolder, p))) : undefined;
		let foundExecutable = await systemInfo?.findExecutable(command, cwd, paths);
		if (!foundExecutable) {
			foundExecutable = path.join(cwd ?? '', command);
		}
		return foundExecutable;
	}

	private _findUnresolvedVariables(variables: Set<string>, alreadyResolved: Map<string, string>): Set<string> {
		if (alreadyResolved.size === 0) {
			return variables;
		}
		const unresolved = new Set<string>();
		for (const variable of variables) {
			if (!alreadyResolved.has(variable.substring(2, variable.length - 1))) {
				unresolved.add(variable);
			}
		}
		return unresolved;
	}

	private _mergeMaps(mergeInto: Map<string, string>, mergeFrom: Map<string, string>) {
		for (const entry of mergeFrom) {
			if (!mergeInto.has(entry[0])) {
				mergeInto.set(entry[0], entry[1]);
			}
		}
	}

	private async _acquireInput(taskSystemInfo: ITaskSystemInfo | undefined, workspaceFolder: IWorkspaceFolder | undefined, task: CustomTask | ContributedTask, variables: Set<string>, alreadyResolved: Map<string, string>): Promise<IResolvedVariables | undefined> {
		const resolved = await this._resolveVariablesFromSet(taskSystemInfo, workspaceFolder, task, variables, alreadyResolved);
		this._fireTaskEvent(TaskEvent.create(TaskEventKind.AcquiredInput, task));
		return resolved;
	}

	private _resolveVariablesFromSet(taskSystemInfo: ITaskSystemInfo | undefined, workspaceFolder: IWorkspaceFolder | undefined, task: CustomTask | ContributedTask, variables: Set<string>, alreadyResolved: Map<string, string>): Promise<IResolvedVariables | undefined> {
		const isProcess = task.command && task.command.runtime === RuntimeType.Process;
		const options = task.command && task.command.options ? task.command.options : undefined;
		const cwd = options ? options.cwd : undefined;
		let envPath: string | undefined = undefined;
		if (options && options.env) {
			for (const key of Object.keys(options.env)) {
				if (key.toLowerCase() === 'path') {
					if (Types.isString(options.env[key])) {
						envPath = options.env[key];
					}
					break;
				}
			}
		}
		const unresolved = this._findUnresolvedVariables(variables, alreadyResolved);
		let resolvedVariables: Promise<IResolvedVariables | undefined>;
		if (taskSystemInfo && workspaceFolder) {
			const resolveSet: IResolveSet = {
				variables: unresolved
			};

			if (taskSystemInfo.platform === Platform.Platform.Windows && isProcess) {
				resolveSet.process = { name: CommandString.value(task.command.name!) };
				if (cwd) {
					resolveSet.process.cwd = cwd;
				}
				if (envPath) {
					resolveSet.process.path = envPath;
				}
			}
			resolvedVariables = taskSystemInfo.resolveVariables(workspaceFolder, resolveSet, TaskSourceKind.toConfigurationTarget(task._source.kind)).then(async (resolved) => {
				if (!resolved) {
					return undefined;
				}

				this._mergeMaps(alreadyResolved, resolved.variables);
				resolved.variables = new Map(alreadyResolved);
				if (isProcess) {
					let process = CommandString.value(task.command.name!);
					if (taskSystemInfo.platform === Platform.Platform.Windows) {
						process = await this._resolveAndFindExecutable(taskSystemInfo, workspaceFolder, task, cwd, envPath);
					}
					resolved.variables.set(TerminalTaskSystem.ProcessVarName, process);
				}
				return resolved;
			});
			return resolvedVariables;
		} else {
			const variablesArray = new Array<string>();
			unresolved.forEach(variable => variablesArray.push(variable));

			return new Promise<IResolvedVariables | undefined>((resolve, reject) => {
				this._configurationResolverService.resolveWithInteraction(workspaceFolder, variablesArray, 'tasks', undefined, TaskSourceKind.toConfigurationTarget(task._source.kind)).then(async (resolvedVariablesMap: Map<string, string> | undefined) => {
					if (resolvedVariablesMap) {
						this._mergeMaps(alreadyResolved, resolvedVariablesMap);
						resolvedVariablesMap = new Map(alreadyResolved);
						if (isProcess) {
							let processVarValue: string;
							if (Platform.isWindows) {
								processVarValue = await this._resolveAndFindExecutable(taskSystemInfo, workspaceFolder, task, cwd, envPath);
							} else {
								processVarValue = await this._configurationResolverService.resolveAsync(workspaceFolder, CommandString.value(task.command.name!));
							}
							resolvedVariablesMap.set(TerminalTaskSystem.ProcessVarName, processVarValue);
						}
						const resolvedVariablesResult: IResolvedVariables = {
							variables: resolvedVariablesMap,
						};
						resolve(resolvedVariablesResult);
					} else {
						resolve(undefined);
					}
				}, reason => {
					reject(reason);
				});
			});
		}
	}

	private _executeCommand(task: CustomTask | ContributedTask, trigger: string, alreadyResolved: Map<string, string>): Promise<ITaskSummary> {
		const taskWorkspaceFolder = task.getWorkspaceFolder();
		let workspaceFolder: IWorkspaceFolder | undefined;
		if (taskWorkspaceFolder) {
			workspaceFolder = this._currentTask.workspaceFolder = taskWorkspaceFolder;
		} else {
			const folders = this._contextService.getWorkspace().folders;
			workspaceFolder = folders.length > 0 ? folders[0] : undefined;
		}
		const systemInfo: ITaskSystemInfo | undefined = this._currentTask.systemInfo = this._taskSystemInfoResolver(workspaceFolder);

		const variables = new Set<string>();
		this._collectTaskVariables(variables, task);
		const resolvedVariables = this._acquireInput(systemInfo, workspaceFolder, task, variables, alreadyResolved);

		return resolvedVariables.then((resolvedVariables) => {
			if (resolvedVariables && !this._isTaskEmpty(task)) {
				this._currentTask.resolvedVariables = resolvedVariables;
				return this._executeInTerminal(task, trigger, new VariableResolver(workspaceFolder, systemInfo, resolvedVariables.variables, this._configurationResolverService), workspaceFolder);
			} else {
				// Allows the taskExecutions array to be updated in the extension host
				this._fireTaskEvent(TaskEvent.create(TaskEventKind.End, task));
				return Promise.resolve({ exitCode: 0 });
			}
		}, reason => {
			return Promise.reject(reason);
		});
	}

	private _isTaskEmpty(task: CustomTask | ContributedTask): boolean {
		const isCustomExecution = (task.command.runtime === RuntimeType.CustomExecution);
		return !((task.command !== undefined) && task.command.runtime && (isCustomExecution || (task.command.name !== undefined)));
	}

	private _reexecuteCommand(task: CustomTask | ContributedTask, trigger: string, alreadyResolved: Map<string, string>): Promise<ITaskSummary> {
		const lastTask = this._lastTask;
		if (!lastTask) {
			return Promise.reject(new Error('No task previously run'));
		}
		const workspaceFolder = this._currentTask.workspaceFolder = lastTask.workspaceFolder;
		const variables = new Set<string>();
		this._collectTaskVariables(variables, task);

		// Check that the task hasn't changed to include new variables
		let hasAllVariables = true;
		variables.forEach(value => {
			if (value.substring(2, value.length - 1) in lastTask.getVerifiedTask().resolvedVariables) {
				hasAllVariables = false;
			}
		});

		if (!hasAllVariables) {
			return this._acquireInput(lastTask.getVerifiedTask().systemInfo, lastTask.getVerifiedTask().workspaceFolder, task, variables, alreadyResolved).then((resolvedVariables) => {
				if (!resolvedVariables) {
					// Allows the taskExecutions array to be updated in the extension host
					this._fireTaskEvent(TaskEvent.create(TaskEventKind.End, task));
					return { exitCode: 0 };
				}
				this._currentTask.resolvedVariables = resolvedVariables;
				return this._executeInTerminal(task, trigger, new VariableResolver(lastTask.getVerifiedTask().workspaceFolder, lastTask.getVerifiedTask().systemInfo, resolvedVariables.variables, this._configurationResolverService), workspaceFolder!);
			}, reason => {
				return Promise.reject(reason);
			});
		} else {
			this._currentTask.resolvedVariables = lastTask.getVerifiedTask().resolvedVariables;
			return this._executeInTerminal(task, trigger, new VariableResolver(lastTask.getVerifiedTask().workspaceFolder, lastTask.getVerifiedTask().systemInfo, lastTask.getVerifiedTask().resolvedVariables.variables, this._configurationResolverService), workspaceFolder!);
		}
	}

	private async _executeInTerminal(task: CustomTask | ContributedTask, trigger: string, resolver: VariableResolver, workspaceFolder: IWorkspaceFolder | undefined): Promise<ITaskSummary> {
		let terminal: ITerminalInstance | undefined = undefined;
		let error: TaskError | undefined = undefined;
		let promise: Promise<ITaskSummary> | undefined = undefined;
		if (task.configurationProperties.isBackground) {
			const problemMatchers = await this._resolveMatchers(resolver, task.configurationProperties.problemMatchers);
			const watchingProblemMatcher = new WatchingProblemCollector(problemMatchers, this._markerService, this._modelService, this._fileService);
			if ((problemMatchers.length > 0) && !watchingProblemMatcher.isWatching()) {
				this._appendOutput(nls.localize('TerminalTaskSystem.nonWatchingMatcher', 'Task {0} is a background task but uses a problem matcher without a background pattern', task._label));
				this._showOutput();
			}
			const toDispose = new DisposableStore();
			let eventCounter: number = 0;
			const mapKey = task.getMapKey();
			toDispose.add(watchingProblemMatcher.onDidStateChange((event) => {
				if (event.kind === ProblemCollectorEventKind.BackgroundProcessingBegins) {
					eventCounter++;
					this._busyTasks[mapKey] = task;
					this._fireTaskEvent(TaskEvent.create(TaskEventKind.Active, task));
				} else if (event.kind === ProblemCollectorEventKind.BackgroundProcessingEnds) {
					eventCounter--;
					if (this._busyTasks[mapKey]) {
						delete this._busyTasks[mapKey];
					}
					this._fireTaskEvent(TaskEvent.create(TaskEventKind.Inactive, task));
					if (eventCounter === 0) {
						if ((watchingProblemMatcher.numberOfMatches > 0) && watchingProblemMatcher.maxMarkerSeverity &&
							(watchingProblemMatcher.maxMarkerSeverity >= MarkerSeverity.Error)) {
							const reveal = task.command.presentation!.reveal;
							const revealProblems = task.command.presentation!.revealProblems;
							if (revealProblems === RevealProblemKind.OnProblem) {
								this._viewsService.openView(Markers.MARKERS_VIEW_ID, true);
							} else if (reveal === RevealKind.Silent) {
								this._terminalService.setActiveInstance(terminal!);
								this._terminalGroupService.showPanel(false);
							}
						}
					}
				}
			}));
			watchingProblemMatcher.aboutToStart();
			let delayer: Async.Delayer<any> | undefined = undefined;
			[terminal, error] = await this._createTerminal(task, resolver, workspaceFolder);

			if (error) {
				return Promise.reject(new Error((<TaskError>error).message));
			}
			if (!terminal) {
				return Promise.reject(new Error(`Failed to create terminal for task ${task._label}`));
			}
			this._terminalStatusManager.addTerminal(task, terminal, watchingProblemMatcher);

			let processStartedSignaled = false;
			terminal.processReady.then(() => {
				if (!processStartedSignaled) {
					this._fireTaskEvent(TaskEvent.create(TaskEventKind.ProcessStarted, task, terminal!.processId!));
					processStartedSignaled = true;
				}
			}, (_error) => {
				this._logService.error('Task terminal process never got ready');
			});
			this._fireTaskEvent(TaskEvent.create(TaskEventKind.Start, task, terminal.instanceId));
			const onData = terminal.onLineData((line) => {
				watchingProblemMatcher.processLine(line);
				if (!delayer) {
					delayer = new Async.Delayer(3000);
				}
				delayer.trigger(() => {
					watchingProblemMatcher.forceDelivery();
					delayer = undefined;
				});
			});
			promise = new Promise<ITaskSummary>((resolve, reject) => {
				const onExit = terminal!.onExit((terminalLaunchResult) => {
					const exitCode = typeof terminalLaunchResult === 'number' ? terminalLaunchResult : terminalLaunchResult?.code;
					onData.dispose();
					onExit.dispose();
					const key = task.getMapKey();
					if (this._busyTasks[mapKey]) {
						delete this._busyTasks[mapKey];
					}
					this._removeFromActiveTasks(task);
					this._fireTaskEvent(TaskEvent.create(TaskEventKind.Changed));
					if (terminalLaunchResult !== undefined) {
						// Only keep a reference to the terminal if it is not being disposed.
						switch (task.command.presentation!.panel) {
							case PanelKind.Dedicated:
								this._sameTaskTerminals[key] = terminal!.instanceId.toString();
								break;
							case PanelKind.Shared:
								this._idleTaskTerminals.set(key, terminal!.instanceId.toString(), Touch.AsOld);
								break;
						}
					}
					const reveal = task.command.presentation!.reveal;
					if ((reveal === RevealKind.Silent) && ((exitCode !== 0) || (watchingProblemMatcher.numberOfMatches > 0) && watchingProblemMatcher.maxMarkerSeverity &&
						(watchingProblemMatcher.maxMarkerSeverity >= MarkerSeverity.Error))) {
						try {
							this._terminalService.setActiveInstance(terminal!);
							this._terminalGroupService.showPanel(false);
						} catch (e) {
							// If the terminal has already been disposed, then setting the active instance will fail. #99828
							// There is nothing else to do here.
						}
					}
					watchingProblemMatcher.done();
					watchingProblemMatcher.dispose();
					if (!processStartedSignaled) {
						this._fireTaskEvent(TaskEvent.create(TaskEventKind.ProcessStarted, task, terminal!.processId!));
						processStartedSignaled = true;
					}

					this._fireTaskEvent(TaskEvent.create(TaskEventKind.ProcessEnded, task, exitCode ?? undefined));

					for (let i = 0; i < eventCounter; i++) {
						this._fireTaskEvent(TaskEvent.create(TaskEventKind.Inactive, task));
					}
					eventCounter = 0;
					this._fireTaskEvent(TaskEvent.create(TaskEventKind.End, task));
					toDispose.dispose();
					resolve({ exitCode: exitCode ?? undefined });
				});
			});
		} else {
			[terminal, error] = await this._createTerminal(task, resolver, workspaceFolder);

			if (error) {
				return Promise.reject(new Error((<TaskError>error).message));
			}
			if (!terminal) {
				return Promise.reject(new Error(`Failed to create terminal for task ${task._label}`));
			}

			let processStartedSignaled = false;
			terminal.processReady.then(() => {
				if (!processStartedSignaled) {
					this._fireTaskEvent(TaskEvent.create(TaskEventKind.ProcessStarted, task, terminal!.processId!));
					processStartedSignaled = true;
				}
			}, (_error) => {
				// The process never got ready. Need to think how to handle this.
			});
			this._fireTaskEvent(TaskEvent.create(TaskEventKind.Start, task, terminal.instanceId, resolver.values));
			const mapKey = task.getMapKey();
			this._busyTasks[mapKey] = task;
			this._fireTaskEvent(TaskEvent.create(TaskEventKind.Active, task));
			const problemMatchers = await this._resolveMatchers(resolver, task.configurationProperties.problemMatchers);
			const startStopProblemMatcher = new StartStopProblemCollector(problemMatchers, this._markerService, this._modelService, ProblemHandlingStrategy.Clean, this._fileService);
			this._terminalStatusManager.addTerminal(task, terminal, startStopProblemMatcher);
			const onData = terminal.onLineData((line) => {
				startStopProblemMatcher.processLine(line);
			});
			promise = new Promise<ITaskSummary>((resolve, reject) => {
				const onExit = terminal!.onExit((terminalLaunchResult) => {
					const exitCode = typeof terminalLaunchResult === 'number' ? terminalLaunchResult : terminalLaunchResult?.code;
					onExit.dispose();
					const key = task.getMapKey();
					this._removeFromActiveTasks(task);
					this._fireTaskEvent(TaskEvent.create(TaskEventKind.Changed));
					if (terminalLaunchResult !== undefined) {
						// Only keep a reference to the terminal if it is not being disposed.
						switch (task.command.presentation!.panel) {
							case PanelKind.Dedicated:
								this._sameTaskTerminals[key] = terminal!.instanceId.toString();
								break;
							case PanelKind.Shared:
								this._idleTaskTerminals.set(key, terminal!.instanceId.toString(), Touch.AsOld);
								break;
						}
					}
					const reveal = task.command.presentation!.reveal;
					const revealProblems = task.command.presentation!.revealProblems;
					const revealProblemPanel = terminal && (revealProblems === RevealProblemKind.OnProblem) && (startStopProblemMatcher.numberOfMatches > 0);
					if (revealProblemPanel) {
						this._viewsService.openView(Markers.MARKERS_VIEW_ID);
					} else if (terminal && (reveal === RevealKind.Silent) && ((exitCode !== 0) || (startStopProblemMatcher.numberOfMatches > 0) && startStopProblemMatcher.maxMarkerSeverity &&
						(startStopProblemMatcher.maxMarkerSeverity >= MarkerSeverity.Error))) {
						try {
							this._terminalService.setActiveInstance(terminal);
							this._terminalGroupService.showPanel(false);
						} catch (e) {
							// If the terminal has already been disposed, then setting the active instance will fail. #99828
							// There is nothing else to do here.
						}
					}
					// Hack to work around #92868 until terminal is fixed.
					setTimeout(() => {
						onData.dispose();
						startStopProblemMatcher.done();
						startStopProblemMatcher.dispose();
					}, 100);
					if (!processStartedSignaled && terminal) {
						this._fireTaskEvent(TaskEvent.create(TaskEventKind.ProcessStarted, task, terminal.processId!));
						processStartedSignaled = true;
					}

					this._fireTaskEvent(TaskEvent.create(TaskEventKind.ProcessEnded, task, exitCode ?? undefined));
					if (this._busyTasks[mapKey]) {
						delete this._busyTasks[mapKey];
					}
					this._fireTaskEvent(TaskEvent.create(TaskEventKind.Inactive, task));
					this._fireTaskEvent(TaskEvent.create(TaskEventKind.End, task));
					resolve({ exitCode: exitCode ?? undefined });
				});
			});
		}

		const showProblemPanel = task.command.presentation && (task.command.presentation.revealProblems === RevealProblemKind.Always);
		if (showProblemPanel) {
			this._viewsService.openView(Markers.MARKERS_VIEW_ID);
		} else if (task.command.presentation && (task.command.presentation.reveal === RevealKind.Always)) {
			this._terminalService.setActiveInstance(terminal);
			this._terminalGroupService.showPanel(task.command.presentation.focus);
		}
		this._activeTasks[task.getMapKey()] = { terminal, task, promise };
		this._fireTaskEvent(TaskEvent.create(TaskEventKind.Changed));
		return promise;
	}

	private _createTerminalName(task: CustomTask | ContributedTask): string {
		const needsFolderQualification = this._contextService.getWorkbenchState() === WorkbenchState.WORKSPACE;
		return needsFolderQualification ? task.getQualifiedLabel() : (task.configurationProperties.name || '');
	}

	private async _createShellLaunchConfig(task: CustomTask | ContributedTask, workspaceFolder: IWorkspaceFolder | undefined, variableResolver: VariableResolver, platform: Platform.Platform, options: CommandOptions, command: CommandString, args: CommandString[], waitOnExit: boolean | string | ((exitCode: number) => string)): Promise<IShellLaunchConfig | undefined> {
		let shellLaunchConfig: IShellLaunchConfig;
		const isShellCommand = task.command.runtime === RuntimeType.Shell;
		const needsFolderQualification = this._contextService.getWorkbenchState() === WorkbenchState.WORKSPACE;
		const terminalName = this._createTerminalName(task);
		const type = 'Task';
		const originalCommand = task.command.name;
		if (isShellCommand) {
			let os: Platform.OperatingSystem;
			switch (platform) {
				case Platform.Platform.Windows: os = Platform.OperatingSystem.Windows; break;
				case Platform.Platform.Mac: os = Platform.OperatingSystem.Macintosh; break;
				case Platform.Platform.Linux:
				default: os = Platform.OperatingSystem.Linux; break;
			}
			const defaultProfile = await this._terminalProfileResolverService.getDefaultProfile({
				allowAutomationShell: true,
				os,
				remoteAuthority: this._environmentService.remoteAuthority
			});
			let icon: URI | ThemeIcon | { light: URI; dark: URI } | undefined;
			if (task.configurationProperties.icon?.id) {
				icon = ThemeIcon.fromId(task.configurationProperties.icon.id);
			} else {
				const taskGroupKind = task.configurationProperties.group ? GroupKind.to(task.configurationProperties.group) : undefined;
				const kindId = typeof taskGroupKind === 'string' ? taskGroupKind : taskGroupKind?.kind;
				icon = kindId === 'test' ? ThemeIcon.fromId(Codicon.beaker.id) : defaultProfile.icon;
			}
			shellLaunchConfig = {
				name: terminalName,
				type,
				executable: defaultProfile.path,
				args: defaultProfile.args,
				env: { ...defaultProfile.env },
				icon,
				color: task.configurationProperties.icon?.color || undefined,
				waitOnExit
			};
			let shellSpecified: boolean = false;
			const shellOptions: IShellConfiguration | undefined = task.command.options && task.command.options.shell;
			if (shellOptions) {
				if (shellOptions.executable) {
					// Clear out the args so that we don't end up with mismatched args.
					if (shellOptions.executable !== shellLaunchConfig.executable) {
						shellLaunchConfig.args = undefined;
					}
					shellLaunchConfig.executable = await this._resolveVariable(variableResolver, shellOptions.executable);
					shellSpecified = true;
				}
				if (shellOptions.args) {
					shellLaunchConfig.args = await this._resolveVariables(variableResolver, shellOptions.args.slice());
				}
			}
			if (shellLaunchConfig.args === undefined) {
				shellLaunchConfig.args = [];
			}
			const shellArgs = Array.isArray(shellLaunchConfig.args!) ? <string[]>shellLaunchConfig.args!.slice(0) : [shellLaunchConfig.args!];
			const toAdd: string[] = [];
			const basename = path.posix.basename((await this._pathService.fileURI(shellLaunchConfig.executable!)).path).toLowerCase();
			const commandLine = this._buildShellCommandLine(platform, basename, shellOptions, command, originalCommand, args);
			let windowsShellArgs: boolean = false;
			if (platform === Platform.Platform.Windows) {
				windowsShellArgs = true;
				// If we don't have a cwd, then the terminal uses the home dir.
				const userHome = await this._pathService.userHome();
				if (basename === 'cmd.exe' && ((options.cwd && isUNC(options.cwd)) || (!options.cwd && isUNC(userHome.fsPath)))) {
					return undefined;
				}
				if ((basename === 'powershell.exe') || (basename === 'pwsh.exe')) {
					if (!shellSpecified) {
						toAdd.push('-Command');
					}
				} else if ((basename === 'bash.exe') || (basename === 'zsh.exe')) {
					windowsShellArgs = false;
					if (!shellSpecified) {
						toAdd.push('-c');
					}
				} else if (basename === 'wsl.exe') {
					if (!shellSpecified) {
						toAdd.push('-e');
					}
				} else {
					if (!shellSpecified) {
						toAdd.push('/d', '/c');
					}
				}
			} else {
				if (!shellSpecified) {
					// Under Mac remove -l to not start it as a login shell.
					if (platform === Platform.Platform.Mac) {
						// Background on -l on osx https://github.com/microsoft/vscode/issues/107563
						const osxShellArgs = this._configurationService.inspect(TerminalSettingId.ShellArgsMacOs);
						if ((osxShellArgs.user === undefined) && (osxShellArgs.userLocal === undefined) && (osxShellArgs.userLocalValue === undefined)
							&& (osxShellArgs.userRemote === undefined) && (osxShellArgs.userRemoteValue === undefined)
							&& (osxShellArgs.userValue === undefined) && (osxShellArgs.workspace === undefined)
							&& (osxShellArgs.workspaceFolder === undefined) && (osxShellArgs.workspaceFolderValue === undefined)
							&& (osxShellArgs.workspaceValue === undefined)) {
							const index = shellArgs.indexOf('-l');
							if (index !== -1) {
								shellArgs.splice(index, 1);
							}
						}
					}
					toAdd.push('-c');
				}
			}
			const combinedShellArgs = this._addAllArgument(toAdd, shellArgs);
			combinedShellArgs.push(commandLine);
			shellLaunchConfig.args = windowsShellArgs ? combinedShellArgs.join(' ') : combinedShellArgs;
			if (task.command.presentation && task.command.presentation.echo) {
				if (needsFolderQualification && workspaceFolder) {
					shellLaunchConfig.initialText = this.taskShellIntegrationStartSequence + formatMessageForTerminal(nls.localize({
						key: 'task.executingInFolder',
						comment: ['The workspace folder the task is running in', 'The task command line or label']
					}, 'Executing task in folder {0}: {1}', workspaceFolder.name, commandLine), { excludeLeadingNewLine: true }) + this.taskShellIntegrationOutputSequence;
				} else {
					shellLaunchConfig.initialText = this.taskShellIntegrationStartSequence + formatMessageForTerminal(nls.localize({
						key: 'task.executing',
						comment: ['The task command line or label']
					}, 'Executing task: {0}', commandLine), { excludeLeadingNewLine: true }) + this.taskShellIntegrationOutputSequence;
				}
			} else {
				shellLaunchConfig.initialText = this.taskShellIntegrationStartSequence + this.taskShellIntegrationOutputSequence;
			}
		} else {
			const commandExecutable = (task.command.runtime !== RuntimeType.CustomExecution) ? CommandString.value(command) : undefined;
			const executable = !isShellCommand
				? await this._resolveVariable(variableResolver, await this._resolveVariable(variableResolver, '${' + TerminalTaskSystem.ProcessVarName + '}'))
				: commandExecutable;

			// When we have a process task there is no need to quote arguments. So we go ahead and take the string value.
			shellLaunchConfig = {
				name: terminalName,
				type,
				icon: task.configurationProperties.icon?.id ? ThemeIcon.fromId(task.configurationProperties.icon.id) : undefined,
				color: task.configurationProperties.icon?.color || undefined,
				executable: executable,
				args: args.map(a => Types.isString(a) ? a : a.value),
				waitOnExit
			};
			if (task.command.presentation && task.command.presentation.echo) {
				const getArgsToEcho = (args: string | string[] | undefined): string => {
					if (!args || args.length === 0) {
						return '';
					}
					if (Types.isString(args)) {
						return args;
					}
					return args.join(' ');
				};
				if (needsFolderQualification && workspaceFolder) {
					shellLaunchConfig.initialText = this.taskShellIntegrationStartSequence + formatMessageForTerminal(nls.localize({
						key: 'task.executingInFolder',
						comment: ['The workspace folder the task is running in', 'The task command line or label']
					}, 'Executing task in folder {0}: {1}', workspaceFolder.name, `${shellLaunchConfig.executable} ${getArgsToEcho(shellLaunchConfig.args)}`), { excludeLeadingNewLine: true }) + this.taskShellIntegrationOutputSequence;
				} else {
					shellLaunchConfig.initialText = this.taskShellIntegrationStartSequence + formatMessageForTerminal(nls.localize({
						key: 'task.executing',
						comment: ['The task command line or label']
					}, 'Executing task: {0}', `${shellLaunchConfig.executable} ${getArgsToEcho(shellLaunchConfig.args)}`), { excludeLeadingNewLine: true }) + this.taskShellIntegrationOutputSequence;
				}
			} else {
				shellLaunchConfig.initialText = this.taskShellIntegrationStartSequence + this.taskShellIntegrationOutputSequence;
			}
		}

		if (options.cwd) {
			let cwd = options.cwd;
			if (!path.isAbsolute(cwd)) {
				if (workspaceFolder && (workspaceFolder.uri.scheme === Schemas.file)) {
					cwd = path.join(workspaceFolder.uri.fsPath, cwd);
				}
			}
			// This must be normalized to the OS
			shellLaunchConfig.cwd = isUNC(cwd) ? cwd : resources.toLocalResource(URI.from({ scheme: Schemas.file, path: cwd }), this._environmentService.remoteAuthority, this._pathService.defaultUriScheme);
		}
		if (options.env) {
			if (shellLaunchConfig.env) {
				shellLaunchConfig.env = { ...shellLaunchConfig.env, ...options.env };
			} else {
				shellLaunchConfig.env = options.env;
			}
		}
		shellLaunchConfig.isFeatureTerminal = true;
		shellLaunchConfig.useShellEnvironment = true;
		return shellLaunchConfig;
	}

	private _addAllArgument(shellCommandArgs: string[], configuredShellArgs: string[]): string[] {
		const combinedShellArgs: string[] = Objects.deepClone(configuredShellArgs);
		shellCommandArgs.forEach(element => {
			const shouldAddShellCommandArg = configuredShellArgs.every((arg, index) => {
				if ((arg.toLowerCase() === element) && (configuredShellArgs.length > index + 1)) {
					// We can still add the argument, but only if not all of the following arguments begin with "-".
					return !configuredShellArgs.slice(index + 1).every(testArg => testArg.startsWith('-'));
				} else {
					return arg.toLowerCase() !== element;
				}
			});
			if (shouldAddShellCommandArg) {
				combinedShellArgs.push(element);
			}
		});
		return combinedShellArgs;
	}

	private async _doCreateTerminal(group: string | undefined, launchConfigs: IShellLaunchConfig): Promise<ITerminalInstance> {
		if (group) {
			// Try to find an existing terminal to split.
			// Even if an existing terminal is found, the split can fail if the terminal width is too small.
			for (const terminal of Object.values(this._terminals)) {
				if (terminal.group === group) {
					this._logService.trace(`Found terminal to split for group ${group}`);
					const originalInstance = terminal.terminal;
					const result = await this._terminalService.createTerminal({ location: { parentTerminal: originalInstance }, config: launchConfigs });
					if (result) {
						return result;
					}
				}
			}
			this._logService.trace(`No terminal found to split for group ${group}`);
		}
		// Either no group is used, no terminal with the group exists or splitting an existing terminal failed.
		const createdTerminal = await this._terminalService.createTerminal({ location: TerminalLocation.Panel, config: launchConfigs });
		this._logService.trace('Created a new task terminal');
		return createdTerminal;
	}

	private async _createTerminal(task: CustomTask | ContributedTask, resolver: VariableResolver, workspaceFolder: IWorkspaceFolder | undefined): Promise<[ITerminalInstance | undefined, TaskError | undefined]> {
		const platform = resolver.taskSystemInfo ? resolver.taskSystemInfo.platform : Platform.platform;
		const options = await this._resolveOptions(resolver, task.command.options);
		const presentationOptions = task.command.presentation;

		let waitOnExit: boolean | string | ((exitCode: number) => string) = false;
		if (!presentationOptions) {
			throw new Error('Task presentation options should not be undefined here.');
		}

		if ((presentationOptions.close === undefined) || (presentationOptions.close === false)) {
			if ((presentationOptions.reveal !== RevealKind.Never) || !task.configurationProperties.isBackground || (presentationOptions.close === false)) {
				if (presentationOptions.panel === PanelKind.New) {
					waitOnExit = taskShellIntegrationWaitOnExitSequence(nls.localize('closeTerminal', 'Press any key to close the terminal.'));
				} else if (presentationOptions.showReuseMessage) {
					waitOnExit = taskShellIntegrationWaitOnExitSequence(nls.localize('reuseTerminal', 'Terminal will be reused by tasks, press any key to close it.'));
				} else {
					waitOnExit = true;
				}
			}
		} else {
			waitOnExit = !presentationOptions.close;
		}

		let command: CommandString | undefined;
		let args: CommandString[] | undefined;
		let launchConfigs: IShellLaunchConfig | undefined;

		if (task.command.runtime === RuntimeType.CustomExecution) {
			this._currentTask.shellLaunchConfig = launchConfigs = {
				customPtyImplementation: (id, cols, rows) => new TerminalProcessExtHostProxy(id, cols, rows, this._terminalService),
				waitOnExit,
				name: this._createTerminalName(task),
				initialText: task.command.presentation && task.command.presentation.echo ? formatMessageForTerminal(nls.localize({
					key: 'task.executing',
					comment: ['The task command line or label']
				}, 'Executing task: {0}', task._label), { excludeLeadingNewLine: true }) : undefined,
				isFeatureTerminal: true,
				icon: task.configurationProperties.icon?.id ? ThemeIcon.fromId(task.configurationProperties.icon.id) : undefined,
				color: task.configurationProperties.icon?.color || undefined,
			};
		} else {
			const resolvedResult: { command: CommandString; args: CommandString[] } = await this._resolveCommandAndArgs(resolver, task.command);
			command = resolvedResult.command;
			args = resolvedResult.args;

			this._currentTask.shellLaunchConfig = launchConfigs = await this._createShellLaunchConfig(task, workspaceFolder, resolver, platform, options, command, args, waitOnExit);
			if (launchConfigs === undefined) {
				return [undefined, new TaskError(Severity.Error, nls.localize('TerminalTaskSystem', 'Can\'t execute a shell command on an UNC drive using cmd.exe.'), TaskErrors.UnknownError)];
			}
		}

		const prefersSameTerminal = presentationOptions.panel === PanelKind.Dedicated;
		const allowsSharedTerminal = presentationOptions.panel === PanelKind.Shared;
		const group = presentationOptions.group;

		const taskKey = task.getMapKey();
		let terminalToReuse: ITerminalData | undefined;
		if (prefersSameTerminal) {
			const terminalId = this._sameTaskTerminals[taskKey];
			if (terminalId) {
				terminalToReuse = this._terminals[terminalId];
				delete this._sameTaskTerminals[taskKey];
			}
		} else if (allowsSharedTerminal) {
			// Always allow to reuse the terminal previously used by the same task.
			let terminalId = this._idleTaskTerminals.remove(taskKey);
			if (!terminalId) {
				// There is no idle terminal which was used by the same task.
				// Search for any idle terminal used previously by a task of the same group
				// (or, if the task has no group, a terminal used by a task without group).
				for (const taskId of this._idleTaskTerminals.keys()) {
					const idleTerminalId = this._idleTaskTerminals.get(taskId)!;
					if (idleTerminalId && this._terminals[idleTerminalId] && this._terminals[idleTerminalId].group === group) {
						terminalId = this._idleTaskTerminals.remove(taskId);
						break;
					}
				}
			}
			if (terminalId) {
				terminalToReuse = this._terminals[terminalId];
			}
		}
		if (terminalToReuse) {
			if (!launchConfigs) {
				throw new Error('Task shell launch configuration should not be undefined here.');
			}

			terminalToReuse.terminal.scrollToBottom();
			await terminalToReuse.terminal.reuseTerminal(launchConfigs);

			if (task.command.presentation && task.command.presentation.clear) {
				terminalToReuse.terminal.clearBuffer();
			}
			this._terminals[terminalToReuse.terminal.instanceId.toString()].lastTask = taskKey;
			return [terminalToReuse.terminal, undefined];
		}

<<<<<<< HEAD
		this.terminalCreationQueue = this.terminalCreationQueue.then(() => this.doCreateTerminal(group, launchConfigs!));
		const result: any = (await this.terminalCreationQueue)!;
=======
		this._terminalCreationQueue = this._terminalCreationQueue.then(() => this._doCreateTerminal(group, launchConfigs!));
		const result: ITerminalInstance = (await this._terminalCreationQueue)!;
>>>>>>> 268c941b

		const terminalKey = result.instanceId.toString();
		result.onDisposed((terminal) => {
			const terminalData = this._terminals[terminalKey];
			if (terminalData) {
				delete this._terminals[terminalKey];
				delete this._sameTaskTerminals[terminalData.lastTask];
				this._idleTaskTerminals.delete(terminalData.lastTask);
				// Delete the task now as a work around for cases when the onExit isn't fired.
				// This can happen if the terminal wasn't shutdown with an "immediate" flag and is expected.
				// For correct terminal re-use, the task needs to be deleted immediately.
				// Note that this shouldn't be a problem anymore since user initiated terminal kills are now immediate.
				const mapKey = task.getMapKey();
				this._removeFromActiveTasks(task);
				if (this._busyTasks[mapKey]) {
					delete this._busyTasks[mapKey];
				}
			}
		});
		this._terminals[terminalKey] = { terminal: result, lastTask: taskKey, group };
		return [result, undefined];
	}

	private _buildShellCommandLine(platform: Platform.Platform, shellExecutable: string, shellOptions: IShellConfiguration | undefined, command: CommandString, originalCommand: CommandString | undefined, args: CommandString[]): string {
		const basename = path.parse(shellExecutable).name.toLowerCase();
		const shellQuoteOptions = this._getQuotingOptions(basename, shellOptions, platform);

		function needsQuotes(value: string): boolean {
			if (value.length >= 2) {
				const first = value[0] === shellQuoteOptions.strong ? shellQuoteOptions.strong : value[0] === shellQuoteOptions.weak ? shellQuoteOptions.weak : undefined;
				if (first === value[value.length - 1]) {
					return false;
				}
			}
			let quote: string | undefined;
			for (let i = 0; i < value.length; i++) {
				// We found the end quote.
				const ch = value[i];
				if (ch === quote) {
					quote = undefined;
				} else if (quote !== undefined) {
					// skip the character. We are quoted.
					continue;
				} else if (ch === shellQuoteOptions.escape) {
					// Skip the next character
					i++;
				} else if (ch === shellQuoteOptions.strong || ch === shellQuoteOptions.weak) {
					quote = ch;
				} else if (ch === ' ') {
					return true;
				}
			}
			return false;
		}

		function quote(value: string, kind: ShellQuoting): [string, boolean] {
			if (kind === ShellQuoting.Strong && shellQuoteOptions.strong) {
				return [shellQuoteOptions.strong + value + shellQuoteOptions.strong, true];
			} else if (kind === ShellQuoting.Weak && shellQuoteOptions.weak) {
				return [shellQuoteOptions.weak + value + shellQuoteOptions.weak, true];
			} else if (kind === ShellQuoting.Escape && shellQuoteOptions.escape) {
				if (Types.isString(shellQuoteOptions.escape)) {
					return [value.replace(/ /g, shellQuoteOptions.escape + ' '), true];
				} else {
					const buffer: string[] = [];
					for (const ch of shellQuoteOptions.escape.charsToEscape) {
						buffer.push(`\\${ch}`);
					}
					const regexp: RegExp = new RegExp('[' + buffer.join(',') + ']', 'g');
					const escapeChar = shellQuoteOptions.escape.escapeChar;
					return [value.replace(regexp, (match) => escapeChar + match), true];
				}
			}
			return [value, false];
		}

		function quoteIfNecessary(value: CommandString): [string, boolean] {
			if (Types.isString(value)) {
				if (needsQuotes(value)) {
					return quote(value, ShellQuoting.Strong);
				} else {
					return [value, false];
				}
			} else {
				return quote(value.value, value.quoting);
			}
		}

		// If we have no args and the command is a string then use the command to stay backwards compatible with the old command line
		// model. To allow variable resolving with spaces we do continue if the resolved value is different than the original one
		// and the resolved one needs quoting.
		if ((!args || args.length === 0) && Types.isString(command) && (command === originalCommand as string || needsQuotes(originalCommand as string))) {
			return command;
		}

		const result: string[] = [];
		let commandQuoted = false;
		let argQuoted = false;
		let value: string;
		let quoted: boolean;
		[value, quoted] = quoteIfNecessary(command);
		result.push(value);
		commandQuoted = quoted;
		for (const arg of args) {
			[value, quoted] = quoteIfNecessary(arg);
			result.push(value);
			argQuoted = argQuoted || quoted;
		}

		let commandLine = result.join(' ');
		// There are special rules quoted command line in cmd.exe
		if (platform === Platform.Platform.Windows) {
			if (basename === 'cmd' && commandQuoted && argQuoted) {
				commandLine = '"' + commandLine + '"';
			} else if ((basename === 'powershell' || basename === 'pwsh') && commandQuoted) {
				commandLine = '& ' + commandLine;
			}
		}

		return commandLine;
	}

	private _getQuotingOptions(shellBasename: string, shellOptions: IShellConfiguration | undefined, platform: Platform.Platform): IShellQuotingOptions {
		if (shellOptions && shellOptions.quoting) {
			return shellOptions.quoting;
		}
		return TerminalTaskSystem._shellQuotes[shellBasename] || TerminalTaskSystem._osShellQuotes[Platform.PlatformToString(platform)];
	}

	private _collectTaskVariables(variables: Set<string>, task: CustomTask | ContributedTask): void {
		if (task.command && task.command.name) {
			this._collectCommandVariables(variables, task.command, task);
		}
		this._collectMatcherVariables(variables, task.configurationProperties.problemMatchers);

		if (task.command.runtime === RuntimeType.CustomExecution && (CustomTask.is(task) || ContributedTask.is(task))) {
			let definition: any;
			if (CustomTask.is(task)) {
				definition = task._source.config.element;
			} else {
				definition = Objects.deepClone(task.defines);
				delete definition._key;
				delete definition.type;
			}
			this._collectDefinitionVariables(variables, definition);
		}
	}

	private _collectDefinitionVariables(variables: Set<string>, definition: any): void {
		if (Types.isString(definition)) {
			this._collectVariables(variables, definition);
		} else if (Types.isArray(definition)) {
			definition.forEach((element: any) => this._collectDefinitionVariables(variables, element));
		} else if (Types.isObject(definition)) {
			for (const key in definition) {
				this._collectDefinitionVariables(variables, definition[key]);
			}
		}
	}

	private _collectCommandVariables(variables: Set<string>, command: ICommandConfiguration, task: CustomTask | ContributedTask): void {
		// The custom execution should have everything it needs already as it provided
		// the callback.
		if (command.runtime === RuntimeType.CustomExecution) {
			return;
		}

		if (command.name === undefined) {
			throw new Error('Command name should never be undefined here.');
		}
		this._collectVariables(variables, command.name);
		command.args?.forEach(arg => this._collectVariables(variables, arg));
		// Try to get a scope.
		const scope = (<IExtensionTaskSource>task._source).scope;
		if (scope !== TaskScope.Global) {
			variables.add('${workspaceFolder}');
		}
		if (command.options) {
			const options = command.options;
			if (options.cwd) {
				this._collectVariables(variables, options.cwd);
			}
			const optionsEnv = options.env;
			if (optionsEnv) {
				Object.keys(optionsEnv).forEach((key) => {
					const value: any = optionsEnv[key];
					if (Types.isString(value)) {
						this._collectVariables(variables, value);
					}
				});
			}
			if (options.shell) {
				if (options.shell.executable) {
					this._collectVariables(variables, options.shell.executable);
				}
				options.shell.args?.forEach(arg => this._collectVariables(variables, arg));
			}
		}
	}

	private _collectMatcherVariables(variables: Set<string>, values: Array<string | ProblemMatcher> | undefined): void {
		if (values === undefined || values === null || values.length === 0) {
			return;
		}
		values.forEach((value) => {
			let matcher: ProblemMatcher;
			if (Types.isString(value)) {
				if (value[0] === '$') {
					matcher = ProblemMatcherRegistry.get(value.substring(1));
				} else {
					matcher = ProblemMatcherRegistry.get(value);
				}
			} else {
				matcher = value;
			}
			if (matcher && matcher.filePrefix) {
				this._collectVariables(variables, matcher.filePrefix);
			}
		});
	}

	private _collectVariables(variables: Set<string>, value: string | CommandString): void {
		const string: string = Types.isString(value) ? value : value.value;
		const r = /\$\{(.*?)\}/g;
		let matches: RegExpExecArray | null;
		do {
			matches = r.exec(string);
			if (matches) {
				variables.add(matches[0]);
			}
		} while (matches);
	}

	private async _resolveCommandAndArgs(resolver: VariableResolver, commandConfig: ICommandConfiguration): Promise<{ command: CommandString; args: CommandString[] }> {
		// First we need to use the command args:
		let args: CommandString[] = commandConfig.args ? commandConfig.args.slice() : [];
		args = await this._resolveVariables(resolver, args);
		const command: CommandString = await this._resolveVariable(resolver, commandConfig.name);
		return { command, args };
	}

	private async _resolveVariables(resolver: VariableResolver, value: string[]): Promise<string[]>;
	private async _resolveVariables(resolver: VariableResolver, value: CommandString[]): Promise<CommandString[]>;
	private async _resolveVariables(resolver: VariableResolver, value: CommandString[]): Promise<CommandString[]> {
		return Promise.all(value.map(s => this._resolveVariable(resolver, s)));
	}

	private async _resolveMatchers(resolver: VariableResolver, values: Array<string | ProblemMatcher> | undefined): Promise<ProblemMatcher[]> {
		if (values === undefined || values === null || values.length === 0) {
			return [];
		}
		const result: ProblemMatcher[] = [];
		for (const value of values) {
			let matcher: ProblemMatcher;
			if (Types.isString(value)) {
				if (value[0] === '$') {
					matcher = ProblemMatcherRegistry.get(value.substring(1));
				} else {
					matcher = ProblemMatcherRegistry.get(value);
				}
			} else {
				matcher = value;
			}
			if (!matcher) {
				this._appendOutput(nls.localize('unknownProblemMatcher', 'Problem matcher {0} can\'t be resolved. The matcher will be ignored'));
				continue;
			}
			const taskSystemInfo: ITaskSystemInfo | undefined = resolver.taskSystemInfo;
			const hasFilePrefix = matcher.filePrefix !== undefined;
			const hasUriProvider = taskSystemInfo !== undefined && taskSystemInfo.uriProvider !== undefined;
			if (!hasFilePrefix && !hasUriProvider) {
				result.push(matcher);
			} else {
				const copy = Objects.deepClone(matcher);
				if (hasUriProvider && (taskSystemInfo !== undefined)) {
					copy.uriProvider = taskSystemInfo.uriProvider;
				}
				if (hasFilePrefix) {
					copy.filePrefix = await this._resolveVariable(resolver, copy.filePrefix);
				}
				result.push(copy);
			}
		}
		return result;
	}

	private async _resolveVariable(resolver: VariableResolver, value: string | undefined): Promise<string>;
	private async _resolveVariable(resolver: VariableResolver, value: CommandString | undefined): Promise<CommandString>;
	private async _resolveVariable(resolver: VariableResolver, value: CommandString | undefined): Promise<CommandString> {
		// TODO@Dirk Task.getWorkspaceFolder should return a WorkspaceFolder that is defined in workspace.ts
		if (Types.isString(value)) {
			return resolver.resolve(value);
		} else if (value !== undefined) {
			return {
				value: await resolver.resolve(value.value),
				quoting: value.quoting
			};
		} else { // This should never happen
			throw new Error('Should never try to resolve undefined.');
		}
	}

	private async _resolveOptions(resolver: VariableResolver, options: CommandOptions | undefined): Promise<CommandOptions> {
		if (options === undefined || options === null) {
			let cwd: string | undefined;
			try {
				cwd = await this._resolveVariable(resolver, '${workspaceFolder}');
			} catch (e) {
				// No workspace
			}
			return { cwd };
		}
		const result: CommandOptions = Types.isString(options.cwd)
			? { cwd: await this._resolveVariable(resolver, options.cwd) }
			: { cwd: await this._resolveVariable(resolver, '${workspaceFolder}') };
		if (options.env) {
			result.env = Object.create(null);
			for (const key of Object.keys(options.env)) {
				const value: any = options.env![key];
				if (Types.isString(value)) {
					result.env![key] = await this._resolveVariable(resolver, value);
				} else {
					result.env![key] = value.toString();
				}
			}
		}
		return result;
	}

	static WellKnownCommands: IStringDictionary<boolean> = {
		'ant': true,
		'cmake': true,
		'eslint': true,
		'gradle': true,
		'grunt': true,
		'gulp': true,
		'jake': true,
		'jenkins': true,
		'jshint': true,
		'make': true,
		'maven': true,
		'msbuild': true,
		'msc': true,
		'nmake': true,
		'npm': true,
		'rake': true,
		'tsc': true,
		'xbuild': true
	};

	public getSanitizedCommand(cmd: string): string {
		let result = cmd.toLowerCase();
		const index = result.lastIndexOf(path.sep);
		if (index !== -1) {
			result = result.substring(index + 1);
		}
		if (TerminalTaskSystem.WellKnownCommands[result]) {
			return result;
		}
		return 'other';
	}

	private _appendOutput(output: string): void {
		const outputChannel = this._outputService.getChannel(this._outputChannelId);
		outputChannel?.append(output);
	}
}

function taskShellIntegrationWaitOnExitSequence(message: string): (exitCode: number) => string {
	return (exitCode) => {
		return `${VSCodeSequence(VSCodeOscPt.CommandFinished, exitCode.toString())}${message}`;
	};
}<|MERGE_RESOLUTION|>--- conflicted
+++ resolved
@@ -1351,13 +1351,8 @@
 			return [terminalToReuse.terminal, undefined];
 		}
 
-<<<<<<< HEAD
-		this.terminalCreationQueue = this.terminalCreationQueue.then(() => this.doCreateTerminal(group, launchConfigs!));
-		const result: any = (await this.terminalCreationQueue)!;
-=======
 		this._terminalCreationQueue = this._terminalCreationQueue.then(() => this._doCreateTerminal(group, launchConfigs!));
 		const result: ITerminalInstance = (await this._terminalCreationQueue)!;
->>>>>>> 268c941b
 
 		const terminalKey = result.instanceId.toString();
 		result.onDisposed((terminal) => {
