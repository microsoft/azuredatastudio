--- conflicted
+++ resolved
@@ -278,31 +278,9 @@
 		this._outputService.showChannel(this._outputChannelId, true);
 	}
 
-<<<<<<< HEAD
-	public reconnect(task: Task, resolver: ITaskResolver, trigger: string = Triggers.command): ITaskExecuteResult | undefined {
-		const terminals = this._terminalService.getReconnectedTerminals(ReconnectionType);
-		if (!terminals || terminals?.length === 0) {
-			return undefined; // {{SQL CARBON EDIT}} Strict nulls
-		}
-		if (!this._hasReconnected && terminals && terminals.length > 0) {
-			this._reviveTerminals();
-			this._reconnectToTerminals(terminals);
-		}
-		if (this._tasksToReconnect.includes(task._id)) {
-			this._terminalForTask = terminals.find(t => t.shellLaunchConfig.attachPersistentProcess?.task?.id === task._id);
-			// Restore the waitOnExit value of the terminal because it may have been a function
-			// that cannot be persisted in the pty host
-			if ('command' in task && task.command.presentation && this._terminalForTask) {
-				this._terminalForTask.waitOnExit = getWaitOnExitValue(task.command.presentation, task.configurationProperties);
-			}
-			this.run(task, resolver, trigger);
-		}
-		return undefined;
-=======
 	public reconnect(task: Task, resolver: ITaskResolver): ITaskExecuteResult {
 		this._reconnectToTerminals();
 		return this.run(task, resolver, Triggers.reconnect);
->>>>>>> 5b6af074
 	}
 
 	public run(task: Task, resolver: ITaskResolver, trigger: string = Triggers.command): ITaskExecuteResult {
@@ -1485,16 +1463,9 @@
 			return [terminalToReuse.terminal, undefined];
 		}
 
-<<<<<<< HEAD
-		this._terminalCreationQueue = this._terminalCreationQueue.then(() => this._doCreateTerminal(group, launchConfigs!));
-		const terminal: any = (await this._terminalCreationQueue)!; // {{SQL CARBON EDIT}} Specified type any
-		terminal.shellLaunchConfig.task = { lastTask: taskKey, group, label: task._label, id: task._id };
-		terminal.shellLaunchConfig.reconnectionOwner = ReconnectionType;
-=======
 		this._terminalCreationQueue = this._terminalCreationQueue.then(() => this._doCreateTerminal(task, group, launchConfigs!));
 		const terminal: ITerminalInstance = (await this._terminalCreationQueue)!;
 		terminal.shellLaunchConfig.reconnectionProperties = { ownerId: ReconnectionType, data: { lastTask: task.getCommonTaskId(), group, label: task._label, id: task._id } };
->>>>>>> 5b6af074
 		const terminalKey = terminal.instanceId.toString();
 		const terminalData = { terminal: terminal, lastTask: taskKey, group };
 		terminal.onDisposed(() => this._deleteTaskAndTerminal(terminal, terminalData));
