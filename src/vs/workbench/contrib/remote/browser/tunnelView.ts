/*---------------------------------------------------------------------------------------------
 *  Copyright (c) Microsoft Corporation. All rights reserved.
 *  Licensed under the Source EULA. See License.txt in the project root for license information.
 *--------------------------------------------------------------------------------------------*/

import 'vs/css!./media/tunnelView';
import * as nls from 'vs/nls';
import * as dom from 'vs/base/browser/dom';
import { IViewDescriptor, IEditableData, IViewsService, IViewDescriptorService } from 'vs/workbench/common/views';
import { IKeybindingService } from 'vs/platform/keybinding/common/keybinding';
import { IContextMenuService, IContextViewService } from 'vs/platform/contextview/browser/contextView';
import { IContextKeyService, IContextKey, RawContextKey, ContextKeyExpr } from 'vs/platform/contextkey/common/contextkey';
import { ConfigurationTarget, IConfigurationService } from 'vs/platform/configuration/common/configuration';
import { IInstantiationService } from 'vs/platform/instantiation/common/instantiation';
import { IOpenerService } from 'vs/platform/opener/common/opener';
import { IQuickInputService, IQuickPickItem, QuickPickInput } from 'vs/platform/quickinput/common/quickInput';
import { ICommandService, ICommandHandler, CommandsRegistry } from 'vs/platform/commands/common/commands';
import { Event } from 'vs/base/common/event';
import { IWorkbenchEnvironmentService } from 'vs/workbench/services/environment/common/environmentService';
import { Disposable, IDisposable, toDisposable, MutableDisposable, dispose, DisposableStore } from 'vs/base/common/lifecycle';
import { ActionBar } from 'vs/base/browser/ui/actionbar/actionbar';
import { IconLabel } from 'vs/base/browser/ui/iconLabel/iconLabel';
import { ActionRunner, IAction } from 'vs/base/common/actions';
import { IMenuService, MenuId, MenuRegistry } from 'vs/platform/actions/common/actions';
import { ILocalizedString } from 'vs/platform/action/common/action';
import { createAndFillInContextMenuActions, createAndFillInActionBarActions, createActionViewItem } from 'vs/platform/actions/browser/menuEntryActionViewItem';
import { IRemoteExplorerService, TunnelModel, makeAddress, TunnelType, ITunnelItem, Tunnel, TUNNEL_VIEW_ID, parseAddress, CandidatePort, TunnelEditId, mapHasAddressLocalhostOrAllInterfaces, Attributes, TunnelSource } from 'vs/workbench/services/remote/common/remoteExplorerService';
import { IClipboardService } from 'vs/platform/clipboard/common/clipboardService';
import { INotificationService, Severity } from 'vs/platform/notification/common/notification';
import { InputBox, MessageType } from 'vs/base/browser/ui/inputbox/inputBox';
import { attachButtonStyler, attachInputBoxStyler } from 'vs/platform/theme/common/styler';
import { once } from 'vs/base/common/functional';
import { KeyCode, KeyMod } from 'vs/base/common/keyCodes';
import { IThemeService, registerThemingParticipant, ThemeIcon } from 'vs/platform/theme/common/themeService';
import { IKeyboardEvent } from 'vs/base/browser/keyboardEvent';
import { ViewPane, IViewPaneOptions } from 'vs/workbench/browser/parts/views/viewPane';
import { URI } from 'vs/base/common/uri';
import { isAllInterfaces, isLocalhost, isPortPrivileged, ITunnelService, RemoteTunnel, TunnelPrivacyId, TunnelProtocol } from 'vs/platform/tunnel/common/tunnel';
import { TunnelPrivacy } from 'vs/platform/remote/common/remoteAuthorityResolver';
import { SyncDescriptor } from 'vs/platform/instantiation/common/descriptors';
import { KeybindingsRegistry, KeybindingWeight } from 'vs/platform/keybinding/common/keybindingsRegistry';
import { ITelemetryService } from 'vs/platform/telemetry/common/telemetry';
import { ActionViewItem } from 'vs/base/browser/ui/actionbar/actionViewItems';
import { copyAddressIcon, forwardedPortWithoutProcessIcon, forwardedPortWithProcessIcon, forwardPortIcon, labelPortIcon, openBrowserIcon, openPreviewIcon, portsViewIcon, privatePortIcon, stopForwardIcon } from 'vs/workbench/contrib/remote/browser/remoteIcons';
import { IExternalUriOpenerService } from 'vs/workbench/contrib/externalUriOpener/common/externalUriOpenerService';
import { CancellationTokenSource } from 'vs/base/common/cancellation';
import { isMacintosh, isWeb } from 'vs/base/common/platform';
import { ITableColumn, ITableContextMenuEvent, ITableEvent, ITableMouseEvent, ITableRenderer, ITableVirtualDelegate } from 'vs/base/browser/ui/table/table';
import { WorkbenchTable } from 'vs/platform/list/browser/listService';
import { Button } from 'vs/base/browser/ui/button/button';
import { registerColor } from 'vs/platform/theme/common/colorRegistry';
import { IMarkdownString, MarkdownString } from 'vs/base/common/htmlContent';
import { IHoverDelegateOptions } from 'vs/base/browser/ui/iconLabel/iconHoverDelegate';
import { IHoverService } from 'vs/workbench/services/hover/browser/hover';
import { STATUS_BAR_HOST_NAME_BACKGROUND } from 'vs/workbench/common/theme';
import { Codicon } from 'vs/base/common/codicons';

export const forwardedPortsViewEnabled = new RawContextKey<boolean>('forwardedPortsViewEnabled', false, nls.localize('tunnel.forwardedPortsViewEnabled', "Whether the Ports view is enabled."));

class TunnelTreeVirtualDelegate implements ITableVirtualDelegate<ITunnelItem> {

	readonly headerRowHeight: number = 22;

	constructor(private readonly remoteExplorerService: IRemoteExplorerService) { }

	getHeight(row: ITunnelItem): number {
		return (row.tunnelType === TunnelType.Add && !this.remoteExplorerService.getEditableData(undefined)) ? 30 : 22;
	}
}

export interface ITunnelViewModel {
	readonly onForwardedPortsChanged: Event<void>;
	readonly all: TunnelItem[];
	readonly input: TunnelItem;
	isEmpty(): boolean;
}

export class TunnelViewModel implements ITunnelViewModel {

	readonly onForwardedPortsChanged: Event<void>;
	private model: TunnelModel;
	private _candidates: Map<string, CandidatePort> = new Map();

	readonly input = {
		label: nls.localize('remote.tunnelsView.addPort', "Add Port"),
		icon: undefined,
		tunnelType: TunnelType.Add,
		hasRunningProcess: false,
		remoteHost: '',
		remotePort: 0,
		processDescription: '',
		tooltipPostfix: '',
		iconTooltip: '',
		portTooltip: '',
		processTooltip: '',
		originTooltip: '',
		privacyTooltip: '',
		source: { source: TunnelSource.User, description: '' },
		protocol: TunnelProtocol.Http,
		privacy: {
			id: TunnelPrivacyId.Private,
			themeIcon: privatePortIcon.id,
			label: nls.localize('tunnelPrivacy.private', "Private")
		},
		strip: () => undefined
	};

	constructor(
		@IRemoteExplorerService private readonly remoteExplorerService: IRemoteExplorerService,
		@ITunnelService private readonly tunnelService: ITunnelService
	) {
		this.model = remoteExplorerService.tunnelModel;
		this.onForwardedPortsChanged = Event.any(this.model.onForwardPort, this.model.onClosePort, this.model.onPortName, this.model.onCandidatesChanged);
	}

	get all(): TunnelItem[] {
		const result: TunnelItem[] = [];
		this._candidates = new Map();
		this.model.candidates.forEach(candidate => {
			this._candidates.set(makeAddress(candidate.host, candidate.port), candidate);
		});
		if ((this.model.forwarded.size > 0) || this.remoteExplorerService.getEditableData(undefined)) {
			result.push(...this.forwarded);
		}
		if (this.model.detected.size > 0) {
			result.push(...this.detected);
		}

		result.push(this.input);
		return result;
	}

	private addProcessInfoFromCandidate(tunnelItem: ITunnelItem) {
		const key = makeAddress(tunnelItem.remoteHost, tunnelItem.remotePort);
		if (this._candidates.has(key)) {
			tunnelItem.processDescription = this._candidates.get(key)!.detail;
		}
	}

	private get forwarded(): TunnelItem[] {
		const forwarded = Array.from(this.model.forwarded.values()).map(tunnel => {
			const tunnelItem = TunnelItem.createFromTunnel(this.remoteExplorerService, this.tunnelService, tunnel);
			this.addProcessInfoFromCandidate(tunnelItem);
			return tunnelItem;
		}).sort((a: TunnelItem, b: TunnelItem) => {
			if (a.remotePort === b.remotePort) {
				return a.remoteHost < b.remoteHost ? -1 : 1;
			} else {
				return a.remotePort < b.remotePort ? -1 : 1;
			}
		});
		return forwarded;
	}

	private get detected(): TunnelItem[] {
		return Array.from(this.model.detected.values()).map(tunnel => {
			const tunnelItem = TunnelItem.createFromTunnel(this.remoteExplorerService, this.tunnelService, tunnel, TunnelType.Detected, false);
			this.addProcessInfoFromCandidate(tunnelItem);
			return tunnelItem;
		});
	}

	isEmpty(): boolean {
		return (this.detected.length === 0) &&
			((this.forwarded.length === 0) || (this.forwarded.length === 1 &&
				(this.forwarded[0].tunnelType === TunnelType.Add) && !this.remoteExplorerService.getEditableData(undefined)));
	}
}

function emptyCell(item: ITunnelItem): ActionBarCell {
	return { label: '', tunnel: item, editId: TunnelEditId.None, tooltip: '' };
}

class IconColumn implements ITableColumn<ITunnelItem, ActionBarCell> {
	readonly label: string = '';
	readonly tooltip: string = '';
	readonly weight: number = 1;
	readonly minimumWidth = 40;
	readonly maximumWidth = 40;
	readonly templateId: string = 'actionbar';
	project(row: ITunnelItem): ActionBarCell {
		if (row.tunnelType === TunnelType.Add) {
			return emptyCell(row);
		}

		const icon = row.processDescription ? forwardedPortWithProcessIcon : forwardedPortWithoutProcessIcon;
		let tooltip: string = '';
		if (row instanceof TunnelItem) {
			tooltip = `${row.iconTooltip} ${row.tooltipPostfix}`;
		}
		return {
			label: '', icon, tunnel: row, editId: TunnelEditId.None, tooltip
		};
	}
}

class PortColumn implements ITableColumn<ITunnelItem, ActionBarCell> {
	readonly label: string = nls.localize('tunnel.portColumn.label', "Port");
	readonly tooltip: string = nls.localize('tunnel.portColumn.tooltip', "The label and remote port number of the forwarded port.");
	readonly weight: number = 1;
	readonly templateId: string = 'actionbar';
	project(row: ITunnelItem): ActionBarCell {
		const isAdd = row.tunnelType === TunnelType.Add;
		const label = row.label;
		let tooltip: string = '';
		if (row instanceof TunnelItem && !isAdd) {
			tooltip = `${row.portTooltip} ${row.tooltipPostfix}`;
		} else {
			tooltip = label;
		}
		return {
			label, tunnel: row, menuId: MenuId.TunnelPortInline,
			editId: row.tunnelType === TunnelType.Add ? TunnelEditId.New : TunnelEditId.Label, tooltip
		};
	}
}

class LocalAddressColumn implements ITableColumn<ITunnelItem, ActionBarCell> {
	readonly label: string = nls.localize('tunnel.addressColumn.label', "Local Address");
	readonly tooltip: string = nls.localize('tunnel.addressColumn.tooltip', "The address that the forwarded port is available at locally.");
	readonly weight: number = 1;
	readonly templateId: string = 'actionbar';
	project(row: ITunnelItem): ActionBarCell {
		if (row.tunnelType === TunnelType.Add) {
			return emptyCell(row);
		}

		const label = row.localAddress ?? '';
		let tooltip: string = label;
		if (row instanceof TunnelItem) {
			tooltip = row.tooltipPostfix;
		}
		return {
			label,
			menuId: MenuId.TunnelLocalAddressInline,
			tunnel: row,
			editId: TunnelEditId.LocalPort,
			tooltip,
			markdownTooltip: label ? LocalAddressColumn.getHoverText(label) : undefined
		};
	}

	private static getHoverText(localAddress: string) {
		return function (configurationService: IConfigurationService) {
			const editorConf = configurationService.getValue<{ multiCursorModifier: 'ctrlCmd' | 'alt' }>('editor');

			let clickLabel = '';
			if (editorConf.multiCursorModifier === 'ctrlCmd') {
				if (isMacintosh) {
					clickLabel = nls.localize('portsLink.followLinkAlt.mac', "option + click");
				} else {
					clickLabel = nls.localize('portsLink.followLinkAlt', "alt + click");
				}
			} else {
				if (isMacintosh) {
					clickLabel = nls.localize('portsLink.followLinkCmd', "cmd + click");
				} else {
					clickLabel = nls.localize('portsLink.followLinkCtrl', "ctrl + click");
				}
			}

			const markdown = new MarkdownString('', true);
			const uri = localAddress.startsWith('http') ? localAddress : `http://${localAddress}`;
			return markdown.appendLink(uri, 'Follow link').appendMarkdown(` (${clickLabel})`);
		};
	}
}

class RunningProcessColumn implements ITableColumn<ITunnelItem, ActionBarCell> {
	readonly label: string = nls.localize('tunnel.processColumn.label', "Running Process");
	readonly tooltip: string = nls.localize('tunnel.processColumn.tooltip', "The command line of the process that is using the port.");
	readonly weight: number = 2;
	readonly templateId: string = 'actionbar';
	project(row: ITunnelItem): ActionBarCell {
		if (row.tunnelType === TunnelType.Add) {
			return emptyCell(row);
		}

		const label = row.processDescription ?? '';
		return { label, tunnel: row, editId: TunnelEditId.None, tooltip: row instanceof TunnelItem ? row.processTooltip : '' };
	}
}

class OriginColumn implements ITableColumn<ITunnelItem, ActionBarCell> {
	readonly label: string = nls.localize('tunnel.originColumn.label', "Origin");
	readonly tooltip: string = nls.localize('tunnel.originColumn.tooltip', "The source that a forwarded port originates from. Can be an extension, user forwarded, statically forwarded, or automatically forwarded.");
	readonly weight: number = 1;
	readonly templateId: string = 'actionbar';
	project(row: ITunnelItem): ActionBarCell {
		if (row.tunnelType === TunnelType.Add) {
			return emptyCell(row);
		}

		const label = row.source.description;
		const tooltip = `${row instanceof TunnelItem ? row.originTooltip : ''}. ${row instanceof TunnelItem ? row.tooltipPostfix : ''}`;
		return { label, menuId: MenuId.TunnelOriginInline, tunnel: row, editId: TunnelEditId.None, tooltip };
	}
}

class PrivacyColumn implements ITableColumn<ITunnelItem, ActionBarCell> {
	readonly label: string = nls.localize('tunnel.privacyColumn.label', "Visibility");
	readonly tooltip: string = nls.localize('tunnel.privacyColumn.tooltip', "The availability of the forwarded port.");
	readonly weight: number = 1;
	readonly templateId: string = 'actionbar';
	project(row: ITunnelItem): ActionBarCell {
		if (row.tunnelType === TunnelType.Add) {
			return emptyCell(row);
		}

		const label = row.privacy?.label;
		let tooltip: string = '';
		if (row instanceof TunnelItem) {
			tooltip = `${row.privacy.label} ${row.tooltipPostfix}`;
		}
		return { label, tunnel: row, icon: { id: row.privacy.themeIcon }, editId: TunnelEditId.None, tooltip };
	}
}

interface IActionBarTemplateData {
	elementDisposable: IDisposable;
	container: HTMLElement;
	label: IconLabel;
	button?: Button;
	icon: HTMLElement;
	actionBar: ActionBar;
}

interface ActionBarCell {
	label: string;
	icon?: ThemeIcon;
	tooltip: string;
	markdownTooltip?: (configurationService: IConfigurationService) => IMarkdownString;
	menuId?: MenuId;
	tunnel: ITunnelItem;
	editId: TunnelEditId;
}

class ActionBarRenderer extends Disposable implements ITableRenderer<ActionBarCell, IActionBarTemplateData> {
	readonly templateId = 'actionbar';
	private inputDone?: (success: boolean, finishEditing: boolean) => void;
	private _actionRunner: ActionRunner | undefined;

	constructor(
		@IInstantiationService private readonly instantiationService: IInstantiationService,
		@IContextKeyService private readonly contextKeyService: IContextKeyService,
		@IMenuService private readonly menuService: IMenuService,
		@IContextViewService private readonly contextViewService: IContextViewService,
		@IThemeService private readonly themeService: IThemeService,
		@IRemoteExplorerService private readonly remoteExplorerService: IRemoteExplorerService,
		@ICommandService private readonly commandService: ICommandService,
		@IConfigurationService private readonly configurationService: IConfigurationService,
		@IHoverService private readonly hoverService: IHoverService
	) { super(); }

	set actionRunner(actionRunner: ActionRunner) {
		this._actionRunner = actionRunner;
	}

	renderTemplate(container: HTMLElement): IActionBarTemplateData {
		const cell = dom.append(container, dom.$('.ports-view-actionbar-cell'));
		const icon = dom.append(cell, dom.$('.ports-view-actionbar-cell-icon'));
		const label = new IconLabel(cell,
			{
				supportHighlights: true,
				hoverDelegate: {
					showHover: (options: IHoverDelegateOptions) => this.hoverService.showHover(options),
					delay: <number>this.configurationService.getValue('workbench.hover.delay')
				}
			});
		const actionsContainer = dom.append(cell, dom.$('.actions'));
		const actionBar = new ActionBar(actionsContainer, {
			actionViewItemProvider: createActionViewItem.bind(undefined, this.instantiationService)
		});
		return { label, icon, actionBar, container: cell, elementDisposable: Disposable.None };
	}

	renderElement(element: ActionBarCell, index: number, templateData: IActionBarTemplateData): void {
		// reset
		templateData.actionBar.clear();
		templateData.icon.className = 'ports-view-actionbar-cell-icon';
		templateData.icon.style.display = 'none';
		templateData.label.setLabel('');
		templateData.label.element.style.display = 'none';
		templateData.container.style.height = '22px';
		if (templateData.button) {
			templateData.button.element.style.display = 'none';
			templateData.button.dispose();
		}
		templateData.container.style.paddingLeft = '0px';
		templateData.elementDisposable.dispose();

		let editableData: IEditableData | undefined;
		if (element.editId === TunnelEditId.New && (editableData = this.remoteExplorerService.getEditableData(undefined))) {
			this.renderInputBox(templateData.container, editableData);
		} else {
			editableData = this.remoteExplorerService.getEditableData(element.tunnel, element.editId);
			if (editableData) {
				this.renderInputBox(templateData.container, editableData);
			} else if ((element.tunnel.tunnelType === TunnelType.Add) && (element.menuId === MenuId.TunnelPortInline)) {
				this.renderButton(element, templateData);
			} else {
				this.renderActionBarItem(element, templateData);
			}
		}
	}

	renderButton(element: ActionBarCell, templateData: IActionBarTemplateData): void {
		templateData.container.style.paddingLeft = '7px';
		templateData.container.style.height = '28px';
		templateData.button = this._register(new Button(templateData.container));
		templateData.button.label = element.label;
		templateData.button.element.title = element.tooltip;
		this._register(attachButtonStyler(templateData.button, this.themeService));
		this._register(templateData.button.onDidClick(() => {
			this.commandService.executeCommand(ForwardPortAction.INLINE_ID);
		}));
	}

	private tunnelContext(tunnel: ITunnelItem): ITunnelItem {
		let context: ITunnelItem | undefined;
		if (tunnel instanceof TunnelItem) {
			context = tunnel.strip();
		}
		if (!context) {
			context = {
				tunnelType: tunnel.tunnelType,
				remoteHost: tunnel.remoteHost,
				remotePort: tunnel.remotePort,
				localAddress: tunnel.localAddress,
				protocol: tunnel.protocol,
				localUri: tunnel.localUri,
				localPort: tunnel.localPort,
				name: tunnel.name,
				closeable: tunnel.closeable,
				source: tunnel.source,
				privacy: tunnel.privacy,
				processDescription: tunnel.processDescription,
				label: tunnel.label
			};
		}
		return context;
	}

	renderActionBarItem(element: ActionBarCell, templateData: IActionBarTemplateData): void {
		templateData.label.element.style.display = 'flex';
		templateData.label.setLabel(element.label, undefined,
			{
				title: element.markdownTooltip ?
					{ markdown: element.markdownTooltip(this.configurationService), markdownNotSupportedFallback: element.tooltip }
					: element.tooltip,
				extraClasses: element.menuId === MenuId.TunnelLocalAddressInline ? ['ports-view-actionbar-cell-localaddress'] : undefined
			});
		templateData.actionBar.context = this.tunnelContext(element.tunnel);
		templateData.container.style.paddingLeft = '10px';
		const context: [string, any][] =
			[
				['view', TUNNEL_VIEW_ID],
				[TunnelTypeContextKey.key, element.tunnel.tunnelType],
				[TunnelCloseableContextKey.key, element.tunnel.closeable],
				[TunnelPrivacyContextKey.key, element.tunnel.privacy.id],
				[TunnelProtocolContextKey.key, element.tunnel.protocol]
			];
		const contextKeyService = this.contextKeyService.createOverlay(context);
		const disposableStore = new DisposableStore();
		templateData.elementDisposable = disposableStore;
		if (element.menuId) {
			const menu = disposableStore.add(this.menuService.createMenu(element.menuId, contextKeyService));
			let actions: IAction[] = [];
			disposableStore.add(createAndFillInActionBarActions(menu, { shouldForwardArgs: true }, actions));
			if (actions) {
				let labelActions = actions.filter(action => action.id.toLowerCase().indexOf('label') >= 0);
				if (labelActions.length > 1) {
					labelActions.sort((a, b) => a.label.length - b.label.length);
					labelActions.pop();
					actions = actions.filter(action => labelActions.indexOf(action) < 0);
				}
				templateData.actionBar.push(actions, { icon: true, label: false });
				if (this._actionRunner) {
					templateData.actionBar.actionRunner = this._actionRunner;
				}
			}
		}
		if (element.icon) {
			templateData.icon.className = `ports-view-actionbar-cell-icon ${ThemeIcon.asClassName(element.icon)}`;
			templateData.icon.title = element.tooltip;
			templateData.icon.style.display = 'inline';
		}
	}

	private renderInputBox(container: HTMLElement, editableData: IEditableData): IDisposable {
		// Required for FireFox. The blur event doesn't fire on FireFox when you just mash the "+" button to forward a port.
		if (this.inputDone) {
			this.inputDone(false, false);
			this.inputDone = undefined;
		}
		container.style.paddingLeft = '5px';
		const value = editableData.startingValue || '';
		const inputBox = new InputBox(container, this.contextViewService, {
			ariaLabel: nls.localize('remote.tunnelsView.input', "Press Enter to confirm or Escape to cancel."),
			validationOptions: {
				validation: (value) => {
					const message = editableData.validationMessage(value);
					if (!message) {
						return null;
					}

					return {
						content: message.content,
						formatContent: true,
						type: message.severity === Severity.Error ? MessageType.ERROR : MessageType.INFO
					};
				}
			},
			placeholder: editableData.placeholder || ''
		});
		const styler = attachInputBoxStyler(inputBox, this.themeService);

		inputBox.value = value;
		inputBox.focus();
		inputBox.select({ start: 0, end: editableData.startingValue ? editableData.startingValue.length : 0 });

		const done = once(async (success: boolean, finishEditing: boolean) => {
			dispose(toDispose);
			if (this.inputDone) {
				this.inputDone = undefined;
			}
			inputBox.element.style.display = 'none';
			const inputValue = inputBox.value;
			if (finishEditing) {
				return editableData.onFinish(inputValue, success);
			}
		});
		this.inputDone = done;

		const toDispose = [
			inputBox,
			dom.addStandardDisposableListener(inputBox.inputElement, dom.EventType.KEY_DOWN, async (e: IKeyboardEvent) => {
				if (e.equals(KeyCode.Enter)) {
					e.stopPropagation();
					if (inputBox.validate() !== MessageType.ERROR) {
						return done(true, true);
					} else {
						return done(false, true);
					}
				} else if (e.equals(KeyCode.Escape)) {
					e.preventDefault();
					e.stopPropagation();
					return done(false, true);
				}
			}),
			dom.addDisposableListener(inputBox.inputElement, dom.EventType.BLUR, () => {
				return done(inputBox.validate() !== MessageType.ERROR, true);
			}),
			styler
		];

		return toDisposable(() => {
			done(false, false);
		});
	}

	disposeElement(element: ActionBarCell, index: number, templateData: IActionBarTemplateData, height: number | undefined) {
		templateData.elementDisposable.dispose();
	}

	disposeTemplate(templateData: IActionBarTemplateData): void {
		templateData.label.dispose();
		templateData.actionBar.dispose();
		templateData.elementDisposable.dispose();
		templateData.button?.dispose();
	}
}

class TunnelItem implements ITunnelItem {
	static createFromTunnel(remoteExplorerService: IRemoteExplorerService, tunnelService: ITunnelService,
		tunnel: Tunnel, type: TunnelType = TunnelType.Forwarded, closeable?: boolean) {
		return new TunnelItem(type,
			tunnel.remoteHost,
			tunnel.remotePort,
			tunnel.source,
			!!tunnel.hasRunningProcess,
			tunnel.protocol,
			tunnel.localUri,
			tunnel.localAddress,
			tunnel.localPort,
			closeable === undefined ? tunnel.closeable : closeable,
			tunnel.name,
			tunnel.runningProcess,
			tunnel.pid,
			tunnel.privacy,
			remoteExplorerService,
			tunnelService);
	}

	/**
	 * Removes all non-serializable properties from the tunnel
	 * @returns A new TunnelItem without any services
	 */
	public strip(): TunnelItem | undefined {
		return new TunnelItem(
			this.tunnelType,
			this.remoteHost,
			this.remotePort,
			this.source,
			this.hasRunningProcess,
			this.protocol,
			this.localUri,
			this.localAddress,
			this.localPort,
			this.closeable,
			this.name,
			this.runningProcess,
			this.pid,
			this._privacy
		);
	}

	constructor(
		public tunnelType: TunnelType,
		public remoteHost: string,
		public remotePort: number,
		public source: { source: TunnelSource; description: string },
		public hasRunningProcess: boolean,
		public protocol: TunnelProtocol,
		public localUri?: URI,
		public localAddress?: string,
		public localPort?: number,
		public closeable?: boolean,
		public name?: string,
		private runningProcess?: string,
		private pid?: number,
		private _privacy?: TunnelPrivacyId | string,
		private remoteExplorerService?: IRemoteExplorerService,
		private tunnelService?: ITunnelService
	) { }

	get label(): string {
		if (this.tunnelType === TunnelType.Add && this.name) {
			return this.name;
		}
		const portNumberLabel = (isLocalhost(this.remoteHost) || isAllInterfaces(this.remoteHost))
			? `${this.remotePort}`
			: `${this.remoteHost}:${this.remotePort}`;
		if (this.name) {
			return `${this.name} (${portNumberLabel})`;
		} else {
			return portNumberLabel;
		}
	}

	set processDescription(description: string | undefined) {
		this.runningProcess = description;
	}

	get processDescription(): string | undefined {
		let description: string = '';
		if (this.runningProcess) {
			if (this.pid && this.remoteExplorerService?.namedProcesses.has(this.pid)) {
				// This is a known process. Give it a friendly name.
				description = this.remoteExplorerService.namedProcesses.get(this.pid)!;
			} else {
				description = this.runningProcess.replace(/\0/g, ' ').trim();
			}
			if (this.pid) {
				description += ` (${this.pid})`;
			}
		} else if (this.hasRunningProcess) {
			description = nls.localize('tunnelView.runningProcess.inacessable', "Process information unavailable");
		}

		return description;
	}

	get tooltipPostfix(): string {
		let information: string;
		if (this.localAddress) {
			information = nls.localize('remote.tunnel.tooltipForwarded', "Remote port {0}:{1} forwarded to local address {2}. ", this.remoteHost, this.remotePort, this.localAddress);
		} else {
			information = nls.localize('remote.tunnel.tooltipCandidate', "Remote port {0}:{1} not forwarded. ", this.remoteHost, this.remotePort);
		}

		return information;
	}

	get iconTooltip(): string {
		const isAdd = this.tunnelType === TunnelType.Add;
		if (!isAdd) {
			return `${this.processDescription ? nls.localize('tunnel.iconColumn.running', "Port has running process.") :
				nls.localize('tunnel.iconColumn.notRunning', "No running process.")}`;
		} else {
			return this.label;
		}
	}

	get portTooltip(): string {
		const isAdd = this.tunnelType === TunnelType.Add;
		if (!isAdd) {
			return `${this.name ? nls.localize('remote.tunnel.tooltipName', "Port labeled {0}. ", this.name) : ''}`;
		} else {
			return '';
		}
	}

	get processTooltip(): string {
		return this.processDescription ?? '';
	}

	get originTooltip(): string {
		return this.source.description;
	}

	get privacy(): TunnelPrivacy {
		if (this.tunnelService?.privacyOptions) {
			return this.tunnelService?.privacyOptions.find(element => element.id === this._privacy) ??
			{
				id: '',
				themeIcon: Codicon.question.id,
				label: nls.localize('tunnelPrivacy.unknown', "Unknown")
			};
		} else {
			return {
				id: TunnelPrivacyId.Private,
				themeIcon: privatePortIcon.id,
				label: nls.localize('tunnelPrivacy.private', "Private")
			};
		}
	}
}

export const TunnelTypeContextKey = new RawContextKey<TunnelType>('tunnelType', TunnelType.Add, true);
export const TunnelCloseableContextKey = new RawContextKey<boolean>('tunnelCloseable', false, true);
const TunnelPrivacyContextKey = new RawContextKey<TunnelPrivacyId | string | undefined>('tunnelPrivacy', undefined, true);
const TunnelPrivacyEnabledContextKey = new RawContextKey<boolean>('tunnelPrivacyEnabled', false, true);
const TunnelProtocolContextKey = new RawContextKey<TunnelProtocol | undefined>('tunnelProtocol', TunnelProtocol.Http, true);
const TunnelViewFocusContextKey = new RawContextKey<boolean>('tunnelViewFocus', false, nls.localize('tunnel.focusContext', "Whether the Ports view has focus."));
const TunnelViewSelectionKeyName = 'tunnelViewSelection';
// host:port
const TunnelViewSelectionContextKey = new RawContextKey<string | undefined>(TunnelViewSelectionKeyName, undefined, true);
const TunnelViewMultiSelectionKeyName = 'tunnelViewMultiSelection';
// host:port[]
const TunnelViewMultiSelectionContextKey = new RawContextKey<string[] | undefined>(TunnelViewMultiSelectionKeyName, undefined, true);
const PortChangableContextKey = new RawContextKey<boolean>('portChangable', false, true);
const WebContextKey = new RawContextKey<boolean>('isWeb', isWeb, true);

export class TunnelPanel extends ViewPane {

	static readonly ID = TUNNEL_VIEW_ID;
	static readonly TITLE = nls.localize('remote.tunnel', "Ports");

	private table!: WorkbenchTable<ITunnelItem>;
	private tunnelTypeContext: IContextKey<TunnelType>;
	private tunnelCloseableContext: IContextKey<boolean>;
	private tunnelPrivacyContext: IContextKey<TunnelPrivacyId | string | undefined>;
	private tunnelPrivacyEnabledContext: IContextKey<boolean>;
	private tunnelProtocolContext: IContextKey<TunnelProtocol | undefined>;
	private tunnelViewFocusContext: IContextKey<boolean>;
	private tunnelViewSelectionContext: IContextKey<string | undefined>;
	private tunnelViewMultiSelectionContext: IContextKey<string[] | undefined>;
	private portChangableContextKey: IContextKey<boolean>;
	private isEditing: boolean = false;
	private titleActions: IAction[] = [];
	private lastFocus: number[] = [];
	private readonly titleActionsDisposable = this._register(new MutableDisposable());

	constructor(
		protected viewModel: ITunnelViewModel,
		options: IViewPaneOptions,
		@IKeybindingService keybindingService: IKeybindingService,
		@IContextMenuService contextMenuService: IContextMenuService,
		@IContextKeyService contextKeyService: IContextKeyService,
		@IConfigurationService configurationService: IConfigurationService,
		@IInstantiationService instantiationService: IInstantiationService,
		@IViewDescriptorService viewDescriptorService: IViewDescriptorService,
		@IOpenerService openerService: IOpenerService,
		@IQuickInputService protected quickInputService: IQuickInputService,
		@ICommandService protected commandService: ICommandService,
		@IMenuService private readonly menuService: IMenuService,
		@IThemeService themeService: IThemeService,
		@IRemoteExplorerService private readonly remoteExplorerService: IRemoteExplorerService,
		@ITelemetryService telemetryService: ITelemetryService,
		@ITunnelService private readonly tunnelService: ITunnelService,
		@IContextViewService private readonly contextViewService: IContextViewService,
		@IHoverService private readonly hoverService: IHoverService
	) {
		super(options, keybindingService, contextMenuService, configurationService, contextKeyService, viewDescriptorService, instantiationService, openerService, themeService, telemetryService);
		this.tunnelTypeContext = TunnelTypeContextKey.bindTo(contextKeyService);
		this.tunnelCloseableContext = TunnelCloseableContextKey.bindTo(contextKeyService);
		this.tunnelPrivacyContext = TunnelPrivacyContextKey.bindTo(contextKeyService);
		this.tunnelPrivacyEnabledContext = TunnelPrivacyEnabledContextKey.bindTo(contextKeyService);
		this.tunnelPrivacyEnabledContext.set(tunnelService.privacyOptions.length !== 0);
		this.tunnelProtocolContext = TunnelProtocolContextKey.bindTo(contextKeyService);
		this.tunnelViewFocusContext = TunnelViewFocusContextKey.bindTo(contextKeyService);
		this.tunnelViewSelectionContext = TunnelViewSelectionContextKey.bindTo(contextKeyService);
		this.tunnelViewMultiSelectionContext = TunnelViewMultiSelectionContextKey.bindTo(contextKeyService);
		this.portChangableContextKey = PortChangableContextKey.bindTo(contextKeyService);

		const overlayContextKeyService = this._register(this.contextKeyService.createOverlay([['view', TunnelPanel.ID]]));
		const titleMenu = this._register(this.menuService.createMenu(MenuId.TunnelTitle, overlayContextKeyService));
		const updateActions = () => {
			this.titleActions = [];
			this.titleActionsDisposable.value = createAndFillInActionBarActions(titleMenu, undefined, this.titleActions);
			this.updateActions();
		};

		this._register(titleMenu.onDidChange(updateActions));
		updateActions();

		this._register(toDisposable(() => {
			this.titleActions = [];
		}));

		this.registerPrivacyActions();
	}

	private registerPrivacyActions() {
		for (const privacyOption of this.tunnelService.privacyOptions) {
			const optionId = `remote.tunnel.privacy${privacyOption.id}`;
			CommandsRegistry.registerCommand(optionId, ChangeTunnelPrivacyAction.handler(privacyOption.id));
			MenuRegistry.appendMenuItem(MenuId.TunnelPrivacy, ({
				order: 0,
				command: {
					id: optionId,
					title: privacyOption.label,
					toggled: TunnelPrivacyContextKey.isEqualTo(privacyOption.id)
				}
			}));
		}
	}

	get portCount(): number {
		return this.remoteExplorerService.tunnelModel.forwarded.size + this.remoteExplorerService.tunnelModel.detected.size;
	}

	protected override renderBody(container: HTMLElement): void {
		super.renderBody(container);

		const panelContainer = dom.append(container, dom.$('.tree-explorer-viewlet-tree-view'));
		const widgetContainer = dom.append(panelContainer, dom.$('.customview-tree'));
		widgetContainer.classList.add('ports-view');
		widgetContainer.classList.add('file-icon-themable-tree', 'show-file-icons');

		const actionBarRenderer = new ActionBarRenderer(this.instantiationService, this.contextKeyService,
			this.menuService, this.contextViewService, this.themeService, this.remoteExplorerService, this.commandService,
			this.configurationService, this.hoverService);
		const columns = [new IconColumn(), new PortColumn(), new LocalAddressColumn(), new RunningProcessColumn()];
		if (this.tunnelService.canChangePrivacy) {
			columns.push(new PrivacyColumn());
		}
		columns.push(new OriginColumn());

		this.table = this.instantiationService.createInstance(WorkbenchTable,
			'RemoteTunnels',
			widgetContainer,
			new TunnelTreeVirtualDelegate(this.remoteExplorerService),
			columns,
			[actionBarRenderer],
			{
				keyboardNavigationLabelProvider: {
					getKeyboardNavigationLabel: (item: ITunnelItem) => {
						return item.label;
					}
				},
				multipleSelectionSupport: true,
				accessibilityProvider: {
					getAriaLabel: (item: ITunnelItem) => {
						if (item instanceof TunnelItem) {
							return `${item.tooltipPostfix} ${item.portTooltip} ${item.iconTooltip} ${item.processTooltip} ${item.originTooltip} ${this.tunnelService.canChangePrivacy ? item.privacy.label : ''}`;
						} else {
							return item.label;
						}
					},
					getWidgetAriaLabel: () => nls.localize('tunnelView', "Tunnel View")
				},
				openOnSingleClick: true
			}
		) as WorkbenchTable<ITunnelItem>;

		const actionRunner: ActionRunner = new ActionRunner();
		actionBarRenderer.actionRunner = actionRunner;

		this._register(this.table.onContextMenu(e => this.onContextMenu(e, actionRunner)));
		this._register(this.table.onMouseDblClick(e => this.onMouseDblClick(e)));
		this._register(this.table.onDidChangeFocus(e => this.onFocusChanged(e)));
		this._register(this.table.onDidChangeSelection(e => this.onSelectionChanged(e)));
		this._register(this.table.onDidFocus(() => this.tunnelViewFocusContext.set(true)));
		this._register(this.table.onDidBlur(() => this.tunnelViewFocusContext.set(false)));

		const rerender = () => this.table.splice(0, Number.POSITIVE_INFINITY, this.viewModel.all);

		rerender();
		let lastPortCount = this.portCount;
		this._register(Event.debounce(this.viewModel.onForwardedPortsChanged, (_last, e) => e, 50)(() => {
			const newPortCount = this.portCount;
			if (((lastPortCount === 0) || (newPortCount === 0)) && (lastPortCount !== newPortCount)) {
				this._onDidChangeViewWelcomeState.fire();
			}
			lastPortCount = newPortCount;
			rerender();
		}));

		this._register(this.table.onMouseClick(e => {
			if (this.hasOpenLinkModifier(e.browserEvent)) {
				const selection = this.table.getSelectedElements();
				if ((selection.length === 0) ||
					((selection.length === 1) && (selection[0] === e.element))) {
					this.commandService.executeCommand(OpenPortInBrowserAction.ID, e.element);
				}
			}
		}));

		this._register(this.table.onDidOpen(e => {
			if (!e.element || (e.element.tunnelType !== TunnelType.Forwarded)) {
				return;
			}
			if (e.browserEvent?.type === 'dblclick') {
				this.commandService.executeCommand(LabelTunnelAction.ID);
			}
		}));

		this._register(this.remoteExplorerService.onDidChangeEditable(e => {
			this.isEditing = !!this.remoteExplorerService.getEditableData(e?.tunnel, e?.editId);
			this._onDidChangeViewWelcomeState.fire();

			if (!this.isEditing) {
				widgetContainer.classList.remove('highlight');
			}

			rerender();

			if (this.isEditing) {
				widgetContainer.classList.add('highlight');
				if (!e) {
					// When we are in editing mode for a new forward, rather than updating an existing one we need to reveal the input box since it might be out of view.
					this.table.reveal(this.table.indexOf(this.viewModel.input));
				}
			} else {
				if (e && (e.tunnel.tunnelType !== TunnelType.Add)) {
					this.table.setFocus(this.lastFocus);
				}
				this.focus();
			}
		}));
	}

	override shouldShowWelcome(): boolean {
		return this.viewModel.isEmpty() && !this.isEditing;
	}

	override focus(): void {
		super.focus();
		this.table.domFocus();
	}

	private onFocusChanged(event: ITableEvent<ITunnelItem>) {
		if (event.indexes.length > 0 && event.elements.length > 0) {
			this.lastFocus = event.indexes;
		}
		const elements = event.elements;
		const item = elements && elements.length ? elements[0] : undefined;
		if (item) {
			this.tunnelViewSelectionContext.set(makeAddress(item.remoteHost, item.remotePort));
			this.tunnelTypeContext.set(item.tunnelType);
			this.tunnelCloseableContext.set(!!item.closeable);
			this.tunnelPrivacyContext.set(item.privacy.id);
			this.tunnelProtocolContext.set(item.protocol === TunnelProtocol.Https ? TunnelProtocol.Https : TunnelProtocol.Https);
			this.portChangableContextKey.set(!!item.localPort);
		} else {
			this.tunnelTypeContext.reset();
			this.tunnelViewSelectionContext.reset();
			this.tunnelCloseableContext.reset();
			this.tunnelPrivacyContext.reset();
			this.tunnelProtocolContext.reset();
			this.portChangableContextKey.reset();
		}
	}

	private hasOpenLinkModifier(e: MouseEvent): boolean {
		const editorConf = this.configurationService.getValue<{ multiCursorModifier: 'ctrlCmd' | 'alt' }>('editor');

		let modifierKey = false;
		if (editorConf.multiCursorModifier === 'ctrlCmd') {
			modifierKey = e.altKey;
		} else {
			if (isMacintosh) {
				modifierKey = e.metaKey;
			} else {
				modifierKey = e.ctrlKey;
			}
		}
		return modifierKey;
	}

	private onSelectionChanged(event: ITableEvent<ITunnelItem>) {
		const elements = event.elements;
		if (elements.length > 1) {
			this.tunnelViewMultiSelectionContext.set(elements.map(element => makeAddress(element.remoteHost, element.remotePort)));
		} else {
			this.tunnelViewMultiSelectionContext.set(undefined);
		}
	}

	private onContextMenu(event: ITableContextMenuEvent<ITunnelItem>, actionRunner: ActionRunner): void {
		if ((event.element !== undefined) && !(event.element instanceof TunnelItem)) {
			return;
		}

		event.browserEvent.preventDefault();
		event.browserEvent.stopPropagation();

		const node: ITunnelItem | undefined = event.element;

		if (node) {
			this.table.setFocus([this.table.indexOf(node)]);
			this.tunnelTypeContext.set(node.tunnelType);
			this.tunnelCloseableContext.set(!!node.closeable);
			this.tunnelPrivacyContext.set(node.privacy.id);
			this.tunnelProtocolContext.set(node.protocol);
			this.portChangableContextKey.set(!!node.localPort);
		} else {
			this.tunnelTypeContext.set(TunnelType.Add);
			this.tunnelCloseableContext.set(false);
			this.tunnelPrivacyContext.set(undefined);
			this.tunnelProtocolContext.set(undefined);
			this.portChangableContextKey.set(false);
		}

		const menu = this.menuService.createMenu(MenuId.TunnelContext, this.table.contextKeyService);
		const actions: IAction[] = [];
		this._register(createAndFillInContextMenuActions(menu, { shouldForwardArgs: true }, actions));
		menu.dispose();

		this.contextMenuService.showContextMenu({
			getAnchor: () => event.anchor,
			getActions: () => actions,
			getActionViewItem: (action) => {
				const keybinding = this.keybindingService.lookupKeybinding(action.id);
				if (keybinding) {
					return new ActionViewItem(action, action, { label: true, keybinding: keybinding.getLabel() });
				}
				return undefined;
			},
			onHide: (wasCancelled?: boolean) => {
				if (wasCancelled) {
					this.table.domFocus();
				}
			},
			getActionsContext: () => node,
			actionRunner
		});
	}

	private onMouseDblClick(e: ITableMouseEvent<ITunnelItem>): void {
		if (!e.element) {
			this.commandService.executeCommand(ForwardPortAction.INLINE_ID);
		}
	}

	protected override layoutBody(height: number, width: number): void {
		super.layoutBody(height, width);
		this.table.layout(height, width);
	}
}

export class TunnelPanelDescriptor implements IViewDescriptor {
	readonly id = TunnelPanel.ID;
	readonly name = TunnelPanel.TITLE;
	readonly ctorDescriptor: SyncDescriptor<TunnelPanel>;
	readonly canToggleVisibility = true;
	readonly hideByDefault = false;
	readonly workspace = true;
	// group is not actually used for views that are not extension contributed. Use order instead.
	readonly group = 'details@0';
	// -500 comes from the remote explorer viewOrderDelegate
	readonly order = -500;
	readonly remoteAuthority?: string | string[];
	readonly canMoveView = true;
	readonly containerIcon = portsViewIcon;

	constructor(viewModel: ITunnelViewModel, environmentService: IWorkbenchEnvironmentService) {
		this.ctorDescriptor = new SyncDescriptor(TunnelPanel, [viewModel]);
		this.remoteAuthority = environmentService.remoteAuthority ? environmentService.remoteAuthority.split('+')[0] : undefined;
	}
}

function isITunnelItem(item: any): item is ITunnelItem {
	return item && item.tunnelType && item.remoteHost && item.source;
}

namespace LabelTunnelAction {
	export const ID = 'remote.tunnel.label';
	export const LABEL = nls.localize('remote.tunnel.label', "Set Port Label");
	export const COMMAND_ID_KEYWORD = 'label';

	export function handler(): ICommandHandler {
		return async (accessor, arg): Promise<{ port: number; label: string } | undefined> => {
			const remoteExplorerService = accessor.get(IRemoteExplorerService);
			let tunnelContext: ITunnelItem | undefined;
			if (isITunnelItem(arg)) {
				tunnelContext = arg;
			} else {
				const context = accessor.get(IContextKeyService).getContextKeyValue<string | undefined>(TunnelViewSelectionKeyName);
				const tunnel = context ? remoteExplorerService.tunnelModel.forwarded.get(context) : undefined;
				if (tunnel) {
					const tunnelService = accessor.get(ITunnelService);
					tunnelContext = TunnelItem.createFromTunnel(remoteExplorerService, tunnelService, tunnel);
				}
			}
			if (tunnelContext) {
				const tunnelItem: ITunnelItem = tunnelContext;
				return new Promise(resolve => {
					const startingValue = tunnelItem.name ? tunnelItem.name : `${tunnelItem.remotePort}`;
					remoteExplorerService.setEditable(tunnelItem, TunnelEditId.Label, {
						onFinish: async (value, success) => {
							value = value.trim();
							remoteExplorerService.setEditable(tunnelItem, TunnelEditId.Label, null);
							const changed = success && (value !== startingValue);
							if (changed) {
								await remoteExplorerService.tunnelModel.name(tunnelItem.remoteHost, tunnelItem.remotePort, value);
							}
							resolve(changed ? { port: tunnelItem.remotePort, label: value } : undefined);
						},
						validationMessage: () => null,
						placeholder: nls.localize('remote.tunnelsView.labelPlaceholder', "Port label"),
						startingValue
					});
				});
			}
			return undefined;
		};
	}
}

const invalidPortString: string = nls.localize('remote.tunnelsView.portNumberValid', "Forwarded port should be a number or a host:port.");
const maxPortNumber: number = 65536;
const invalidPortNumberString: string = nls.localize('remote.tunnelsView.portNumberToHigh', "Port number must be \u2265 0 and < {0}.", maxPortNumber);
const requiresSudoString: string = nls.localize('remote.tunnelView.inlineElevationMessage', "May Require Sudo");
const alreadyForwarded: string = nls.localize('remote.tunnelView.alreadyForwarded', "Port is already forwarded");

export namespace ForwardPortAction {
	export const INLINE_ID = 'remote.tunnel.forwardInline';
	export const COMMANDPALETTE_ID = 'remote.tunnel.forwardCommandPalette';
	export const LABEL: ILocalizedString = { value: nls.localize('remote.tunnel.forward', "Forward a Port"), original: 'Forward a Port' };
	export const TREEITEM_LABEL = nls.localize('remote.tunnel.forwardItem', "Forward Port");
	const forwardPrompt = nls.localize('remote.tunnel.forwardPrompt', "Port number or address (eg. 3000 or 10.10.10.10:2000).");

	function validateInput(remoteExplorerService: IRemoteExplorerService, value: string, canElevate: boolean): { content: string; severity: Severity } | null {
		const parsed = parseAddress(value);
		if (!parsed) {
			return { content: invalidPortString, severity: Severity.Error };
		} else if (parsed.port >= maxPortNumber) {
			return { content: invalidPortNumberString, severity: Severity.Error };
		} else if (canElevate && isPortPrivileged(parsed.port)) {
			return { content: requiresSudoString, severity: Severity.Info };
		} else if (mapHasAddressLocalhostOrAllInterfaces(remoteExplorerService.tunnelModel.forwarded, parsed.host, parsed.port)) {
			return { content: alreadyForwarded, severity: Severity.Error };
		}
		return null;
	}

	function error(notificationService: INotificationService, tunnel: RemoteTunnel | void, host: string, port: number) {
		if (!tunnel) {
			notificationService.warn(nls.localize('remote.tunnel.forwardError', "Unable to forward {0}:{1}. The host may not be available or that remote port may already be forwarded", host, port));
		}
	}

	export function inlineHandler(): ICommandHandler {
		return async (accessor, arg) => {
			const remoteExplorerService = accessor.get(IRemoteExplorerService);
			const notificationService = accessor.get(INotificationService);
			const tunnelService = accessor.get(ITunnelService);
			remoteExplorerService.setEditable(undefined, TunnelEditId.New, {
				onFinish: async (value, success) => {
					remoteExplorerService.setEditable(undefined, TunnelEditId.New, null);
					let parsed: { host: string; port: number } | undefined;
					if (success && (parsed = parseAddress(value))) {
						remoteExplorerService.forward({
							remote: { host: parsed.host, port: parsed.port },
							elevateIfNeeded: true
						}).then(tunnel => error(notificationService, tunnel, parsed!.host, parsed!.port));
					}
				},
				validationMessage: (value) => validateInput(remoteExplorerService, value, tunnelService.canElevate),
				placeholder: forwardPrompt
			});
		};
	}

	export function commandPaletteHandler(): ICommandHandler {
		return async (accessor, arg) => {
			const remoteExplorerService = accessor.get(IRemoteExplorerService);
			const notificationService = accessor.get(INotificationService);
			const viewsService = accessor.get(IViewsService);
			const quickInputService = accessor.get(IQuickInputService);
			const tunnelService = accessor.get(ITunnelService);
			await viewsService.openView(TunnelPanel.ID, true);
			const value = await quickInputService.input({
				prompt: forwardPrompt,
				validateInput: (value) => Promise.resolve(validateInput(remoteExplorerService, value, tunnelService.canElevate))
			});
			let parsed: { host: string; port: number } | undefined;
			if (value && (parsed = parseAddress(value))) {
				remoteExplorerService.forward({
					remote: { host: parsed.host, port: parsed.port },
					elevateIfNeeded: true
				}).then(tunnel => error(notificationService, tunnel, parsed!.host, parsed!.port));
			}
		};
	}
}

interface QuickPickTunnel extends IQuickPickItem {
	tunnel?: ITunnelItem;
}

function makeTunnelPicks(tunnels: Tunnel[], remoteExplorerService: IRemoteExplorerService, tunnelService: ITunnelService): QuickPickInput<QuickPickTunnel>[] {
	const picks: QuickPickInput<QuickPickTunnel>[] = tunnels.map(forwarded => {
		const item = TunnelItem.createFromTunnel(remoteExplorerService, tunnelService, forwarded);
		return {
			label: item.label,
			description: item.processDescription,
			tunnel: item
		};
	});
	if (picks.length === 0) {
		picks.push({
			label: nls.localize('remote.tunnel.closeNoPorts', "No ports currently forwarded. Try running the {0} command", ForwardPortAction.LABEL.value)
		});
	}
	return picks;
}

namespace ClosePortAction {
	export const INLINE_ID = 'remote.tunnel.closeInline';
	export const COMMANDPALETTE_ID = 'remote.tunnel.closeCommandPalette';
	export const LABEL: ILocalizedString = { value: nls.localize('remote.tunnel.close', "Stop Forwarding Port"), original: 'Stop Forwarding Port' };

	export function inlineHandler(): ICommandHandler {
		return async (accessor, arg) => {
			const contextKeyService = accessor.get(IContextKeyService);
			const remoteExplorerService = accessor.get(IRemoteExplorerService);
			let ports: (ITunnelItem | Tunnel)[] = [];
			const multiSelectContext = contextKeyService.getContextKeyValue<string[] | undefined>(TunnelViewMultiSelectionKeyName);
			if (multiSelectContext) {
				multiSelectContext.forEach(context => {
					const tunnel = remoteExplorerService.tunnelModel.forwarded.get(context);
					if (tunnel) {
						ports?.push(tunnel);
					}
				});
			} else if (isITunnelItem(arg)) {
				ports = [arg];
			} else {
				const context = contextKeyService.getContextKeyValue<string | undefined>(TunnelViewSelectionKeyName);
				const tunnel = context ? remoteExplorerService.tunnelModel.forwarded.get(context) : undefined;
				if (tunnel) {
					ports = [tunnel];
				}
			}
<<<<<<< HEAD
			if (!ports) {
				return undefined; // {{SQL CARBON EDIT}} strict-nulls
=======

			if (!ports || ports.length === 0) {
				return;
>>>>>>> 7599f3bd
			}
			return Promise.all(ports.map(port => remoteExplorerService.close({ host: port.remoteHost, port: port.remotePort })));
		};
	}

	export function commandPaletteHandler(): ICommandHandler {
		return async (accessor) => {
			const quickInputService = accessor.get(IQuickInputService);
			const remoteExplorerService = accessor.get(IRemoteExplorerService);
			const tunnelService = accessor.get(ITunnelService);
			const commandService = accessor.get(ICommandService);

			const picks: QuickPickInput<QuickPickTunnel>[] = makeTunnelPicks(Array.from(remoteExplorerService.tunnelModel.forwarded.values()).filter(tunnel => tunnel.closeable), remoteExplorerService, tunnelService);
			const result = await quickInputService.pick(picks, { placeHolder: nls.localize('remote.tunnel.closePlaceholder', "Choose a port to stop forwarding") });
			if (result && result.tunnel) {
				await remoteExplorerService.close({ host: result.tunnel.remoteHost, port: result.tunnel.remotePort });
			} else if (result) {
				await commandService.executeCommand(ForwardPortAction.COMMANDPALETTE_ID);
			}
		};
	}
}

export namespace OpenPortInBrowserAction {
	export const ID = 'remote.tunnel.open';
	export const LABEL = nls.localize('remote.tunnel.open', "Open in Browser");

	export function handler(): ICommandHandler {
		return async (accessor, arg) => {
			let key: string | undefined;
			if (arg instanceof TunnelItem) {
				key = makeAddress(arg.remoteHost, arg.remotePort);
			} else if (arg.tunnelRemoteHost && arg.tunnelRemotePort) {
				key = makeAddress(arg.tunnelRemoteHost, arg.tunnelRemotePort);
			}
			if (key) {
				const model = accessor.get(IRemoteExplorerService).tunnelModel;
				const openerService = accessor.get(IOpenerService);
				return run(model, openerService, key);
			}
		};
	}

	export function run(model: TunnelModel, openerService: IOpenerService, key: string) {
		const tunnel = model.forwarded.get(key) || model.detected.get(key);
		if (tunnel) {
			return openerService.open(tunnel.localUri, { allowContributedOpeners: false });
		}
		return Promise.resolve();
	}
}

export namespace OpenPortInPreviewAction {
	export const ID = 'remote.tunnel.openPreview';
	export const LABEL = nls.localize('remote.tunnel.openPreview', "Preview in Editor");

	export function handler(): ICommandHandler {
		return async (accessor, arg) => {
			let key: string | undefined;
			if (arg instanceof TunnelItem) {
				key = makeAddress(arg.remoteHost, arg.remotePort);
			} else if (arg.tunnelRemoteHost && arg.tunnelRemotePort) {
				key = makeAddress(arg.tunnelRemoteHost, arg.tunnelRemotePort);
			}
			if (key) {
				const model = accessor.get(IRemoteExplorerService).tunnelModel;
				const openerService = accessor.get(IOpenerService);
				const externalOpenerService = accessor.get(IExternalUriOpenerService);
				return run(model, openerService, externalOpenerService, key);
			}
		};
	}

	export async function run(model: TunnelModel, openerService: IOpenerService, externalOpenerService: IExternalUriOpenerService, key: string) {
		const tunnel = model.forwarded.get(key) || model.detected.get(key);
		if (tunnel) {
			const sourceUri = URI.parse(`http://${tunnel.remoteHost}:${tunnel.remotePort}`);
			const opener = await externalOpenerService.getOpener(tunnel.localUri, { sourceUri }, new CancellationTokenSource().token);
			if (opener) {
				return opener.openExternalUri(tunnel.localUri, { sourceUri }, new CancellationTokenSource().token);
			}
			return openerService.open(tunnel.localUri);
		}
		return Promise.resolve();
	}
}

namespace OpenPortInBrowserCommandPaletteAction {
	export const ID = 'remote.tunnel.openCommandPalette';
	export const LABEL = nls.localize('remote.tunnel.openCommandPalette', "Open Port in Browser");

	interface QuickPickTunnel extends IQuickPickItem {
		tunnel?: TunnelItem;
	}

	export function handler(): ICommandHandler {
		return async (accessor, arg) => {
			const remoteExplorerService = accessor.get(IRemoteExplorerService);
			const tunnelService = accessor.get(ITunnelService);
			const model = remoteExplorerService.tunnelModel;
			const quickPickService = accessor.get(IQuickInputService);
			const openerService = accessor.get(IOpenerService);
			const commandService = accessor.get(ICommandService);
			const options: QuickPickTunnel[] = [...model.forwarded, ...model.detected].map(value => {
				const tunnelItem = TunnelItem.createFromTunnel(remoteExplorerService, tunnelService, value[1]);
				return {
					label: tunnelItem.label,
					description: tunnelItem.processDescription,
					tunnel: tunnelItem
				};
			});
			if (options.length === 0) {
				options.push({
					label: nls.localize('remote.tunnel.openCommandPaletteNone', "No ports currently forwarded. Open the Ports view to get started.")
				});
			} else {
				options.push({
					label: nls.localize('remote.tunnel.openCommandPaletteView', "Open the Ports view...")
				});
			}
			const picked = await quickPickService.pick<QuickPickTunnel>(options, { placeHolder: nls.localize('remote.tunnel.openCommandPalettePick', "Choose the port to open") });
			if (picked && picked.tunnel) {
				return OpenPortInBrowserAction.run(model, openerService, makeAddress(picked.tunnel.remoteHost, picked.tunnel.remotePort));
			} else if (picked) {
				return commandService.executeCommand(`${TUNNEL_VIEW_ID}.focus`);
			}
		};
	}
}

namespace CopyAddressAction {
	export const INLINE_ID = 'remote.tunnel.copyAddressInline';
	export const COMMANDPALETTE_ID = 'remote.tunnel.copyAddressCommandPalette';
	export const INLINE_LABEL = nls.localize('remote.tunnel.copyAddressInline', "Copy Local Address");
	export const COMMANDPALETTE_LABEL = nls.localize('remote.tunnel.copyAddressCommandPalette', "Copy Forwarded Port Address");

	async function copyAddress(remoteExplorerService: IRemoteExplorerService, clipboardService: IClipboardService, tunnelItem: { remoteHost: string; remotePort: number }) {
		const address = remoteExplorerService.tunnelModel.address(tunnelItem.remoteHost, tunnelItem.remotePort);
		if (address) {
			await clipboardService.writeText(address.toString());
		}
	}

	export function inlineHandler(): ICommandHandler {
		return async (accessor, arg) => {
			const remoteExplorerService = accessor.get(IRemoteExplorerService);
			let tunnelItem: ITunnelItem | Tunnel | undefined;
			if (isITunnelItem(arg)) {
				tunnelItem = arg;
			} else {
				const context = accessor.get(IContextKeyService).getContextKeyValue<string | undefined>(TunnelViewSelectionKeyName);
				tunnelItem = context ? remoteExplorerService.tunnelModel.forwarded.get(context) : undefined;
			}
			if (tunnelItem) {
				return copyAddress(remoteExplorerService, accessor.get(IClipboardService), tunnelItem);
			}
		};
	}

	export function commandPaletteHandler(): ICommandHandler {
		return async (accessor, arg) => {
			const quickInputService = accessor.get(IQuickInputService);
			const remoteExplorerService = accessor.get(IRemoteExplorerService);
			const tunnelService = accessor.get(ITunnelService);
			const commandService = accessor.get(ICommandService);
			const clipboardService = accessor.get(IClipboardService);

			const tunnels = Array.from(remoteExplorerService.tunnelModel.forwarded.values()).concat(Array.from(remoteExplorerService.tunnelModel.detected.values()));
			const result = await quickInputService.pick(makeTunnelPicks(tunnels, remoteExplorerService, tunnelService), { placeHolder: nls.localize('remote.tunnel.copyAddressPlaceholdter', "Choose a forwarded port") });
			if (result && result.tunnel) {
				await copyAddress(remoteExplorerService, clipboardService, result.tunnel);
			} else if (result) {
				await commandService.executeCommand(ForwardPortAction.COMMANDPALETTE_ID);
			}
		};
	}
}

namespace ChangeLocalPortAction {
	export const ID = 'remote.tunnel.changeLocalPort';
	export const LABEL = nls.localize('remote.tunnel.changeLocalPort', "Change Local Address Port");

	function validateInput(value: string, canElevate: boolean): { content: string; severity: Severity } | null {
		if (!value.match(/^[0-9]+$/)) {
			return { content: invalidPortString, severity: Severity.Error };
		} else if (Number(value) >= maxPortNumber) {
			return { content: invalidPortNumberString, severity: Severity.Error };
		} else if (canElevate && isPortPrivileged(Number(value))) {
			return { content: requiresSudoString, severity: Severity.Info };
		}
		return null;
	}

	export function handler(): ICommandHandler {
		return async (accessor, arg) => {
			const remoteExplorerService = accessor.get(IRemoteExplorerService);
			const notificationService = accessor.get(INotificationService);
			const tunnelService = accessor.get(ITunnelService);
			let tunnelContext: ITunnelItem | undefined;
			if (isITunnelItem(arg)) {
				tunnelContext = arg;
			} else {
				const context = accessor.get(IContextKeyService).getContextKeyValue<string | undefined>(TunnelViewSelectionKeyName);
				const tunnel = context ? remoteExplorerService.tunnelModel.forwarded.get(context) : undefined;
				if (tunnel) {
					const tunnelService = accessor.get(ITunnelService);
					tunnelContext = TunnelItem.createFromTunnel(remoteExplorerService, tunnelService, tunnel);
				}
			}

			if (tunnelContext) {
				const tunnelItem: ITunnelItem = tunnelContext;
				remoteExplorerService.setEditable(tunnelItem, TunnelEditId.LocalPort, {
					onFinish: async (value, success) => {
						remoteExplorerService.setEditable(tunnelItem, TunnelEditId.LocalPort, null);
						if (success) {
							await remoteExplorerService.close({ host: tunnelItem.remoteHost, port: tunnelItem.remotePort });
							const numberValue = Number(value);
							const newForward = await remoteExplorerService.forward({
								remote: { host: tunnelItem.remoteHost, port: tunnelItem.remotePort },
								local: numberValue,
								name: tunnelItem.name,
								elevateIfNeeded: true,
								source: tunnelItem.source
							});
							if (newForward && newForward.tunnelLocalPort !== numberValue) {
								notificationService.warn(nls.localize('remote.tunnel.changeLocalPortNumber', "The local port {0} is not available. Port number {1} has been used instead", value, newForward.tunnelLocalPort ?? newForward.localAddress));
							}
						}
					},
					validationMessage: (value) => validateInput(value, tunnelService.canElevate),
					placeholder: nls.localize('remote.tunnelsView.changePort', "New local port")
				});
			}
		};
	}
}

namespace ChangeTunnelPrivacyAction {
	export function handler(privacyId: string): ICommandHandler {
		return async (accessor, arg) => {
			if (arg instanceof TunnelItem) {
				const remoteExplorerService = accessor.get(IRemoteExplorerService);
				await remoteExplorerService.close({ host: arg.remoteHost, port: arg.remotePort });
				return remoteExplorerService.forward({
					remote: { host: arg.remoteHost, port: arg.remotePort },
					local: arg.localPort,
					name: arg.name,
					elevateIfNeeded: true,
					privacy: privacyId,
					source: arg.source
				});
			}
		};
	}
}

namespace SetTunnelProtocolAction {
	export const ID_HTTP = 'remote.tunnel.setProtocolHttp';
	export const ID_HTTPS = 'remote.tunnel.setProtocolHttps';
	export const LABEL_HTTP = nls.localize('remote.tunnel.protocolHttp', "HTTP");
	export const LABEL_HTTPS = nls.localize('remote.tunnel.protocolHttps', "HTTPS");

	async function handler(arg: any, protocol: TunnelProtocol, remoteExplorerService: IRemoteExplorerService) {
		if (arg instanceof TunnelItem) {
			const attributes: Partial<Attributes> = {
				protocol
			};
			return remoteExplorerService.tunnelModel.configPortsAttributes.addAttributes(arg.remotePort, attributes, ConfigurationTarget.USER_REMOTE);
		}
	}

	export function handlerHttp(): ICommandHandler {
		return async (accessor, arg) => {
			return handler(arg, TunnelProtocol.Http, accessor.get(IRemoteExplorerService));
		};
	}

	export function handlerHttps(): ICommandHandler {
		return async (accessor, arg) => {
			return handler(arg, TunnelProtocol.Https, accessor.get(IRemoteExplorerService));
		};
	}
}

const tunnelViewCommandsWeightBonus = 10; // give our commands a little bit more weight over other default list/tree commands

const isForwardedExpr = TunnelTypeContextKey.isEqualTo(TunnelType.Forwarded);
const isForwardedOrDetectedExpr = ContextKeyExpr.or(isForwardedExpr, TunnelTypeContextKey.isEqualTo(TunnelType.Detected));
const isNotMultiSelectionExpr = TunnelViewMultiSelectionContextKey.isEqualTo(undefined);
const isNotPrivateExpr = ContextKeyExpr.and(TunnelPrivacyContextKey.notEqualsTo(TunnelPrivacyId.Private), TunnelPrivacyContextKey.notEqualsTo(TunnelPrivacyId.ConstantPrivate));

KeybindingsRegistry.registerCommandAndKeybindingRule({
	id: LabelTunnelAction.ID,
	weight: KeybindingWeight.WorkbenchContrib + tunnelViewCommandsWeightBonus,
	when: ContextKeyExpr.and(TunnelViewFocusContextKey, isForwardedExpr, isNotMultiSelectionExpr),
	primary: KeyCode.F2,
	mac: {
		primary: KeyCode.Enter
	},
	handler: LabelTunnelAction.handler()
});
CommandsRegistry.registerCommand(ForwardPortAction.INLINE_ID, ForwardPortAction.inlineHandler());
CommandsRegistry.registerCommand(ForwardPortAction.COMMANDPALETTE_ID, ForwardPortAction.commandPaletteHandler());
KeybindingsRegistry.registerCommandAndKeybindingRule({
	id: ClosePortAction.INLINE_ID,
	weight: KeybindingWeight.WorkbenchContrib + tunnelViewCommandsWeightBonus,
	when: ContextKeyExpr.and(TunnelCloseableContextKey, TunnelViewFocusContextKey),
	primary: KeyCode.Delete,
	mac: {
		primary: KeyMod.CtrlCmd | KeyCode.Backspace,
		secondary: [KeyCode.Delete]
	},
	handler: ClosePortAction.inlineHandler()
});

CommandsRegistry.registerCommand(ClosePortAction.COMMANDPALETTE_ID, ClosePortAction.commandPaletteHandler());
CommandsRegistry.registerCommand(OpenPortInBrowserAction.ID, OpenPortInBrowserAction.handler());
CommandsRegistry.registerCommand(OpenPortInPreviewAction.ID, OpenPortInPreviewAction.handler());
CommandsRegistry.registerCommand(OpenPortInBrowserCommandPaletteAction.ID, OpenPortInBrowserCommandPaletteAction.handler());
KeybindingsRegistry.registerCommandAndKeybindingRule({
	id: CopyAddressAction.INLINE_ID,
	weight: KeybindingWeight.WorkbenchContrib + tunnelViewCommandsWeightBonus,
	when: ContextKeyExpr.and(TunnelViewFocusContextKey, isForwardedOrDetectedExpr, isNotMultiSelectionExpr),
	primary: KeyMod.CtrlCmd | KeyCode.KeyC,
	handler: CopyAddressAction.inlineHandler()
});
CommandsRegistry.registerCommand(CopyAddressAction.COMMANDPALETTE_ID, CopyAddressAction.commandPaletteHandler());
CommandsRegistry.registerCommand(ChangeLocalPortAction.ID, ChangeLocalPortAction.handler());
CommandsRegistry.registerCommand(SetTunnelProtocolAction.ID_HTTP, SetTunnelProtocolAction.handlerHttp());
CommandsRegistry.registerCommand(SetTunnelProtocolAction.ID_HTTPS, SetTunnelProtocolAction.handlerHttps());

MenuRegistry.appendMenuItem(MenuId.CommandPalette, ({
	command: {
		id: ClosePortAction.COMMANDPALETTE_ID,
		title: ClosePortAction.LABEL
	},
	when: forwardedPortsViewEnabled
}));
MenuRegistry.appendMenuItem(MenuId.CommandPalette, ({
	command: {
		id: ForwardPortAction.COMMANDPALETTE_ID,
		title: ForwardPortAction.LABEL
	},
	when: forwardedPortsViewEnabled
}));
MenuRegistry.appendMenuItem(MenuId.CommandPalette, ({
	command: {
		id: CopyAddressAction.COMMANDPALETTE_ID,
		title: CopyAddressAction.COMMANDPALETTE_LABEL
	},
	when: forwardedPortsViewEnabled
}));
MenuRegistry.appendMenuItem(MenuId.CommandPalette, ({
	command: {
		id: OpenPortInBrowserCommandPaletteAction.ID,
		title: OpenPortInBrowserCommandPaletteAction.LABEL
	},
	when: forwardedPortsViewEnabled
}));

MenuRegistry.appendMenuItem(MenuId.TunnelContext, ({
	group: '._open',
	order: 0,
	command: {
		id: OpenPortInBrowserAction.ID,
		title: OpenPortInBrowserAction.LABEL,
	},
	when: ContextKeyExpr.and(isForwardedOrDetectedExpr, isNotMultiSelectionExpr)
}));
MenuRegistry.appendMenuItem(MenuId.TunnelContext, ({
	group: '._open',
	order: 1,
	command: {
		id: OpenPortInPreviewAction.ID,
		title: OpenPortInPreviewAction.LABEL,
	},
	when: ContextKeyExpr.and(
		ContextKeyExpr.or(WebContextKey.negate(), isNotPrivateExpr),
		isForwardedOrDetectedExpr,
		isNotMultiSelectionExpr)
}));
// The group 0_manage is used by extensions, so try not to change it
MenuRegistry.appendMenuItem(MenuId.TunnelContext, ({
	group: '0_manage',
	order: 1,
	command: {
		id: LabelTunnelAction.ID,
		title: LabelTunnelAction.LABEL,
		icon: labelPortIcon
	},
	when: ContextKeyExpr.and(isForwardedExpr, isNotMultiSelectionExpr)
}));
MenuRegistry.appendMenuItem(MenuId.TunnelContext, ({
	group: '2_localaddress',
	order: 0,
	command: {
		id: CopyAddressAction.INLINE_ID,
		title: CopyAddressAction.INLINE_LABEL,
	},
	when: ContextKeyExpr.and(isForwardedOrDetectedExpr, isNotMultiSelectionExpr)
}));
MenuRegistry.appendMenuItem(MenuId.TunnelContext, ({
	group: '2_localaddress',
	order: 1,
	command: {
		id: ChangeLocalPortAction.ID,
		title: ChangeLocalPortAction.LABEL,
	},
	when: ContextKeyExpr.and(isForwardedExpr, PortChangableContextKey, isNotMultiSelectionExpr)
}));
MenuRegistry.appendMenuItem(MenuId.TunnelContext, ({
	group: '2_localaddress',
	order: 2,
	submenu: MenuId.TunnelPrivacy,
	title: nls.localize('tunnelContext.privacyMenu', "Port Visibility"),
	when: ContextKeyExpr.and(isForwardedExpr, TunnelPrivacyEnabledContextKey)
}));
MenuRegistry.appendMenuItem(MenuId.TunnelContext, ({
	group: '2_localaddress',
	order: 3,
	submenu: MenuId.TunnelProtocol,
	title: nls.localize('tunnelContext.protocolMenu', "Change Port Protocol"),
	when: ContextKeyExpr.and(isForwardedExpr, isNotMultiSelectionExpr)
}));
MenuRegistry.appendMenuItem(MenuId.TunnelContext, ({
	group: '3_forward',
	order: 0,
	command: {
		id: ClosePortAction.INLINE_ID,
		title: ClosePortAction.LABEL,
	},
	when: TunnelCloseableContextKey
}));
MenuRegistry.appendMenuItem(MenuId.TunnelContext, ({
	group: '3_forward',
	order: 1,
	command: {
		id: ForwardPortAction.INLINE_ID,
		title: ForwardPortAction.LABEL,
	},
}));

MenuRegistry.appendMenuItem(MenuId.TunnelProtocol, ({
	order: 0,
	command: {
		id: SetTunnelProtocolAction.ID_HTTP,
		title: SetTunnelProtocolAction.LABEL_HTTP,
		toggled: TunnelProtocolContextKey.isEqualTo(TunnelProtocol.Http)
	}
}));
MenuRegistry.appendMenuItem(MenuId.TunnelProtocol, ({
	order: 1,
	command: {
		id: SetTunnelProtocolAction.ID_HTTPS,
		title: SetTunnelProtocolAction.LABEL_HTTPS,
		toggled: TunnelProtocolContextKey.isEqualTo(TunnelProtocol.Https)
	}
}));


MenuRegistry.appendMenuItem(MenuId.TunnelPortInline, ({
	group: '0_manage',
	order: 0,
	command: {
		id: ForwardPortAction.INLINE_ID,
		title: ForwardPortAction.TREEITEM_LABEL,
		icon: forwardPortIcon
	},
	when: TunnelTypeContextKey.isEqualTo(TunnelType.Candidate)
}));
MenuRegistry.appendMenuItem(MenuId.TunnelPortInline, ({
	group: '0_manage',
	order: 4,
	command: {
		id: LabelTunnelAction.ID,
		title: LabelTunnelAction.LABEL,
		icon: labelPortIcon
	},
	when: isForwardedExpr
}));
MenuRegistry.appendMenuItem(MenuId.TunnelPortInline, ({
	group: '0_manage',
	order: 5,
	command: {
		id: ClosePortAction.INLINE_ID,
		title: ClosePortAction.LABEL,
		icon: stopForwardIcon
	},
	when: TunnelCloseableContextKey
}));

MenuRegistry.appendMenuItem(MenuId.TunnelLocalAddressInline, ({
	order: -1,
	command: {
		id: CopyAddressAction.INLINE_ID,
		title: CopyAddressAction.INLINE_LABEL,
		icon: copyAddressIcon
	},
	when: isForwardedOrDetectedExpr
}));
MenuRegistry.appendMenuItem(MenuId.TunnelLocalAddressInline, ({
	order: 0,
	command: {
		id: OpenPortInBrowserAction.ID,
		title: OpenPortInBrowserAction.LABEL,
		icon: openBrowserIcon
	},
	when: isForwardedOrDetectedExpr
}));
MenuRegistry.appendMenuItem(MenuId.TunnelLocalAddressInline, ({
	order: 1,
	command: {
		id: OpenPortInPreviewAction.ID,
		title: OpenPortInPreviewAction.LABEL,
		icon: openPreviewIcon
	},
	when: ContextKeyExpr.and(
		ContextKeyExpr.or(WebContextKey.negate(), isNotPrivateExpr),
		isForwardedOrDetectedExpr)
}));

export const portWithRunningProcessForeground = registerColor('ports.iconRunningProcessForeground', {
	light: STATUS_BAR_HOST_NAME_BACKGROUND,
	dark: STATUS_BAR_HOST_NAME_BACKGROUND,
	hcDark: STATUS_BAR_HOST_NAME_BACKGROUND,
	hcLight: STATUS_BAR_HOST_NAME_BACKGROUND
}, nls.localize('portWithRunningProcess.foreground', "The color of the icon for a port that has an associated running process."));

registerThemingParticipant((theme, collector) => {
	const portWithRunningProcessColor = theme.getColor(portWithRunningProcessForeground);
	if (portWithRunningProcessColor) {
		collector.addRule(`.monaco-workbench ${ThemeIcon.asCSSSelector(forwardedPortWithProcessIcon)} { color: ${portWithRunningProcessColor} ; }`);
	}

});<|MERGE_RESOLUTION|>--- conflicted
+++ resolved
@@ -1256,14 +1256,9 @@
 					ports = [tunnel];
 				}
 			}
-<<<<<<< HEAD
-			if (!ports) {
+
+			if (!ports || ports.length === 0) {
 				return undefined; // {{SQL CARBON EDIT}} strict-nulls
-=======
-
-			if (!ports || ports.length === 0) {
-				return;
->>>>>>> 7599f3bd
 			}
 			return Promise.all(ports.map(port => remoteExplorerService.close({ host: port.remoteHost, port: port.remotePort })));
 		};
