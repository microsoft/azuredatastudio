/*---------------------------------------------------------------------------------------------
 *  Copyright (c) Microsoft Corporation. All rights reserved.
 *  Licensed under the Source EULA. See License.txt in the project root for license information.
 *--------------------------------------------------------------------------------------------*/

import { IWorkbenchContribution, IWorkbenchContributionsRegistry, Extensions as WorkbenchExtensions } from 'vs/workbench/common/contributions';
import { Registry } from 'vs/platform/registry/common/platform';
import { LifecyclePhase } from 'vs/platform/lifecycle/common/lifecycle';
import { ILabelService, ResourceLabelFormatting } from 'vs/platform/label/common/label';
import { OperatingSystem, isWeb } from 'vs/base/common/platform';
import { Schemas } from 'vs/base/common/network';
import { IRemoteAgentService, RemoteExtensionLogFileName } from 'vs/workbench/services/remote/common/remoteAgentService';
import { ILogService } from 'vs/platform/log/common/log';
import { LoggerChannelClient } from 'vs/platform/log/common/logIpc';
import { IOutputChannelRegistry, Extensions as OutputExt, } from 'vs/workbench/services/output/common/output';
import { localize } from 'vs/nls';
import { joinPath } from 'vs/base/common/resources';
import { Disposable } from 'vs/base/common/lifecycle';
import { ViewContainer, IViewContainersRegistry, Extensions as ViewContainerExtensions, ViewContainerLocation } from 'vs/workbench/common/views';

export const VIEWLET_ID = 'workbench.view.remote';
export const VIEW_CONTAINER: ViewContainer = Registry.as<IViewContainersRegistry>(ViewContainerExtensions.ViewContainersRegistry).registerViewContainer(
	{
<<<<<<< HEAD
		getOrder: (group?: string) => {
			if (!group) {
				return undefined; // {{SQL CARBON EDIT}} strict-null-checks
			}
=======
		id: VIEWLET_ID,
		hideIfEmpty: true,
		viewOrderDelegate: {
			getOrder: (group?: string) => {
				if (!group) {
					return;
				}
>>>>>>> 83325095

				let matches = /^targets@(\d+)$/.exec(group);
				if (matches) {
					return -1000;
				}

				matches = /^details(@(\d+))?$/.exec(group);

				if (matches) {
					return -500;
				}

<<<<<<< HEAD
			return undefined; // {{SQL CARBON EDIT}} strict-null-checks
=======
				return;
			}
>>>>>>> 83325095
		}
	}, ViewContainerLocation.Sidebar);

export class LabelContribution implements IWorkbenchContribution {
	constructor(
		@ILabelService private readonly labelService: ILabelService,
		@IRemoteAgentService private readonly remoteAgentService: IRemoteAgentService) {
		this.registerFormatters();
	}

	private registerFormatters(): void {
		this.remoteAgentService.getEnvironment().then(remoteEnvironment => {
			if (remoteEnvironment) {
				const formatting: ResourceLabelFormatting = {
					label: '${path}',
					separator: remoteEnvironment.os === OperatingSystem.Windows ? '\\' : '/',
					tildify: remoteEnvironment.os !== OperatingSystem.Windows,
					normalizeDriveLetter: remoteEnvironment.os === OperatingSystem.Windows,
					workspaceSuffix: isWeb ? undefined : Schemas.vscodeRemote
				};
				this.labelService.registerFormatter({
					scheme: Schemas.vscodeRemote,
					formatting
				});
				this.labelService.registerFormatter({
					scheme: Schemas.userData,
					formatting
				});
			}
		});
	}
}

class RemoteChannelsContribution extends Disposable implements IWorkbenchContribution {

	constructor(
		@ILogService logService: ILogService,
		@IRemoteAgentService remoteAgentService: IRemoteAgentService,
	) {
		super();
		const connection = remoteAgentService.getConnection();
		if (connection) {
			const loggerClient = new LoggerChannelClient(connection.getChannel('logger'));
			loggerClient.setLevel(logService.getLevel());
			this._register(logService.onDidChangeLogLevel(level => loggerClient.setLevel(level)));
		}
	}
}

class RemoteLogOutputChannels implements IWorkbenchContribution {

	constructor(
		@IRemoteAgentService remoteAgentService: IRemoteAgentService
	) {
		remoteAgentService.getEnvironment().then(remoteEnv => {
			if (remoteEnv) {
				const outputChannelRegistry = Registry.as<IOutputChannelRegistry>(OutputExt.OutputChannels);
				outputChannelRegistry.registerChannel({ id: 'remoteExtensionLog', label: localize('remoteExtensionLog', "Remote Server"), file: joinPath(remoteEnv.logsPath, `${RemoteExtensionLogFileName}.log`), log: true });
			}
		});
	}
}

const workbenchContributionsRegistry = Registry.as<IWorkbenchContributionsRegistry>(WorkbenchExtensions.Workbench);
workbenchContributionsRegistry.registerWorkbenchContribution(LabelContribution, LifecyclePhase.Starting);
workbenchContributionsRegistry.registerWorkbenchContribution(RemoteChannelsContribution, LifecyclePhase.Starting);
workbenchContributionsRegistry.registerWorkbenchContribution(RemoteLogOutputChannels, LifecyclePhase.Restored);<|MERGE_RESOLUTION|>--- conflicted
+++ resolved
@@ -21,20 +21,13 @@
 export const VIEWLET_ID = 'workbench.view.remote';
 export const VIEW_CONTAINER: ViewContainer = Registry.as<IViewContainersRegistry>(ViewContainerExtensions.ViewContainersRegistry).registerViewContainer(
 	{
-<<<<<<< HEAD
-		getOrder: (group?: string) => {
-			if (!group) {
-				return undefined; // {{SQL CARBON EDIT}} strict-null-checks
-			}
-=======
 		id: VIEWLET_ID,
 		hideIfEmpty: true,
 		viewOrderDelegate: {
 			getOrder: (group?: string) => {
 				if (!group) {
-					return;
+					return undefined; // {{SQL CARBON EDIT}} strict-null-checks
 				}
->>>>>>> 83325095
 
 				let matches = /^targets@(\d+)$/.exec(group);
 				if (matches) {
@@ -47,12 +40,8 @@
 					return -500;
 				}
 
-<<<<<<< HEAD
-			return undefined; // {{SQL CARBON EDIT}} strict-null-checks
-=======
-				return;
+				return undefined; // {{SQL CARBON EDIT}} strict-null-checks
 			}
->>>>>>> 83325095
 		}
 	}, ViewContainerLocation.Sidebar);
 
