--- conflicted
+++ resolved
@@ -41,10 +41,6 @@
 	}
 
 	protected getWindowCount(): Promise<number> {
-<<<<<<< HEAD
-		return this.electronService ? this.electronService.getWindowCount() : Promise.resolve(0); // {{SQL CARBON EDIT}} Tests run without UI context so electronService is undefined in that case
-=======
-		return this.nativeHostService.getWindowCount();
->>>>>>> d58ebff7
+		return this.nativeHostService ? this.nativeHostService.getWindowCount() : Promise.resolve(0); // {{SQL CARBON EDIT}} Tests run without UI context so electronService is undefined in that case
 	}
 }