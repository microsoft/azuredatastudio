/*---------------------------------------------------------------------------------------------
 *  Copyright (c) Microsoft Corporation. All rights reserved.
 *  Licensed under the Source EULA. See License.txt in the project root for license information.
 *--------------------------------------------------------------------------------------------*/

.monaco-workbench .part.editor > .content .welcomePageContainer2 {
	align-items: center;
	display: flex;
	justify-content: center;
	min-width: 100%;
	min-height: 100%;
}

.monaco-workbench .part.editor > .content .welcomePage2 {
	width: 90%;
	max-width: 1200px;
	font-size: 10px;
}

.monaco-workbench .part.editor > .content .welcomePage2 .row {
	display: flex;
	flex-flow: row;
}

.monaco-workbench .part.editor > .content .welcomePage2 .row .section {
	overflow: hidden;
}

.monaco-workbench .part.editor > .content .welcomePage2 .row .splash {
	overflow: hidden;
}

.monaco-workbench .part.editor > .content .welcomePage2 .row .commands {
	overflow: hidden;
}

.monaco-workbench .part.editor > .content .welcomePage2 .row .commands .list {
	overflow: hidden;
}

.monaco-workbench .part.editor > .content .welcomePage2 p {
	font-size: 1.3em;
}

.monaco-workbench .part.editor > .content .welcomePage2 .keyboard {
	font-family: "Lucida Grande", sans-serif;/* Keyboard shortcuts */
}

.monaco-workbench .part.editor > .content .welcomePage2 a {
	text-decoration: none;
}

.monaco-workbench .part.editor > .content .welcomePage2 a:focus {
	outline: 1px solid -webkit-focus-ring-color;
	outline-offset: -1px;
}

.monaco-workbench .part.editor > .content .welcomePage2 h1 {
	padding: 0;
	margin: 0;
	border: none;
	font-weight: normal;
	font-size: 3.6em;
	white-space: nowrap;
}

.monaco-workbench .part.editor > .content .welcomePage2 .title {
	margin-top: 1em;
	margin-bottom: 1em;
	flex: 1 100%;
}

.monaco-workbench .part.editor > .content .welcomePage2 .subtitle {
	margin-top: .8em;
	font-size: 2.6em;
	display: block;
}

.monaco-workbench.hc-black .part.editor > .content .welcomePage2 .subtitle {
	font-weight: 200;
}

.monaco-workbench .part.editor > .content .welcomePage2 .splash,
.monaco-workbench .part.editor > .content .welcomePage2 .commands {
	flex: 1 1 0;
}

.monaco-workbench .part.editor > .content .welcomePage2 h2 {
	font-weight: 200;
	margin-top: 17px;
	margin-bottom: 5px;
	font-size: 1.9em;
	line-height: initial;
}

.monaco-workbench .part.editor > .content .welcomePage2 .splash .section {
	margin-bottom: 5em;
}

.monaco-workbench .part.editor > .content .welcomePage2 .splash ul {
	margin: 0;
	font-size: 1.3em;
	list-style: none;
	padding: 0;
}

.monaco-workbench .part.editor > .content .welcomePage2 .splash li {
	min-width: 0;
	white-space: nowrap;
	overflow: hidden;
	text-overflow: ellipsis;
}

<<<<<<< HEAD
.monaco-workbench .part.editor > .content .welcomePage2.emptyRecent .splash .recent .list {
=======
.monaco-workbench .part.editor > .content .welcomePage .splash .recent {
	min-height: 160px;
}

.monaco-workbench .part.editor > .content .welcomePageContainer.max-height-685px .splash .recent {
	min-height: unset;
}

.monaco-workbench .part.editor > .content .welcomePage.emptyRecent .splash .recent .list {
>>>>>>> e60b94d6
	display: none;
}
.monaco-workbench .part.editor > .content .welcomePage2 .splash .recent .none {
	display: none;
}
.monaco-workbench .part.editor > .content .welcomePage2.emptyRecent .splash .recent .none {
	display: initial;
}

.monaco-workbench .part.editor > .content .welcomePage2 .splash .recent li.moreRecent {
	margin-top: 5px;
}

.monaco-workbench .part.editor > .content .welcomePage2 .splash .recent .path {
	padding-left: 1em;
}

.monaco-workbench .part.editor > .content .welcomePage2 .splash .title,
.monaco-workbench .part.editor > .content .welcomePage2 .splash .showOnStartup {
	min-width: 0;
	white-space: nowrap;
	overflow: hidden;
	text-overflow: ellipsis;
}

.monaco-workbench .part.editor > .content .welcomePage2 .splash .showOnStartup > .checkbox {
	vertical-align: bottom;
}

.monaco-workbench .part.editor > .content .welcomePage2 .commands .list {
	list-style: none;
	padding: 0;
}
.monaco-workbench .part.editor > .content .welcomePage2 .commands .item {
	margin: 7px 0px;
}
.monaco-workbench .part.editor > .content .welcomePage2 .commands .item button {
	margin: 1px;
	padding: 12px 10px;
	width: calc(100% - 2px);
	height: 5em;
	font-size: 1.3em;
	text-align: left;
	cursor: pointer;
	white-space: nowrap;
	font-family: inherit;
}

.monaco-workbench .part.editor > .content .welcomePage2 .commands .item button > span {
	display: inline-block;
	width:100%;
	min-width: 0;
	white-space: nowrap;
	overflow: hidden;
	text-overflow: ellipsis;
}

.monaco-workbench .part.editor > .content .welcomePage2 .commands .item button h3 {
	font-weight: normal;
	font-size: 1em;
	margin: 0;
	margin-bottom: .25em;
	min-width: 0;
	white-space: nowrap;
	overflow: hidden;
	text-overflow: ellipsis;
}

.monaco-workbench .part.editor > .content .welcomePage2 .commands .item button {
	border: none;
}

.monaco-workbench.hc-black .part.editor > .content .welcomePage2 .commands .item button > h3 {
	font-weight: bold;
}

.monaco-workbench .part.editor > .content .welcomePage2 .commands .item button:focus {
	outline-style: solid;
	outline-width: 1px;
}

.monaco-workbench.hc-black .part.editor > .content .welcomePage2 .commands .item button {
	border-width: 1px;
	border-style: solid;
}

.monaco-workbench.hc-black .part.editor > .content .welcomePage2 .commands .item button:hover {
	outline-width: 1px;
	outline-style: dashed;
	outline-offset: -5px;
}

.monaco-workbench .part.editor > .content .welcomePage2 .commands .item button .enabledExtension {
	display: none;
}
.monaco-workbench .part.editor > .content .welcomePage2 .commands .item button .installExtension.installed {
	display: none;
}
.monaco-workbench .part.editor > .content .welcomePage2 .commands .item button .enabledExtension.installed {
	display: inline;
}

.monaco-workbench .part.editor > .content .welcomePageContainer2.max-height-685px .title {
	display: none;
}

.file-icons-enabled .show-file-icons .az_data_welcome_page-name-file-icon.file-icon::before { /* {{SQL CARBON EDIT}} We use azdata welcome page */
	content: ' ';
	background-image: url('../../../../browser/media/code-icon.svg');
}

.monaco-workbench .part.editor > .content .welcomePage2 .mac-only,
.monaco-workbench .part.editor > .content .welcomePage2 .windows-only,
.monaco-workbench .part.editor > .content .welcomePage2 .linux-only {
	display: none;
}
.monaco-workbench.mac .part.editor > .content .welcomePage2 .mac-only {
	display: initial;
}
.monaco-workbench.windows .part.editor > .content .welcomePage2 .windows-only {
	display: initial;
}
.monaco-workbench.linux .part.editor > .content .welcomePage2 .linux-only {
	display: initial;
}
.monaco-workbench.mac .part.editor > .content .welcomePage2 li.mac-only {
	display: list-item;
}
.monaco-workbench.windows .part.editor > .content .welcomePage2 li.windows-only {
	display: list-item;
}
.monaco-workbench.linux .part.editor > .content .welcomePage2 li.linux-only {
	display: list-item;
}<|MERGE_RESOLUTION|>--- conflicted
+++ resolved
@@ -111,9 +111,6 @@
 	text-overflow: ellipsis;
 }
 
-<<<<<<< HEAD
-.monaco-workbench .part.editor > .content .welcomePage2.emptyRecent .splash .recent .list {
-=======
 .monaco-workbench .part.editor > .content .welcomePage .splash .recent {
 	min-height: 160px;
 }
@@ -123,7 +120,6 @@
 }
 
 .monaco-workbench .part.editor > .content .welcomePage.emptyRecent .splash .recent .list {
->>>>>>> e60b94d6
 	display: none;
 }
 .monaco-workbench .part.editor > .content .welcomePage2 .splash .recent .none {
