/*---------------------------------------------------------------------------------------------
 *  Copyright (c) Microsoft Corporation. All rights reserved.
 *  Licensed under the MIT License. See License.txt in the project root for license information.
 *--------------------------------------------------------------------------------------------*/

import { localize } from 'vs/nls';
import { IWorkbenchContributionsRegistry, Extensions as WorkbenchExtensions } from 'vs/workbench/common/contributions';
import { Registry } from 'vs/platform/registry/common/platform';
<<<<<<< HEAD
import { WelcomePageContribution, WelcomePageAction } from 'sql/workbench/contrib/welcome/page/browser/welcomePage'; // {{SQL CARBON EDIT}} use our welcome page
import { WelcomeInputSerializer } from 'vs/workbench/contrib/welcome/page/browser/welcomePage';
import { IWorkbenchActionRegistry, Extensions as ActionExtensions, CATEGORIES } from 'vs/workbench/common/actions';
import { SyncActionDescriptor, MenuRegistry, MenuId } from 'vs/platform/actions/common/actions';
=======
import { WelcomePageContribution, WelcomeInputSerializer } from 'vs/workbench/contrib/welcome/page/browser/welcomePage';
>>>>>>> 5cfa24eb
import { IConfigurationRegistry, Extensions as ConfigurationExtensions, ConfigurationScope } from 'vs/platform/configuration/common/configurationRegistry';
import { IEditorInputFactoryRegistry, EditorExtensions } from 'vs/workbench/common/editor';
import { LifecyclePhase } from 'vs/workbench/services/lifecycle/common/lifecycle';
import { workbenchConfigurationNodeBase } from 'vs/workbench/common/configuration';

Registry.as<IConfigurationRegistry>(ConfigurationExtensions.Configuration)
	.registerConfiguration({
		...workbenchConfigurationNodeBase,
		'properties': {
			'workbench.startupEditor': {
				'scope': ConfigurationScope.RESOURCE,
				'type': 'string',
<<<<<<< HEAD
				'enum': ['none', 'welcomePageWithTour', 'welcomePage', 'readme', 'newUntitledFile', 'welcomePageInEmptyWorkbench', 'gettingStarted', 'gettingStartedInEmptyWorkbench'], // {{SQL CARBON EDIT}} Add our own welcomePageWithTour
				'enumDescriptions': [
					localize({ comment: ['This is the description for a setting. Values surrounded by single quotes are not to be translated.'], key: 'workbench.startupEditor.none' }, "Start without an editor."),
					localize({ comment: ['This is the description for a setting. Values surrounded by single quotes are not to be translated.'], key: 'workbench.startupEditor.welcomePageWithTour' }, "Open the welcome page with Getting Started Tour (default)"), // {{SQL CARBON EDIT}} Add our own welcomePageWithTour
					localize({ comment: ['This is the description for a setting. Values surrounded by single quotes are not to be translated.'], key: 'workbench.startupEditor.welcomePage' }, "Open the legacy Welcome page."),
					localize({ comment: ['This is the description for a setting. Values surrounded by single quotes are not to be translated.'], key: 'workbench.startupEditor.readme' }, "Open the README when opening a folder that contains one, fallback to 'welcomePage' otherwise. Note: This is only observed as a global ccnfiguration, it will be ignored if set in a workspace or folder configuration."),
					localize({ comment: ['This is the description for a setting. Values surrounded by single quotes are not to be translated.'], key: 'workbench.startupEditor.newUntitledFile' }, "Open a new untitled file (only applies when opening an empty window)."),
					localize({ comment: ['This is the description for a setting. Values surrounded by single quotes are not to be translated.'], key: 'workbench.startupEditor.welcomePageInEmptyWorkbench' }, "Open the legacy Welcome page when opening an empty workbench."),
					// localize({ comment: ['This is the description for a setting. Values surrounded by single quotes are not to be translated.'], key: 'workbench.startupEditor.gettingStarted' }, "Open the new Welcome Page with content to aid in getting started with VS Code and extensions."), // {{SQL CARBON EDIT}} We don't use the VS Code gettingStarted experience
					// localize({ comment: ['This is the description for a setting. Values surrounded by single quotes are not to be translated.'], key: 'workbench.startupEditor.gettingStartedInEmptyWorkbench' }, "When opening an empty workbench, open the new Welcome Page with content to aid in getting started with VS Code and extensions.") // {{SQL CARBON EDIT}} We don't use the VS Code gettingStarted experience
=======
				'enum': ['none', 'welcomePage', 'readme', 'newUntitledFile', 'welcomePageInEmptyWorkbench'],
				'enumDescriptions': [
					localize({ comment: ['This is the description for a setting. Values surrounded by single quotes are not to be translated.'], key: 'workbench.startupEditor.none' }, "Start without an editor."),
					localize({ comment: ['This is the description for a setting. Values surrounded by single quotes are not to be translated.'], key: 'workbench.startupEditor.welcomePage' }, "Open the Welcome page, with content to aid in getting started with VS Code and extensions."),
					localize({ comment: ['This is the description for a setting. Values surrounded by single quotes are not to be translated.'], key: 'workbench.startupEditor.readme' }, "Open the README when opening a folder that contains one, fallback to 'welcomePage' otherwise. Note: This is only observed as a global ccnfiguration, it will be ignored if set in a workspace or folder configuration."),
					localize({ comment: ['This is the description for a setting. Values surrounded by single quotes are not to be translated.'], key: 'workbench.startupEditor.newUntitledFile' }, "Open a new untitled file (only applies when opening an empty window)."),
					localize({ comment: ['This is the description for a setting. Values surrounded by single quotes are not to be translated.'], key: 'workbench.startupEditor.welcomePageInEmptyWorkbench' }, "Open the Welcome page when opening an empty workbench."),
>>>>>>> 5cfa24eb
				],
				'default': 'welcomePage',
				'description': localize('workbench.startupEditor', "Controls which editor is shown at startup, if none are restored from the previous session.")
			},
		}
	});

Registry.as<IWorkbenchContributionsRegistry>(WorkbenchExtensions.Workbench)
	.registerWorkbenchContribution(WelcomePageContribution, LifecyclePhase.Restored);

Registry.as<IEditorInputFactoryRegistry>(EditorExtensions.EditorInputFactories).registerEditorInputSerializer(WelcomeInputSerializer.ID, WelcomeInputSerializer);<|MERGE_RESOLUTION|>--- conflicted
+++ resolved
@@ -6,14 +6,8 @@
 import { localize } from 'vs/nls';
 import { IWorkbenchContributionsRegistry, Extensions as WorkbenchExtensions } from 'vs/workbench/common/contributions';
 import { Registry } from 'vs/platform/registry/common/platform';
-<<<<<<< HEAD
-import { WelcomePageContribution, WelcomePageAction } from 'sql/workbench/contrib/welcome/page/browser/welcomePage'; // {{SQL CARBON EDIT}} use our welcome page
+import { WelcomePageContribution } from 'sql/workbench/contrib/welcome/page/browser/welcomePage'; // {{SQL CARBON EDIT}} use our welcome page
 import { WelcomeInputSerializer } from 'vs/workbench/contrib/welcome/page/browser/welcomePage';
-import { IWorkbenchActionRegistry, Extensions as ActionExtensions, CATEGORIES } from 'vs/workbench/common/actions';
-import { SyncActionDescriptor, MenuRegistry, MenuId } from 'vs/platform/actions/common/actions';
-=======
-import { WelcomePageContribution, WelcomeInputSerializer } from 'vs/workbench/contrib/welcome/page/browser/welcomePage';
->>>>>>> 5cfa24eb
 import { IConfigurationRegistry, Extensions as ConfigurationExtensions, ConfigurationScope } from 'vs/platform/configuration/common/configurationRegistry';
 import { IEditorInputFactoryRegistry, EditorExtensions } from 'vs/workbench/common/editor';
 import { LifecyclePhase } from 'vs/workbench/services/lifecycle/common/lifecycle';
@@ -26,26 +20,14 @@
 			'workbench.startupEditor': {
 				'scope': ConfigurationScope.RESOURCE,
 				'type': 'string',
-<<<<<<< HEAD
-				'enum': ['none', 'welcomePageWithTour', 'welcomePage', 'readme', 'newUntitledFile', 'welcomePageInEmptyWorkbench', 'gettingStarted', 'gettingStartedInEmptyWorkbench'], // {{SQL CARBON EDIT}} Add our own welcomePageWithTour
+				'enum': ['none', 'welcomePageWithTour', 'welcomePage', 'readme', 'newUntitledFile', 'welcomePageInEmptyWorkbench'], // {{SQL CARBON EDIT}} Add our own welcomePageWithTour
 				'enumDescriptions': [
 					localize({ comment: ['This is the description for a setting. Values surrounded by single quotes are not to be translated.'], key: 'workbench.startupEditor.none' }, "Start without an editor."),
 					localize({ comment: ['This is the description for a setting. Values surrounded by single quotes are not to be translated.'], key: 'workbench.startupEditor.welcomePageWithTour' }, "Open the welcome page with Getting Started Tour (default)"), // {{SQL CARBON EDIT}} Add our own welcomePageWithTour
-					localize({ comment: ['This is the description for a setting. Values surrounded by single quotes are not to be translated.'], key: 'workbench.startupEditor.welcomePage' }, "Open the legacy Welcome page."),
-					localize({ comment: ['This is the description for a setting. Values surrounded by single quotes are not to be translated.'], key: 'workbench.startupEditor.readme' }, "Open the README when opening a folder that contains one, fallback to 'welcomePage' otherwise. Note: This is only observed as a global ccnfiguration, it will be ignored if set in a workspace or folder configuration."),
-					localize({ comment: ['This is the description for a setting. Values surrounded by single quotes are not to be translated.'], key: 'workbench.startupEditor.newUntitledFile' }, "Open a new untitled file (only applies when opening an empty window)."),
-					localize({ comment: ['This is the description for a setting. Values surrounded by single quotes are not to be translated.'], key: 'workbench.startupEditor.welcomePageInEmptyWorkbench' }, "Open the legacy Welcome page when opening an empty workbench."),
-					// localize({ comment: ['This is the description for a setting. Values surrounded by single quotes are not to be translated.'], key: 'workbench.startupEditor.gettingStarted' }, "Open the new Welcome Page with content to aid in getting started with VS Code and extensions."), // {{SQL CARBON EDIT}} We don't use the VS Code gettingStarted experience
-					// localize({ comment: ['This is the description for a setting. Values surrounded by single quotes are not to be translated.'], key: 'workbench.startupEditor.gettingStartedInEmptyWorkbench' }, "When opening an empty workbench, open the new Welcome Page with content to aid in getting started with VS Code and extensions.") // {{SQL CARBON EDIT}} We don't use the VS Code gettingStarted experience
-=======
-				'enum': ['none', 'welcomePage', 'readme', 'newUntitledFile', 'welcomePageInEmptyWorkbench'],
-				'enumDescriptions': [
-					localize({ comment: ['This is the description for a setting. Values surrounded by single quotes are not to be translated.'], key: 'workbench.startupEditor.none' }, "Start without an editor."),
 					localize({ comment: ['This is the description for a setting. Values surrounded by single quotes are not to be translated.'], key: 'workbench.startupEditor.welcomePage' }, "Open the Welcome page, with content to aid in getting started with VS Code and extensions."),
 					localize({ comment: ['This is the description for a setting. Values surrounded by single quotes are not to be translated.'], key: 'workbench.startupEditor.readme' }, "Open the README when opening a folder that contains one, fallback to 'welcomePage' otherwise. Note: This is only observed as a global ccnfiguration, it will be ignored if set in a workspace or folder configuration."),
 					localize({ comment: ['This is the description for a setting. Values surrounded by single quotes are not to be translated.'], key: 'workbench.startupEditor.newUntitledFile' }, "Open a new untitled file (only applies when opening an empty window)."),
 					localize({ comment: ['This is the description for a setting. Values surrounded by single quotes are not to be translated.'], key: 'workbench.startupEditor.welcomePageInEmptyWorkbench' }, "Open the Welcome page when opening an empty workbench."),
->>>>>>> 5cfa24eb
 				],
 				'default': 'welcomePage',
 				'description': localize('workbench.startupEditor', "Controls which editor is shown at startup, if none are restored from the previous session.")
