/*---------------------------------------------------------------------------------------------
 *  Copyright (c) Microsoft Corporation. All rights reserved.
 *  Licensed under the Source EULA. See License.txt in the project root for license information.
 *--------------------------------------------------------------------------------------------*/

import { localize } from 'vs/nls';
import { IWorkbenchContributionsRegistry, Extensions as WorkbenchExtensions } from 'vs/workbench/common/contributions';
import { Registry } from 'vs/platform/registry/common/platform';
import { WelcomePageContribution, WelcomePageAction, WelcomeInputFactory } from 'sql/workbench/contrib/welcome/page/browser/welcomePage'; // {{SQL CARBON EDIT}} use our welcome page
import { WelcomePageContribution as WelcomePageContribution2, WelcomePageAction as WelcomePageAction2, WelcomeInputFactory as WelcomeInputFactory2 } from 'vs/workbench/contrib/welcome/page/browser/welcomePage'; // {{SQL CARBON EDIT}} use our welcome pag
import { IWorkbenchActionRegistry, Extensions as ActionExtensions } from 'vs/workbench/common/actions';
import { SyncActionDescriptor, MenuRegistry, MenuId } from 'vs/platform/actions/common/actions';
import { IConfigurationRegistry, Extensions as ConfigurationExtensions, ConfigurationScope } from 'vs/platform/configuration/common/configurationRegistry';
import { IEditorInputFactoryRegistry, Extensions as EditorExtensions } from 'vs/workbench/common/editor';
import { LifecyclePhase } from 'vs/workbench/services/lifecycle/common/lifecycle';
import { workbenchConfigurationNodeBase } from 'vs/workbench/common/configuration';
<<<<<<< HEAD
import { IConfigurationService } from 'vs/platform/configuration/common/configuration';
=======
import product from 'vs/platform/product/common/product';
>>>>>>> 764620ef

Registry.as<IConfigurationRegistry>(ConfigurationExtensions.Configuration)
	.registerConfiguration({
		...workbenchConfigurationNodeBase,
		'properties': {
			'workbench.startupEditor': {
				'scope': ConfigurationScope.APPLICATION, // Make sure repositories cannot trigger opening a README for tracking.
				'type': 'string',
<<<<<<< HEAD
				'enum': ['none', 'welcomePage', 'welcomePageWithTour', 'readme', 'newUntitledFile', 'welcomePageInEmptyWorkbench'],
				'enumDescriptions': [
=======
				'enum': [
					...['none', 'welcomePage', 'readme', 'newUntitledFile', 'welcomePageInEmptyWorkbench'],
					...(product.quality !== 'stable'
						? ['gettingStarted']
						: [])
				],
				'enumDescriptions': [...[
>>>>>>> 764620ef
					localize({ comment: ['This is the description for a setting. Values surrounded by single quotes are not to be translated.'], key: 'workbench.startupEditor.none' }, "Start without an editor."),
					localize({ comment: ['This is the description for a setting. Values surrounded by single quotes are not to be translated.'], key: 'workbench.startupEditor.welcomePageWithTur' }, "Open the welcome page with Getting Started Tour (default)"),
					localize({ comment: ['This is the description for a setting. Values surrounded by single quotes are not to be translated.'], key: 'workbench.startupEditor.welcomePage' }, "Open the Welcome page"),
					localize({ comment: ['This is the description for a setting. Values surrounded by single quotes are not to be translated.'], key: 'workbench.startupEditor.readme' }, "Open the README when opening a folder that contains one, fallback to 'welcomePage' otherwise."),
					localize({ comment: ['This is the description for a setting. Values surrounded by single quotes are not to be translated.'], key: 'workbench.startupEditor.newUntitledFile' }, "Open a new untitled file (only applies when opening an empty workspace)."),
					localize({ comment: ['This is the description for a setting. Values surrounded by single quotes are not to be translated.'], key: 'workbench.startupEditor.welcomePageInEmptyWorkbench' }, "Open the Welcome page when opening an empty workbench."),],
				...(product.quality !== 'stable'
					? [localize({ comment: ['This is the description for a setting. Values surrounded by single quotes are not to be translated.'], key: 'workbench.startupEditor.gettingStarted' }, "Open the Getting Started page (experimental).")]
					: [])
				],
				'default': 'welcomePageWithTour',
				'description': localize('workbench.startupEditor', "Controls which editor is shown at startup, if none are restored from the previous session.")
			},
		}
	});

class WelcomeContributions {
	constructor(
		@IConfigurationService configurationService: IConfigurationService,
	) {
		const previewFeaturesEnabled: boolean = configurationService.getValue('workbench')['enablePreviewFeatures'];
		if (previewFeaturesEnabled) {
			Registry.as<IWorkbenchContributionsRegistry>(WorkbenchExtensions.Workbench)
				.registerWorkbenchContribution(WelcomePageContribution, LifecyclePhase.Restored);

			Registry.as<IWorkbenchActionRegistry>(ActionExtensions.WorkbenchActions)
				.registerWorkbenchAction(SyncActionDescriptor.create(WelcomePageAction, WelcomePageAction.ID, WelcomePageAction.LABEL), 'Help: Welcome', localize('help', "Help"));

			Registry.as<IEditorInputFactoryRegistry>(EditorExtensions.EditorInputFactories).registerEditorInputFactory(WelcomeInputFactory.ID, WelcomeInputFactory);
		} else {
			Registry.as<IWorkbenchContributionsRegistry>(WorkbenchExtensions.Workbench)
				.registerWorkbenchContribution(WelcomePageContribution2, LifecyclePhase.Restored);

			Registry.as<IWorkbenchActionRegistry>(ActionExtensions.WorkbenchActions)
				.registerWorkbenchAction(SyncActionDescriptor.create(WelcomePageAction2, WelcomePageAction2.ID, WelcomePageAction2.LABEL), 'Help: Welcome', localize('help', "Help"));

			Registry.as<IEditorInputFactoryRegistry>(EditorExtensions.EditorInputFactories).registerEditorInputFactory(WelcomeInputFactory2.ID, WelcomeInputFactory2);
		}
	}
}

Registry.as<IWorkbenchContributionsRegistry>(WorkbenchExtensions.Workbench)
	.registerWorkbenchContribution(WelcomeContributions, LifecyclePhase.Starting);

MenuRegistry.appendMenuItem(MenuId.MenubarHelpMenu, {
	group: '1_welcome',
	command: {
		id: 'workbench.action.showWelcomePage',
		title: localize({ key: 'miWelcome', comment: ['&& denotes a mnemonic'] }, "&&Welcome")
	},
	order: 1
});<|MERGE_RESOLUTION|>--- conflicted
+++ resolved
@@ -14,11 +14,8 @@
 import { IEditorInputFactoryRegistry, Extensions as EditorExtensions } from 'vs/workbench/common/editor';
 import { LifecyclePhase } from 'vs/workbench/services/lifecycle/common/lifecycle';
 import { workbenchConfigurationNodeBase } from 'vs/workbench/common/configuration';
-<<<<<<< HEAD
 import { IConfigurationService } from 'vs/platform/configuration/common/configuration';
-=======
 import product from 'vs/platform/product/common/product';
->>>>>>> 764620ef
 
 Registry.as<IConfigurationRegistry>(ConfigurationExtensions.Configuration)
 	.registerConfiguration({
@@ -27,18 +24,13 @@
 			'workbench.startupEditor': {
 				'scope': ConfigurationScope.APPLICATION, // Make sure repositories cannot trigger opening a README for tracking.
 				'type': 'string',
-<<<<<<< HEAD
-				'enum': ['none', 'welcomePage', 'welcomePageWithTour', 'readme', 'newUntitledFile', 'welcomePageInEmptyWorkbench'],
-				'enumDescriptions': [
-=======
 				'enum': [
-					...['none', 'welcomePage', 'readme', 'newUntitledFile', 'welcomePageInEmptyWorkbench'],
+					...['none', 'welcomePage', 'welcomePageWithTour', 'readme', 'newUntitledFile', 'welcomePageInEmptyWorkbench'],
 					...(product.quality !== 'stable'
 						? ['gettingStarted']
 						: [])
 				],
 				'enumDescriptions': [...[
->>>>>>> 764620ef
 					localize({ comment: ['This is the description for a setting. Values surrounded by single quotes are not to be translated.'], key: 'workbench.startupEditor.none' }, "Start without an editor."),
 					localize({ comment: ['This is the description for a setting. Values surrounded by single quotes are not to be translated.'], key: 'workbench.startupEditor.welcomePageWithTur' }, "Open the welcome page with Getting Started Tour (default)"),
 					localize({ comment: ['This is the description for a setting. Values surrounded by single quotes are not to be translated.'], key: 'workbench.startupEditor.welcomePage' }, "Open the Welcome page"),
