/*---------------------------------------------------------------------------------------------
 *  Copyright (c) Microsoft Corporation. All rights reserved.
 *  Licensed under the Source EULA. See License.txt in the project root for license information.
 *--------------------------------------------------------------------------------------------*/

import { localize } from 'vs/nls';
import { IWorkbenchContributionsRegistry, Extensions as WorkbenchExtensions } from 'vs/workbench/common/contributions';
import { Registry } from 'vs/platform/registry/common/platform';
<<<<<<< HEAD
import { WelcomePageContribution, WelcomePageAction, WelcomeInputFactory } from 'sql/workbench/contrib/welcome/page/browser/welcomePage'; // {{SQL CARBON EDIT}} use our welcome page
import { WelcomePageContribution as WelcomePageContribution2, WelcomePageAction as WelcomePageAction2, WelcomeInputFactory as WelcomeInputFactory2 } from 'vs/workbench/contrib/welcome/page/browser/welcomePage'; // {{SQL CARBON EDIT}} use our welcome pag
import { IWorkbenchActionRegistry, Extensions as ActionExtensions } from 'vs/workbench/common/actions';
=======
import { WelcomePageContribution, WelcomePageAction, WelcomeInputFactory, DEFAULT_STARTUP_EDITOR_CONFIG } from 'vs/workbench/contrib/welcome/page/browser/welcomePage';
import { IWorkbenchActionRegistry, Extensions as ActionExtensions, CATEGORIES } from 'vs/workbench/common/actions';
>>>>>>> 61539324
import { SyncActionDescriptor, MenuRegistry, MenuId } from 'vs/platform/actions/common/actions';
import { IConfigurationRegistry, Extensions as ConfigurationExtensions } from 'vs/platform/configuration/common/configurationRegistry';
import { IEditorInputFactoryRegistry, Extensions as EditorExtensions } from 'vs/workbench/common/editor';
import { LifecyclePhase } from 'vs/workbench/services/lifecycle/common/lifecycle';
<<<<<<< HEAD
import { workbenchConfigurationNodeBase } from 'vs/workbench/common/configuration';
import { IConfigurationService } from 'vs/platform/configuration/common/configuration';

Registry.as<IConfigurationRegistry>(ConfigurationExtensions.Configuration)
	.registerConfiguration({
		...workbenchConfigurationNodeBase,
		'properties': {
			'workbench.startupEditor': {
				'scope': ConfigurationScope.RESOURCE,
				'type': 'string',
				'enum': [
					...['none', 'welcomePageWithTour', 'welcomePage', 'readme', 'newUntitledFile', 'welcomePageInEmptyWorkbench'], // {{SQL CARBON EDIT}} Add our own welcomePageWithTour
					// {{SQL CARBON EDIT}} We don't use the VS Code gettingStarted experience
					// ...(product.quality !== 'stable'
					// 	? ['gettingStarted']
					// 	: [])
				],
				'enumDescriptions': [...[
					localize({ comment: ['This is the description for a setting. Values surrounded by single quotes are not to be translated.'], key: 'workbench.startupEditor.none' }, "Start without an editor."),
					localize({ comment: ['This is the description for a setting. Values surrounded by single quotes are not to be translated.'], key: 'workbench.startupEditor.welcomePageWithTur' }, "Open the welcome page with Getting Started Tour (default)"),
					localize({ comment: ['This is the description for a setting. Values surrounded by single quotes are not to be translated.'], key: 'workbench.startupEditor.welcomePage' }, "Open the Welcome page"),
					localize({ comment: ['This is the description for a setting. Values surrounded by single quotes are not to be translated.'], key: 'workbench.startupEditor.readme' }, "Open the README when opening a folder that contains one, fallback to 'welcomePage' otherwise."),
					localize({ comment: ['This is the description for a setting. Values surrounded by single quotes are not to be translated.'], key: 'workbench.startupEditor.newUntitledFile' }, "Open a new untitled file (only applies when opening an empty window)."),
					localize({ comment: ['This is the description for a setting. Values surrounded by single quotes are not to be translated.'], key: 'workbench.startupEditor.welcomePageInEmptyWorkbench' }, "Open the Welcome page when opening an empty workbench."),],
					// {{SQL CARBON EDIT}} We don't use the VS Code gettingStarted experience
					// ...(product.quality !== 'stable'
					// 	? [localize({ comment: ['This is the description for a setting. Values surrounded by single quotes are not to be translated.'], key: 'workbench.startupEditor.gettingStarted' }, "Open the Getting Started page (experimental).")]
					// 	: [])
				],
				'default': 'welcomePageWithTour',
				'description': localize('workbench.startupEditor', "Controls which editor is shown at startup, if none are restored from the previous session.")
			},
		}
	});
=======

Registry.as<IConfigurationRegistry>(ConfigurationExtensions.Configuration)
	.registerConfiguration(DEFAULT_STARTUP_EDITOR_CONFIG);
>>>>>>> 61539324

class WelcomeContributions {
	constructor(
		@IConfigurationService configurationService: IConfigurationService,
	) {
		const previewFeaturesEnabled: boolean = configurationService.getValue('workbench')['enablePreviewFeatures'];
		if (previewFeaturesEnabled) {
			Registry.as<IWorkbenchContributionsRegistry>(WorkbenchExtensions.Workbench)
				.registerWorkbenchContribution(WelcomePageContribution, LifecyclePhase.Restored);

			Registry.as<IWorkbenchActionRegistry>(ActionExtensions.WorkbenchActions)
				.registerWorkbenchAction(SyncActionDescriptor.create(WelcomePageAction, WelcomePageAction.ID, WelcomePageAction.LABEL), 'Help: Welcome', localize('help', "Help"));

			Registry.as<IEditorInputFactoryRegistry>(EditorExtensions.EditorInputFactories).registerEditorInputFactory(WelcomeInputFactory.ID, WelcomeInputFactory);
		} else {
			Registry.as<IWorkbenchContributionsRegistry>(WorkbenchExtensions.Workbench)
				.registerWorkbenchContribution(WelcomePageContribution2, LifecyclePhase.Restored);

			Registry.as<IWorkbenchActionRegistry>(ActionExtensions.WorkbenchActions)
				.registerWorkbenchAction(SyncActionDescriptor.create(WelcomePageAction2, WelcomePageAction2.ID, WelcomePageAction2.LABEL), 'Help: Welcome', localize('help', "Help"));

			Registry.as<IEditorInputFactoryRegistry>(EditorExtensions.EditorInputFactories).registerEditorInputFactory(WelcomeInputFactory2.ID, WelcomeInputFactory2);
		}
	}
}

Registry.as<IWorkbenchContributionsRegistry>(WorkbenchExtensions.Workbench)
	.registerWorkbenchContribution(WelcomeContributions, LifecyclePhase.Starting);

MenuRegistry.appendMenuItem(MenuId.MenubarHelpMenu, {
	group: '1_welcome',
	command: {
		id: 'workbench.action.showWelcomePage',
		title: localize({ key: 'miWelcome', comment: ['&& denotes a mnemonic'] }, "&&Welcome")
	},
	order: 1
});<|MERGE_RESOLUTION|>--- conflicted
+++ resolved
@@ -1,91 +1,29 @@
 /*---------------------------------------------------------------------------------------------
  *  Copyright (c) Microsoft Corporation. All rights reserved.
- *  Licensed under the Source EULA. See License.txt in the project root for license information.
+ *  Licensed under the MIT License. See License.txt in the project root for license information.
  *--------------------------------------------------------------------------------------------*/
 
 import { localize } from 'vs/nls';
 import { IWorkbenchContributionsRegistry, Extensions as WorkbenchExtensions } from 'vs/workbench/common/contributions';
 import { Registry } from 'vs/platform/registry/common/platform';
-<<<<<<< HEAD
 import { WelcomePageContribution, WelcomePageAction, WelcomeInputFactory } from 'sql/workbench/contrib/welcome/page/browser/welcomePage'; // {{SQL CARBON EDIT}} use our welcome page
-import { WelcomePageContribution as WelcomePageContribution2, WelcomePageAction as WelcomePageAction2, WelcomeInputFactory as WelcomeInputFactory2 } from 'vs/workbench/contrib/welcome/page/browser/welcomePage'; // {{SQL CARBON EDIT}} use our welcome pag
-import { IWorkbenchActionRegistry, Extensions as ActionExtensions } from 'vs/workbench/common/actions';
-=======
-import { WelcomePageContribution, WelcomePageAction, WelcomeInputFactory, DEFAULT_STARTUP_EDITOR_CONFIG } from 'vs/workbench/contrib/welcome/page/browser/welcomePage';
+import { DEFAULT_STARTUP_EDITOR_CONFIG } from 'vs/workbench/contrib/welcome/page/browser/welcomePage';
 import { IWorkbenchActionRegistry, Extensions as ActionExtensions, CATEGORIES } from 'vs/workbench/common/actions';
->>>>>>> 61539324
 import { SyncActionDescriptor, MenuRegistry, MenuId } from 'vs/platform/actions/common/actions';
 import { IConfigurationRegistry, Extensions as ConfigurationExtensions } from 'vs/platform/configuration/common/configurationRegistry';
 import { IEditorInputFactoryRegistry, Extensions as EditorExtensions } from 'vs/workbench/common/editor';
 import { LifecyclePhase } from 'vs/workbench/services/lifecycle/common/lifecycle';
-<<<<<<< HEAD
-import { workbenchConfigurationNodeBase } from 'vs/workbench/common/configuration';
-import { IConfigurationService } from 'vs/platform/configuration/common/configuration';
-
-Registry.as<IConfigurationRegistry>(ConfigurationExtensions.Configuration)
-	.registerConfiguration({
-		...workbenchConfigurationNodeBase,
-		'properties': {
-			'workbench.startupEditor': {
-				'scope': ConfigurationScope.RESOURCE,
-				'type': 'string',
-				'enum': [
-					...['none', 'welcomePageWithTour', 'welcomePage', 'readme', 'newUntitledFile', 'welcomePageInEmptyWorkbench'], // {{SQL CARBON EDIT}} Add our own welcomePageWithTour
-					// {{SQL CARBON EDIT}} We don't use the VS Code gettingStarted experience
-					// ...(product.quality !== 'stable'
-					// 	? ['gettingStarted']
-					// 	: [])
-				],
-				'enumDescriptions': [...[
-					localize({ comment: ['This is the description for a setting. Values surrounded by single quotes are not to be translated.'], key: 'workbench.startupEditor.none' }, "Start without an editor."),
-					localize({ comment: ['This is the description for a setting. Values surrounded by single quotes are not to be translated.'], key: 'workbench.startupEditor.welcomePageWithTur' }, "Open the welcome page with Getting Started Tour (default)"),
-					localize({ comment: ['This is the description for a setting. Values surrounded by single quotes are not to be translated.'], key: 'workbench.startupEditor.welcomePage' }, "Open the Welcome page"),
-					localize({ comment: ['This is the description for a setting. Values surrounded by single quotes are not to be translated.'], key: 'workbench.startupEditor.readme' }, "Open the README when opening a folder that contains one, fallback to 'welcomePage' otherwise."),
-					localize({ comment: ['This is the description for a setting. Values surrounded by single quotes are not to be translated.'], key: 'workbench.startupEditor.newUntitledFile' }, "Open a new untitled file (only applies when opening an empty window)."),
-					localize({ comment: ['This is the description for a setting. Values surrounded by single quotes are not to be translated.'], key: 'workbench.startupEditor.welcomePageInEmptyWorkbench' }, "Open the Welcome page when opening an empty workbench."),],
-					// {{SQL CARBON EDIT}} We don't use the VS Code gettingStarted experience
-					// ...(product.quality !== 'stable'
-					// 	? [localize({ comment: ['This is the description for a setting. Values surrounded by single quotes are not to be translated.'], key: 'workbench.startupEditor.gettingStarted' }, "Open the Getting Started page (experimental).")]
-					// 	: [])
-				],
-				'default': 'welcomePageWithTour',
-				'description': localize('workbench.startupEditor', "Controls which editor is shown at startup, if none are restored from the previous session.")
-			},
-		}
-	});
-=======
 
 Registry.as<IConfigurationRegistry>(ConfigurationExtensions.Configuration)
 	.registerConfiguration(DEFAULT_STARTUP_EDITOR_CONFIG);
->>>>>>> 61539324
-
-class WelcomeContributions {
-	constructor(
-		@IConfigurationService configurationService: IConfigurationService,
-	) {
-		const previewFeaturesEnabled: boolean = configurationService.getValue('workbench')['enablePreviewFeatures'];
-		if (previewFeaturesEnabled) {
-			Registry.as<IWorkbenchContributionsRegistry>(WorkbenchExtensions.Workbench)
-				.registerWorkbenchContribution(WelcomePageContribution, LifecyclePhase.Restored);
-
-			Registry.as<IWorkbenchActionRegistry>(ActionExtensions.WorkbenchActions)
-				.registerWorkbenchAction(SyncActionDescriptor.create(WelcomePageAction, WelcomePageAction.ID, WelcomePageAction.LABEL), 'Help: Welcome', localize('help', "Help"));
-
-			Registry.as<IEditorInputFactoryRegistry>(EditorExtensions.EditorInputFactories).registerEditorInputFactory(WelcomeInputFactory.ID, WelcomeInputFactory);
-		} else {
-			Registry.as<IWorkbenchContributionsRegistry>(WorkbenchExtensions.Workbench)
-				.registerWorkbenchContribution(WelcomePageContribution2, LifecyclePhase.Restored);
-
-			Registry.as<IWorkbenchActionRegistry>(ActionExtensions.WorkbenchActions)
-				.registerWorkbenchAction(SyncActionDescriptor.create(WelcomePageAction2, WelcomePageAction2.ID, WelcomePageAction2.LABEL), 'Help: Welcome', localize('help', "Help"));
-
-			Registry.as<IEditorInputFactoryRegistry>(EditorExtensions.EditorInputFactories).registerEditorInputFactory(WelcomeInputFactory2.ID, WelcomeInputFactory2);
-		}
-	}
-}
 
 Registry.as<IWorkbenchContributionsRegistry>(WorkbenchExtensions.Workbench)
-	.registerWorkbenchContribution(WelcomeContributions, LifecyclePhase.Starting);
+	.registerWorkbenchContribution(WelcomePageContribution, LifecyclePhase.Restored);
+
+Registry.as<IWorkbenchActionRegistry>(ActionExtensions.WorkbenchActions)
+	.registerWorkbenchAction(SyncActionDescriptor.from(WelcomePageAction), 'Help: Welcome', CATEGORIES.Help.value);
+
+Registry.as<IEditorInputFactoryRegistry>(EditorExtensions.EditorInputFactories).registerEditorInputFactory(WelcomeInputFactory.ID, WelcomeInputFactory);
 
 MenuRegistry.appendMenuItem(MenuId.MenubarHelpMenu, {
 	group: '1_welcome',
