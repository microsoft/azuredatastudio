/*---------------------------------------------------------------------------------------------
 *  Copyright (c) Microsoft Corporation. All rights reserved.
 *  Licensed under the Source EULA. See License.txt in the project root for license information.
 *--------------------------------------------------------------------------------------------*/

import 'vs/css!./welcomePage';
import 'vs/workbench/contrib/welcome/page/browser/vs_code_welcome_page';
import { URI } from 'vs/base/common/uri';
import { CommandsRegistry, ICommandService } from 'vs/platform/commands/common/commands';
import * as arrays from 'vs/base/common/arrays';
import { WalkThroughInput } from 'vs/workbench/contrib/welcome/walkThrough/browser/walkThroughInput';
import { IWorkbenchContribution } from 'vs/workbench/common/contributions';
import { IInstantiationService } from 'vs/platform/instantiation/common/instantiation';
import { IEditorService } from 'vs/workbench/services/editor/common/editorService';
import { onUnexpectedError, isPromiseCanceledError } from 'vs/base/common/errors';
import { IWindowOpenable } from 'vs/platform/windows/common/windows';
import { IWorkspaceContextService, WorkbenchState } from 'vs/platform/workspace/common/workspace';
import { IConfigurationService } from 'vs/platform/configuration/common/configuration';
import { localize } from 'vs/nls';
import { Action, WorkbenchActionExecutedEvent, WorkbenchActionExecutedClassification } from 'vs/base/common/actions';
import { ITelemetryService } from 'vs/platform/telemetry/common/telemetry';
import { FileAccess, Schemas } from 'vs/base/common/network';
import { IWorkingCopyBackupService } from 'vs/workbench/services/workingCopy/common/workingCopyBackup';
import { getInstalledExtensions, IExtensionStatus, onExtensionChanged, isKeymapExtension } from 'vs/workbench/contrib/extensions/common/extensionsUtils';
import { IExtensionManagementService, IExtensionGalleryService, ILocalExtension } from 'vs/platform/extensionManagement/common/extensionManagement';
import { IWorkbenchExtensionEnablementService, EnablementState } from 'vs/workbench/services/extensionManagement/common/extensionManagement';
import { IExtensionRecommendationsService } from 'vs/workbench/services/extensionRecommendations/common/extensionRecommendations';
import { ILifecycleService, StartupKind } from 'vs/workbench/services/lifecycle/common/lifecycle';
import { Disposable } from 'vs/base/common/lifecycle';
import { splitName } from 'vs/base/common/labels';
import { registerThemingParticipant } from 'vs/platform/theme/common/themeService';
import { focusBorder, textLinkForeground, textLinkActiveForeground, foreground, descriptionForeground, contrastBorder, activeContrastBorder } from 'vs/platform/theme/common/colorRegistry';
import { getExtraColor } from 'vs/workbench/contrib/welcome/walkThrough/common/walkThroughUtils';
import { IExtensionsViewPaneContainer, IExtensionsWorkbenchService, VIEWLET_ID } from 'vs/workbench/contrib/extensions/common/extensions';
import { IEditorInputSerializer } from 'vs/workbench/common/editor';
import { INotificationService, Severity } from 'vs/platform/notification/common/notification';
import { TimeoutTimer } from 'vs/base/common/async';
import { areSameExtensions } from 'vs/platform/extensionManagement/common/extensionManagementUtil';
import { ILabelService } from 'vs/platform/label/common/label';
import { IFileService } from 'vs/platform/files/common/files';
import { joinPath } from 'vs/base/common/resources';
import { IRecentlyOpened, isRecentWorkspace, IRecentWorkspace, IRecentFolder, isRecentFolder, IWorkspacesService } from 'vs/platform/workspaces/common/workspaces';
import { CancellationToken } from 'vs/base/common/cancellation';
import 'sql/workbench/contrib/welcome2/page/browser/az_data_welcome_page'; // {{SQL CARBON EDIT}}
import { IHostService } from 'vs/workbench/services/host/browser/host';
import { IProductService } from 'vs/platform/product/common/productService';
import { IEditorOptions } from 'vs/platform/editor/common/editor';
import { IWorkbenchLayoutService } from 'vs/workbench/services/layout/browser/layoutService';
import { IViewletService } from 'vs/workbench/services/viewlet/browser/viewlet';
import { GettingStartedInput, gettingStartedInputTypeId } from 'vs/workbench/contrib/welcome/gettingStarted/browser/gettingStartedInput';
import { welcomeButtonBackground, welcomeButtonHoverBackground, welcomePageBackground } from 'vs/workbench/contrib/welcome/page/browser/welcomePageColors';
import { EditorInput } from 'vs/workbench/common/editor/editorInput';


<<<<<<< HEAD
export const DEFAULT_STARTUP_EDITOR_CONFIG: IConfigurationNode = {
	...workbenchConfigurationNodeBase,
	'properties': {
		'workbench.startupEditor': {
			'scope': ConfigurationScope.RESOURCE,
			'type': 'string',
			'enum': ['none', 'welcomePageWithTour', 'welcomePage', 'readme', 'newUntitledFile', 'welcomePageInEmptyWorkbench'], // {{SQL CARBON EDIT}} Add our own welcomePageWithTour
			'enumDescriptions': [
				localize({ comment: ['This is the description for a setting. Values surrounded by single quotes are not to be translated.'], key: 'workbench.startupEditor.none' }, "Start without an editor."),
				localize({ comment: ['This is the description for a setting. Values surrounded by single quotes are not to be translated.'], key: 'workbench.startupEditor.welcomePageWithTur' }, "Open the welcome page with Getting Started Tour (default)"),
				localize({ comment: ['This is the description for a setting. Values surrounded by single quotes are not to be translated.'], key: 'workbench.startupEditor.welcomePage' }, "Open the Welcome page."),
				localize({ comment: ['This is the description for a setting. Values surrounded by single quotes are not to be translated.'], key: 'workbench.startupEditor.readme' }, "Open the README when opening a folder that contains one, fallback to 'welcomePage' otherwise."),
				localize({ comment: ['This is the description for a setting. Values surrounded by single quotes are not to be translated.'], key: 'workbench.startupEditor.newUntitledFile' }, "Open a new untitled file (only applies when opening an empty window)."),
				localize({ comment: ['This is the description for a setting. Values surrounded by single quotes are not to be translated.'], key: 'workbench.startupEditor.welcomePageInEmptyWorkbench' }, "Open the Welcome page when opening an empty workbench.")
				// localize({ comment: ['This is the description for a setting. Values surrounded by single quotes are not to be translated.'], key: 'workbench.startupEditor.gettingStarted' }, "Open the Getting Started page.")] // {{SQL CARBON EDIT}} We don't use the VS Code gettingStarted experience
			],
			'default': 'welcomePageWithTour',
			'description': localize('workbench.startupEditor', "Controls which editor is shown at startup, if none are restored from the previous session.")
		},
	}
};

export const EXPERIMENTAL_GETTING_STARTED_STARTUP_EDITOR_CONFIG: IConfigurationNode = {
	...workbenchConfigurationNodeBase,
	'properties': {
		'workbench.startupEditor': {
			'scope': ConfigurationScope.RESOURCE,
			'type': 'string',
			'enum': ['none', 'welcomePage', 'readme', 'newUntitledFile', 'welcomePageInEmptyWorkbench', 'gettingStarted'],
			'enumDescriptions': [...[
				localize({ comment: ['This is the description for a setting. Values surrounded by single quotes are not to be translated.'], key: 'workbench.startupEditor.none' }, "Start without an editor."),
				localize({ comment: ['This is the description for a setting. Values surrounded by single quotes are not to be translated.'], key: 'workbench.startupEditor.welcomePage' }, "Open the Welcome page."),
				localize({ comment: ['This is the description for a setting. Values surrounded by single quotes are not to be translated.'], key: 'workbench.startupEditor.readme' }, "Open the README when opening a folder that contains one, fallback to 'welcomePage' otherwise."),
				localize({ comment: ['This is the description for a setting. Values surrounded by single quotes are not to be translated.'], key: 'workbench.startupEditor.newUntitledFile' }, "Open a new untitled file (only applies when opening an empty window)."),
				localize({ comment: ['This is the description for a setting. Values surrounded by single quotes are not to be translated.'], key: 'workbench.startupEditor.welcomePageInEmptyWorkbench' }, "Open the Welcome page when opening an empty workbench."),
				localize({ comment: ['This is the description for a setting. Values surrounded by single quotes are not to be translated.'], key: 'workbench.startupEditor.gettingStarted' }, "Open the Getting Started page.")]
			],
			'default': 'gettingStarted',
			'description': localize('workbench.startupEditor', "Controls which editor is shown at startup, if none are restored from the previous session.")
		},
	}
};

=======
>>>>>>> 78f131c8
const configurationKey = 'workbench.startupEditor';
const oldConfigurationKey = 'workbench.welcome.enabled';
const telemetryFrom = 'welcomePage';

export class WelcomePageContribution implements IWorkbenchContribution {
	private experimentManagementComplete: Promise<void>;

	constructor(
		@IInstantiationService private readonly instantiationService: IInstantiationService,
		@IConfigurationService private readonly configurationService: IConfigurationService,
		@IEditorService private readonly editorService: IEditorService,
		@IWorkingCopyBackupService private readonly workingCopyBackupService: IWorkingCopyBackupService,
		@IFileService private readonly fileService: IFileService,
		@IWorkspaceContextService private readonly contextService: IWorkspaceContextService,
		@ILifecycleService private readonly lifecycleService: ILifecycleService,
		@IWorkbenchLayoutService private readonly layoutService: IWorkbenchLayoutService,
		@ICommandService private readonly commandService: ICommandService,
	) {

		// Run immediately to minimize time spent waiting for exp service.
		this.experimentManagementComplete = this.manageDefaultValuesForGettingStartedExperiment().catch(onUnexpectedError);
		this.run().then(undefined, onUnexpectedError);
	}

	private async manageDefaultValuesForGettingStartedExperiment() {
		const config = this.configurationService.inspect(configurationKey);

		if (this.lifecycleService.startupKind === StartupKind.ReloadedWindow || config.value !== config.defaultValue) {
			return;
		}
	}

	private async run() {
		const enabled = isWelcomePageEnabled(this.configurationService, this.contextService);
		if (enabled && this.lifecycleService.startupKind !== StartupKind.ReloadedWindow) {
			const hasBackups = await this.workingCopyBackupService.hasBackups();
			if (hasBackups) { return; }

			// Open the welcome even if we opened a set of default editors
			if (!this.editorService.activeEditor || this.layoutService.openedDefaultEditors) {
				const startupEditorSetting = this.configurationService.inspect<string>(configurationKey);

				// 'readme' should not be set in workspace settings to prevent tracking,
				// but it can be set as a default (as in codespaces) or a user setting
				const openWithReadme = startupEditorSetting.value === 'readme' &&
					(startupEditorSetting.userValue === 'readme' || startupEditorSetting.defaultValue === 'readme');

				if (openWithReadme) {
					await this.openReadme();
				} else {
					await this.openWelcome();
				}
			}
		}
	}

	private async openReadme() {
		const readmes = arrays.coalesce(
			await Promise.all(this.contextService.getWorkspace().folders.map(
				async folder => {
					const folderUri = folder.uri;
					const folderStat = await this.fileService.resolve(folderUri).catch(onUnexpectedError);
					const files = folderStat?.children ? folderStat.children.map(child => child.name).sort() : [];
					const file = files.find(file => file.toLowerCase() === 'readme.md') || files.find(file => file.toLowerCase().startsWith('readme'));
					if (file) { return joinPath(folderUri, file); }
					else { return undefined; }
				})));

		if (!this.editorService.activeEditor) {
			if (readmes.length) {
				const isMarkDown = (readme: URI) => readme.path.toLowerCase().endsWith('.md');
				await Promise.all([
					this.commandService.executeCommand('markdown.showPreview', null, readmes.filter(isMarkDown), { locked: true }),
					this.editorService.openEditors(readmes.filter(readme => !isMarkDown(readme)).map(readme => ({ resource: readme }))),
				]);
			} else {
				await this.openWelcome();
			}
		}
	}

	private async openWelcome() {
		await this.experimentManagementComplete;

		const startupEditorSetting = this.configurationService.getValue(configurationKey);
		const startupEditorTypeID = (startupEditorSetting === 'gettingStarted' || startupEditorSetting === 'gettingStartedInEmptyWorkbench') ? gettingStartedInputTypeId : welcomeInputTypeId;
		const editor = this.editorService.activeEditor;

		// Ensure that the welcome editor won't get opened more than once
		if (editor?.typeId === startupEditorTypeID || this.editorService.editors.some(e => e.typeId === startupEditorTypeID)) {
			return;
		}
		const options: IEditorOptions = editor ? { pinned: false, index: 0 } : { pinned: false };
		if (startupEditorTypeID === gettingStartedInputTypeId) {
			this.editorService.openEditor(this.instantiationService.createInstance(GettingStartedInput, {}), options);
		} else {
			this.instantiationService.createInstance(WelcomePage).openEditor(options);
		}
	}
}

function isWelcomePageEnabled(configurationService: IConfigurationService, contextService: IWorkspaceContextService) {
	const startupEditor = configurationService.inspect<string>(configurationKey);
	if (!startupEditor.userValue && !startupEditor.workspaceValue) {
		const welcomeEnabled = configurationService.inspect(oldConfigurationKey);
		if (welcomeEnabled.value !== undefined && welcomeEnabled.value !== null) {
			return welcomeEnabled.value;
		}
	}
<<<<<<< HEAD
	// {{SQL CARBON EDIT}} - add welcomePageWithTour
	return startupEditor.value === 'welcomePageWithTour' || startupEditor.value === 'welcomePage' || startupEditor.value === 'gettingStarted' || startupEditor.value === 'readme' || startupEditor.value === 'welcomePageInEmptyWorkbench' && contextService.getWorkbenchState() === WorkbenchState.EMPTY;
=======
	if (startupEditor.value === 'readme' && startupEditor.userValue !== 'readme') {
		console.error('Warning: `workbench.startupEditor: readme` setting ignored due to being set somewhere other than user settings');
	}
	return startupEditor.value === 'welcomePage'
		|| startupEditor.value === 'gettingStarted'
		|| startupEditor.userValue === 'readme'
		|| (contextService.getWorkbenchState() === WorkbenchState.EMPTY && (startupEditor.value === 'welcomePageInEmptyWorkbench' || startupEditor.value === 'gettingStartedInEmptyWorkbench'));
>>>>>>> 78f131c8
}

export class WelcomePageAction extends Action {

	public static readonly ID = 'workbench.action.showWelcomePage';
	public static readonly LABEL = localize('welcomePage', "Welcome");

	constructor(
		id: string,
		label: string,
		@IInstantiationService private readonly instantiationService: IInstantiationService
	) {
		super(id, label);
	}

	public override run(): Promise<void> {
		return this.instantiationService.createInstance(WelcomePage)
			.openEditor()
			.then(() => undefined);
	}
}

interface ExtensionSuggestion {
	name: string;
	title?: string;
	id: string;
	isKeymap?: boolean;
	isCommand?: boolean;
}

const extensionPacks: ExtensionSuggestion[] = [
	{ name: localize('welcomePage.javaScript', "JavaScript"), id: 'dbaeumer.vscode-eslint' },
	{ name: localize('welcomePage.python', "Python"), id: 'ms-python.python' },
	{ name: localize('welcomePage.java', "Java"), id: 'vscjava.vscode-java-pack' },
	{ name: localize('welcomePage.php', "PHP"), id: 'felixfbecker.php-pack' },
	{ name: localize('welcomePage.azure', "Azure"), title: localize('welcomePage.showAzureExtensions', "Show Azure extensions"), id: 'workbench.extensions.action.showAzureExtensions', isCommand: true },
	{ name: localize('welcomePage.docker', "Docker"), id: 'ms-azuretools.vscode-docker' },
];

const keymapExtensions: ExtensionSuggestion[] = [
	{ name: localize('welcomePage.vim', "Vim"), id: 'vscodevim.vim', isKeymap: true },
	{ name: localize('welcomePage.sublime', "Sublime"), id: 'ms-vscode.sublime-keybindings', isKeymap: true },
	{ name: localize('welcomePage.atom', "Atom"), id: 'ms-vscode.atom-keybindings', isKeymap: true },
];

interface Strings {
	installEvent: string;
	installedEvent: string;
	detailsEvent: string;

	alreadyInstalled: string;
	reloadAfterInstall: string;
	installing: string;
	extensionNotFound: string;
}

/* __GDPR__
	"installExtension" : {
		"${include}": [
			"${WelcomePageInstall-1}"
		]
	}
*/
/* __GDPR__
	"installedExtension" : {
		"${include}": [
			"${WelcomePageInstalled-1}",
			"${WelcomePageInstalled-2}",
			"${WelcomePageInstalled-3}",
			"${WelcomePageInstalled-4}",
			"${WelcomePageInstalled-6}"
		]
	}
*/
/* __GDPR__
	"detailsExtension" : {
		"${include}": [
			"${WelcomePageDetails-1}"
		]
	}
*/
const extensionPackStrings: Strings = {
	installEvent: 'installExtension',
	installedEvent: 'installedExtension',
	detailsEvent: 'detailsExtension',

	alreadyInstalled: localize('welcomePage.extensionPackAlreadyInstalled', "Support for {0} is already installed."),
	reloadAfterInstall: localize('welcomePage.willReloadAfterInstallingExtensionPack', "The window will reload after installing additional support for {0}."),
	installing: localize('welcomePage.installingExtensionPack', "Installing additional support for {0}..."),
	extensionNotFound: localize('welcomePage.extensionPackNotFound', "Support for {0} with id {1} could not be found."),
};

CommandsRegistry.registerCommand('workbench.extensions.action.showAzureExtensions', accessor => {
	const viewletService = accessor.get(IViewletService);
	return viewletService.openViewlet(VIEWLET_ID, true)
		.then(viewlet => viewlet?.getViewPaneContainer() as IExtensionsViewPaneContainer)
		.then(viewlet => {
			viewlet.search('@sort:installs azure ');
			viewlet.focus();
		});
});

/* __GDPR__
	"installKeymap" : {
		"${include}": [
			"${WelcomePageInstall-1}"
		]
	}
*/
/* __GDPR__
	"installedKeymap" : {
		"${include}": [
			"${WelcomePageInstalled-1}",
			"${WelcomePageInstalled-2}",
			"${WelcomePageInstalled-3}",
			"${WelcomePageInstalled-4}",
			"${WelcomePageInstalled-6}"
		]
	}
*/
/* __GDPR__
	"detailsKeymap" : {
		"${include}": [
			"${WelcomePageDetails-1}"
		]
	}
*/
const keymapStrings: Strings = {
	installEvent: 'installKeymap',
	installedEvent: 'installedKeymap',
	detailsEvent: 'detailsKeymap',

	alreadyInstalled: localize('welcomePage.keymapAlreadyInstalled', "The {0} keyboard shortcuts are already installed."),
	reloadAfterInstall: localize('welcomePage.willReloadAfterInstallingKeymap', "The window will reload after installing the {0} keyboard shortcuts."),
	installing: localize('welcomePage.installingKeymap', "Installing the {0} keyboard shortcuts..."),
	extensionNotFound: localize('welcomePage.keymapNotFound', "The {0} keyboard shortcuts with id {1} could not be found."),
};

const welcomeInputTypeId = 'workbench.editors.welcomePageInput';

class WelcomePage extends Disposable {

	readonly editorInput: WalkThroughInput;

	constructor(
		@IEditorService private readonly editorService: IEditorService,
		@IInstantiationService private readonly instantiationService: IInstantiationService,
		@IWorkspacesService private readonly workspacesService: IWorkspacesService,
		@IWorkspaceContextService private readonly contextService: IWorkspaceContextService,
		@IConfigurationService private readonly configurationService: IConfigurationService,
		@ILabelService private readonly labelService: ILabelService,
		@INotificationService private readonly notificationService: INotificationService,
		@IWorkbenchExtensionEnablementService private readonly extensionEnablementService: IWorkbenchExtensionEnablementService,
		@IExtensionGalleryService private readonly extensionGalleryService: IExtensionGalleryService,
		@IExtensionManagementService private readonly extensionManagementService: IExtensionManagementService,
		@IExtensionRecommendationsService private readonly tipsService: IExtensionRecommendationsService,
		@IExtensionsWorkbenchService private readonly extensionsWorkbenchService: IExtensionsWorkbenchService,
		@ILifecycleService lifecycleService: ILifecycleService,
		@ITelemetryService private readonly telemetryService: ITelemetryService,
		@IHostService private readonly hostService: IHostService,
		@IProductService private readonly productService: IProductService,

	) {
		super();
		this._register(lifecycleService.onDidShutdown(() => this.dispose()));

		const recentlyOpened = this.workspacesService.getRecentlyOpened();
		const installedExtensions = this.instantiationService.invokeFunction(getInstalledExtensions);
		// {{SQL CARBON EDIT}} - Redirect to ADS welcome page
		const resource = FileAccess.asBrowserUri('./az_data_welcome_page', require)
			.with({
				scheme: Schemas.walkThrough,
				query: JSON.stringify({ moduleId: 'sql/workbench/contrib/welcome2/page/browser/az_data_welcome_page' })
			});
		this.editorInput = this.instantiationService.createInstance(WalkThroughInput, {
			typeId: welcomeInputTypeId,
			name: localize('welcome.title', "Welcome"),
			resource,
			telemetryFrom,
			onReady: (container: HTMLElement) => this.onReady(container, recentlyOpened, installedExtensions)
		});
	}

	public openEditor(options: IEditorOptions = { pinned: false }) {
		return this.editorService.openEditor(this.editorInput, options);
	}

	private onReady(container: HTMLElement, recentlyOpened: Promise<IRecentlyOpened>, installedExtensions: Promise<IExtensionStatus[]>): void {
		const enabled = this.configurationService.getValue(configurationKey) === 'welcomePage';
		const showOnStartup = <HTMLInputElement>container.querySelector('#showOnStartup');
		if (enabled) {
			showOnStartup.setAttribute('checked', 'checked');
		}
		showOnStartup.addEventListener('click', e => {
			this.configurationService.updateValue(configurationKey, showOnStartup.checked ? 'welcomePage' : 'newUntitledFile');
		});

		const prodName = container.querySelector('.welcomePage2 .title .caption') as HTMLElement;
		if (prodName) {
			prodName.textContent = this.productService.nameLong;
		}

		recentlyOpened.then(({ workspaces }) => {
			// Filter out the current workspace
			workspaces = workspaces.filter(recent => !this.contextService.isCurrentWorkspace(isRecentWorkspace(recent) ? recent.workspace : recent.folderUri));
			if (!workspaces.length) {
				const recent = container.querySelector('.welcomePage') as HTMLElement;
				// {{SQL CARBON EDIT}} - avoid unit test null ref
				if (recent && recent.classList) {
					recent.classList.add('emptyRecent');
				}
				return;
			}
			const ul = container.querySelector('.recent ul');
			if (!ul) {
				return;
			}
			const moreRecent = ul.querySelector('.moreRecent')!;
			const workspacesToShow = workspaces.slice(0, 5);
			const updateEntries = () => {
				const listEntries = this.createListEntries(workspacesToShow);
				while (ul.firstChild) {
					ul.removeChild(ul.firstChild);
				}
				ul.append(...listEntries, moreRecent);
			};
			updateEntries();
			this._register(this.labelService.onDidChangeFormatters(updateEntries));
		}).then(undefined, onUnexpectedError);

		this.addExtensionList(container, '.extensionPackList', extensionPacks, extensionPackStrings);
		this.addExtensionList(container, '.keymapList', keymapExtensions, keymapStrings);

		this.updateInstalledExtensions(container, installedExtensions);
		this._register(this.instantiationService.invokeFunction(onExtensionChanged)(ids => {
			for (const id of ids) {
				if (container.querySelector(`.installExtension[data-extension="${id.id}"], .enabledExtension[data-extension="${id.id}"]`)) {
					const installedExtensions = this.instantiationService.invokeFunction(getInstalledExtensions);
					this.updateInstalledExtensions(container, installedExtensions);
					break;
				}
			}
		}));
	}

	private createListEntries(recents: (IRecentWorkspace | IRecentFolder)[]) {
		return recents.map(recent => {
			let fullPath: string;
			let windowOpenable: IWindowOpenable;
			if (isRecentFolder(recent)) {
				windowOpenable = { folderUri: recent.folderUri };
				fullPath = recent.label || this.labelService.getWorkspaceLabel(recent.folderUri, { verbose: true });
			} else {
				fullPath = recent.label || this.labelService.getWorkspaceLabel(recent.workspace, { verbose: true });
				windowOpenable = { workspaceUri: recent.workspace.configPath };
			}

			const { name, parentPath } = splitName(fullPath);

			const li = document.createElement('li');
			const a = document.createElement('a');

			a.innerText = name;
			a.title = fullPath;
			a.setAttribute('aria-label', localize('welcomePage.openFolderWithPath', "Open folder {0} with path {1}", name, parentPath));
			a.href = 'javascript:void(0)';
			a.addEventListener('click', e => {
				this.telemetryService.publicLog2<WorkbenchActionExecutedEvent, WorkbenchActionExecutedClassification>('workbenchActionExecuted', {
					id: 'openRecentFolder',
					from: telemetryFrom
				});
				this.hostService.openWindow([windowOpenable], { forceNewWindow: e.ctrlKey || e.metaKey, remoteAuthority: recent.remoteAuthority });
				e.preventDefault();
				e.stopPropagation();
			});
			li.appendChild(a);

			const span = document.createElement('span');
			span.classList.add('path');
			span.classList.add('detail');
			span.innerText = parentPath;
			span.title = fullPath;
			li.appendChild(span);

			return li;
		});
	}

	private addExtensionList(container: HTMLElement, listSelector: string, suggestions: ExtensionSuggestion[], strings: Strings) {
		const list = container.querySelector(listSelector);
		if (list) {
			suggestions.forEach((extension, i) => {
				if (i) {
					list.appendChild(document.createTextNode(localize('welcomePage.extensionListSeparator', ", ")));
				}

				const a = document.createElement('a');
				a.innerText = extension.name;
				a.title = extension.title || (extension.isKeymap ? localize('welcomePage.installKeymap', "Install {0} keymap", extension.name) : localize('welcomePage.installExtensionPack', "Install additional support for {0}", extension.name));
				if (extension.isCommand) {
					a.href = `command:${extension.id}`;
					list.appendChild(a);
				} else {
					a.classList.add('installExtension');
					a.setAttribute('data-extension', extension.id);
					a.href = 'javascript:void(0)';
					a.addEventListener('click', e => {
						this.installExtension(extension, strings);
						e.preventDefault();
						e.stopPropagation();
					});
					list.appendChild(a);

					const span = document.createElement('span');
					span.innerText = extension.name;
					span.title = extension.isKeymap ? localize('welcomePage.installedKeymap', "{0} keymap is already installed", extension.name) : localize('welcomePage.installedExtensionPack', "{0} support is already installed", extension.name);
					span.classList.add('enabledExtension');
					span.setAttribute('data-extension', extension.id);
					list.appendChild(span);
				}
			});
		}
	}

	private installExtension(extensionSuggestion: ExtensionSuggestion, strings: Strings): void {
		/* __GDPR__FRAGMENT__
			"WelcomePageInstall-1" : {
				"from" : { "classification": "SystemMetaData", "purpose": "FeatureInsight" },
				"extensionId": { "classification": "SystemMetaData", "purpose": "FeatureInsight" }
			}
		*/
		this.telemetryService.publicLog(strings.installEvent, {
			from: telemetryFrom,
			extensionId: extensionSuggestion.id,
		});
		this.instantiationService.invokeFunction(getInstalledExtensions).then(extensions => {
			const installedExtension = extensions.find(extension => areSameExtensions(extension.identifier, { id: extensionSuggestion.id }));
			if (installedExtension && installedExtension.globallyEnabled) {
				/* __GDPR__FRAGMENT__
					"WelcomePageInstalled-1" : {
						"from" : { "classification": "SystemMetaData", "purpose": "FeatureInsight" },
						"extensionId": { "classification": "SystemMetaData", "purpose": "FeatureInsight" },
						"outcome": { "classification": "SystemMetaData", "purpose": "FeatureInsight" }
					}
				*/
				this.telemetryService.publicLog(strings.installedEvent, {
					from: telemetryFrom,
					extensionId: extensionSuggestion.id,
					outcome: 'already_enabled',
				});
				this.notificationService.info(strings.alreadyInstalled.replace('{0}', extensionSuggestion.name));
				return;
			}
			const foundAndInstalled = installedExtension ? Promise.resolve(installedExtension.local) : this.extensionGalleryService.query({ names: [extensionSuggestion.id], source: telemetryFrom }, CancellationToken.None)
				.then((result): null | Promise<ILocalExtension | null> => {
					const [extension] = result.firstPage;
					if (!extension) {
						return null;
					}
					return this.extensionManagementService.installFromGallery(extension)
						.then(() => this.extensionManagementService.getInstalled())
						.then(installed => {
							const local = installed.filter(i => areSameExtensions(extension.identifier, i.identifier))[0];
							// TODO: Do this as part of the install to avoid multiple events.
							return this.extensionEnablementService.setEnablement([local], EnablementState.DisabledGlobally).then(() => local);
						});
				});

			this.notificationService.prompt(
				Severity.Info,
				strings.reloadAfterInstall.replace('{0}', extensionSuggestion.name),
				[{
					label: localize('ok', "OK"),
					run: () => {
						const messageDelay = new TimeoutTimer();
						messageDelay.cancelAndSet(() => {
							this.notificationService.info(strings.installing.replace('{0}', extensionSuggestion.name));
						}, 300);
						const extensionsToDisable = extensions.filter(extension => isKeymapExtension(this.tipsService, extension) && extension.globallyEnabled).map(extension => extension.local);
						extensionsToDisable.length ? this.extensionEnablementService.setEnablement(extensionsToDisable, EnablementState.DisabledGlobally) : Promise.resolve()
							.then(() => {
								return foundAndInstalled.then(foundExtension => {
									messageDelay.cancel();
									if (foundExtension) {
										return this.extensionEnablementService.setEnablement([foundExtension], EnablementState.EnabledGlobally)
											.then(() => {
												/* __GDPR__FRAGMENT__
													"WelcomePageInstalled-2" : {
														"from" : { "classification": "SystemMetaData", "purpose": "FeatureInsight" },
														"extensionId": { "classification": "SystemMetaData", "purpose": "FeatureInsight" },
														"outcome": { "classification": "SystemMetaData", "purpose": "FeatureInsight" }
													}
												*/
												this.telemetryService.publicLog(strings.installedEvent, {
													from: telemetryFrom,
													extensionId: extensionSuggestion.id,
													outcome: installedExtension ? 'enabled' : 'installed',
												});
												return this.hostService.reload();
											});
									} else {
										/* __GDPR__FRAGMENT__
											"WelcomePageInstalled-3" : {
												"from" : { "classification": "SystemMetaData", "purpose": "FeatureInsight" },
												"extensionId": { "classification": "SystemMetaData", "purpose": "FeatureInsight" },
												"outcome": { "classification": "SystemMetaData", "purpose": "FeatureInsight" }
											}
										*/
										this.telemetryService.publicLog(strings.installedEvent, {
											from: telemetryFrom,
											extensionId: extensionSuggestion.id,
											outcome: 'not_found',
										});
										this.notificationService.error(strings.extensionNotFound.replace('{0}', extensionSuggestion.name).replace('{1}', extensionSuggestion.id));
										return undefined;
									}
								});
							}).then(undefined, err => {
								/* __GDPR__FRAGMENT__
									"WelcomePageInstalled-4" : {
										"from" : { "classification": "SystemMetaData", "purpose": "FeatureInsight" },
										"extensionId": { "classification": "SystemMetaData", "purpose": "FeatureInsight" },
										"outcome": { "classification": "SystemMetaData", "purpose": "FeatureInsight" }
									}
								*/
								this.telemetryService.publicLog(strings.installedEvent, {
									from: telemetryFrom,
									extensionId: extensionSuggestion.id,
									outcome: isPromiseCanceledError(err) ? 'canceled' : 'error',
								});
								this.notificationService.error(err);
							});
					}
				}, {
					label: localize('details', "Details"),
					run: () => {
						/* __GDPR__FRAGMENT__
							"WelcomePageDetails-1" : {
								"from" : { "classification": "SystemMetaData", "purpose": "FeatureInsight" },
								"extensionId": { "classification": "SystemMetaData", "purpose": "FeatureInsight" }
							}
						*/
						this.telemetryService.publicLog(strings.detailsEvent, {
							from: telemetryFrom,
							extensionId: extensionSuggestion.id,
						});
						this.extensionsWorkbenchService.queryGallery({ names: [extensionSuggestion.id] }, CancellationToken.None)
							.then(result => this.extensionsWorkbenchService.open(result.firstPage[0]))
							.then(undefined, onUnexpectedError);
					}
				}]
			);
		}).then(undefined, err => {
			/* __GDPR__FRAGMENT__
				"WelcomePageInstalled-6" : {
					"from" : { "classification": "SystemMetaData", "purpose": "FeatureInsight" },
					"extensionId": { "classification": "SystemMetaData", "purpose": "FeatureInsight" },
					"outcome": { "classification": "SystemMetaData", "purpose": "FeatureInsight" }
				}
			*/
			this.telemetryService.publicLog(strings.installedEvent, {
				from: telemetryFrom,
				extensionId: extensionSuggestion.id,
				outcome: isPromiseCanceledError(err) ? 'canceled' : 'error',
			});
			this.notificationService.error(err);
		});
	}

	private updateInstalledExtensions(container: HTMLElement, installedExtensions: Promise<IExtensionStatus[]>) {
		installedExtensions.then(extensions => {
			const elements = container.querySelectorAll('.installExtension, .enabledExtension');
			for (let i = 0; i < elements.length; i++) {
				elements[i].classList.remove('installed');
			}
			extensions.filter(ext => ext.globallyEnabled)
				.map(ext => ext.identifier.id)
				.forEach(id => {
					const install = container.querySelectorAll(`.installExtension[data-extension="${id}"]`);
					for (let i = 0; i < install.length; i++) {
						install[i].classList.add('installed');
					}
					const enabled = container.querySelectorAll(`.enabledExtension[data-extension="${id}"]`);
					for (let i = 0; i < enabled.length; i++) {
						enabled[i].classList.add('installed');
					}
				});
		}).then(undefined, onUnexpectedError);
	}
}

export class WelcomeInputSerializer implements IEditorInputSerializer {

	static readonly ID = welcomeInputTypeId;

	public canSerialize(editorInput: EditorInput): boolean {
		return true;
	}

	public serialize(editorInput: EditorInput): string {
		return '';
	}

	public deserialize(instantiationService: IInstantiationService): WalkThroughInput {
		return instantiationService.createInstance(WelcomePage)
			.editorInput;
	}
}

// theming

registerThemingParticipant((theme, collector) => {
	const backgroundColor = theme.getColor(welcomePageBackground);
	if (backgroundColor) {
		collector.addRule(`.monaco-workbench .part.editor > .content .welcomePageContainer { background-color: ${backgroundColor}; }`);
	}
	const foregroundColor = theme.getColor(foreground);
	if (foregroundColor) {
		collector.addRule(`.monaco-workbench .part.editor > .content .welcomePage2 .caption { color: ${foregroundColor}; }`);
	}
	const descriptionColor = theme.getColor(descriptionForeground);
	if (descriptionColor) {
		collector.addRule(`.monaco-workbench .part.editor > .content .welcomePage2 .detail { color: ${descriptionColor}; }`);
	}
	const buttonColor = getExtraColor(theme, welcomeButtonBackground, { dark: 'rgba(0, 0, 0, .2)', extra_dark: 'rgba(200, 235, 255, .042)', light: 'rgba(0,0,0,.04)', hc: 'black' });
	if (buttonColor) {
		collector.addRule(`.monaco-workbench .part.editor > .content .welcomePage2 .commands .item button { background: ${buttonColor}; }`);
	}
	const buttonHoverColor = getExtraColor(theme, welcomeButtonHoverBackground, { dark: 'rgba(200, 235, 255, .072)', extra_dark: 'rgba(200, 235, 255, .072)', light: 'rgba(0,0,0,.10)', hc: null });
	if (buttonHoverColor) {
		collector.addRule(`.monaco-workbench .part.editor > .content .welcomePage2 .commands .item button:hover { background: ${buttonHoverColor}; }`);
	}
	const link = theme.getColor(textLinkForeground);
	if (link) {
		collector.addRule(`.monaco-workbench .part.editor > .content .welcomePage2 a { color: ${link}; }`);
	}
	const activeLink = theme.getColor(textLinkActiveForeground);
	if (activeLink) {
		collector.addRule(`.monaco-workbench .part.editor > .content .welcomePage2 a:hover,
			.monaco-workbench .part.editor > .content .welcomePage2 a:active { color: ${activeLink}; }`);
	}
	const focusColor = theme.getColor(focusBorder);
	if (focusColor) {
		collector.addRule(`.monaco-workbench .part.editor > .content .welcomePage2 a:focus { outline-color: ${focusColor}; }`);
	}
	const border = theme.getColor(contrastBorder);
	if (border) {
		collector.addRule(`.monaco-workbench .part.editor > .content .welcomePage2 .commands .item button { border-color: ${border}; }`);
	}
	const activeBorder = theme.getColor(activeContrastBorder);
	if (activeBorder) {
		collector.addRule(`.monaco-workbench .part.editor > .content .welcomePage2 .commands .item button:hover { outline-color: ${activeBorder}; }`);
	}
});<|MERGE_RESOLUTION|>--- conflicted
+++ resolved
@@ -52,52 +52,6 @@
 import { EditorInput } from 'vs/workbench/common/editor/editorInput';
 
 
-<<<<<<< HEAD
-export const DEFAULT_STARTUP_EDITOR_CONFIG: IConfigurationNode = {
-	...workbenchConfigurationNodeBase,
-	'properties': {
-		'workbench.startupEditor': {
-			'scope': ConfigurationScope.RESOURCE,
-			'type': 'string',
-			'enum': ['none', 'welcomePageWithTour', 'welcomePage', 'readme', 'newUntitledFile', 'welcomePageInEmptyWorkbench'], // {{SQL CARBON EDIT}} Add our own welcomePageWithTour
-			'enumDescriptions': [
-				localize({ comment: ['This is the description for a setting. Values surrounded by single quotes are not to be translated.'], key: 'workbench.startupEditor.none' }, "Start without an editor."),
-				localize({ comment: ['This is the description for a setting. Values surrounded by single quotes are not to be translated.'], key: 'workbench.startupEditor.welcomePageWithTur' }, "Open the welcome page with Getting Started Tour (default)"),
-				localize({ comment: ['This is the description for a setting. Values surrounded by single quotes are not to be translated.'], key: 'workbench.startupEditor.welcomePage' }, "Open the Welcome page."),
-				localize({ comment: ['This is the description for a setting. Values surrounded by single quotes are not to be translated.'], key: 'workbench.startupEditor.readme' }, "Open the README when opening a folder that contains one, fallback to 'welcomePage' otherwise."),
-				localize({ comment: ['This is the description for a setting. Values surrounded by single quotes are not to be translated.'], key: 'workbench.startupEditor.newUntitledFile' }, "Open a new untitled file (only applies when opening an empty window)."),
-				localize({ comment: ['This is the description for a setting. Values surrounded by single quotes are not to be translated.'], key: 'workbench.startupEditor.welcomePageInEmptyWorkbench' }, "Open the Welcome page when opening an empty workbench.")
-				// localize({ comment: ['This is the description for a setting. Values surrounded by single quotes are not to be translated.'], key: 'workbench.startupEditor.gettingStarted' }, "Open the Getting Started page.")] // {{SQL CARBON EDIT}} We don't use the VS Code gettingStarted experience
-			],
-			'default': 'welcomePageWithTour',
-			'description': localize('workbench.startupEditor', "Controls which editor is shown at startup, if none are restored from the previous session.")
-		},
-	}
-};
-
-export const EXPERIMENTAL_GETTING_STARTED_STARTUP_EDITOR_CONFIG: IConfigurationNode = {
-	...workbenchConfigurationNodeBase,
-	'properties': {
-		'workbench.startupEditor': {
-			'scope': ConfigurationScope.RESOURCE,
-			'type': 'string',
-			'enum': ['none', 'welcomePage', 'readme', 'newUntitledFile', 'welcomePageInEmptyWorkbench', 'gettingStarted'],
-			'enumDescriptions': [...[
-				localize({ comment: ['This is the description for a setting. Values surrounded by single quotes are not to be translated.'], key: 'workbench.startupEditor.none' }, "Start without an editor."),
-				localize({ comment: ['This is the description for a setting. Values surrounded by single quotes are not to be translated.'], key: 'workbench.startupEditor.welcomePage' }, "Open the Welcome page."),
-				localize({ comment: ['This is the description for a setting. Values surrounded by single quotes are not to be translated.'], key: 'workbench.startupEditor.readme' }, "Open the README when opening a folder that contains one, fallback to 'welcomePage' otherwise."),
-				localize({ comment: ['This is the description for a setting. Values surrounded by single quotes are not to be translated.'], key: 'workbench.startupEditor.newUntitledFile' }, "Open a new untitled file (only applies when opening an empty window)."),
-				localize({ comment: ['This is the description for a setting. Values surrounded by single quotes are not to be translated.'], key: 'workbench.startupEditor.welcomePageInEmptyWorkbench' }, "Open the Welcome page when opening an empty workbench."),
-				localize({ comment: ['This is the description for a setting. Values surrounded by single quotes are not to be translated.'], key: 'workbench.startupEditor.gettingStarted' }, "Open the Getting Started page.")]
-			],
-			'default': 'gettingStarted',
-			'description': localize('workbench.startupEditor', "Controls which editor is shown at startup, if none are restored from the previous session.")
-		},
-	}
-};
-
-=======
->>>>>>> 78f131c8
 const configurationKey = 'workbench.startupEditor';
 const oldConfigurationKey = 'workbench.welcome.enabled';
 const telemetryFrom = 'welcomePage';
@@ -207,18 +161,15 @@
 			return welcomeEnabled.value;
 		}
 	}
-<<<<<<< HEAD
-	// {{SQL CARBON EDIT}} - add welcomePageWithTour
-	return startupEditor.value === 'welcomePageWithTour' || startupEditor.value === 'welcomePage' || startupEditor.value === 'gettingStarted' || startupEditor.value === 'readme' || startupEditor.value === 'welcomePageInEmptyWorkbench' && contextService.getWorkbenchState() === WorkbenchState.EMPTY;
-=======
 	if (startupEditor.value === 'readme' && startupEditor.userValue !== 'readme') {
 		console.error('Warning: `workbench.startupEditor: readme` setting ignored due to being set somewhere other than user settings');
 	}
-	return startupEditor.value === 'welcomePage'
+	// {{SQL CARBON EDIT}} - add welcomePageWithTour
+	return startupEditor.value === 'welcomePageWithTour'
+		|| startupEditor.value === 'welcomePage'
 		|| startupEditor.value === 'gettingStarted'
 		|| startupEditor.userValue === 'readme'
 		|| (contextService.getWorkbenchState() === WorkbenchState.EMPTY && (startupEditor.value === 'welcomePageInEmptyWorkbench' || startupEditor.value === 'gettingStartedInEmptyWorkbench'));
->>>>>>> 78f131c8
 }
 
 export class WelcomePageAction extends Action {
