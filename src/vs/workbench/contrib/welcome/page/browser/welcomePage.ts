/*---------------------------------------------------------------------------------------------
 *  Copyright (c) Microsoft Corporation. All rights reserved.
 *  Licensed under the Source EULA. See License.txt in the project root for license information.
 *--------------------------------------------------------------------------------------------*/

import 'vs/css!./welcomePage';
import 'vs/workbench/contrib/welcome/page/browser/vs_code_welcome_page';
import { URI } from 'vs/base/common/uri';
import { CommandsRegistry, ICommandService } from 'vs/platform/commands/common/commands';
import * as arrays from 'vs/base/common/arrays';
import { WalkThroughInput } from 'vs/workbench/contrib/welcome/walkThrough/browser/walkThroughInput';
import { IWorkbenchContribution } from 'vs/workbench/common/contributions';
import { IInstantiationService } from 'vs/platform/instantiation/common/instantiation';
import { IEditorService } from 'vs/workbench/services/editor/common/editorService';
import { onUnexpectedError, isPromiseCanceledError } from 'vs/base/common/errors';
import { IWindowOpenable } from 'vs/platform/windows/common/windows';
import { IWorkspaceContextService, WorkbenchState } from 'vs/platform/workspace/common/workspace';
import { IConfigurationService } from 'vs/platform/configuration/common/configuration';
import { localize } from 'vs/nls';
import { Action, WorkbenchActionExecutedEvent, WorkbenchActionExecutedClassification } from 'vs/base/common/actions';
import { ITelemetryService } from 'vs/platform/telemetry/common/telemetry';
import { FileAccess, Schemas } from 'vs/base/common/network';
import { IBackupFileService } from 'vs/workbench/services/backup/common/backup';
import { getInstalledExtensions, IExtensionStatus, onExtensionChanged, isKeymapExtension } from 'vs/workbench/contrib/extensions/common/extensionsUtils';
import { IExtensionManagementService, IExtensionGalleryService, ILocalExtension } from 'vs/platform/extensionManagement/common/extensionManagement';
import { IWorkbenchExtensionEnablementService, EnablementState } from 'vs/workbench/services/extensionManagement/common/extensionManagement';
import { IExtensionRecommendationsService } from 'vs/workbench/services/extensionRecommendations/common/extensionRecommendations';
import { ILifecycleService, StartupKind } from 'vs/workbench/services/lifecycle/common/lifecycle';
import { Disposable } from 'vs/base/common/lifecycle';
import { splitName } from 'vs/base/common/labels';
import { registerThemingParticipant } from 'vs/platform/theme/common/themeService';
import { registerColor, focusBorder, textLinkForeground, textLinkActiveForeground, foreground, descriptionForeground, contrastBorder, activeContrastBorder } from 'vs/platform/theme/common/colorRegistry';
import { getExtraColor } from 'vs/workbench/contrib/welcome/walkThrough/common/walkThroughUtils';
import { IExtensionsViewPaneContainer, IExtensionsWorkbenchService, VIEWLET_ID } from 'vs/workbench/contrib/extensions/common/extensions';
import { IEditorInputFactory, EditorInput } from 'vs/workbench/common/editor';
import { INotificationService, Severity } from 'vs/platform/notification/common/notification';
import { TimeoutTimer } from 'vs/base/common/async';
import { areSameExtensions } from 'vs/platform/extensionManagement/common/extensionManagementUtil';
import { ILabelService } from 'vs/platform/label/common/label';
import { IFileService } from 'vs/platform/files/common/files';
import { joinPath } from 'vs/base/common/resources';
import { IRecentlyOpened, isRecentWorkspace, IRecentWorkspace, IRecentFolder, isRecentFolder, IWorkspacesService } from 'vs/platform/workspaces/common/workspaces';
import { CancellationToken } from 'vs/base/common/cancellation';
import 'sql/workbench/contrib/welcome2/page/browser/az_data_welcome_page'; // {{SQL CARBON EDIT}}
import { IHostService } from 'vs/workbench/services/host/browser/host';
import { IProductService } from 'vs/platform/product/common/productService';
import { IEditorOptions } from 'vs/platform/editor/common/editor';
import { IWorkbenchLayoutService } from 'vs/workbench/services/layout/browser/layoutService';
import { IViewletService } from 'vs/workbench/services/viewlet/browser/viewlet';

const configurationKey = 'workbench.startupEditor';
const oldConfigurationKey = 'workbench.welcome.enabled';
const telemetryFrom = 'welcomePage';

export class WelcomePageContribution implements IWorkbenchContribution {

	constructor(
		@IInstantiationService instantiationService: IInstantiationService,
		@IConfigurationService configurationService: IConfigurationService,
		@IEditorService editorService: IEditorService,
		@IBackupFileService backupFileService: IBackupFileService,
		@IFileService fileService: IFileService,
		@IWorkspaceContextService contextService: IWorkspaceContextService,
		@ILifecycleService lifecycleService: ILifecycleService,
		@IWorkbenchLayoutService layoutService: IWorkbenchLayoutService,
		@ICommandService private readonly commandService: ICommandService,
	) {
		const enabled = isWelcomePageEnabled(configurationService, contextService);
		if (enabled && lifecycleService.startupKind !== StartupKind.ReloadedWindow) {
			backupFileService.hasBackups().then(hasBackups => {
				// Open the welcome even if we opened a set of default editors
				if ((!editorService.activeEditor || layoutService.openedDefaultEditors) && !hasBackups) {
					const openWithReadme = configurationService.getValue(configurationKey) === 'readme';
					if (openWithReadme) {
						return Promise.all(contextService.getWorkspace().folders.map(folder => {
							const folderUri = folder.uri;
							return fileService.resolve(folderUri)
								.then(folder => {
									const files = folder.children ? folder.children.map(child => child.name).sort() : [];

									const file = files.find(file => file.toLowerCase() === 'readme.md') || files.find(file => file.toLowerCase().startsWith('readme'));

									if (file) {
										return joinPath(folderUri, file);
									}
									return undefined;
								}, onUnexpectedError);
						})).then(arrays.coalesce)
							.then<any>(readmes => {
								if (!editorService.activeEditor) {
									if (readmes.length) {
										const isMarkDown = (readme: URI) => readme.path.toLowerCase().endsWith('.md');
										return Promise.all([
											this.commandService.executeCommand('markdown.showPreview', null, readmes.filter(isMarkDown), { locked: true }),
											editorService.openEditors(readmes.filter(readme => !isMarkDown(readme))
												.map(readme => ({ resource: readme }))),
										]);
									} else {
										return instantiationService.createInstance(WelcomePage).openEditor();
									}
								}
								return undefined;
							});
					} else {
						let options: IEditorOptions;
						let editor = editorService.activeEditor;
						if (editor) {
							// Ensure that the welcome editor won't get opened more than once
							if (editor.getTypeId() === welcomeInputTypeId || editorService.editors.some(e => e.getTypeId() === welcomeInputTypeId)) {
								return undefined;
							}
							options = { pinned: false, index: 0 };
						} else {
							options = { pinned: false };
						}
						return instantiationService.createInstance(WelcomePage).openEditor(options);
					}
				}
				return undefined;
			}).then(undefined, onUnexpectedError);
		}
	}
}

function isWelcomePageEnabled(configurationService: IConfigurationService, contextService: IWorkspaceContextService) {
	const startupEditor = configurationService.inspect(configurationKey);
	if (!startupEditor.userValue && !startupEditor.workspaceValue) {
		const welcomeEnabled = configurationService.inspect(oldConfigurationKey);
		if (welcomeEnabled.value !== undefined && welcomeEnabled.value !== null) {
			return welcomeEnabled.value;
		}
	}
	// {{SQL CARBON EDIT}} - add welcomePageWithTour
	return startupEditor.value === 'welcomePageWithTour' || startupEditor.value === 'welcomePage' || startupEditor.value === 'readme' || startupEditor.value === 'welcomePageInEmptyWorkbench' && contextService.getWorkbenchState() === WorkbenchState.EMPTY;
}

export class WelcomePageAction extends Action {

	public static readonly ID = 'workbench.action.showWelcomePage';
	public static readonly LABEL = localize('welcomePage', "Welcome");

	constructor(
		id: string,
		label: string,
		@IInstantiationService private readonly instantiationService: IInstantiationService
	) {
		super(id, label);
	}

	public run(): Promise<void> {
		return this.instantiationService.createInstance(WelcomePage)
			.openEditor()
			.then(() => undefined);
	}
}

interface ExtensionSuggestion {
	name: string;
	title?: string;
	id: string;
	isKeymap?: boolean;
	isCommand?: boolean;
}

const extensionPacks: ExtensionSuggestion[] = [
	{ name: localize('welcomePage.javaScript', "JavaScript"), id: 'dbaeumer.vscode-eslint' },
	{ name: localize('welcomePage.python', "Python"), id: 'ms-python.python' },
	{ name: localize('welcomePage.java', "Java"), id: 'vscjava.vscode-java-pack' },
	{ name: localize('welcomePage.php', "PHP"), id: 'felixfbecker.php-pack' },
	{ name: localize('welcomePage.azure', "Azure"), title: localize('welcomePage.showAzureExtensions', "Show Azure extensions"), id: 'workbench.extensions.action.showAzureExtensions', isCommand: true },
	{ name: localize('welcomePage.docker', "Docker"), id: 'ms-azuretools.vscode-docker' },
];

const keymapExtensions: ExtensionSuggestion[] = [
	{ name: localize('welcomePage.vim', "Vim"), id: 'vscodevim.vim', isKeymap: true },
	{ name: localize('welcomePage.sublime', "Sublime"), id: 'ms-vscode.sublime-keybindings', isKeymap: true },
	{ name: localize('welcomePage.atom', "Atom"), id: 'ms-vscode.atom-keybindings', isKeymap: true },
];

interface Strings {
	installEvent: string;
	installedEvent: string;
	detailsEvent: string;

	alreadyInstalled: string;
	reloadAfterInstall: string;
	installing: string;
	extensionNotFound: string;
}

/* __GDPR__
	"installExtension" : {
		"${include}": [
			"${WelcomePageInstall-1}"
		]
	}
*/
/* __GDPR__
	"installedExtension" : {
		"${include}": [
			"${WelcomePageInstalled-1}",
			"${WelcomePageInstalled-2}",
			"${WelcomePageInstalled-3}",
			"${WelcomePageInstalled-4}",
			"${WelcomePageInstalled-6}"
		]
	}
*/
/* __GDPR__
	"detailsExtension" : {
		"${include}": [
			"${WelcomePageDetails-1}"
		]
	}
*/
const extensionPackStrings: Strings = {
	installEvent: 'installExtension',
	installedEvent: 'installedExtension',
	detailsEvent: 'detailsExtension',

	alreadyInstalled: localize('welcomePage.extensionPackAlreadyInstalled', "Support for {0} is already installed."),
	reloadAfterInstall: localize('welcomePage.willReloadAfterInstallingExtensionPack', "The window will reload after installing additional support for {0}."),
	installing: localize('welcomePage.installingExtensionPack', "Installing additional support for {0}..."),
	extensionNotFound: localize('welcomePage.extensionPackNotFound', "Support for {0} with id {1} could not be found."),
};

CommandsRegistry.registerCommand('workbench.extensions.action.showAzureExtensions', accessor => {
	const viewletService = accessor.get(IViewletService);
	return viewletService.openViewlet(VIEWLET_ID, true)
		.then(viewlet => viewlet?.getViewPaneContainer() as IExtensionsViewPaneContainer)
		.then(viewlet => {
			viewlet.search('@sort:installs azure ');
			viewlet.focus();
		});
});

/* __GDPR__
	"installKeymap" : {
		"${include}": [
			"${WelcomePageInstall-1}"
		]
	}
*/
/* __GDPR__
	"installedKeymap" : {
		"${include}": [
			"${WelcomePageInstalled-1}",
			"${WelcomePageInstalled-2}",
			"${WelcomePageInstalled-3}",
			"${WelcomePageInstalled-4}",
			"${WelcomePageInstalled-6}"
		]
	}
*/
/* __GDPR__
	"detailsKeymap" : {
		"${include}": [
			"${WelcomePageDetails-1}"
		]
	}
*/
const keymapStrings: Strings = {
	installEvent: 'installKeymap',
	installedEvent: 'installedKeymap',
	detailsEvent: 'detailsKeymap',

	alreadyInstalled: localize('welcomePage.keymapAlreadyInstalled', "The {0} keyboard shortcuts are already installed."),
	reloadAfterInstall: localize('welcomePage.willReloadAfterInstallingKeymap', "The window will reload after installing the {0} keyboard shortcuts."),
	installing: localize('welcomePage.installingKeymap', "Installing the {0} keyboard shortcuts..."),
	extensionNotFound: localize('welcomePage.keymapNotFound', "The {0} keyboard shortcuts with id {1} could not be found."),
};

const welcomeInputTypeId = 'workbench.editors.welcomePageInput';

class WelcomePage extends Disposable {

	readonly editorInput: WalkThroughInput;

	constructor(
		@IEditorService private readonly editorService: IEditorService,
		@IInstantiationService private readonly instantiationService: IInstantiationService,
		@IWorkspacesService private readonly workspacesService: IWorkspacesService,
		@IWorkspaceContextService private readonly contextService: IWorkspaceContextService,
		@IConfigurationService private readonly configurationService: IConfigurationService,
		@ILabelService private readonly labelService: ILabelService,
		@INotificationService private readonly notificationService: INotificationService,
		@IWorkbenchExtensionEnablementService private readonly extensionEnablementService: IWorkbenchExtensionEnablementService,
		@IExtensionGalleryService private readonly extensionGalleryService: IExtensionGalleryService,
		@IExtensionManagementService private readonly extensionManagementService: IExtensionManagementService,
		@IExtensionRecommendationsService private readonly tipsService: IExtensionRecommendationsService,
		@IExtensionsWorkbenchService private readonly extensionsWorkbenchService: IExtensionsWorkbenchService,
		@ILifecycleService lifecycleService: ILifecycleService,
		@ITelemetryService private readonly telemetryService: ITelemetryService,
		@IHostService private readonly hostService: IHostService,
		@IProductService private readonly productService: IProductService,

	) {
		super();
		this._register(lifecycleService.onShutdown(() => this.dispose()));

		const recentlyOpened = this.workspacesService.getRecentlyOpened();
		const installedExtensions = this.instantiationService.invokeFunction(getInstalledExtensions);
		// {{SQL CARBON EDIT}} - Redirect to ADS welcome page
		const resource = FileAccess.asBrowserUri('./az_data_welcome_page', require)
			.with({
				scheme: Schemas.walkThrough,
				query: JSON.stringify({ moduleId: 'sql/workbench/contrib/welcome2/page/browser/az_data_welcome_page' })
			});
		this.editorInput = this.instantiationService.createInstance(WalkThroughInput, {
			typeId: welcomeInputTypeId,
			name: localize('welcome.title', "Welcome"),
			resource,
			telemetryFrom,
			onReady: (container: HTMLElement) => this.onReady(container, recentlyOpened, installedExtensions)
		});
	}

	public openEditor(options: IEditorOptions = { pinned: false }) {
		return this.editorService.openEditor(this.editorInput, options);
	}

	private onReady(container: HTMLElement, recentlyOpened: Promise<IRecentlyOpened>, installedExtensions: Promise<IExtensionStatus[]>): void {
		const enabled = isWelcomePageEnabled(this.configurationService, this.contextService);
		const showOnStartup = <HTMLInputElement>container.querySelector('#showOnStartup');
		if (enabled) {
			showOnStartup.setAttribute('checked', 'checked');
		}
		showOnStartup.addEventListener('click', e => {
			this.configurationService.updateValue(configurationKey, showOnStartup.checked ? 'welcomePage' : 'newUntitledFile');
		});

		const prodName = container.querySelector('.welcomePage2 .title .caption') as HTMLElement;
		if (prodName) {
			prodName.textContent = this.productService.nameLong;
		}

		const pageElement = container.querySelector('.welcomePage') as HTMLElement;
		pageElement.classList.add(this.contextService.getWorkbenchState() === WorkbenchState.EMPTY ? 'empty-window' : 'none-empty-window');

		recentlyOpened.then(({ workspaces }) => {
			// Filter out the current workspace
			workspaces = workspaces.filter(recent => !this.contextService.isCurrentWorkspace(isRecentWorkspace(recent) ? recent.workspace : recent.folderUri));
			if (!workspaces.length) {
<<<<<<< HEAD
				const recent = container.querySelector('.welcomePage2') as HTMLElement;
				recent.classList.add('emptyRecent');
=======
				pageElement.classList.add('emptyRecent');
>>>>>>> ee4071cc
				return;
			}
			const ul = container.querySelector('.recent ul');
			if (!ul) {
				return;
			}
			const moreRecent = ul.querySelector('.moreRecent')!;
			const workspacesToShow = workspaces.slice(0, 5);
			const updateEntries = () => {
				const listEntries = this.createListEntries(workspacesToShow);
				while (ul.firstChild) {
					ul.removeChild(ul.firstChild);
				}
				ul.append(...listEntries, moreRecent);
			};
			updateEntries();
			this._register(this.labelService.onDidChangeFormatters(updateEntries));
		}).then(undefined, onUnexpectedError);

		this.addExtensionList(container, '.extensionPackList', extensionPacks, extensionPackStrings);
		this.addExtensionList(container, '.keymapList', keymapExtensions, keymapStrings);

		this.updateInstalledExtensions(container, installedExtensions);
		this._register(this.instantiationService.invokeFunction(onExtensionChanged)(ids => {
			for (const id of ids) {
				if (container.querySelector(`.installExtension[data-extension="${id.id}"], .enabledExtension[data-extension="${id.id}"]`)) {
					const installedExtensions = this.instantiationService.invokeFunction(getInstalledExtensions);
					this.updateInstalledExtensions(container, installedExtensions);
					break;
				}
			}
		}));
	}

	private createListEntries(recents: (IRecentWorkspace | IRecentFolder)[]) {
		return recents.map(recent => {
			let fullPath: string;
			let windowOpenable: IWindowOpenable;
			if (isRecentFolder(recent)) {
				windowOpenable = { folderUri: recent.folderUri };
				fullPath = recent.label || this.labelService.getWorkspaceLabel(recent.folderUri, { verbose: true });
			} else {
				fullPath = recent.label || this.labelService.getWorkspaceLabel(recent.workspace, { verbose: true });
				windowOpenable = { workspaceUri: recent.workspace.configPath };
			}

			const { name, parentPath } = splitName(fullPath);

			const li = document.createElement('li');
			const a = document.createElement('a');

			a.innerText = name;
			a.title = fullPath;
			a.setAttribute('aria-label', localize('welcomePage.openFolderWithPath', "Open folder {0} with path {1}", name, parentPath));
			a.href = 'javascript:void(0)';
			a.addEventListener('click', e => {
				this.telemetryService.publicLog2<WorkbenchActionExecutedEvent, WorkbenchActionExecutedClassification>('workbenchActionExecuted', {
					id: 'openRecentFolder',
					from: telemetryFrom
				});
				this.hostService.openWindow([windowOpenable], { forceNewWindow: e.ctrlKey || e.metaKey });
				e.preventDefault();
				e.stopPropagation();
			});
			li.appendChild(a);

			const span = document.createElement('span');
			span.classList.add('path');
			span.classList.add('detail');
			span.innerText = parentPath;
			span.title = fullPath;
			li.appendChild(span);

			return li;
		});
	}

	private addExtensionList(container: HTMLElement, listSelector: string, suggestions: ExtensionSuggestion[], strings: Strings) {
		const list = container.querySelector(listSelector);
		if (list) {
			suggestions.forEach((extension, i) => {
				if (i) {
					list.appendChild(document.createTextNode(localize('welcomePage.extensionListSeparator', ", ")));
				}

				const a = document.createElement('a');
				a.innerText = extension.name;
				a.title = extension.title || (extension.isKeymap ? localize('welcomePage.installKeymap', "Install {0} keymap", extension.name) : localize('welcomePage.installExtensionPack', "Install additional support for {0}", extension.name));
				if (extension.isCommand) {
					a.href = `command:${extension.id}`;
					list.appendChild(a);
				} else {
					a.classList.add('installExtension');
					a.setAttribute('data-extension', extension.id);
					a.href = 'javascript:void(0)';
					a.addEventListener('click', e => {
						this.installExtension(extension, strings);
						e.preventDefault();
						e.stopPropagation();
					});
					list.appendChild(a);

					const span = document.createElement('span');
					span.innerText = extension.name;
					span.title = extension.isKeymap ? localize('welcomePage.installedKeymap', "{0} keymap is already installed", extension.name) : localize('welcomePage.installedExtensionPack', "{0} support is already installed", extension.name);
					span.classList.add('enabledExtension');
					span.setAttribute('data-extension', extension.id);
					list.appendChild(span);
				}
			});
		}
	}

	private installExtension(extensionSuggestion: ExtensionSuggestion, strings: Strings): void {
		/* __GDPR__FRAGMENT__
			"WelcomePageInstall-1" : {
				"from" : { "classification": "SystemMetaData", "purpose": "FeatureInsight" },
				"extensionId": { "classification": "SystemMetaData", "purpose": "FeatureInsight" }
			}
		*/
		this.telemetryService.publicLog(strings.installEvent, {
			from: telemetryFrom,
			extensionId: extensionSuggestion.id,
		});
		this.instantiationService.invokeFunction(getInstalledExtensions).then(extensions => {
			const installedExtension = extensions.find(extension => areSameExtensions(extension.identifier, { id: extensionSuggestion.id }));
			if (installedExtension && installedExtension.globallyEnabled) {
				/* __GDPR__FRAGMENT__
					"WelcomePageInstalled-1" : {
						"from" : { "classification": "SystemMetaData", "purpose": "FeatureInsight" },
						"extensionId": { "classification": "SystemMetaData", "purpose": "FeatureInsight" },
						"outcome": { "classification": "SystemMetaData", "purpose": "FeatureInsight" }
					}
				*/
				this.telemetryService.publicLog(strings.installedEvent, {
					from: telemetryFrom,
					extensionId: extensionSuggestion.id,
					outcome: 'already_enabled',
				});
				this.notificationService.info(strings.alreadyInstalled.replace('{0}', extensionSuggestion.name));
				return;
			}
			const foundAndInstalled = installedExtension ? Promise.resolve(installedExtension.local) : this.extensionGalleryService.query({ names: [extensionSuggestion.id], source: telemetryFrom }, CancellationToken.None)
				.then((result): null | Promise<ILocalExtension | null> => {
					const [extension] = result.firstPage;
					if (!extension) {
						return null;
					}
					return this.extensionManagementService.installFromGallery(extension)
						.then(() => this.extensionManagementService.getInstalled())
						.then(installed => {
							const local = installed.filter(i => areSameExtensions(extension.identifier, i.identifier))[0];
							// TODO: Do this as part of the install to avoid multiple events.
							return this.extensionEnablementService.setEnablement([local], EnablementState.DisabledGlobally).then(() => local);
						});
				});

			this.notificationService.prompt(
				Severity.Info,
				strings.reloadAfterInstall.replace('{0}', extensionSuggestion.name),
				[{
					label: localize('ok', "OK"),
					run: () => {
						const messageDelay = new TimeoutTimer();
						messageDelay.cancelAndSet(() => {
							this.notificationService.info(strings.installing.replace('{0}', extensionSuggestion.name));
						}, 300);
						const extensionsToDisable = extensions.filter(extension => isKeymapExtension(this.tipsService, extension) && extension.globallyEnabled).map(extension => extension.local);
						extensionsToDisable.length ? this.extensionEnablementService.setEnablement(extensionsToDisable, EnablementState.DisabledGlobally) : Promise.resolve()
							.then(() => {
								return foundAndInstalled.then(foundExtension => {
									messageDelay.cancel();
									if (foundExtension) {
										return this.extensionEnablementService.setEnablement([foundExtension], EnablementState.EnabledGlobally)
											.then(() => {
												/* __GDPR__FRAGMENT__
													"WelcomePageInstalled-2" : {
														"from" : { "classification": "SystemMetaData", "purpose": "FeatureInsight" },
														"extensionId": { "classification": "SystemMetaData", "purpose": "FeatureInsight" },
														"outcome": { "classification": "SystemMetaData", "purpose": "FeatureInsight" }
													}
												*/
												this.telemetryService.publicLog(strings.installedEvent, {
													from: telemetryFrom,
													extensionId: extensionSuggestion.id,
													outcome: installedExtension ? 'enabled' : 'installed',
												});
												return this.hostService.reload();
											});
									} else {
										/* __GDPR__FRAGMENT__
											"WelcomePageInstalled-3" : {
												"from" : { "classification": "SystemMetaData", "purpose": "FeatureInsight" },
												"extensionId": { "classification": "SystemMetaData", "purpose": "FeatureInsight" },
												"outcome": { "classification": "SystemMetaData", "purpose": "FeatureInsight" }
											}
										*/
										this.telemetryService.publicLog(strings.installedEvent, {
											from: telemetryFrom,
											extensionId: extensionSuggestion.id,
											outcome: 'not_found',
										});
										this.notificationService.error(strings.extensionNotFound.replace('{0}', extensionSuggestion.name).replace('{1}', extensionSuggestion.id));
										return undefined;
									}
								});
							}).then(undefined, err => {
								/* __GDPR__FRAGMENT__
									"WelcomePageInstalled-4" : {
										"from" : { "classification": "SystemMetaData", "purpose": "FeatureInsight" },
										"extensionId": { "classification": "SystemMetaData", "purpose": "FeatureInsight" },
										"outcome": { "classification": "SystemMetaData", "purpose": "FeatureInsight" }
									}
								*/
								this.telemetryService.publicLog(strings.installedEvent, {
									from: telemetryFrom,
									extensionId: extensionSuggestion.id,
									outcome: isPromiseCanceledError(err) ? 'canceled' : 'error',
								});
								this.notificationService.error(err);
							});
					}
				}, {
					label: localize('details', "Details"),
					run: () => {
						/* __GDPR__FRAGMENT__
							"WelcomePageDetails-1" : {
								"from" : { "classification": "SystemMetaData", "purpose": "FeatureInsight" },
								"extensionId": { "classification": "SystemMetaData", "purpose": "FeatureInsight" }
							}
						*/
						this.telemetryService.publicLog(strings.detailsEvent, {
							from: telemetryFrom,
							extensionId: extensionSuggestion.id,
						});
						this.extensionsWorkbenchService.queryGallery({ names: [extensionSuggestion.id] }, CancellationToken.None)
							.then(result => this.extensionsWorkbenchService.open(result.firstPage[0]))
							.then(undefined, onUnexpectedError);
					}
				}]
			);
		}).then(undefined, err => {
			/* __GDPR__FRAGMENT__
				"WelcomePageInstalled-6" : {
					"from" : { "classification": "SystemMetaData", "purpose": "FeatureInsight" },
					"extensionId": { "classification": "SystemMetaData", "purpose": "FeatureInsight" },
					"outcome": { "classification": "SystemMetaData", "purpose": "FeatureInsight" }
				}
			*/
			this.telemetryService.publicLog(strings.installedEvent, {
				from: telemetryFrom,
				extensionId: extensionSuggestion.id,
				outcome: isPromiseCanceledError(err) ? 'canceled' : 'error',
			});
			this.notificationService.error(err);
		});
	}

	private updateInstalledExtensions(container: HTMLElement, installedExtensions: Promise<IExtensionStatus[]>) {
		installedExtensions.then(extensions => {
			const elements = container.querySelectorAll('.installExtension, .enabledExtension');
			for (let i = 0; i < elements.length; i++) {
				elements[i].classList.remove('installed');
			}
			extensions.filter(ext => ext.globallyEnabled)
				.map(ext => ext.identifier.id)
				.forEach(id => {
					const install = container.querySelectorAll(`.installExtension[data-extension="${id}"]`);
					for (let i = 0; i < install.length; i++) {
						install[i].classList.add('installed');
					}
					const enabled = container.querySelectorAll(`.enabledExtension[data-extension="${id}"]`);
					for (let i = 0; i < enabled.length; i++) {
						enabled[i].classList.add('installed');
					}
				});
		}).then(undefined, onUnexpectedError);
	}
}

export class WelcomeInputFactory implements IEditorInputFactory {

	static readonly ID = welcomeInputTypeId;

	public canSerialize(editorInput: EditorInput): boolean {
		return true;
	}

	public serialize(editorInput: EditorInput): string {
		return '{}';
	}

	public deserialize(instantiationService: IInstantiationService, serializedEditorInput: string): WalkThroughInput {
		return instantiationService.createInstance(WelcomePage)
			.editorInput;
	}
}

// theming

export const buttonBackground = registerColor('welcomePage.buttonBackground', { dark: null, light: null, hc: null }, localize('welcomePage.buttonBackground', 'Background color for the buttons on the Welcome page.'));
export const buttonHoverBackground = registerColor('welcomePage.buttonHoverBackground', { dark: null, light: null, hc: null }, localize('welcomePage.buttonHoverBackground', 'Hover background color for the buttons on the Welcome page.'));
export const welcomePageBackground = registerColor('welcomePage.background', { light: null, dark: null, hc: null }, localize('welcomePage.background', 'Background color for the Welcome page.'));

registerThemingParticipant((theme, collector) => {
	const backgroundColor = theme.getColor(welcomePageBackground);
	if (backgroundColor) {
		collector.addRule(`.monaco-workbench .part.editor > .content .welcomePageContainer { background-color: ${backgroundColor}; }`);
	}
	const foregroundColor = theme.getColor(foreground);
	if (foregroundColor) {
		collector.addRule(`.monaco-workbench .part.editor > .content .welcomePage2 .caption { color: ${foregroundColor}; }`);
	}
	const descriptionColor = theme.getColor(descriptionForeground);
	if (descriptionColor) {
		collector.addRule(`.monaco-workbench .part.editor > .content .welcomePage2 .detail { color: ${descriptionColor}; }`);
	}
	const buttonColor = getExtraColor(theme, buttonBackground, { dark: 'rgba(0, 0, 0, .2)', extra_dark: 'rgba(200, 235, 255, .042)', light: 'rgba(0,0,0,.04)', hc: 'black' });
	if (buttonColor) {
		collector.addRule(`.monaco-workbench .part.editor > .content .welcomePage2 .commands .item button { background: ${buttonColor}; }`);
	}
	const buttonHoverColor = getExtraColor(theme, buttonHoverBackground, { dark: 'rgba(200, 235, 255, .072)', extra_dark: 'rgba(200, 235, 255, .072)', light: 'rgba(0,0,0,.10)', hc: null });
	if (buttonHoverColor) {
		collector.addRule(`.monaco-workbench .part.editor > .content .welcomePage2 .commands .item button:hover { background: ${buttonHoverColor}; }`);
	}
	const link = theme.getColor(textLinkForeground);
	if (link) {
		collector.addRule(`.monaco-workbench .part.editor > .content .welcomePage2 a { color: ${link}; }`);
	}
	const activeLink = theme.getColor(textLinkActiveForeground);
	if (activeLink) {
		collector.addRule(`.monaco-workbench .part.editor > .content .welcomePage2 a:hover,
			.monaco-workbench .part.editor > .content .welcomePage2 a:active { color: ${activeLink}; }`);
	}
	const focusColor = theme.getColor(focusBorder);
	if (focusColor) {
		collector.addRule(`.monaco-workbench .part.editor > .content .welcomePage2 a:focus { outline-color: ${focusColor}; }`);
	}
	const border = theme.getColor(contrastBorder);
	if (border) {
		collector.addRule(`.monaco-workbench .part.editor > .content .welcomePage2 .commands .item button { border-color: ${border}; }`);
	}
	const activeBorder = theme.getColor(activeContrastBorder);
	if (activeBorder) {
		collector.addRule(`.monaco-workbench .part.editor > .content .welcomePage2 .commands .item button:hover { outline-color: ${activeBorder}; }`);
	}
});<|MERGE_RESOLUTION|>--- conflicted
+++ resolved
@@ -341,12 +341,7 @@
 			// Filter out the current workspace
 			workspaces = workspaces.filter(recent => !this.contextService.isCurrentWorkspace(isRecentWorkspace(recent) ? recent.workspace : recent.folderUri));
 			if (!workspaces.length) {
-<<<<<<< HEAD
-				const recent = container.querySelector('.welcomePage2') as HTMLElement;
-				recent.classList.add('emptyRecent');
-=======
 				pageElement.classList.add('emptyRecent');
->>>>>>> ee4071cc
 				return;
 			}
 			const ul = container.querySelector('.recent ul');
