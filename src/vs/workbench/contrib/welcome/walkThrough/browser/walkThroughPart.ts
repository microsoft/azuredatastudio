--- conflicted
+++ resolved
@@ -67,7 +67,6 @@
 	private lastFocus: HTMLElement | undefined;
 	private size: Dimension | undefined;
 	private editorMemento: IEditorMemento<IWalkThroughEditorViewState>;
-	private tasExperimentService: ITASExperimentService | undefined;
 
 	constructor(
 		@ITelemetryService telemetryService: ITelemetryService,
@@ -87,7 +86,6 @@
 		super(WalkThroughPart.ID, telemetryService, themeService, storageService);
 		this.editorFocus = WALK_THROUGH_FOCUS.bindTo(this.contextKeyService);
 		this.editorMemento = this.getEditorMemento<IWalkThroughEditorViewState>(editorGroupService, WALK_THROUGH_EDITOR_VIEW_STATE_PREFERENCE_KEY);
-		this.tasExperimentService = tasExperimentService;
 	}
 
 	createEditor(container: HTMLElement): void {
@@ -193,20 +191,7 @@
 			this.notificationService.info(localize('walkThrough.gitNotFound', "It looks like Git is not installed on your system."));
 			return;
 		}
-<<<<<<< HEAD
-		if (uri.scheme === 'command' && uri.path === 'workbench.action.files.newUntitledFile') {
-			Promise.all([
-				this.tasExperimentService?.getTreatment<boolean>('newuntitledmode'),
-				this.openerService.open(this.addFrom(uri)),
-			]).then(([newUntitledMode]) => {
-				return newUntitledMode && this.openerService.open(this.addFrom(URI.parse('command:workbench.action.editor.changeLanguageMode')));
-			});
-			return;
-		}
-		this.openerService.open(this.addFrom(uri));
-=======
 		this.openerService.open(this.addFrom(uri), { allowCommands: true });
->>>>>>> 0a707c2b
 	}
 
 	private addFrom(uri: URI) {
