/*---------------------------------------------------------------------------------------------
 *  Copyright (c) Microsoft Corporation. All rights reserved.
 *  Licensed under the Source EULA. See License.txt in the project root for license information.
 *--------------------------------------------------------------------------------------------*/

import 'vs/css!./gettingStarted';
import { localize } from 'vs/nls';
import { IInstantiationService, optional } from 'vs/platform/instantiation/common/instantiation';
import { EditorOptions, IEditorInputSerializer, IEditorOpenContext } from 'vs/workbench/common/editor';
import { Disposable, DisposableStore, IDisposable } from 'vs/base/common/lifecycle';
import { assertIsDefined } from 'vs/base/common/types';
import { $, addDisposableListener, append, Dimension, reset } from 'vs/base/browser/dom';
import { ICommandService } from 'vs/platform/commands/common/commands';
import { IProductService } from 'vs/platform/product/common/productService';
import { IGettingStartedCategory, IGettingStartedCategoryDescriptor, IGettingStartedCategoryWithProgress, IGettingStartedService } from 'vs/workbench/contrib/welcome/gettingStarted/browser/gettingStartedService';
import { IThemeService, registerThemingParticipant, ThemeIcon } from 'vs/platform/theme/common/themeService';
import { welcomePageBackground, welcomePageProgressBackground, welcomePageProgressForeground, welcomePageTileBackground, welcomePageTileHoverBackground, welcomePageTileShadow } from 'vs/workbench/contrib/welcome/page/browser/welcomePageColors';
import { activeContrastBorder, buttonBackground, buttonForeground, buttonHoverBackground, contrastBorder, descriptionForeground, focusBorder, foreground, textLinkActiveForeground, textLinkForeground } from 'vs/platform/theme/common/colorRegistry';
import { IKeybindingService } from 'vs/platform/keybinding/common/keybinding';
import { ITelemetryService, lastSessionDateStorageKey } from 'vs/platform/telemetry/common/telemetry';
import { DomScrollableElement } from 'vs/base/browser/ui/scrollbar/scrollableElement';
import { gettingStartedCheckedCodicon, gettingStartedUncheckedCodicon } from 'vs/workbench/contrib/welcome/gettingStarted/browser/gettingStartedIcons';
import { IOpenerService } from 'vs/platform/opener/common/opener';
import { URI } from 'vs/base/common/uri';
import { EditorPane } from 'vs/workbench/browser/parts/editor/editorPane';
import { IStorageService, StorageScope, StorageTarget } from 'vs/platform/storage/common/storage';
import { CancellationToken } from 'vs/base/common/cancellation';
import { IConfigurationService } from 'vs/platform/configuration/common/configuration';
import { IContextKeyService, RawContextKey } from 'vs/platform/contextkey/common/contextkey';
import { ITASExperimentService } from 'vs/workbench/services/experiment/common/experimentService';
import { IRecentFolder, IRecentlyOpened, IRecentWorkspace, isRecentFolder, isRecentWorkspace, IWorkspacesService } from 'vs/platform/workspaces/common/workspaces';
import { IWorkspaceContextService } from 'vs/platform/workspace/common/workspace';
import { onUnexpectedError } from 'vs/base/common/errors';
import { ILabelService } from 'vs/platform/label/common/label';
import { IWindowOpenable } from 'vs/platform/windows/common/windows';
import { splitName } from 'vs/base/common/labels';
import { IHostService } from 'vs/workbench/services/host/browser/host';
import { isMacintosh } from 'vs/base/common/platform';
import { Throttler } from 'vs/base/common/async';
import { GettingStartedInput } from 'vs/workbench/contrib/welcome/gettingStarted/browser/gettingStartedInput';
import { GroupDirection, GroupsOrder, IEditorGroupsService } from 'vs/workbench/services/editor/common/editorGroupsService';
import { IQuickInputService } from 'vs/platform/quickinput/common/quickInput';
import { Emitter, Event } from 'vs/base/common/event';
import { LinkedText } from 'vs/base/common/linkedText';
import { Button } from 'vs/base/browser/ui/button/button';
import { attachButtonStyler, attachLinkStyler } from 'vs/platform/theme/common/styler';
import { Link } from 'vs/platform/opener/browser/link';

const SLIDE_TRANSITION_TIME_MS = 250;
const configurationKey = 'workbench.startupEditor';

const hiddenEntriesConfigurationKey = 'workbench.welcomePage.hiddenCategories';

export const inGettingStartedContext = new RawContextKey('inGettingStarted', false);

type GettingStartedActionClassification = {
	command: { classification: 'PublicNonPersonalData', purpose: 'FeatureInsight' };
	argument: { classification: 'PublicNonPersonalData', purpose: 'FeatureInsight' };
};
type GettingStartedActionEvent = {
	command: string;
	argument: string | undefined;
};

export class GettingStartedPage extends EditorPane {

	public static ID = 'gettingStartedPage';

	private editorInput!: GettingStartedInput;
	private inProgressScroll = Promise.resolve();

	private dispatchListeners: DisposableStore = new DisposableStore();
	private taskDisposables: DisposableStore = new DisposableStore();
	private detailsPageDisposables: DisposableStore = new DisposableStore();

	private gettingStartedCategories: IGettingStartedCategoryWithProgress[];
	private currentCategory: IGettingStartedCategoryWithProgress | undefined;

	private categoriesPageScrollbar: DomScrollableElement | undefined;
	private detailsPageScrollbar: DomScrollableElement | undefined;

	private detailsScrollbar: DomScrollableElement | undefined;

	private buildSlideThrottle: Throttler = new Throttler();

	private container: HTMLElement;

	private contextService: IContextKeyService;
	private tasExperimentService?: ITASExperimentService;
	private previousSelection?: string;
	private recentlyOpened: Promise<IRecentlyOpened>;
	private selectedTaskElement?: HTMLDivElement;
	private hasScrolledToFirstCategory = false;
	private recentlyOpenedList?: GettingStartedIndexList<IRecentFolder | IRecentWorkspace>;
	private startList?: GettingStartedIndexList<IGettingStartedCategory>;
	private gettingStartedList?: GettingStartedIndexList<IGettingStartedCategory>;

	private tasksSlide!: HTMLElement;
	private categoriesSlide!: HTMLElement;
	private tasksContent!: HTMLElement;
	private taskMediaComponent!: HTMLImageElement;

	constructor(
		@ICommandService private readonly commandService: ICommandService,
		@IProductService private readonly productService: IProductService,
		@IKeybindingService private readonly keybindingService: IKeybindingService,
		@IGettingStartedService private readonly gettingStartedService: IGettingStartedService,
		@IConfigurationService private readonly configurationService: IConfigurationService,
		@ITelemetryService telemetryService: ITelemetryService,
		@IOpenerService private readonly openerService: IOpenerService,
		@IThemeService themeService: IThemeService,
		@IStorageService private storageService: IStorageService,
		@IInstantiationService private readonly instantiationService: IInstantiationService,
		@IEditorGroupsService private readonly groupsService: IEditorGroupsService,
		@IContextKeyService contextService: IContextKeyService,
		@IQuickInputService private quickInputService: IQuickInputService,
		@IWorkspacesService workspacesService: IWorkspacesService,
		@ILabelService private readonly labelService: ILabelService,
		@IHostService private readonly hostService: IHostService,
		@IWorkspaceContextService private readonly workspaceContextService: IWorkspaceContextService,
		@optional(ITASExperimentService) tasExperimentService: ITASExperimentService,
	) {

		super(GettingStartedPage.ID, telemetryService, themeService, storageService);

		this.container = $('.gettingStartedContainer',
			{
				role: 'document',
				tabindex: 0,
				'aria-label': localize('gettingStartedLabel', "Getting Started. Overview of how to get up to speed with your editor.")
			});
		this.taskMediaComponent = $('img.getting-started-media');


		this.tasExperimentService = tasExperimentService;

		this.contextService = this._register(contextService.createScoped(this.container));
		inGettingStartedContext.bindTo(this.contextService).set(true);

		this.gettingStartedCategories = this.gettingStartedService.getCategories();
		this._register(this.dispatchListeners);
		this.buildSlideThrottle = new Throttler();
		this._register(this.gettingStartedService.onDidAddTask(task => {
			this.gettingStartedCategories = this.gettingStartedService.getCategories();
			this.buildSlideThrottle.queue(() => this.buildCategoriesSlide());
		}));

		this._register(this.gettingStartedService.onDidChangeTask(task => {
			const ourCategory = this.gettingStartedCategories.find(c => c.id === task.category);
			if (!ourCategory || ourCategory.content.type === 'startEntry') { return; }
			const ourTask = ourCategory.content.items.find(item => item.id === task.id);
			if (!ourTask) { return; }
			ourTask.title = task.title;
			ourTask.description = task.description;
			ourTask.media.path = task.media.path;
		}));

		this._register(this.gettingStartedService.onDidChangeCategory(category => {
			const ourCategory = this.gettingStartedCategories.find(c => c.id === category.id);
			if (!ourCategory) { return; }

			ourCategory.title = category.title;
			ourCategory.description = category.description;
		}));

		this._register(this.gettingStartedService.onDidProgressTask(task => {
			const category = this.gettingStartedCategories.find(category => category.id === task.category);
			if (!category) { throw Error('Could not find category with ID: ' + task.category); }
			if (category.content.type !== 'items') { throw Error('internaal error: progressing task in a non-items category'); }
			const ourTask = category.content.items.find(_task => _task.id === task.id);
			if (!ourTask) {
				throw Error('Could not find task with ID: ' + task.id);
			}
			ourTask.done = task.done;
			if (category.id === this.currentCategory?.id) {
				const badgeelements = assertIsDefined(document.querySelectorAll(`[data-done-task-id="${task.id}"]`));
				badgeelements.forEach(badgeelement => {
					if (task.done) {
						badgeelement.parentElement?.setAttribute('aria-checked', 'true');
						badgeelement.classList.remove(...ThemeIcon.asClassNameArray(gettingStartedUncheckedCodicon));
						badgeelement.classList.add('complete', ...ThemeIcon.asClassNameArray(gettingStartedCheckedCodicon));
					}
					else {
						badgeelement.parentElement?.setAttribute('aria-checked', 'false');
						badgeelement.classList.remove('complete', ...ThemeIcon.asClassNameArray(gettingStartedCheckedCodicon));
						badgeelement.classList.add(...ThemeIcon.asClassNameArray(gettingStartedUncheckedCodicon));
					}
				});
			}
			this.updateCategoryProgress();
		}));

		this.recentlyOpened = workspacesService.getRecentlyOpened();
	}

	async override setInput(newInput: GettingStartedInput, options: EditorOptions | undefined, context: IEditorOpenContext, token: CancellationToken) {
		this.container.classList.remove('animationReady');
		this.editorInput = newInput;
		await super.setInput(newInput, options, context, token);
		await this.buildCategoriesSlide();
		setTimeout(() => this.container.classList.add('animationReady'), 0);
	}

	makeCategoryVisibleWhenAvailable(categoryID: string) {
		this.gettingStartedCategories = this.gettingStartedService.getCategories();
		const ourCategory = this.gettingStartedCategories.find(c => c.id === categoryID);
		if (!ourCategory) {
			throw Error('Could not find category with ID: ' + categoryID);
		}
		if (ourCategory.content.type !== 'items') {
			throw Error('internaal error: category is not items');
		}
		this.scrollToCategory(categoryID);
	}

	private registerDispatchListeners() {
		this.dispatchListeners.clear();

		this.container.querySelectorAll('[x-dispatch]').forEach(element => {
			const [command, argument] = (element.getAttribute('x-dispatch') ?? '').split(':');
			if (command) {
				this.dispatchListeners.add(addDisposableListener(element, 'click', (e) => {

					this.commandService.executeCommand('workbench.action.keepEditor');
					this.telemetryService.publicLog2<GettingStartedActionEvent, GettingStartedActionClassification>('gettingStarted.ActionExecuted', { command, argument });
					(async () => {
						switch (command) {
							case 'scrollPrev': {
								this.scrollPrev();
								break;
							}
							case 'skip': {
								this.runSkip();
								break;
							}
							case 'showMoreRecents': {
								this.commandService.executeCommand('workbench.action.openRecent');
								break;
							}
							case 'configureVisibility': {
								await this.configureCategoryVisibility();
								break;
							}
							case 'openFolder': {
								this.commandService.executeCommand(isMacintosh ? 'workbench.action.files.openFileFolder' : 'workbench.action.files.openFolder');
								break;
							}
							case 'selectCategory': {
								const selectedCategory = this.gettingStartedCategories.find(category => category.id === argument);
								if (!selectedCategory) { throw Error('Could not find category with ID ' + argument); }
								if (selectedCategory.content.type === 'startEntry') {
									this.commandService.executeCommand(selectedCategory.content.command);
								} else {
									this.scrollToCategory(argument);
								}
								break;
							}
							case 'hideCategory': {
								const selectedCategory = this.gettingStartedCategories.find(category => category.id === argument);
								if (!selectedCategory) { throw Error('Could not find category with ID ' + argument); }
								this.setHiddenCategories([...this.getHiddenCategories().add(argument)]);
								this.gettingStartedList?.rerender();
								break;
							}
							case 'selectTask': {
								this.selectTask(argument);
								break;
							}
							case 'toggleTaskCompletion': {
								this.toggleTaskCompletion(argument);
								break;
							}
<<<<<<< HEAD
							case 'runTaskAction': {
								if (!this.currentCategory || this.currentCategory.content.type !== 'items') {
									throw Error('cannot run task action for category of non items type' + this.currentCategory?.id);
								}
								const taskToRun = assertIsDefined(this.currentCategory?.content.items.find(task => task.id === argument));
								const command = taskToRun.button.command;
								if (command) {
									if (taskToRun.button.command && 'sideBySide' in taskToRun.button && taskToRun.button.sideBySide) { // {{SQL CARBON EDIT}} Compile fix
										if (this.groupsService.count === 1) {
											await this.commandService.executeCommand('workbench.action.editorLayoutTwoColumns');
										}
										await this.commandService.executeCommand('workbench.action.focusNextGroup');
										await this.commandService.executeCommand(command);
									} else {
										await this.commandService.executeCommand(command);
									}
								} else if (taskToRun.button.link) {
									this.openerService.open(taskToRun.button.link, { allowCommands: true });
									this.gettingStartedService.progressByEvent('linkOpened:' + taskToRun.button.link);
								} else {
									throw Error('Task ' + JSON.stringify(taskToRun) + ' does not have an associated action');
								}
								break;
							}
=======
>>>>>>> f59a7784
							default: {
								console.error('Dispatch to', command, argument, 'not defined');
								break;
							}
						}
					})();
					e.stopPropagation();
				}));
			}
		});
	}

	private toggleTaskCompletion(argument: string) {
		if (!this.currentCategory || this.currentCategory.content.type !== 'items') {
			throw Error('cannot run task action for category of non items type' + this.currentCategory?.id);
		}

		const taskToggle = assertIsDefined(this.currentCategory?.content.items.find(task => task.id === argument));
		if (taskToggle.done) {
			this.gettingStartedService.deprogressTask(argument);
		} else {
			this.gettingStartedService.progressTask(argument);
		}
	}

	private async configureCategoryVisibility() {
		const hiddenCategories = this.getHiddenCategories();
		const allCategories = this.gettingStartedCategories.filter(x => x.content.type === 'items');
		const visibleCategories = await this.quickInputService.pick(allCategories.map(x => ({
			picked: !hiddenCategories.has(x.id),
			id: x.id,
			label: x.title,
			detail: x.description,
		})), { canPickMany: true, title: localize('pickWalkthroughs', "Select Walkthroughs to Show") });
		if (visibleCategories) {
			const visibleIDs = new Set(visibleCategories.map(c => c.id));
			this.setHiddenCategories(allCategories.map(c => c.id).filter(id => !visibleIDs.has(id)));
			this.buildCategoriesSlide();
		}
	}

	private getHiddenCategories(): Set<string> {
		return new Set(JSON.parse(this.storageService.get(hiddenEntriesConfigurationKey, StorageScope.GLOBAL, '[]')));
	}

	private setHiddenCategories(hidden: string[]) {
		this.storageService.store(
			hiddenEntriesConfigurationKey,
			JSON.stringify(hidden),
			StorageScope.GLOBAL,
			StorageTarget.USER);
	}

	private selectTask(id: string | undefined, toggleIfAlreadySelected = true, delayFocus = true) {
		this.taskDisposables.clear();
		const mediaElement = assertIsDefined(this.taskMediaComponent);
		if (id) {
			const taskElement = assertIsDefined(this.container.querySelector<HTMLDivElement>(`[data-task-id="${id}"]`));
			taskElement.parentElement?.querySelectorAll<HTMLElement>('.expanded').forEach(node => {
				node.classList.remove('expanded');
				node.style.height = ``;
				node.setAttribute('aria-expanded', 'false');
			});
			setTimeout(() => (taskElement as HTMLElement).focus(), delayFocus ? SLIDE_TRANSITION_TIME_MS : 0);
			if (this.editorInput.selectedTask === id && toggleIfAlreadySelected) {
				this.telemetryService.publicLog2<GettingStartedActionEvent, GettingStartedActionClassification>('gettingStarted.ActionExecuted', { command: 'toggleTaskCompletion2', argument: id });
				this.toggleTaskCompletion(id);
			}
			taskElement.style.height = `${taskElement.scrollHeight}px`;
			if (!this.currentCategory || this.currentCategory.content.type !== 'items') {
				throw Error('cannot expand task for category of non items type' + this.currentCategory?.id);
			}
			this.editorInput.selectedTask = id;
			this.selectedTaskElement = taskElement;
			const taskToExpand = assertIsDefined(this.currentCategory.content.items.find(task => task.id === id));

			mediaElement.setAttribute('alt', taskToExpand.media.altText);
			mediaElement.onload = () => mediaElement.width = mediaElement.naturalWidth * 2 / 3;
			this.updateMediaSourceForColorMode(mediaElement, taskToExpand.media.path);
			this.taskDisposables.add(addDisposableListener(mediaElement, 'load', () => mediaElement.width = mediaElement.naturalWidth * 2 / 3));
			this.taskDisposables.add(this.themeService.onDidColorThemeChange(() => this.updateMediaSourceForColorMode(mediaElement, taskToExpand.media.path)));
			this.taskDisposables.add(addDisposableListener(mediaElement, 'click', () => taskElement.querySelector('button')?.click()));
			taskElement.classList.add('expanded');
			taskElement.setAttribute('aria-expanded', 'true');
		} else {
			this.editorInput.selectedTask = undefined;
			mediaElement.setAttribute('src', '');
			mediaElement.setAttribute('alt', '');
		}
		setTimeout(() => {
			// rescan after animation finishes
			this.detailsPageScrollbar?.scanDomNode();
			this.detailsScrollbar?.scanDomNode();
		}, 100);
		this.detailsPageScrollbar?.scanDomNode();
		this.detailsScrollbar?.scanDomNode();
	}

	private updateMediaSourceForColorMode(element: HTMLImageElement, sources: { hc: URI, dark: URI, light: URI }) {
		const themeType = this.themeService.getColorTheme().type;
		element.src = sources[themeType].toString(true);
	}

	createEditor(parent: HTMLElement) {
		if (this.detailsPageScrollbar) { this.detailsPageScrollbar.dispose(); }
		if (this.categoriesPageScrollbar) { this.categoriesPageScrollbar.dispose(); }

		this.categoriesSlide = $('.gettingStartedSlideCategories.gettingStartedSlide');

		const prevButton = $('button.prev-button.button-link', { 'x-dispatch': 'scrollPrev' }, $('span.scroll-button.codicon.codicon-chevron-left'), $('span.moreText', {}, localize('more', "More")));
		this.tasksSlide = $('.gettingStartedSlideDetails.gettingStartedSlide', {}, prevButton);

		this.tasksContent = $('.gettingStartedDetailsContent', {});

		this.detailsPageScrollbar = this._register(new DomScrollableElement(this.tasksContent, { className: 'full-height-scrollable' }));
		this.categoriesPageScrollbar = this._register(new DomScrollableElement(this.categoriesSlide, { className: 'full-height-scrollable categoriesScrollbar' }));

		this.tasksSlide.appendChild(this.detailsPageScrollbar.getDomNode());

		const gettingStartedPage = $('.gettingStarted', {}, this.categoriesPageScrollbar.getDomNode(), this.tasksSlide);
		this.container.appendChild(gettingStartedPage);

		this.categoriesPageScrollbar.scanDomNode();
		this.detailsPageScrollbar.scanDomNode();


		parent.appendChild(this.container);
	}

	private async buildCategoriesSlide() {
		const showOnStartupCheckbox = $('input.checkbox', { id: 'showOnStartup', type: 'checkbox' }) as HTMLInputElement;

		showOnStartupCheckbox.checked = this.configurationService.getValue(configurationKey) === 'gettingStarted';
		this._register(addDisposableListener(showOnStartupCheckbox, 'click', () => {
			if (showOnStartupCheckbox.checked) {
				this.telemetryService.publicLog2<GettingStartedActionEvent, GettingStartedActionClassification>('gettingStarted.ActionExecuted', { command: 'showOnStartupChecked', argument: undefined });
				this.configurationService.updateValue(configurationKey, 'gettingStarted');
			} else {
				this.telemetryService.publicLog2<GettingStartedActionEvent, GettingStartedActionClassification>('gettingStarted.ActionExecuted', { command: 'showOnStartupUnchecked', argument: undefined });
				this.configurationService.updateValue(configurationKey, 'none');
			}
		}));

		const header = $('.header', {},
			$('h1.product-name.caption', {}, this.productService.nameLong),
			$('p.subtitle.description', {}, localize({ key: 'gettingStarted.editingEvolved', comment: ['Shown as subtitle on the Welcome page.'] }, "Editing evolved"))
		);

		const footer = $('.footer', {},
			$('p.showOnStartup', {}, showOnStartupCheckbox, $('label.caption', { for: 'showOnStartup' }, localize('welcomePage.showOnStartup', "Show welcome page on startup"))),
			$('p.configureVisibility', {}, $('button.button-link', { 'x-dispatch': 'configureVisibility' }, localize('configureVisibility', "Configure Welcome Page Content")))
		);

		const leftColumn = $('.categories-column.categories-column-left', {},);
		const rightColumn = $('.categories-column.categories-column-right', {},);

		const startList = this.buildStartList();
		const recentList = this.buildRecentlyOpenedList();
		const gettingStartedList = this.buildGettingStartedWalkthroughsList();

		const layoutLists = () => {
			if (gettingStartedList.itemCount) {
				reset(leftColumn, startList.getDomElement(), recentList.getDomElement());
				reset(rightColumn, gettingStartedList.getDomElement());
				recentList.setLimit(5);
			}
			else {
				reset(leftColumn, startList.getDomElement());
				reset(rightColumn, recentList.getDomElement());
				recentList.setLimit(10);
			}
			setTimeout(() => this.categoriesPageScrollbar?.scanDomNode(), 50);
		};

		gettingStartedList.onDidChange(layoutLists);
		layoutLists();

		reset(this.categoriesSlide, $('.gettingStartedCategoriesContainer', {}, header, leftColumn, rightColumn, footer,));
		this.categoriesPageScrollbar?.scanDomNode();

		this.updateCategoryProgress();
		this.registerDispatchListeners();

		if (this.editorInput.selectedCategory) {
			this.currentCategory = this.gettingStartedCategories.find(category => category.id === this.editorInput.selectedCategory);
			if (!this.currentCategory) {
				console.error('Could not restore to category ' + this.editorInput.selectedCategory + ' as it was not found');
				this.editorInput.selectedCategory = undefined;
				this.editorInput.selectedTask = undefined;
			} else {
				this.buildCategorySlide(this.editorInput.selectedCategory, this.editorInput.selectedTask);
				this.setSlide('details');
				return;
			}
		}

		const someItemsComplete = this.gettingStartedCategories.some(categry => categry.content.type === 'items' && categry.content.stepsComplete);
		if (!someItemsComplete && !this.hasScrolledToFirstCategory) {

			const fistContentBehaviour =
				!this.storageService.get(lastSessionDateStorageKey, StorageScope.GLOBAL) // isNewUser ?
					? 'openToFirstCategory'
					: await Promise.race([
						this.tasExperimentService?.getTreatment<'index' | 'openToFirstCategory'>('GettingStartedFirstContent'),
						new Promise<'index'>(resolve => setTimeout(() => resolve('index'), 1000)),
					]);

			if (this.gettingStartedCategories.some(category => category.content.type === 'items' && category.content.stepsComplete)) {
				this.setSlide('categories');
				return;
			} else {
				if (fistContentBehaviour === 'openToFirstCategory') {
					const first = this.gettingStartedCategories.find(category => category.content.type === 'items');
					this.hasScrolledToFirstCategory = true;
					if (first) {
						this.currentCategory = first;
						this.editorInput.selectedCategory = this.currentCategory?.id;
						this.buildCategorySlide(this.editorInput.selectedCategory);
						this.setSlide('details');
						return;
					}
				}
			}
		}

		this.setSlide('categories');
	}

	private buildRecentlyOpenedList(): GettingStartedIndexList<IRecentFolder | IRecentWorkspace> {
		const renderRecent = (recent: (IRecentFolder | IRecentWorkspace)) => {
			let fullPath: string;
			let windowOpenable: IWindowOpenable;
			if (isRecentFolder(recent)) {
				windowOpenable = { folderUri: recent.folderUri };
				fullPath = recent.label || this.labelService.getWorkspaceLabel(recent.folderUri, { verbose: true });
			} else {
				fullPath = recent.label || this.labelService.getWorkspaceLabel(recent.workspace, { verbose: true });
				windowOpenable = { workspaceUri: recent.workspace.configPath };
			}

			const { name, parentPath } = splitName(fullPath);

			const li = $('li');
			const link = $('button.button-link');

			link.innerText = name;
			link.title = fullPath;
			link.setAttribute('aria-label', localize('welcomePage.openFolderWithPath', "Open folder {0} with path {1}", name, parentPath));
			link.addEventListener('click', e => {
				this.telemetryService.publicLog2<GettingStartedActionEvent, GettingStartedActionClassification>('gettingStarted.ActionExecuted', { command: 'openRecent', argument: undefined });
				this.hostService.openWindow([windowOpenable], { forceNewWindow: e.ctrlKey || e.metaKey, remoteAuthority: recent.remoteAuthority });
				e.preventDefault();
				e.stopPropagation();
			});
			li.appendChild(link);

			const span = $('span');
			span.classList.add('path');
			span.classList.add('detail');
			span.innerText = parentPath;
			span.title = fullPath;
			li.appendChild(span);

			return li;
		};

		if (this.recentlyOpenedList) { this.recentlyOpenedList.dispose(); }

		const recentlyOpenedList = this.recentlyOpenedList = new GettingStartedIndexList(
			localize('recent', "Recent"),
			'recently-opened',
			5,
			$('.empty-recent', {}, 'You have no recent folders,', $('button.button-link', { 'x-dispatch': 'openFolder' }, 'open a folder'), 'to start.'),
			$('.more', {},
				$('button.button-link',
					{
						'x-dispatch': 'showMoreRecents',
						title: localize('show more recents', "Show All Recent Folders {0}", this.getKeybindingLabel('workbench.action.openRecent'))
					}, 'More...')),
			renderRecent);

		recentlyOpenedList.onDidChange(() => this.registerDispatchListeners());

		this.recentlyOpened.then(({ workspaces }) => {
			// Filter out the current workspace
			workspaces = workspaces.filter(recent => !this.workspaceContextService.isCurrentWorkspace(isRecentWorkspace(recent) ? recent.workspace : recent.folderUri));
			const updateEntries = () => { recentlyOpenedList.setEntries(workspaces); };
			updateEntries();
			recentlyOpenedList.register(this.labelService.onDidChangeFormatters(() => updateEntries()));
		}).catch(onUnexpectedError);

		return recentlyOpenedList;
	}

	private buildStartList(): GettingStartedIndexList<IGettingStartedCategory> {
		const renderStartEntry = (entry: IGettingStartedCategory): HTMLElement | undefined =>
			entry.content.type === 'items'
				? undefined
				: $('li',
					{},
					$('button.button-link',
						{
							'x-dispatch': 'selectCategory:' + entry.id,
							title: entry.description + this.getKeybindingLabel(entry.content.command),
						},
						this.iconWidgetFor(entry),
						$('span', {}, entry.title)));

		if (this.startList) { this.startList.dispose(); }

		const startList = this.startList = new GettingStartedIndexList(
			localize('start', "Start"),
			'recently-opened',
			10,
			undefined,
			undefined,
			renderStartEntry);

		startList.setEntries(this.gettingStartedCategories);
		startList.onDidChange(() => this.registerDispatchListeners());
		return startList;
	}

	private buildGettingStartedWalkthroughsList(): GettingStartedIndexList<IGettingStartedCategory> {

		const renderGetttingStaredWalkthrough = (category: IGettingStartedCategory) => {
			const hiddenCategories = this.getHiddenCategories();

			if (category.content.type !== 'items' || hiddenCategories.has(category.id)) {
				return undefined;
			}

			return $('button.getting-started-category',
				{
					'x-dispatch': 'selectCategory:' + category.id,
					'role': 'listitem',
					'title': category.description
				},
				this.iconWidgetFor(category),
				$('a.codicon.codicon-close.hide-category-button', {
					'x-dispatch': 'hideCategory:' + category.id,
					'title': localize('close', "Hide"),
				}),
				$('h3.category-title', {}, category.title),
				$('.category-progress', { 'x-data-category-id': category.id, },
					$('.progress-bar-outer', { 'role': 'progressbar' },
						$('.progress-bar-inner'))));
		};

		if (this.gettingStartedList) { this.gettingStartedList.dispose(); }

		const gettingStartedList = this.gettingStartedList = new GettingStartedIndexList(
			localize('gettingStarted', "Getting Stared"),
			'getting-started',
			10,
			undefined,
			undefined,
			renderGetttingStaredWalkthrough);

		gettingStartedList.onDidChange(() => {
			this.registerDispatchListeners();
			this.updateCategoryProgress();
		});
		gettingStartedList.setEntries(this.gettingStartedCategories);

		return gettingStartedList;
	}

	layout(size: Dimension) {
		this.detailsScrollbar?.scanDomNode();

		this.categoriesPageScrollbar?.scanDomNode();
		this.detailsPageScrollbar?.scanDomNode();


		this.startList?.layout(size);
		this.gettingStartedList?.layout(size);
		this.recentlyOpenedList?.layout(size);

		this.container.classList[size.height <= 600 ? 'add' : 'remove']('height-constrained');
		this.container.classList[size.width <= 400 ? 'add' : 'remove']('width-constrained');
		this.container.classList[size.width <= 800 ? 'add' : 'remove']('width-semi-constrained');

		if (this.selectedTaskElement) {
			this.selectedTaskElement.style.height = ``; // unset or the scrollHeight will just be the old height
			this.selectedTaskElement.style.height = `${this.selectedTaskElement.scrollHeight}px`;
		}
	}

	private updateCategoryProgress() {
		document.querySelectorAll('.category-progress').forEach(element => {
			const categoryID = element.getAttribute('x-data-category-id');
			const category = this.gettingStartedCategories.find(category => category.id === categoryID);
			if (!category) { throw Error('Could not find category with ID ' + categoryID); }
			if (category.content.type !== 'items') { throw Error('Category with ID ' + categoryID + ' is not of items type'); }
			const numDone = category.content.stepsComplete = category.content.items.filter(task => task.done).length;
			const numTotal = category.content.stepsTotal = category.content.items.length;

			const bar = assertIsDefined(element.querySelector('.progress-bar-inner')) as HTMLDivElement;
			bar.setAttribute('aria-valuemin', '0');
			bar.setAttribute('aria-valuenow', '' + numDone);
			bar.setAttribute('aria-valuemax', '' + numTotal);
			const progress = Math.max((numDone / numTotal) * 100, 3);
			bar.style.width = `${progress}%`;

			if (numTotal === numDone) {
				bar.title = `All items complete!`;
			}
			else {
				bar.title = `${numDone} of ${numTotal} items complete`;
			}
		});
	}

	private async scrollToCategory(categoryID: string) {
		this.inProgressScroll = this.inProgressScroll.then(async () => {
			reset(this.tasksContent);
			this.editorInput.selectedCategory = categoryID;
			this.currentCategory = this.gettingStartedCategories.find(category => category.id === categoryID);
			this.buildCategorySlide(categoryID);
			this.setSlide('details');
		});
	}

	private iconWidgetFor(category: IGettingStartedCategoryDescriptor) {
		return category.icon.type === 'icon' ? $(ThemeIcon.asCSSSelector(category.icon.icon)) : $('img.category-icon', { src: category.icon.path });
	}

	private buildCategorySlide(categoryID: string, selectedItem?: string) {
		if (this.detailsScrollbar) { this.detailsScrollbar.dispose(); }

		this.detailsPageDisposables.clear();

		const renderMarkdownDescription = (text: LinkedText[]): HTMLElement => {
			const container = $('.task-description-container');
			for (const linkedText of text) {
				if (linkedText.nodes.length === 1 && typeof linkedText.nodes[0] !== 'string') {
					const node = linkedText.nodes[0];
					const buttonContainer = append(container, $('.button-container'));
					const button = new Button(buttonContainer, { title: node.title, supportIcons: true });

					const isCommand = node.href.startsWith('command:');
					const toSide = node.href.startsWith('command:toSide:');
					const command = node.href.replace(/command:(toSide:)?/, 'command:');

					button.label = node.label;
					button.onDidClick(async e => {
						e.stopPropagation();
						e.preventDefault();

						this.telemetryService.publicLog2<GettingStartedActionEvent, GettingStartedActionClassification>('gettingStarted.ActionExecuted', { command: 'runTaskAction', argument: node.href });

						const fullSize = this.groupsService.contentDimension;

						if (toSide && fullSize.width > 700) {
							if (this.groupsService.count === 1) {
								this.groupsService.addGroup(this.groupsService.groups[0], GroupDirection.LEFT, { activate: true });

								let gettingStartedSize: number;
								if (fullSize.width > 1600) {
									gettingStartedSize = 800;
								} else if (fullSize.width > 800) {
									gettingStartedSize = 400;
								} else {
									gettingStartedSize = 350;
								}

								const gettingStartedGroup = this.groupsService.getGroups(GroupsOrder.MOST_RECENTLY_ACTIVE).find(group => (group.activeEditor instanceof GettingStartedInput));
								this.groupsService.setSize(assertIsDefined(gettingStartedGroup), { width: gettingStartedSize, height: fullSize.height });
							}

							const nonGettingStartedGroup = this.groupsService.getGroups(GroupsOrder.MOST_RECENTLY_ACTIVE).find(group => !(group.activeEditor instanceof GettingStartedInput));
							if (nonGettingStartedGroup) {
								this.groupsService.activateGroup(nonGettingStartedGroup);
							}
						}
						this.openerService.open(command, { allowCommands: true });

					}, null, this.detailsPageDisposables);

					if (isCommand) {
						const keybindingLabel = this.getKeybindingLabel(command);
						if (keybindingLabel) {
							container.appendChild($('span.shortcut-message', {}, 'Tip: Use keyboard shortcut ', $('span.keybinding', {}, keybindingLabel)));
						}
					}

					this.detailsPageDisposables.add(button);
					this.detailsPageDisposables.add(attachButtonStyler(button, this.themeService));
				} else {
					const p = append(container, $('p'));
					for (const node of linkedText.nodes) {
						if (typeof node === 'string') {
							append(p, document.createTextNode(node));
						} else {
							const link = this.instantiationService.createInstance(Link, node);

							append(p, link.el);
							this.detailsPageDisposables.add(link);
							this.detailsPageDisposables.add(attachLinkStyler(link, this.themeService));
						}
					}
				}
			}
			return container;
		};

		const category = this.gettingStartedCategories.find(category => category.id === categoryID);

		if (!category) { throw Error('could not find category with ID ' + categoryID); }
		if (category.content.type !== 'items') { throw Error('category with ID ' + categoryID + ' is not of items type'); }

		const categoryDescriptorComponent =
			$('.getting-started-category',
				{},
				this.iconWidgetFor(category),
				$('.category-description-container', {},
					$('h2.category-title', {}, category.title),
					$('.category-description.description', {}, category.description)));

		const categoryElements = category.content.items.map(
			(task, i, arr) => {
				const codicon = $('.codicon' + (task.done ? '.complete' + ThemeIcon.asCSSSelector(gettingStartedCheckedCodicon) : ThemeIcon.asCSSSelector(gettingStartedUncheckedCodicon)),
					{
						'data-done-task-id': task.id,
						'x-dispatch': 'toggleTaskCompletion:' + task.id,
					});

				const taskDescription = $('.task-container', {},
					$('h3.task-title', {}, task.title),
					renderMarkdownDescription(task.description),
					$('.image-description', { 'aria-label': localize('imageShowing', "Image showing {0}", task.media.altText) }),
				);

				return $('button.getting-started-task',
					{
						'x-dispatch': 'selectTask:' + task.id,
						'data-task-id': task.id,
						'aria-expanded': 'false',
						'aria-checked': '' + task.done,
						'role': 'listitem',
					},
					codicon,
					taskDescription);
			});

		const tasksContainer = $('.getting-started-detail-container', { 'role': 'list' }, ...categoryElements);
		this.detailsScrollbar = this._register(new DomScrollableElement(tasksContainer, { className: 'tasks-container' }));
		const taskListComponent = this.detailsScrollbar.getDomNode();

		reset(this.tasksContent, categoryDescriptorComponent, taskListComponent, this.taskMediaComponent);

		const toExpand = category.content.items.find(item => !item.done) ?? category.content.items[0];
		this.selectTask(selectedItem ?? toExpand.id, false);

		this.detailsScrollbar.scanDomNode();
		this.detailsPageScrollbar?.scanDomNode();

		this.registerDispatchListeners();
	}

	private getKeybindingLabel(command: string) {
		const label = this.keybindingService.lookupKeybinding(command)?.getLabel();
		if (!label) { return ''; }
		else {
			return `(${label})`;
		}
	}

	private async scrollPrev() {
		this.inProgressScroll = this.inProgressScroll.then(async () => {
			this.currentCategory = undefined;
			this.editorInput.selectedCategory = undefined;
			this.editorInput.selectedTask = undefined;
			this.selectTask(undefined);
			this.setSlide('categories');
		});
	}

	private runSkip() {
		this.commandService.executeCommand('workbench.action.closeActiveEditor');
	}

	escape() {
		if (this.editorInput.selectedCategory) {
			this.scrollPrev();
		} else {
			this.runSkip();
		}
	}

	focusNext() {
		if (this.editorInput.selectedCategory) {
			const allTasks = this.currentCategory?.content.type === 'items' && this.currentCategory.content.items;
			if (allTasks) {
				const toFind = this.editorInput.selectedTask ?? this.previousSelection;
				const selectedIndex = allTasks.findIndex(task => task.id === toFind);
				if (allTasks[selectedIndex + 1]?.id) { this.selectTask(allTasks[selectedIndex + 1]?.id, true, false); }
			}
		} else {
			(document.activeElement?.nextElementSibling as HTMLElement)?.focus?.();
		}
	}

	focusPrevious() {
		if (this.editorInput.selectedCategory) {
			const allTasks = this.currentCategory?.content.type === 'items' && this.currentCategory.content.items;
			if (allTasks) {
				const toFind = this.editorInput.selectedTask ?? this.previousSelection;
				const selectedIndex = allTasks.findIndex(task => task.id === toFind);
				if (allTasks[selectedIndex - 1]?.id) { this.selectTask(allTasks[selectedIndex - 1]?.id, true, false); }
			}
		} else {
			(document.activeElement?.previousElementSibling as HTMLElement)?.focus?.();
		}
	}

	private setSlide(toEnable: 'details' | 'categories') {
		const slideManager = assertIsDefined(this.container.querySelector('.gettingStarted'));
		if (toEnable === 'categories') {
			slideManager.classList.remove('showDetails');
			slideManager.classList.add('showCategories');
			this.container.querySelector('.gettingStartedSlideDetails')!.querySelectorAll('button').forEach(button => button.disabled = true);
			this.container.querySelector('.gettingStartedSlideCategories')!.querySelectorAll('button').forEach(button => button.disabled = false);
			this.container.querySelector('.gettingStartedSlideCategories')!.querySelectorAll('input').forEach(button => button.disabled = false);
			this.container.focus();
		} else {
			slideManager.classList.add('showDetails');
			slideManager.classList.remove('showCategories');
			this.container.querySelector('.gettingStartedSlideDetails')!.querySelectorAll('button').forEach(button => button.disabled = false);
			this.container.querySelector('.gettingStartedSlideCategories')!.querySelectorAll('button').forEach(button => button.disabled = true);
			this.container.querySelector('.gettingStartedSlideCategories')!.querySelectorAll('input').forEach(button => button.disabled = true);
		}
	}
}

export class GettingStartedInputSerializer implements IEditorInputSerializer {
	public canSerialize(editorInput: GettingStartedInput): boolean {
		return true;
	}

	public serialize(editorInput: GettingStartedInput): string {
		return JSON.stringify({ selectedCategory: editorInput.selectedCategory, selectedTask: editorInput.selectedTask });
	}

	public deserialize(instantiationService: IInstantiationService, serializedEditorInput: string): GettingStartedInput {
		try {
			const { selectedCategory, selectedTask } = JSON.parse(serializedEditorInput);
			return new GettingStartedInput({ selectedCategory, selectedTask });
		} catch { }
		return new GettingStartedInput({});
	}
}

class GettingStartedIndexList<T> extends Disposable {
	private readonly _onDidChangeEntries = new Emitter<void>();
	private readonly onDidChangeEntries: Event<void> = this._onDidChangeEntries.event;

	private domElement: HTMLElement;
	private list: HTMLUListElement;
	private scrollbar: DomScrollableElement;

	private entries: T[];

	public itemCount: number;

	constructor(
		title: string,
		klass: string,
		private limit: number,
		private empty: HTMLElement | undefined,
		private more: HTMLElement | undefined,
		private renderElement: (item: T) => HTMLElement | undefined,
	) {
		super();
		this.entries = [];
		this.itemCount = 0;
		this.list = $('ul');
		this.scrollbar = this._register(new DomScrollableElement(this.list, {}));
		this._register(this.onDidChangeEntries(() => this.scrollbar.scanDomNode()));
		this.domElement = $('.index-list.' + klass, {},
			$('h2', {}, title),
			this.scrollbar.getDomNode());
	}

	getDomElement() {
		return this.domElement;
	}

	layout(size: Dimension) {
		this.scrollbar.scanDomNode();
	}

	onDidChange(listener: () => void) {
		this._register(this.onDidChangeEntries(listener));
	}

	register(d: IDisposable) { this._register(d); }

	setLimit(limit: number) {
		this.limit = limit;
		this.setEntries(this.entries);
	}

	rerender() {
		this.setEntries(this.entries);
	}

	setEntries(entries: T[]) {
		this.itemCount = 0;
		this.entries = entries;
		while (this.list.firstChild) {
			this.list.removeChild(this.list.firstChild);
		}


		for (const entry of entries) {
			const rendered = this.renderElement(entry);
			if (!rendered) { continue; }
			this.itemCount++;
			if (this.itemCount > this.limit) {
				if (this.more) {
					this.list.appendChild(this.more);
				}
				break;
			} else {
				this.list.appendChild(rendered);
			}
		}

		if (this.itemCount === 0 && this.empty) {
			this.list.appendChild(this.empty);
		}

		this._onDidChangeEntries.fire();
	}
}

registerThemingParticipant((theme, collector) => {

	const backgroundColor = theme.getColor(welcomePageBackground);
	if (backgroundColor) {
		collector.addRule(`.monaco-workbench .part.editor > .content .gettingStartedContainer { background-color: ${backgroundColor}; }`);
	}

	const foregroundColor = theme.getColor(foreground);
	if (foregroundColor) {
		collector.addRule(`.monaco-workbench .part.editor > .content .gettingStartedContainer { color: ${foregroundColor}; }`);
	}

	const descriptionColor = theme.getColor(descriptionForeground);
	if (descriptionColor) {
		collector.addRule(`.monaco-workbench .part.editor > .content .gettingStartedContainer .description { color: ${descriptionColor}; }`);
		collector.addRule(`.monaco-workbench .part.editor > .content .gettingStartedContainer .category-progress .message { color: ${descriptionColor}; }`);
	}

	const iconColor = theme.getColor(textLinkForeground);
	if (iconColor) {
		collector.addRule(`.monaco-workbench .part.editor > .content .gettingStartedContainer .getting-started-category .codicon:not(.codicon-close) { color: ${iconColor} }`);
		collector.addRule(`.monaco-workbench .part.editor > .content .gettingStartedContainer .gettingStartedSlideDetails .getting-started-task .codicon.complete { color: ${iconColor} } `);
		collector.addRule(`.monaco-workbench .part.editor > .content .gettingStartedContainer .gettingStartedSlideDetails .getting-started-task.expanded .codicon { color: ${iconColor} } `);
	}

	const buttonColor = theme.getColor(welcomePageTileBackground);
	if (buttonColor) {
		collector.addRule(`.monaco-workbench .part.editor > .content .gettingStartedContainer button { background: ${buttonColor}; }`);
	}

	const shadowColor = theme.getColor(welcomePageTileShadow);
	if (shadowColor) {
		collector.addRule(`.monaco-workbench .part.editor > .content .gettingStartedContainer .gettingStartedSlideCategories .getting-started-category { filter: drop-shadow(2px 2px 2px ${buttonColor}); }`);
	}

	const buttonHoverColor = theme.getColor(welcomePageTileHoverBackground);
	if (buttonHoverColor) {
		collector.addRule(`.monaco-workbench .part.editor > .content .gettingStartedContainer button:hover { background: ${buttonHoverColor}; }`);
	}
	if (buttonColor && buttonHoverColor) {
		collector.addRule(`.monaco-workbench .part.editor > .content .gettingStartedContainer button.expanded:hover { background: ${buttonColor}; }`);
	}

	const emphasisButtonForeground = theme.getColor(buttonForeground);
	if (emphasisButtonForeground) {
		collector.addRule(`.monaco-workbench .part.editor > .content .gettingStartedContainer button.emphasis { color: ${emphasisButtonForeground}; }`);
	}

	const emphasisButtonBackground = theme.getColor(buttonBackground);
	if (emphasisButtonBackground) {
		collector.addRule(`.monaco-workbench .part.editor > .content .gettingStartedContainer button.emphasis { background: ${emphasisButtonBackground}; }`);
	}

	const pendingItemColor = theme.getColor(descriptionForeground);
	if (pendingItemColor) {
		collector.addRule(`.monaco-workbench .part.editor > .content .gettingStartedContainer .gettingStartedSlideDetails .getting-started-task .codicon { color: ${pendingItemColor} } `);
	}

	const emphasisButtonHoverBackground = theme.getColor(buttonHoverBackground);
	if (emphasisButtonHoverBackground) {
		collector.addRule(`.monaco-workbench .part.editor > .content .gettingStartedContainer button.emphasis:hover { background: ${emphasisButtonHoverBackground}; }`);
	}

	const link = theme.getColor(textLinkForeground);
	if (link) {
		collector.addRule(`.monaco-workbench .part.editor > .content .gettingStartedContainer a:not(.codicon-close) { color: ${link}; }`);
		collector.addRule(`.monaco-workbench .part.editor > .content .gettingStartedContainer .button-link { color: ${link}; }`);
		collector.addRule(`.monaco-workbench .part.editor > .content .gettingStartedContainer .button-link .scroll-button { color: ${link}; }`);
	}
	const activeLink = theme.getColor(textLinkActiveForeground);
	if (activeLink) {
		collector.addRule(`.monaco-workbench .part.editor > .content .gettingStartedContainer a:not(.codicon-close):hover,
			.monaco-workbench .part.editor > .content .gettingStartedContainer a:active { color: ${activeLink}; }`);
	}
	const focusColor = theme.getColor(focusBorder);
	if (focusColor) {
		collector.addRule(`.monaco-workbench .part.editor > .content .gettingStartedContainer a:not(.codicon-close):focus { outline-color: ${focusColor}; }`);
	}
	const border = theme.getColor(contrastBorder);
	if (border) {
		collector.addRule(`.monaco-workbench .part.editor > .content .gettingStartedContainer button { border: 1px solid ${border}; }`);
		collector.addRule(`.monaco-workbench .part.editor > .content .gettingStartedContainer button.button-link { border: inherit; }`);
	}
	const activeBorder = theme.getColor(activeContrastBorder);
	if (activeBorder) {
		collector.addRule(`.monaco-workbench .part.editor > .content .gettingStartedContainer button:hover { outline-color: ${activeBorder}; }`);
	}

	const progressBackground = theme.getColor(welcomePageProgressBackground);
	if (progressBackground) {
		collector.addRule(`.monaco-workbench .part.editor > .content .gettingStartedContainer .gettingStartedSlideCategories .progress-bar-outer { background-color: ${progressBackground}; }`);
	}
	const progressForeground = theme.getColor(welcomePageProgressForeground);
	if (progressForeground) {
		collector.addRule(`.monaco-workbench .part.editor > .content .gettingStartedContainer .gettingStartedSlideCategories .progress-bar-inner { background-color: ${progressForeground}; }`);
	}
});<|MERGE_RESOLUTION|>--- conflicted
+++ resolved
@@ -270,33 +270,6 @@
 								this.toggleTaskCompletion(argument);
 								break;
 							}
-<<<<<<< HEAD
-							case 'runTaskAction': {
-								if (!this.currentCategory || this.currentCategory.content.type !== 'items') {
-									throw Error('cannot run task action for category of non items type' + this.currentCategory?.id);
-								}
-								const taskToRun = assertIsDefined(this.currentCategory?.content.items.find(task => task.id === argument));
-								const command = taskToRun.button.command;
-								if (command) {
-									if (taskToRun.button.command && 'sideBySide' in taskToRun.button && taskToRun.button.sideBySide) { // {{SQL CARBON EDIT}} Compile fix
-										if (this.groupsService.count === 1) {
-											await this.commandService.executeCommand('workbench.action.editorLayoutTwoColumns');
-										}
-										await this.commandService.executeCommand('workbench.action.focusNextGroup');
-										await this.commandService.executeCommand(command);
-									} else {
-										await this.commandService.executeCommand(command);
-									}
-								} else if (taskToRun.button.link) {
-									this.openerService.open(taskToRun.button.link, { allowCommands: true });
-									this.gettingStartedService.progressByEvent('linkOpened:' + taskToRun.button.link);
-								} else {
-									throw Error('Task ' + JSON.stringify(taskToRun) + ' does not have an associated action');
-								}
-								break;
-							}
-=======
->>>>>>> f59a7784
 							default: {
 								console.error('Dispatch to', command, argument, 'not defined');
 								break;
