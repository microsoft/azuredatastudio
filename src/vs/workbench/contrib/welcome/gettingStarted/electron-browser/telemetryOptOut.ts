/*---------------------------------------------------------------------------------------------
 *  Copyright (c) Microsoft Corporation. All rights reserved.
 *  Licensed under the Source EULA. See License.txt in the project root for license information.
 *--------------------------------------------------------------------------------------------*/

import { IWorkbenchContribution } from 'vs/workbench/common/contributions';
import { IStorageService, StorageScope } from 'vs/platform/storage/common/storage';
import { ITelemetryService } from 'vs/platform/telemetry/common/telemetry';
import product from 'vs/platform/product/node/product';
import { IOpenerService } from 'vs/platform/opener/common/opener';
import { INotificationService, Severity } from 'vs/platform/notification/common/notification';
import { URI } from 'vs/base/common/uri';
import { localize } from 'vs/nls';
import { onUnexpectedError } from 'vs/base/common/errors';
import { IWindowService, IWindowsService } from 'vs/platform/windows/common/windows';
import { IExperimentService, ExperimentState } from 'vs/workbench/contrib/experiments/common/experimentService';
import { IConfigurationService } from 'vs/platform/configuration/common/configuration';
import { language, locale } from 'vs/base/common/platform';
import { IExtensionGalleryService } from 'vs/platform/extensionManagement/common/extensionManagement';
import { CancellationToken } from 'vs/base/common/cancellation';

export class TelemetryOptOut implements IWorkbenchContribution {

	private static TELEMETRY_OPT_OUT_SHOWN = 'workbench.telemetryOptOutShown';
	private privacyUrl: string | undefined;

	constructor(
		@IStorageService storageService: IStorageService,
		@IOpenerService openerService: IOpenerService,
		@INotificationService private readonly notificationService: INotificationService,
		@IWindowService windowService: IWindowService,
		@IWindowsService windowsService: IWindowsService,
		@ITelemetryService private readonly telemetryService: ITelemetryService,
		@IExperimentService private readonly experimentService: IExperimentService,
		@IConfigurationService private readonly configurationService: IConfigurationService,
		@IExtensionGalleryService private readonly galleryService: IExtensionGalleryService
	) {
		if (!product.telemetryOptOutUrl || storageService.get(TelemetryOptOut.TELEMETRY_OPT_OUT_SHOWN, StorageScope.GLOBAL)) {
			return;
		}
		const experimentId = 'telemetryOptOut';
		Promise.all([
			windowService.isFocused(),
			windowsService.getWindowCount(),
			experimentService.getExperimentById(experimentId)
		]).then(([focused, count, experimentState]) => {
			if (!focused && count > 1) {
				return;
			}
			storageService.store(TelemetryOptOut.TELEMETRY_OPT_OUT_SHOWN, true, StorageScope.GLOBAL);

			this.privacyUrl = product.privacyStatementUrl || product.telemetryOptOutUrl;

			if (experimentState && experimentState.state === ExperimentState.Run && telemetryService.isOptedIn) {
				this.runExperiment(experimentId);
				return;
			}

<<<<<<< HEAD
			// {{SQL CARBON EDIT}}
			const optOutNotice = localize('telemetryOptOut.optOutNotice', "Help improve Azure Data Studio by allowing Microsoft to collect usage data. Read our [privacy statement]({0}) and learn how to [opt out]({1}).", this.privacyUrl, this.optOutUrl);
			const optInNotice = localize('telemetryOptOut.optInNotice', "Help improve Azure Data Studio by allowing Microsoft to collect usage data. Read our [privacy statement]({0}) and learn how to [opt in]({1}).", this.privacyUrl, this.optOutUrl);
=======
			const optOutNotice = localize('telemetryOptOut.optOutNotice', "Help improve VS Code by allowing Microsoft to collect usage data. Read our [privacy statement]({0}) and learn how to [opt out]({1}).", this.privacyUrl, product.telemetryOptOutUrl);
			const optInNotice = localize('telemetryOptOut.optInNotice', "Help improve VS Code by allowing Microsoft to collect usage data. Read our [privacy statement]({0}) and learn how to [opt in]({1}).", this.privacyUrl, product.telemetryOptOutUrl);
>>>>>>> 1cba9117

			notificationService.prompt(
				Severity.Info,
				telemetryService.isOptedIn ? optOutNotice : optInNotice,
				[{
					label: localize('telemetryOptOut.readMore', "Read More"),
					run: () => openerService.open(URI.parse(product.telemetryOptOutUrl))
				}],
				{ sticky: true }
			);
		})
			.then(undefined, onUnexpectedError);
	}

	private runExperiment(experimentId: string) {
		const promptMessageKey = 'telemetryOptOut.optOutOption';
		const yesLabelKey = 'telemetryOptOut.OptIn';
		const noLabelKey = 'telemetryOptOut.OptOut';

		let promptMessage = localize('telemetryOptOut.optOutOption', "Please help Microsoft improve Visual Studio Code by allowing the collection of usage data. Read our [privacy statement]({0}) for more details.", this.privacyUrl);
		let yesLabel = localize('telemetryOptOut.OptIn', "Yes, glad to help");
		let noLabel = localize('telemetryOptOut.OptOut', "No, thanks");

		let queryPromise = Promise.resolve(undefined);
		if (locale && locale !== language && locale !== 'en' && locale.indexOf('en-') === -1) {
			queryPromise = this.galleryService.query({ text: `tag:lp-${locale}` }, CancellationToken.None).then(tagResult => {
				if (!tagResult || !tagResult.total) {
					return undefined;
				}
				const extensionToFetchTranslationsFrom = tagResult.firstPage.filter(e => e.publisher === 'MS-CEINTL' && e.name.indexOf('vscode-language-pack') === 0)[0] || tagResult.firstPage[0];
				if (!extensionToFetchTranslationsFrom.assets || !extensionToFetchTranslationsFrom.assets.coreTranslations.length) {
					return undefined;
				}

				return this.galleryService.getCoreTranslation(extensionToFetchTranslationsFrom, locale!)
					.then(translation => {
						const translationsFromPack: any = translation && translation.contents ? translation.contents['vs/workbench/contrib/welcome/gettingStarted/electron-browser/telemetryOptOut'] : {};
						if (!!translationsFromPack[promptMessageKey] && !!translationsFromPack[yesLabelKey] && !!translationsFromPack[noLabelKey]) {
							promptMessage = translationsFromPack[promptMessageKey].replace('{0}', this.privacyUrl) + ' (Please help Microsoft improve Visual Studio Code by allowing the collection of usage data.)';
							yesLabel = translationsFromPack[yesLabelKey] + ' (Yes)';
							noLabel = translationsFromPack[noLabelKey] + ' (No)';
						}
						return undefined;
					});

			});
		}

		const logTelemetry = (optout?: boolean) => {
			type ExperimentsOptOutClassification = {
				optout?: { classification: 'SystemMetaData', purpose: 'FeatureInsight', isMeasurement: true };
			};

			type ExperimentsOptOutEvent = {
				optout?: boolean;
			};
			this.telemetryService.publicLog2<ExperimentsOptOutEvent, ExperimentsOptOutClassification>('experiments:optout', typeof optout === 'boolean' ? { optout } : {});
		};

		queryPromise.then(() => {
			this.notificationService.prompt(
				Severity.Info,
				promptMessage,
				[
					{
						label: yesLabel,
						run: () => {
							logTelemetry(false);
						}
					},
					{
						label: noLabel,
						run: () => {
							logTelemetry(true);
							this.configurationService.updateValue('telemetry.enableTelemetry', false);
							this.configurationService.updateValue('telemetry.enableCrashReporter', false);
						}
					}
				],
				{
					sticky: true,
					onCancel: logTelemetry
				}
			);
			this.experimentService.markAsCompleted(experimentId);
		});
	}
}<|MERGE_RESOLUTION|>--- conflicted
+++ resolved
@@ -56,14 +56,8 @@
 				return;
 			}
 
-<<<<<<< HEAD
-			// {{SQL CARBON EDIT}}
-			const optOutNotice = localize('telemetryOptOut.optOutNotice', "Help improve Azure Data Studio by allowing Microsoft to collect usage data. Read our [privacy statement]({0}) and learn how to [opt out]({1}).", this.privacyUrl, this.optOutUrl);
-			const optInNotice = localize('telemetryOptOut.optInNotice', "Help improve Azure Data Studio by allowing Microsoft to collect usage data. Read our [privacy statement]({0}) and learn how to [opt in]({1}).", this.privacyUrl, this.optOutUrl);
-=======
-			const optOutNotice = localize('telemetryOptOut.optOutNotice', "Help improve VS Code by allowing Microsoft to collect usage data. Read our [privacy statement]({0}) and learn how to [opt out]({1}).", this.privacyUrl, product.telemetryOptOutUrl);
-			const optInNotice = localize('telemetryOptOut.optInNotice', "Help improve VS Code by allowing Microsoft to collect usage data. Read our [privacy statement]({0}) and learn how to [opt in]({1}).", this.privacyUrl, product.telemetryOptOutUrl);
->>>>>>> 1cba9117
+			const optOutNotice = localize('telemetryOptOut.optOutNotice', "Help improve Azure Data Studio by allowing Microsoft to collect usage data. Read our [privacy statement]({0}) and learn how to [opt out]({1}).", this.privacyUrl, product.telemetryOptOutUrl); // {{SQL CARBON EDIT}} VScode to ads
+			const optInNotice = localize('telemetryOptOut.optInNotice', "Help improve Azure Data Studio by allowing Microsoft to collect usage data. Read our [privacy statement]({0}) and learn how to [opt in]({1}).", this.privacyUrl, product.telemetryOptOutUrl); // {{SQL CARBON EDIT}} VScode to ads
 
 			notificationService.prompt(
 				Severity.Info,
