--- conflicted
+++ resolved
@@ -21,22 +21,12 @@
 			label: nls.localize('showEmmetCommands', "Show Emmet Commands"),
 			alias: 'Show Emmet Commands',
 			precondition: EditorContextKeys.writable,
-<<<<<<< HEAD
-			// {{SQL CARBON EDIT}} - Remove from menu
-			// menubarOpts: {
-			// 	menuId: MenuId.MenubarEditMenu,
-			// 	group: '5_insert',
-			// 	title: nls.localize({ key: 'miShowEmmetCommands', comment: ['&& denotes a mnemonic'] }, "E&&mmet..."),
-			// 	order: 4
-			// }
-=======
-			menuOpts: {
+			/*menuOpts: { {{SQL CARBON EDIT}} - Remove from menu
 				menuId: MenuId.MenubarEditMenu,
 				group: '5_insert',
 				title: nls.localize({ key: 'miShowEmmetCommands', comment: ['&& denotes a mnemonic'] }, "E&&mmet..."),
 				order: 4
-			}
->>>>>>> fc704d94
+			}*/
 		});
 	}
 
