--- conflicted
+++ resolved
@@ -6,7 +6,7 @@
 import { localize } from 'vs/nls';
 import { registerColor, editorBackground, contrastBorder, transparent, editorWidgetBackground, textLinkForeground, lighten, darken, focusBorder, activeContrastBorder, editorWidgetForeground, editorErrorForeground, editorWarningForeground, editorInfoForeground, treeIndentGuidesStroke, errorForeground } from 'vs/platform/theme/common/colorRegistry';
 import { IColorTheme } from 'vs/platform/theme/common/themeService';
-import { Color, RGBA } from 'vs/base/common/color';
+import { Color } from 'vs/base/common/color';
 
 // < --- Workbench (not customizable) --- >
 
@@ -684,59 +684,4 @@
 	dark: null,
 	light: null,
 	hc: contrastBorder
-<<<<<<< HEAD
-}, nls.localize('windowInactiveBorder', "The color used for the border of the window when it is inactive. Only supported in the desktop client when using the custom title bar."));
-
-// {{SQL CARBON EDIT}}
-// < --- Dashboard --- >
-
-export const VERTICAL_TAB_ACTIVE_BACKGROUND = registerColor('tab.verticalTabActiveBackground', {
-	dark: '#444444',
-	light: '#e1f0fe',
-	hc: TAB_ACTIVE_BACKGROUND
-}, nls.localize('verticalTabActiveBackground', "Active tab background color for vertical tabs"));
-
-export const DASHBOARD_BORDER = registerColor('dashboard.border', {
-	dark: '#8A8886',
-	light: '#DDDDDD',
-	hc: contrastBorder
-}, nls.localize('dashboardBorder', "Color for borders in dashboard"));
-
-export const TAB_GROUP_HEADER = registerColor('tab.tabGroupHeader', {
-	light: '#dddddd',
-	dark: '#dddddd',
-	hc: '#FFFFFF'
-}, nls.localize('tabGroupHeader', "Color of tab group header"));
-
-export const DASHBOARD_WIDGET_TITLE = registerColor('dashboardWidget.title', {
-	light: '#323130',
-	dark: '#FFFFFF',
-	hc: '#FFFFFF'
-}, nls.localize('dashboardWidget', 'Color of dashboard widget title'));
-
-export const DASHBOARD_WIDGET_SUBTEXT = registerColor('dashboardWidget.subText', {
-	light: '#484644',
-	dark: '#8A8886',
-	hc: '#FFFFFF'
-}, nls.localize('dashboardWidgetSubtext', "Color for dashboard widget subtext"));
-
-export const PROPERTIES_CONTAINER_PROPERTY_VALUE = registerColor('propertiesContainer.propertyValue', {
-	light: '#000000',
-	dark: 'FFFFFF',
-	hc: 'FFFFFF'
-}, nls.localize('propertiesContainerPropertyValue', "Color for property values displayed in the properties container component"));
-
-export const PROPERTIES_CONTAINER_PROPERTY_NAME = registerColor('propertiesContainer.propertyName', {
-	light: '#161616',
-	dark: '#8A8886',
-	hc: '#FFFFFF'
-}, nls.localize('propertiesContainerPropertyName', "Color for property names displayed in the properties container component"));
-
-export const TOOLBAR_OVERFLOW_SHADOW = registerColor('toolbar.overflowShadow', {
-	light: new Color(new RGBA(0, 0, 0, .132)),
-	dark: new Color(new RGBA(0, 0, 0, 0.25)),
-	hc: null
-}, nls.localize('toolbarOverflowShadow', "Toolbar overflow shadow color"));
-=======
-}, localize('windowInactiveBorder', "The color used for the border of the window when it is inactive. Only supported in the desktop client when using the custom title bar."));
->>>>>>> 30ae7b19
+}, localize('windowInactiveBorder', "The color used for the border of the window when it is inactive. Only supported in the desktop client when using the custom title bar."));