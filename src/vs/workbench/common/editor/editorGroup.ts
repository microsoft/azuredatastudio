--- conflicted
+++ resolved
@@ -384,13 +384,8 @@
 
 	moveEditor(candidate: EditorInput, toIndex: number): EditorInput | undefined {
 		const index = this.indexOf(candidate);
-<<<<<<< HEAD
-		if (index < 0) {
+		if (index < 0 || toIndex === index) {
 			return undefined; // {{SQL CARBON EDIT}} strict-null-check
-=======
-		if (index < 0 || toIndex === index) {
-			return;
->>>>>>> f357d44e
 		}
 
 		const editor = this.editors[index];
