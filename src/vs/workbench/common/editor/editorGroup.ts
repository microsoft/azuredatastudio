--- conflicted
+++ resolved
@@ -645,9 +645,8 @@
 		let serializableEditors: EditorInput[] = [];
 		let serializedEditors: ISerializedEditorInput[] = [];
 		let serializablePreviewIndex: number | undefined;
-<<<<<<< HEAD
 		// {{SQL CARBON EDIT}}
-		let editors = this.editors.map(e => {
+		const editors = this.editors.map(e => {
 			if (e instanceof QueryInput) {
 				return e.sql;
 			} else if (e instanceof NotebookInput) {
@@ -656,7 +655,7 @@
 			return e;
 		});
 		editors.forEach(e => {
-			let factory = registry.getEditorInputFactory(e.getTypeId());
+			const factory = registry.getEditorInputFactory(e.getTypeId());
 			if (factory) {
 				// {{SQL CARBON EDIT}}
 				// don't serialize unmodified unitited files
@@ -666,13 +665,7 @@
 				}
 				// {{SQL CARBON EDIT}} - End
 
-				let value = factory.serialize(e);
-=======
-		this.editors.forEach(e => {
-			const factory = registry.getEditorInputFactory(e.getTypeId());
-			if (factory) {
 				const value = factory.serialize(e);
->>>>>>> 46214c95
 				if (typeof value === 'string') {
 					serializedEditors.push({ id: e.getTypeId(), value });
 					serializableEditors.push(e);
