/*---------------------------------------------------------------------------------------------
 *  Copyright (c) Microsoft Corporation. All rights reserved.
 *  Licensed under the Source EULA. See License.txt in the project root for license information.
 *--------------------------------------------------------------------------------------------*/

import { Command } from 'vs/editor/common/modes';
import { UriComponents, URI } from 'vs/base/common/uri';
import { Event, Emitter } from 'vs/base/common/event';
import { RawContextKey, ContextKeyExpression } from 'vs/platform/contextkey/common/contextkey';
import { localize } from 'vs/nls';
import { createDecorator } from 'vs/platform/instantiation/common/instantiation';
import { IDisposable, Disposable, toDisposable } from 'vs/base/common/lifecycle';
import { ThemeIcon } from 'vs/platform/theme/common/themeService';
import { getOrSet } from 'vs/base/common/map';
import { Registry } from 'vs/platform/registry/common/platform';
import { IKeybindings } from 'vs/platform/keybinding/common/keybindingsRegistry';
import { IAction, IActionViewItem } from 'vs/base/common/actions';
import { ExtensionIdentifier } from 'vs/platform/extensions/common/extensions';
import { flatten, mergeSort } from 'vs/base/common/arrays';
import { SyncDescriptor } from 'vs/platform/instantiation/common/descriptors';
import { SetMap } from 'vs/base/common/collections';
import { IProgressIndicator } from 'vs/platform/progress/common/progress';
import Severity from 'vs/base/common/severity';
import { IPaneComposite } from 'vs/workbench/common/panecomposite';
import { IAccessibilityInformation } from 'vs/platform/accessibility/common/accessibility';
import { IMarkdownString } from 'vs/base/common/htmlContent';
import { mixin } from 'vs/base/common/objects';

export const TEST_VIEW_CONTAINER_ID = 'workbench.view.extension.test';

export namespace Extensions {
	export const ViewContainersRegistry = 'workbench.registry.view.containers';
	export const ViewsRegistry = 'workbench.registry.view';
}

export enum ViewContainerLocation {
	Sidebar,
	Panel,
	Dialog // {{SQL CARBON EDIT}}
}

export interface IViewContainerDescriptor {

	readonly id: string;

	readonly name: string;

	readonly ctorDescriptor: SyncDescriptor<IViewPaneContainer>;

	readonly storageId?: string;

	readonly icon?: string | URI;

	readonly alwaysUseContainerInfo?: boolean;

	readonly focusCommand?: { id: string, keybindings?: IKeybindings };

	readonly viewOrderDelegate?: ViewOrderDelegate;

	readonly hideIfEmpty?: boolean;

	readonly extensionId?: ExtensionIdentifier;

	readonly rejectAddedViews?: boolean;

	readonly order?: number;

	requestedIndex?: number;
}

export interface IViewContainersRegistry {
	/**
	 * An event that is triggered when a view container is registered.
	 */
	readonly onDidRegister: Event<{ viewContainer: ViewContainer, viewContainerLocation: ViewContainerLocation }>;

	/**
	 * An event that is triggered when a view container is deregistered.
	 */
	readonly onDidDeregister: Event<{ viewContainer: ViewContainer, viewContainerLocation: ViewContainerLocation }>;

	/**
	 * All registered view containers
	 */
	readonly all: ViewContainer[];

	/**
	 * Registers a view container to given location.
	 * No op if a view container is already registered.
	 *
	 * @param viewContainerDescriptor descriptor of view container
	 * @param location location of the view container
	 *
	 * @returns the registered ViewContainer.
	 */
	registerViewContainer(viewContainerDescriptor: IViewContainerDescriptor, location: ViewContainerLocation, isDefault?: boolean): ViewContainer;

	/**
	 * Deregisters the given view container
	 * No op if the view container is not registered
	 */
	deregisterViewContainer(viewContainer: ViewContainer): void;

	/**
	 * Returns the view container with given id.
	 *
	 * @returns the view container with given id.
	 */
	get(id: string): ViewContainer | undefined;

	/**
	 * Returns all view containers in the given location
	 */
	getViewContainers(location: ViewContainerLocation): ViewContainer[];

	/**
	 * Returns the view container location
	 */
	getViewContainerLocation(container: ViewContainer): ViewContainerLocation;

	/**
	 * Return the default view container from the given location
	 */
	getDefaultViewContainer(location: ViewContainerLocation): ViewContainer | undefined;
}

interface ViewOrderDelegate {
	getOrder(group?: string): number | undefined;
}

export interface ViewContainer extends IViewContainerDescriptor { }

class ViewContainersRegistryImpl extends Disposable implements IViewContainersRegistry {

	private readonly _onDidRegister = this._register(new Emitter<{ viewContainer: ViewContainer, viewContainerLocation: ViewContainerLocation }>());
	readonly onDidRegister: Event<{ viewContainer: ViewContainer, viewContainerLocation: ViewContainerLocation }> = this._onDidRegister.event;

	private readonly _onDidDeregister = this._register(new Emitter<{ viewContainer: ViewContainer, viewContainerLocation: ViewContainerLocation }>());
	readonly onDidDeregister: Event<{ viewContainer: ViewContainer, viewContainerLocation: ViewContainerLocation }> = this._onDidDeregister.event;

	private readonly viewContainers: Map<ViewContainerLocation, ViewContainer[]> = new Map<ViewContainerLocation, ViewContainer[]>();
	private readonly defaultViewContainers: ViewContainer[] = [];

	get all(): ViewContainer[] {
		return flatten([...this.viewContainers.values()]);
	}

	registerViewContainer(viewContainerDescriptor: IViewContainerDescriptor, viewContainerLocation: ViewContainerLocation, isDefault?: boolean): ViewContainer {
		const existing = this.get(viewContainerDescriptor.id);
		if (existing) {
			return existing;
		}

		const viewContainer: ViewContainer = viewContainerDescriptor;
		const viewContainers = getOrSet(this.viewContainers, viewContainerLocation, []);
		viewContainers.push(viewContainer);
		if (isDefault) {
			this.defaultViewContainers.push(viewContainer);
		}
		this._onDidRegister.fire({ viewContainer, viewContainerLocation });
		return viewContainer;
	}

	deregisterViewContainer(viewContainer: ViewContainer): void {
		for (const viewContainerLocation of this.viewContainers.keys()) {
			const viewContainers = this.viewContainers.get(viewContainerLocation)!;
			const index = viewContainers?.indexOf(viewContainer);
			if (index !== -1) {
				viewContainers?.splice(index, 1);
				if (viewContainers.length === 0) {
					this.viewContainers.delete(viewContainerLocation);
				}
				this._onDidDeregister.fire({ viewContainer, viewContainerLocation });
				return;
			}
		}
	}

	get(id: string): ViewContainer | undefined {
		return this.all.filter(viewContainer => viewContainer.id === id)[0];
	}

	getViewContainers(location: ViewContainerLocation): ViewContainer[] {
		return [...(this.viewContainers.get(location) || [])];
	}

	getViewContainerLocation(container: ViewContainer): ViewContainerLocation {
		return [...this.viewContainers.keys()].filter(location => this.getViewContainers(location).filter(viewContainer => viewContainer.id === container.id).length > 0)[0];
	}

	getDefaultViewContainer(location: ViewContainerLocation): ViewContainer | undefined {
		return this.defaultViewContainers.find(viewContainer => this.getViewContainerLocation(viewContainer) === location);
	}
}

Registry.add(Extensions.ViewContainersRegistry, new ViewContainersRegistryImpl());

export interface IViewDescriptor {

	readonly type?: string;

	readonly id: string;

	readonly name: string;

	readonly ctorDescriptor: SyncDescriptor<IView>;

	readonly when?: ContextKeyExpression;

	readonly order?: number;

	readonly weight?: number;

	readonly collapsed?: boolean;

	readonly canToggleVisibility?: boolean;

	readonly canMoveView?: boolean;

	readonly containerIcon?: string | URI;

	readonly containerTitle?: string;

	// Applies only to newly created views
	readonly hideByDefault?: boolean;

	readonly workspace?: boolean;

	readonly focusCommand?: { id: string, keybindings?: IKeybindings };

	// For contributed remote explorer views
	readonly group?: string;

	readonly remoteAuthority?: string | string[];
}

export interface IViewDescriptorRef {
	viewDescriptor: IViewDescriptor;
	index: number;
}

export interface IAddedViewDescriptorRef extends IViewDescriptorRef {
	collapsed: boolean;
	size?: number;
}

export interface IAddedViewDescriptorState {
	viewDescriptor: IViewDescriptor,
	collapsed?: boolean;
	visible?: boolean;
}

export interface IViewContainerModel {

	readonly title: string;
	readonly icon: string | URI | undefined;
	readonly onDidChangeContainerInfo: Event<{ title?: boolean, icon?: boolean }>;

	readonly allViewDescriptors: ReadonlyArray<IViewDescriptor>;
	readonly onDidChangeAllViewDescriptors: Event<{ added: ReadonlyArray<IViewDescriptor>, removed: ReadonlyArray<IViewDescriptor> }>;

	readonly activeViewDescriptors: ReadonlyArray<IViewDescriptor>;
	readonly onDidChangeActiveViewDescriptors: Event<{ added: ReadonlyArray<IViewDescriptor>, removed: ReadonlyArray<IViewDescriptor> }>;

	readonly visibleViewDescriptors: ReadonlyArray<IViewDescriptor>;
	readonly onDidAddVisibleViewDescriptors: Event<IAddedViewDescriptorRef[]>;
	readonly onDidRemoveVisibleViewDescriptors: Event<IViewDescriptorRef[]>
	readonly onDidMoveVisibleViewDescriptors: Event<{ from: IViewDescriptorRef; to: IViewDescriptorRef; }>

	isVisible(id: string): boolean;
	setVisible(id: string, visible: boolean, size?: number): void;

	isCollapsed(id: string): boolean;
	setCollapsed(id: string, collapsed: boolean): void;

	getSize(id: string): number | undefined;
	setSize(id: string, size: number): void

	move(from: string, to: string): void;
}

export enum ViewContentPriority {
	Normal = 0,
	Low = 1,
	Lowest = 2
}

export interface IViewContentDescriptor {
	readonly content: string;
	readonly when?: ContextKeyExpression | 'default';
	readonly priority?: ViewContentPriority;

	/**
	 * ordered preconditions for each button in the content
	 */
	readonly preconditions?: (ContextKeyExpression | undefined)[];
}

export interface IViewsRegistry {

	readonly onViewsRegistered: Event<{ views: IViewDescriptor[], viewContainer: ViewContainer }[]>;

	readonly onViewsDeregistered: Event<{ views: IViewDescriptor[], viewContainer: ViewContainer }>;

	readonly onDidChangeContainer: Event<{ views: IViewDescriptor[], from: ViewContainer, to: ViewContainer }>;

	registerViews(views: IViewDescriptor[], viewContainer: ViewContainer): void;

	registerViews2(views: { views: IViewDescriptor[], viewContainer: ViewContainer }[]): void;

	deregisterViews(views: IViewDescriptor[], viewContainer: ViewContainer): void;

	moveViews(views: IViewDescriptor[], viewContainer: ViewContainer): void;

	getViews(viewContainer: ViewContainer): IViewDescriptor[];

	getView(id: string): IViewDescriptor | null;

	getViewContainer(id: string): ViewContainer | null;

	readonly onDidChangeViewWelcomeContent: Event<string>;
	registerViewWelcomeContent(id: string, viewContent: IViewContentDescriptor): IDisposable;
	getViewWelcomeContent(id: string): IViewContentDescriptor[];
}

function compareViewContentDescriptors(a: IViewContentDescriptor, b: IViewContentDescriptor): number {
	const aPriority = a.priority ?? ViewContentPriority.Normal;
	const bPriority = b.priority ?? ViewContentPriority.Normal;

	if (aPriority !== bPriority) {
		return aPriority - bPriority;
	}

	// No priroity, keep views sorted in the order they got registered
	return 0;
}

class ViewsRegistry extends Disposable implements IViewsRegistry {

	private readonly _onViewsRegistered = this._register(new Emitter<{ views: IViewDescriptor[], viewContainer: ViewContainer }[]>());
	readonly onViewsRegistered = this._onViewsRegistered.event;

	private readonly _onViewsDeregistered: Emitter<{ views: IViewDescriptor[], viewContainer: ViewContainer }> = this._register(new Emitter<{ views: IViewDescriptor[], viewContainer: ViewContainer }>());
	readonly onViewsDeregistered: Event<{ views: IViewDescriptor[], viewContainer: ViewContainer }> = this._onViewsDeregistered.event;

	private readonly _onDidChangeContainer: Emitter<{ views: IViewDescriptor[], from: ViewContainer, to: ViewContainer }> = this._register(new Emitter<{ views: IViewDescriptor[], from: ViewContainer, to: ViewContainer }>());
	readonly onDidChangeContainer: Event<{ views: IViewDescriptor[], from: ViewContainer, to: ViewContainer }> = this._onDidChangeContainer.event;

	private readonly _onDidChangeViewWelcomeContent: Emitter<string> = this._register(new Emitter<string>());
	readonly onDidChangeViewWelcomeContent: Event<string> = this._onDidChangeViewWelcomeContent.event;

	private _viewContainers: ViewContainer[] = [];
	private _views: Map<ViewContainer, IViewDescriptor[]> = new Map<ViewContainer, IViewDescriptor[]>();
	private _viewWelcomeContents = new SetMap<string, IViewContentDescriptor>();

	registerViews(views: IViewDescriptor[], viewContainer: ViewContainer): void {
		this.registerViews2([{ views, viewContainer }]);
	}

	registerViews2(views: { views: IViewDescriptor[], viewContainer: ViewContainer }[]): void {
		views.forEach(({ views, viewContainer }) => this.addViews(views, viewContainer));
		this._onViewsRegistered.fire(views);
	}

	deregisterViews(viewDescriptors: IViewDescriptor[], viewContainer: ViewContainer): void {
		const views = this.removeViews(viewDescriptors, viewContainer);
		if (views.length) {
			this._onViewsDeregistered.fire({ views, viewContainer });
		}
	}

	moveViews(viewsToMove: IViewDescriptor[], viewContainer: ViewContainer): void {
		for (const container of this._views.keys()) {
			if (container !== viewContainer) {
				const views = this.removeViews(viewsToMove, container);
				if (views.length) {
					this.addViews(views, viewContainer);
					this._onDidChangeContainer.fire({ views, from: container, to: viewContainer });
				}
			}
		}
	}

	getViews(loc: ViewContainer): IViewDescriptor[] {
		return this._views.get(loc) || [];
	}

	getView(id: string): IViewDescriptor | null {
		for (const viewContainer of this._viewContainers) {
			const viewDescriptor = (this._views.get(viewContainer) || []).filter(v => v.id === id)[0];
			if (viewDescriptor) {
				return viewDescriptor;
			}
		}
		return null;
	}

	getViewContainer(viewId: string): ViewContainer | null {
		for (const viewContainer of this._viewContainers) {
			const viewDescriptor = (this._views.get(viewContainer) || []).filter(v => v.id === viewId)[0];
			if (viewDescriptor) {
				return viewContainer;
			}
		}
		return null;
	}

	registerViewWelcomeContent(id: string, viewContent: IViewContentDescriptor): IDisposable {
		this._viewWelcomeContents.add(id, viewContent);
		this._onDidChangeViewWelcomeContent.fire(id);

		return toDisposable(() => {
			this._viewWelcomeContents.delete(id, viewContent);
			this._onDidChangeViewWelcomeContent.fire(id);
		});
	}

	getViewWelcomeContent(id: string): IViewContentDescriptor[] {
		const result: IViewContentDescriptor[] = [];
		this._viewWelcomeContents.forEach(id, descriptor => result.push(descriptor));
		mergeSort(result, compareViewContentDescriptors);
		return result;
	}

	private addViews(viewDescriptors: IViewDescriptor[], viewContainer: ViewContainer): void {
		let views = this._views.get(viewContainer);
		if (!views) {
			views = [];
			this._views.set(viewContainer, views);
			this._viewContainers.push(viewContainer);
		}
		for (const viewDescriptor of viewDescriptors) {
			if (this.getView(viewDescriptor.id) !== null) {
				throw new Error(localize('duplicateId', "A view with id '{0}' is already registered", viewDescriptor.id));
			}
			views.push(viewDescriptor);
		}
	}

	private removeViews(viewDescriptors: IViewDescriptor[], viewContainer: ViewContainer): IViewDescriptor[] {
		const views = this._views.get(viewContainer);
		if (!views) {
			return [];
		}
		const viewsToDeregister: IViewDescriptor[] = [];
		const remaningViews: IViewDescriptor[] = [];
		for (const view of views) {
			if (!viewDescriptors.includes(view)) {
				remaningViews.push(view);
			} else {
				viewsToDeregister.push(view);
			}
		}
		if (viewsToDeregister.length) {
			if (remaningViews.length) {
				this._views.set(viewContainer, remaningViews);
			} else {
				this._views.delete(viewContainer);
				this._viewContainers.splice(this._viewContainers.indexOf(viewContainer), 1);
			}
		}
		return viewsToDeregister;
	}
}

Registry.add(Extensions.ViewsRegistry, new ViewsRegistry());

export interface IView {

	readonly id: string;

	focus(): void;

	isVisible(): boolean;

	isBodyVisible(): boolean;

	setExpanded(expanded: boolean): boolean;

	getProgressIndicator(): IProgressIndicator | undefined;
}

export const IViewsService = createDecorator<IViewsService>('viewsService');
export interface IViewsService {

	readonly _serviceBrand: undefined;

	// View Container APIs
	readonly onDidChangeViewContainerVisibility: Event<{ id: string, visible: boolean, location: ViewContainerLocation }>;
	isViewContainerVisible(id: string): boolean;
	openViewContainer(id: string, focus?: boolean): Promise<IPaneComposite | null>;
	closeViewContainer(id: string): void;
	getVisibleViewContainer(location: ViewContainerLocation): ViewContainer | null;
	getActiveViewPaneContainerWithId(viewContainerId: string): IViewPaneContainer | null;

	// View APIs
	readonly onDidChangeViewVisibility: Event<{ id: string, visible: boolean }>;
	isViewVisible(id: string): boolean;
	openView<T extends IView>(id: string, focus?: boolean): Promise<T | null>;
	closeView(id: string): void;
	getActiveViewWithId<T extends IView>(id: string): T | null;
	getViewProgressIndicator(id: string): IProgressIndicator | undefined;
}

/**
 * View Contexts
 */
export const FocusedViewContext = new RawContextKey<string>('focusedView', '');
export function getVisbileViewContextKey(viewId: string): string { return `${viewId}.visible`; }

export const IViewDescriptorService = createDecorator<IViewDescriptorService>('viewDescriptorService');

export interface IViewDescriptorService {

	readonly _serviceBrand: undefined;

	// ViewContainers
	readonly viewContainers: ReadonlyArray<ViewContainer>;
	readonly onDidChangeViewContainers: Event<{ added: ReadonlyArray<{ container: ViewContainer, location: ViewContainerLocation }>, removed: ReadonlyArray<{ container: ViewContainer, location: ViewContainerLocation }> }>;

	getDefaultViewContainer(location: ViewContainerLocation): ViewContainer | undefined;
	getViewContainerById(id: string): ViewContainer | null;
	getDefaultViewContainerLocation(viewContainer: ViewContainer): ViewContainerLocation | null;
	getViewContainerLocation(viewContainer: ViewContainer): ViewContainerLocation | null;
	getViewContainersByLocation(location: ViewContainerLocation): ViewContainer[];
	getViewContainerModel(viewContainer: ViewContainer): IViewContainerModel;

	readonly onDidChangeContainerLocation: Event<{ viewContainer: ViewContainer, from: ViewContainerLocation, to: ViewContainerLocation }>;
	moveViewContainerToLocation(viewContainer: ViewContainer, location: ViewContainerLocation, requestedIndex?: number): void;

	// Views
	getViewDescriptorById(id: string): IViewDescriptor | null;
	getViewContainerByViewId(id: string): ViewContainer | null;
	getDefaultContainerById(id: string): ViewContainer | null;
	getViewLocationById(id: string): ViewContainerLocation | null;

	readonly onDidChangeContainer: Event<{ views: IViewDescriptor[], from: ViewContainer, to: ViewContainer }>;
	moveViewsToContainer(views: IViewDescriptor[], viewContainer: ViewContainer): void;

	readonly onDidChangeLocation: Event<{ views: IViewDescriptor[], from: ViewContainerLocation, to: ViewContainerLocation }>;
	moveViewToLocation(view: IViewDescriptor, location: ViewContainerLocation): void;
}

// Custom views

export interface ITreeView extends IDisposable {

	dataProvider: ITreeViewDataProvider | undefined;

	showCollapseAllAction: boolean;

	canSelectMany: boolean;

	message?: string;

	title: string;

<<<<<<< HEAD
	description: string | undefined;
=======
	root: ITreeItem; // {{SQL CARBON EDIT}}
>>>>>>> b110e4de

	readonly visible: boolean;

	readonly onDidExpandItem: Event<ITreeItem>;

	readonly onDidCollapseItem: Event<ITreeItem>;

	readonly onDidChangeSelection: Event<ITreeItem[]>;

	readonly onDidChangeVisibility: Event<boolean>;

	readonly onDidChangeActions: Event<void>;

	readonly onDidChangeTitle: Event<string>;

	readonly onDidChangeDescription: Event<string | undefined>;

	readonly onDidChangeWelcomeState: Event<void>;

	refresh(treeItems?: ITreeItem[]): Promise<void>;

	setVisibility(visible: boolean): void;

	focus(): void;

	layout(height: number, width: number): void;

	getOptimalWidth(): number;

	reveal(item: ITreeItem): Promise<void>;

	expand(itemOrItems: ITreeItem | ITreeItem[]): Promise<void>;

	setSelection(items: ITreeItem[]): void;

	setFocus(item: ITreeItem): void;

	show(container: any): void;
}

export interface IRevealOptions {

	select?: boolean;

	focus?: boolean;

	expand?: boolean | number;

}

export interface ITreeViewDescriptor extends IViewDescriptor {
	treeView: ITreeView;
}

export type TreeViewItemHandleArg = {
	$treeViewId: string,
	$treeItemHandle: string
};

export enum TreeItemCollapsibleState {
	None = 0,
	Collapsed = 1,
	Expanded = 2
}

export interface ITreeItemLabel {

	label: string;

	highlights?: [number, number][];

	strikethrough?: boolean;

}

export interface ITreeItem {

	handle: string;

	parentHandle?: string;

	collapsibleState: TreeItemCollapsibleState;

	label?: ITreeItemLabel;

	description?: string | boolean;

	icon?: UriComponents;

	iconDark?: UriComponents;

	themeIcon?: ThemeIcon;

	resourceUri?: UriComponents;

	tooltip?: string | IMarkdownString;

	contextValue?: string;

	command?: Command;

	children?: ITreeItem[];

	accessibilityInformation?: IAccessibilityInformation;
}

export class ResolvableTreeItem implements ITreeItem {
	handle!: string;
	parentHandle?: string;
	collapsibleState!: TreeItemCollapsibleState;
	label?: ITreeItemLabel;
	description?: string | boolean;
	icon?: UriComponents;
	iconDark?: UriComponents;
	themeIcon?: ThemeIcon;
	resourceUri?: UriComponents;
	tooltip?: string | IMarkdownString;
	contextValue?: string;
	command?: Command;
	children?: ITreeItem[];
	accessibilityInformation?: IAccessibilityInformation;
	resolve: () => Promise<void>;
	private resolved: boolean = false;
	private _hasResolve: boolean = false;
	constructor(treeItem: ITreeItem, resolve?: (() => Promise<ITreeItem | undefined>)) {
		mixin(this, treeItem);
		this._hasResolve = !!resolve;
		this.resolve = async () => {
			if (resolve && !this.resolved) {
				const resolvedItem = await resolve();
				if (resolvedItem) {
					// Resolvable elements. Currently only tooltip.
					this.tooltip = resolvedItem.tooltip;
				}
			}
			this.resolved = true;
		};
	}
	get hasResolve(): boolean {
		return this._hasResolve;
	}
}

export interface ITreeViewDataProvider {
	readonly isTreeEmpty?: boolean;
	onDidChangeEmpty?: Event<void>;
	getChildren(element?: ITreeItem): Promise<ITreeItem[]>;

}

export interface IEditableData {
	validationMessage: (value: string) => { content: string, severity: Severity } | null;
	placeholder?: string | null;
	startingValue?: string | null;
	onFinish: (value: string, success: boolean) => Promise<void>;
}

export interface IViewPaneContainer {
	onDidAddViews: Event<IView[]>;
	onDidRemoveViews: Event<IView[]>;
	onDidChangeViewVisibility: Event<IView>;

	readonly views: IView[];

	setVisible(visible: boolean): void;
	isVisible(): boolean;
	focus(): void;
	getActions(): IAction[];
	getSecondaryActions(): IAction[];
	getActionViewItem(action: IAction): IActionViewItem | undefined;
	getActionsContext(): unknown;
	getView(viewId: string): IView | undefined;
	saveState(): void;
}<|MERGE_RESOLUTION|>--- conflicted
+++ resolved
@@ -555,11 +555,9 @@
 
 	title: string;
 
-<<<<<<< HEAD
 	description: string | undefined;
-=======
+
 	root: ITreeItem; // {{SQL CARBON EDIT}}
->>>>>>> b110e4de
 
 	readonly visible: boolean;
 
