--- conflicted
+++ resolved
@@ -569,17 +569,13 @@
 	if (!configElement || !configElementAttribute) {
 		throw new Error('Missing web configuration element');
 	}
-<<<<<<< HEAD
-	const config: IWorkbenchConstructionOptions & { folderUri?: UriComponents, workspaceUri?: UriComponents; callbackRoute: string } = {
+	const config: IWorkbenchConstructionOptions & { folderUri?: UriComponents; workspaceUri?: UriComponents; callbackRoute: string } = {
 		...JSON.parse(configElementAttribute),
 		webviewEndpoint: `${window.location.origin}${window.location.pathname.replace(/\/+$/, '')}/webview`
 	}; // {{SQL CARBON EDIT}} Use local webview endpoint
-=======
-	const config: IWorkbenchConstructionOptions & { folderUri?: UriComponents; workspaceUri?: UriComponents; callbackRoute: string } = JSON.parse(configElementAttribute);
 	const secretStorageKeyPath = readCookie('vscode-secret-key-path');
 	const secretStorageCrypto = secretStorageKeyPath && ServerKeyedAESCrypto.supported()
 		? new ServerKeyedAESCrypto(secretStorageKeyPath) : new TransparentCrypto();
->>>>>>> 2db1f3b1
 
 	// Create workbench
 	create(document.body, {
