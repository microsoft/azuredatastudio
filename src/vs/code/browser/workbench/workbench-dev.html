<!-- Copyright (C) Microsoft Corporation. All rights reserved. -->
<!DOCTYPE html>
<html>
	<head>
		<script>
			performance.mark('code/didStartRenderer')
		</script>
		<meta charset="utf-8" />

		<!-- Mobile tweaks -->
		<meta name="mobile-web-app-capable" content="yes" />
		<meta name="apple-mobile-web-app-capable" content="yes" />
		<meta name="apple-mobile-web-app-title" content="Code">
		<link rel="apple-touch-icon" href="{{WORKBENCH_WEB_BASE_URL}}/resources/server/code-192.png" />

		<!-- Disable pinch zooming -->
		<meta name="viewport" content="width=device-width, initial-scale=1.0, maximum-scale=1.0, minimum-scale=1.0, user-scalable=no">

		<!-- Workbench Configuration -->
		<meta id="vscode-workbench-web-configuration" data-settings="{{WORKBENCH_WEB_CONFIGURATION}}">

		<!-- Workbench Auth Session -->
		<meta id="vscode-workbench-auth-session" data-settings="{{WORKBENCH_AUTH_SESSION}}">

		<!-- Builtin Extensions (running out of sources) -->
		<meta id="vscode-workbench-builtin-extensions" data-settings="{{WORKBENCH_BUILTIN_EXTENSIONS}}">
		<!-- Workbench Icon/Manifest/CSS -->
		<link rel="icon" href="{{WORKBENCH_WEB_BASE_URL}}/resources/server/favicon.ico" type="image/x-icon" />
		<link rel="manifest" href="{{WORKBENCH_WEB_BASE_URL}}/resources/server/manifest.json" crossorigin="use-credentials" />
	</head>

	<body aria-label="">
	</body>

	<!-- Startup (do not modify order of script tags!) -->
<<<<<<< HEAD
	<script>
		self.require = {
			baseUrl: `${window.location.origin}/static/out`,
=======
	<script src="{{WORKBENCH_WEB_BASE_URL}}/out/vs/loader.js"></script>
	<script src="{{WORKBENCH_WEB_BASE_URL}}/out/vs/webPackagePaths.js"></script>
	<script>
		const baseUrl = new URL('{{WORKBENCH_WEB_BASE_URL}}', window.location.origin).toString();
		Object.keys(self.webPackagePaths).map(function (key, index) {
			self.webPackagePaths[key] = `${baseUrl}/remote/web/node_modules/${key}/${self.webPackagePaths[key]}`;
		});
		require.config({
			baseUrl: `${baseUrl}/out`,
>>>>>>> 559e9bee
			recordStats: true,
			trustedTypesPolicy: window.trustedTypes?.createPolicy('amdLoader', {
				createScriptURL(value) {
					if(value.startsWith(window.location.origin)) {
						return value;
					}
					throw new Error(`Invalid script url: ${value}`)
				}
			}),
			paths: {
				'vscode-textmate': `${window.location.origin}/static/remote/web/node_modules/vscode-textmate/release/main`,
				'vscode-oniguruma': `${window.location.origin}/static/remote/web/node_modules/vscode-oniguruma/release/main`,
				'xterm': `${window.location.origin}/static/remote/web/node_modules/xterm/lib/xterm.js`,
				'xterm-addon-search': `${window.location.origin}/static/remote/web/node_modules/xterm-addon-search/lib/xterm-addon-search.js`,
				'xterm-addon-unicode11': `${window.location.origin}/static/remote/web/node_modules/xterm-addon-unicode11/lib/xterm-addon-unicode11.js`,
				'xterm-addon-webgl': `${window.location.origin}/static/remote/web/node_modules/xterm-addon-webgl/lib/xterm-addon-webgl.js`,
				'@angular/core': `${window.location.origin}/static/remote/web/node_modules/@angular/core/bundles/core.umd.js`,
				'@angular/common': `${window.location.origin}/static/remote/web/node_modules/@angular/common/bundles/common.umd.js`,
				'@angular/compiler': `${window.location.origin}/static/remote/web/node_modules/@angular/compiler/bundles/compiler.umd.js`,
				'@angular/platform-browser': `${window.location.origin}/static/remote/web/node_modules/@angular/platform-browser/bundles/platform-browser.umd.js`,
				'@angular/platform-browser-dynamic': `${window.location.origin}/static/remote/web/node_modules/@angular/platform-browser-dynamic/bundles/platform-browser-dynamic.umd.js`,
				'@angular/platform-browser/animations': `${window.location.origin}/static/remote/web/node_modules/@angular/platform-browser/bundles/platform-browser-animations.umd.js`,
				'@angular/forms': `${window.location.origin}/static/remote/web/node_modules/@angular/forms/bundles/forms.umd.js`,
				'@angular/http': `${window.location.origin}/static/remote/web/node_modules/@angular/http/bundles/http.umd.js`,
				'@angular/router': `${window.location.origin}/static/remote/web/node_modules/@angular/router/bundles/router.umd.js`,
				'@angular/animations': `${window.location.origin}/static/remote/web/node_modules/@angular/animations/bundles/animations.umd.n.js`,
				'angular2-grid': `${window.location.origin}/static/remote/web/node_modules/angular2-grid/bundles/NgGrid.umd.js`,
				'angular2-slickgrid': `${window.location.origin}/static/remote/web/node_modules/angular2-slickgrid/out/bundles/angular2-slickgrid.umd.js`,
				'chart.js':  `${window.location.origin}/static/remote/web/node_modules/chart.js/dist/Chart.bundle.min.js`,
				'kburtram-query-plan': `${window.location.origin}/static/remote/web/node_modules/kburtram-query-plan/dist/index.min.js`,
				'html-to-image': `${window.location.origin}/static/remote/web/node_modules/html-to-image/dist/html-to-image.js`,
				'ng2-charts': `${window.location.origin}/static/remote/web/node_modules/ng2-charts/bundles/ng2-charts.umd.js`,
				'rxjs/Observable': `${window.location.origin}/static/remote/web/node_modules/rxjs/bundles/Rx.min.js?0`,
				'rxjs/observable/merge': `${window.location.origin}/static/remote/web/node_modules/rxjs/bundles/Rx.min.js?1`,
				'rxjs/operator/share': `${window.location.origin}/static/remote/web/node_modules/rxjs/bundles/Rx.min.js?2`,
				'rxjs/Subject': `${window.location.origin}/static/remote/web/node_modules/rxjs/bundles/Rx.min.js?3`,
				'rxjs/observable/forkJoin': `${window.location.origin}/static/remote/web/node_modules/rxjs/bundles/Rx.min.js?4`,
				'rxjs/operator/map': `${window.location.origin}/static/remote/web/node_modules/rxjs/bundles/Rx.min.js?5`,
				'rxjs/observable/fromPromise': `${window.location.origin}/static/remote/web/node_modules/rxjs/bundles/Rx.min.js?6`,
				'rxjs/add/observable/fromPromise': `${window.location.origin}/static/remote/web/node_modules/rxjs/bundles/Rx.min.js?7`,
				'rxjs/BehaviorSubject': `${window.location.origin}/static/remote/web/node_modules/rxjs/bundles/Rx.min.js?8`,
				'rxjs/observable/from': `${window.location.origin}/static/remote/web/node_modules/rxjs/bundles/Rx.min.js?9`,
				'rxjs/operator/concatMap': `${window.location.origin}/static/remote/web/node_modules/rxjs/bundles/Rx.min.js?10`,
				'rxjs/observable/of': `${window.location.origin}/static/remote/web/node_modules/rxjs/bundles/Rx.min.js?11`,
				'rxjs/operator/every': `${window.location.origin}/static/remote/web/node_modules/rxjs/bundles/Rx.min.js?12`,
				'rxjs/operator/first': `${window.location.origin}/static/remote/web/node_modules/rxjs/bundles/Rx.min.js?13`,
				'rxjs/operator/mergeMap': `${window.location.origin}/static/remote/web/node_modules/rxjs/bundles/Rx.min.js?14`,
				'rxjs/operator/reduce': `${window.location.origin}/static/remote/web/node_modules/rxjs/bundles/Rx.min.js?15`,
				'rxjs/operator/catch': `${window.location.origin}/static/remote/web/node_modules/rxjs/bundles/Rx.min.js?16`,
				'rxjs/operator/concatAll': `${window.location.origin}/static/remote/web/node_modules/rxjs/bundles/Rx.min.js?17`,
				'rxjs/util/EmptyError': `${window.location.origin}/static/remote/web/node_modules/rxjs/bundles/Rx.min.js?18`,
				'rxjs/operator/last': `${window.location.origin}/static/remote/web/node_modules/rxjs/bundles/Rx.min.js?19`,
				'rxjs/operator/mergeAll': `${window.location.origin}/static/remote/web/node_modules/rxjs/bundles/Rx.min.js?20`,
				'rxjs/operator/filter': `${window.location.origin}/static/remote/web/node_modules/rxjs/bundles/Rx.min.js?21`,
				'sanitize-html': `${window.location.origin}/static/remote/web/node_modules/sanitize-html/dist/sanitize-html.js`,
				'ansi_up': `${window.location.origin}/static/remote/web/node_modules/ansi_up/ansi_up.js`,
				'tas-client-umd': `${window.location.origin}/static/remote/web/node_modules/tas-client-umd/lib/tas-client-umd.js`,
				'iconv-lite-umd': `${window.location.origin}/static/remote/web/node_modules/iconv-lite-umd/lib/iconv-lite-umd.js`,
				'jschardet': `${window.location.origin}/static/remote/web/node_modules/jschardet/dist/jschardet.min.js`,
				'turndown': `${window.location.origin}/static/remote/web/node_modules/turndown/lib/turndown.browser.umd.js`,
				'mark.js': `${window.location.origin}/static/remote/web/node_modules/mark.js/dist/mark.min.js`,
				'gridstack': `${window.location.origin}/static/node_modules/gridstack/dist/gridstack-h5.js`,
				'plotly.js-dist-min': `${window.location.origin}/static/node_modules/plotly.js-dist-min/plotly.min.js`,
				'azdataGraph': `${window.location.origin}/static/node_modules/azdataGraph/dist/build.js`
			}
		};
	</script>
	<script src="./static/remote/web/node_modules/jquery/dist/jquery.min.js"></script>
	<script src="./static/remote/web/node_modules/slickgrid/lib/jquery.event.drag-2.3.0.js"></script>
	<script src="./static/remote/web/node_modules/slickgrid/lib/jquery-ui-1.9.2.js"></script>
	<script src="./static/remote/web/node_modules/slickgrid/slick.core.js"></script>
	<script src="./static/remote/web/node_modules/slickgrid/slick.grid.js"></script>
	<script src="./static/remote/web/node_modules/slickgrid/slick.dataview.js"></script>
	<script src="./static/remote/web/node_modules/slickgrid/plugins/slick.cellrangedecorator.js"></script>
	<script src="./static/remote/web/node_modules/zone.js/dist/zone.min.js"></script>
	<script src="./static/remote/web/node_modules/reflect-metadata/Reflect.js"></script>
	<script src="./static/out/vs/base/common/performance.js"></script>
	<script src="./static/out/vs/loader.js"></script>
	<script>
		performance.mark('code/willLoadWorkbenchMain');
	</script>
	<script>
		require(['vs/code/browser/workbench/workbench'], function() {});
	</script>
</html><|MERGE_RESOLUTION|>--- conflicted
+++ resolved
@@ -33,11 +33,6 @@
 	</body>
 
 	<!-- Startup (do not modify order of script tags!) -->
-<<<<<<< HEAD
-	<script>
-		self.require = {
-			baseUrl: `${window.location.origin}/static/out`,
-=======
 	<script src="{{WORKBENCH_WEB_BASE_URL}}/out/vs/loader.js"></script>
 	<script src="{{WORKBENCH_WEB_BASE_URL}}/out/vs/webPackagePaths.js"></script>
 	<script>
@@ -47,7 +42,6 @@
 		});
 		require.config({
 			baseUrl: `${baseUrl}/out`,
->>>>>>> 559e9bee
 			recordStats: true,
 			trustedTypesPolicy: window.trustedTypes?.createPolicy('amdLoader', {
 				createScriptURL(value) {
