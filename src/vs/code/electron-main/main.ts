--- conflicted
+++ resolved
@@ -174,22 +174,12 @@
 		return Promise.all([environmentServiceInitialization, configurationServiceInitialization, stateServiceInitialization]);
 	}
 
-<<<<<<< HEAD
-	private patchEnvironment(environmentService: IEnvironmentService): typeof process.env {
-		const instanceEnvironment: typeof process.env = {
-			VSCODE_IPC_HOOK: environmentService.mainIPCHandle,
-			VSCODE_NLS_CONFIG: process.env['VSCODE_NLS_CONFIG'],
-			VSCODE_LOGS: process.env['VSCODE_LOGS'],
-			// {{SQL CARBON EDIT}} We keep VSCODE_LOGS to not break functionality for merged code
-			ADS_LOGS: process.env['ADS_LOGS']
-=======
 	private patchEnvironment(environmentService: IEnvironmentService): IProcessEnvironment {
 		const instanceEnvironment: IProcessEnvironment = {
 			VSCODE_IPC_HOOK: environmentService.mainIPCHandle
->>>>>>> c71cbdaa
 		};
 
-		['VSCODE_NLS_CONFIG', 'VSCODE_LOGS', 'VSCODE_PORTABLE'].forEach(key => {
+		['VSCODE_NLS_CONFIG', 'VSCODE_LOGS', 'VSCODE_PORTABLE', 'ADS_LOGS'].forEach(key => { // {{SQL CARBON EDIT}} add ads logs
 			const value = process.env[key];
 			if (typeof value === 'string') {
 				instanceEnvironment[key] = value;
