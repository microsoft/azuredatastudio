--- conflicted
+++ resolved
@@ -527,13 +527,11 @@
 		// Services
 		const appInstantiationService = await this.initServices(machineId, sharedProcess, sharedProcessReady);
 
-<<<<<<< HEAD
+		// Setup Handlers
+		this.setUpHandlers(appInstantiationService);
+
 		// Setup Auth Handler
 		this._register(appInstantiationService.createInstance(<any>ProxyAuthHandler)); // {{SQL CARBON EDIT}} Cast here to avoid compilation error (not finding constructor?)
-=======
-		// Setup Handlers
-		this.setUpHandlers(appInstantiationService);
->>>>>>> 78693265
 
 		// Init Channels
 		appInstantiationService.invokeFunction(accessor => this.initChannels(accessor, mainProcessElectronServer, sharedProcessClient));
