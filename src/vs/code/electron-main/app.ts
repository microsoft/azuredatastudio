--- conflicted
+++ resolved
@@ -701,15 +701,8 @@
 		this.historyMainService.updateWindowsJumpList();
 		this.historyMainService.onRecentlyOpenedChange(() => this.historyMainService.updateWindowsJumpList());
 
-<<<<<<< HEAD
 		// Spawn shared process after a while
-		const sharedProcessSpawn = this._register(new RunOnceScheduler(() => this.sharedProcess.spawn(), 3000));
+		const sharedProcess = this._register(new RunOnceScheduler(() => getShellEnvironment().then(userEnv => this.sharedProcess.spawn(userEnv)), 3000));
 		sharedProcessSpawn.schedule();
-=======
-		// Start shared process after a while
-		const sharedProcess = new RunOnceScheduler(() => getShellEnvironment().then(userEnv => this.sharedProcess.spawn(userEnv)), 3000);
-		sharedProcess.schedule();
-		this._register(sharedProcess);
->>>>>>> b9955185
 	}
 }