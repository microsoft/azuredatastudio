--- conflicted
+++ resolved
@@ -282,23 +282,10 @@
 			const logAppender = new TelemetryLogAppender(loggerService, environmentService);
 			appenders.push(logAppender);
 			const { installSourcePath } = environmentService;
-<<<<<<< HEAD
 			if (productService.aiConfig?.ariaKey) {
 				const collectorAppender = new OneDataSystemAppender(internalTelemetry, 'adsworkbench', null, productService.aiConfig.ariaKey); // {{SQL CARBON EDIT}} Use our own event prefix
 				this._register(toDisposable(() => collectorAppender.flush())); // Ensure the 1DS appender is disposed so that it flushes remaining data
 				appenders.push(collectorAppender);
-=======
-			const internalTesting = configurationService.getValue<boolean>('telemetry.internalTesting');
-			if (internalTesting && productService.aiConfig?.ariaKey) {
-				const collectorAppender = new OneDataSystemWebAppender('monacoworkbench', null, productService.aiConfig.ariaKey);
-				this._register(toDisposable(() => collectorAppender.flush())); // Ensure the 1DS appender is disposed so that it flushes remaining data
-				appenders.push(collectorAppender);
-			} else if (productService.aiConfig && productService.aiConfig.asimovKey) {
-				// Application Insights
-				const appInsightsAppender = new AppInsightsAppender('monacoworkbench', null, productService.aiConfig.asimovKey);
-				this._register(toDisposable(() => appInsightsAppender.flush())); // Ensure the AI appender is disposed so that it flushes remaining data
-				appenders.push(appInsightsAppender);
->>>>>>> 268c941b
 			}
 
 			telemetryService = new TelemetryService({
