<!-- Copyright (C) Microsoft Corporation. All rights reserved. -->
<!DOCTYPE html>
<html>
	<head>
		<meta charset="utf-8" />
<<<<<<< HEAD
		<!-- // {{SQL CARBON EDIT}}
		<meta http-equiv="Content-Security-Policy" content="default-src 'none'; img-src 'self' https: data: vscode-remote:; media-src 'none'; child-src 'self'; object-src 'self'; script-src 'self'; style-src 'self' 'unsafe-inline'; connect-src 'self' https:; font-src 'self' https:;">
		-->
=======
		<meta http-equiv="Content-Security-Policy" content="default-src 'none'; img-src 'self' https: data: vscode-remote:; media-src 'none'; child-src 'self'; object-src 'self'; script-src 'self'; style-src 'self' 'unsafe-inline'; connect-src 'self' https:; font-src 'self' https: vscode-remote:;">
>>>>>>> 1d3a96ed
	</head>
	<body class="vs-dark" aria-label="">
	</body>

	<!-- Startup via workbench.js -->
	<script src="workbench.js"></script>
</html><|MERGE_RESOLUTION|>--- conflicted
+++ resolved
@@ -3,13 +3,7 @@
 <html>
 	<head>
 		<meta charset="utf-8" />
-<<<<<<< HEAD
-		<!-- // {{SQL CARBON EDIT}}
-		<meta http-equiv="Content-Security-Policy" content="default-src 'none'; img-src 'self' https: data: vscode-remote:; media-src 'none'; child-src 'self'; object-src 'self'; script-src 'self'; style-src 'self' 'unsafe-inline'; connect-src 'self' https:; font-src 'self' https:;">
-		-->
-=======
 		<meta http-equiv="Content-Security-Policy" content="default-src 'none'; img-src 'self' https: data: vscode-remote:; media-src 'none'; child-src 'self'; object-src 'self'; script-src 'self'; style-src 'self' 'unsafe-inline'; connect-src 'self' https:; font-src 'self' https: vscode-remote:;">
->>>>>>> 1d3a96ed
 	</head>
 	<body class="vs-dark" aria-label="">
 	</body>
