/*---------------------------------------------------------------------------------------------
 *  Copyright (c) Microsoft Corporation. All rights reserved.
 *  Licensed under the Source EULA. See License.txt in the project root for license information.
 *--------------------------------------------------------------------------------------------*/

import { hostname, release } from 'os';
import { raceTimeout } from 'vs/base/common/async';
import { toErrorMessage } from 'vs/base/common/errorMessage';
import { isSigPipeError, onUnexpectedError, setUnexpectedErrorHandler } from 'vs/base/common/errors';
import { Disposable } from 'vs/base/common/lifecycle';
import { Schemas } from 'vs/base/common/network';
import { isAbsolute, join } from 'vs/base/common/path';
import { isWindows } from 'vs/base/common/platform';
import { cwd } from 'vs/base/common/process';
import { URI } from 'vs/base/common/uri';
import { Promises } from 'vs/base/node/pfs';
import { IConfigurationService } from 'vs/platform/configuration/common/configuration';
import { ConfigurationService } from 'vs/platform/configuration/common/configurationService';
import { IDownloadService } from 'vs/platform/download/common/download';
import { DownloadService } from 'vs/platform/download/common/downloadService';
import { NativeParsedArgs } from 'vs/platform/environment/common/argv';
import { INativeEnvironmentService } from 'vs/platform/environment/common/environment';
import { NativeEnvironmentService } from 'vs/platform/environment/node/environmentService';
import { ExtensionGalleryServiceWithNoStorageService } from 'vs/platform/extensionManagement/common/extensionGalleryService';
import { IExtensionGalleryService, InstallOptions } from 'vs/platform/extensionManagement/common/extensionManagement';
import { ExtensionSignatureVerificationService, IExtensionSignatureVerificationService } from 'vs/platform/extensionManagement/node/extensionSignatureVerificationService';
import { ExtensionManagementCLI } from 'vs/platform/extensionManagement/common/extensionManagementCLI';
import { IExtensionsProfileScannerService } from 'vs/platform/extensionManagement/common/extensionsProfileScannerService';
import { IExtensionsScannerService } from 'vs/platform/extensionManagement/common/extensionsScannerService';
import { ExtensionManagementService, INativeServerExtensionManagementService } from 'vs/platform/extensionManagement/node/extensionManagementService';
import { ExtensionsScannerService } from 'vs/platform/extensionManagement/node/extensionsScannerService';
import { IFileService } from 'vs/platform/files/common/files';
import { FileService } from 'vs/platform/files/common/fileService';
import { DiskFileSystemProvider } from 'vs/platform/files/node/diskFileSystemProvider';
import { SyncDescriptor } from 'vs/platform/instantiation/common/descriptors';
import { IInstantiationService } from 'vs/platform/instantiation/common/instantiation';
import { InstantiationService } from 'vs/platform/instantiation/common/instantiationService';
import { ServiceCollection } from 'vs/platform/instantiation/common/serviceCollection';
import { ILanguagePackService } from 'vs/platform/languagePacks/common/languagePacks';
import { NativeLanguagePackService } from 'vs/platform/languagePacks/node/languagePacks';
import { ConsoleLogger, getLogLevel, ILogger, ILoggerService, ILogService, LogLevel } from 'vs/platform/log/common/log';
import { FilePolicyService } from 'vs/platform/policy/common/filePolicyService';
import { IPolicyService, NullPolicyService } from 'vs/platform/policy/common/policy';
import { NativePolicyService } from 'vs/platform/policy/node/nativePolicyService';
import product from 'vs/platform/product/common/product';
import { IProductService } from 'vs/platform/product/common/productService';
import { IRequestService } from 'vs/platform/request/common/request';
import { RequestService } from 'vs/platform/request/node/requestService';
import { SaveStrategy, StateReadonlyService } from 'vs/platform/state/node/stateService';
import { resolveCommonProperties } from 'vs/platform/telemetry/common/commonProperties';
import { ITelemetryService } from 'vs/platform/telemetry/common/telemetry';
import { ITelemetryServiceConfig, TelemetryService } from 'vs/platform/telemetry/common/telemetryService';
import { supportsTelemetry, NullTelemetryService, getPiiPathsFromEnvironment, isInternalTelemetry, ITelemetryAppender } from 'vs/platform/telemetry/common/telemetryUtils';
import { OneDataSystemAppender } from 'vs/platform/telemetry/node/1dsAppender';
import { buildTelemetryMessage } from 'vs/platform/telemetry/node/telemetry';
import { IUriIdentityService } from 'vs/platform/uriIdentity/common/uriIdentity';
import { UriIdentityService } from 'vs/platform/uriIdentity/common/uriIdentityService';
import { IUserDataProfile, IUserDataProfilesService } from 'vs/platform/userDataProfile/common/userDataProfile';
import { UserDataProfilesReadonlyService } from 'vs/platform/userDataProfile/node/userDataProfile';
import { resolveMachineId } from 'vs/platform/telemetry/node/telemetryUtils';
import { ExtensionsProfileScannerService } from 'vs/platform/extensionManagement/node/extensionsProfileScannerService';
import { LogService } from 'vs/platform/log/common/logService';
import { LoggerService } from 'vs/platform/log/node/loggerService';
import { localize } from 'vs/nls';
import { FileUserDataProvider } from 'vs/platform/userData/common/fileUserDataProvider';

class CliMain extends Disposable {

	constructor(
		private argv: NativeParsedArgs
	) {
		super();

		this.registerListeners();
	}

	private registerListeners(): void {

		// Dispose on exit
		process.once('exit', () => this.dispose());
	}

	async run(): Promise<void> {

		// Services
		const [instantiationService, appenders] = await this.initServices();

		return instantiationService.invokeFunction(async accessor => {
			const logService = accessor.get(ILogService);
			const fileService = accessor.get(IFileService);
			const environmentService = accessor.get(INativeEnvironmentService);
			const userDataProfilesService = accessor.get(IUserDataProfilesService);

			// Log info
			logService.info('CLI main', this.argv);

			// Error handler
			this.registerErrorHandler(logService);

			// Run based on argv
			await this.doRun(environmentService, fileService, userDataProfilesService, instantiationService);

			// Flush the remaining data in AI adapter (with 1s timeout)
			await Promise.all(appenders.map(a => {
				raceTimeout(a.flush(), 1000);
			}));
			return;
		});
	}

	private async initServices(): Promise<[IInstantiationService, ITelemetryAppender[]]> {
		const services = new ServiceCollection();

		// Product
		const productService = { _serviceBrand: undefined, ...product };
		services.set(IProductService, productService);

		// Environment
		const environmentService = new NativeEnvironmentService(this.argv, productService);
		services.set(INativeEnvironmentService, environmentService);

		// Init folders
		await Promise.all([
			environmentService.appSettingsHome.fsPath,
			environmentService.extensionsPath
		].map(path => path ? Promises.mkdir(path, { recursive: true }) : undefined));

		// Logger
		const loggerService = new LoggerService(getLogLevel(environmentService), environmentService.logsHome);
		services.set(ILoggerService, loggerService);

		// Log
		const logger = this._register(loggerService.createLogger('cli', { name: localize('cli', "CLI") }));
		const otherLoggers: ILogger[] = [];
		if (loggerService.getLogLevel() === LogLevel.Trace) {
			otherLoggers.push(new ConsoleLogger(loggerService.getLogLevel()));
		}

		const logService = this._register(new LogService(logger, otherLoggers));
		services.set(ILogService, logService);

		// Files
		const fileService = this._register(new FileService(logService));
		services.set(IFileService, fileService);

		const diskFileSystemProvider = this._register(new DiskFileSystemProvider(logService));
		fileService.registerProvider(Schemas.file, diskFileSystemProvider);

		// Use FileUserDataProvider for user data to
		// enable atomic read / write operations.
		fileService.registerProvider(Schemas.vscodeUserData, new FileUserDataProvider(Schemas.file, diskFileSystemProvider, Schemas.vscodeUserData, logService));

		// Uri Identity
		const uriIdentityService = new UriIdentityService(fileService);
		services.set(IUriIdentityService, uriIdentityService);

		// User Data Profiles
		const stateService = new StateReadonlyService(SaveStrategy.DELAYED, environmentService, logService, fileService);
		const userDataProfilesService = new UserDataProfilesReadonlyService(stateService, uriIdentityService, environmentService, fileService, logService);
		services.set(IUserDataProfilesService, userDataProfilesService);

		// Policy
		const policyService = isWindows && productService.win32RegValueName ? this._register(new NativePolicyService(logService, productService.win32RegValueName))
			: environmentService.policyFile ? this._register(new FilePolicyService(environmentService.policyFile, fileService, logService))
				: new NullPolicyService();
		services.set(IPolicyService, policyService);

		// Configuration
		const configurationService = this._register(new ConfigurationService(userDataProfilesService.defaultProfile.settingsResource, fileService, policyService, logService));
		services.set(IConfigurationService, configurationService);

		// Initialize
		await Promise.all([
			stateService.init(),
			configurationService.initialize()
		]);

		// Get machine ID
		let machineId: string | undefined = undefined;
		try {
			machineId = await resolveMachineId(stateService, logService);
		} catch (error) {
			if (error.code !== 'ENOENT') {
				logService.error(error);
			}
		}

		// Initialize user data profiles after initializing the state
		userDataProfilesService.init();

		// URI Identity
		services.set(IUriIdentityService, new UriIdentityService(fileService));

		// Request
		const requestService = new RequestService(configurationService, environmentService, logService, loggerService);
		services.set(IRequestService, requestService);

		// Download Service
		services.set(IDownloadService, new SyncDescriptor(DownloadService, undefined, true));

		// Extensions
		services.set(IExtensionsProfileScannerService, new SyncDescriptor(ExtensionsProfileScannerService, undefined, true));
		services.set(IExtensionsScannerService, new SyncDescriptor(ExtensionsScannerService, undefined, true));
		services.set(IExtensionSignatureVerificationService, new SyncDescriptor(ExtensionSignatureVerificationService, undefined, true));
		services.set(INativeServerExtensionManagementService, new SyncDescriptor(ExtensionManagementService, undefined, true));
		services.set(IExtensionGalleryService, new SyncDescriptor(ExtensionGalleryServiceWithNoStorageService, undefined, true));

		// Localizations
		services.set(ILanguagePackService, new SyncDescriptor(NativeLanguagePackService, undefined, false));

		// Telemetry
		const appenders: ITelemetryAppender[] = [];
		const isInternal = isInternalTelemetry(productService, configurationService);
		if (supportsTelemetry(productService, environmentService)) {
			if (productService.aiConfig && productService.aiConfig.ariaKey) {
<<<<<<< HEAD
				appenders.push(new OneDataSystemAppender(isInternal, 'adsworkbench', null, productService.aiConfig.ariaKey)); // {{SQL CARBON EDIT}} Use our own event prefix
=======
				appenders.push(new OneDataSystemAppender(requestService, isInternal, 'monacoworkbench', null, productService.aiConfig.ariaKey));
>>>>>>> 2db1f3b1
			}

			const config: ITelemetryServiceConfig = {
				appenders,
				sendErrorTelemetry: false,
				commonProperties: resolveCommonProperties(release(), hostname(), process.arch, productService.commit, productService.version, machineId, isInternal),
				piiPaths: getPiiPathsFromEnvironment(environmentService)
			};

			services.set(ITelemetryService, new SyncDescriptor(TelemetryService, [config], false));

		} else {
			services.set(ITelemetryService, NullTelemetryService);
		}

		return [new InstantiationService(services), appenders];
	}

	private registerErrorHandler(logService: ILogService): void {

		// Install handler for unexpected errors
		setUnexpectedErrorHandler(error => {
			const message = toErrorMessage(error, true);
			if (!message) {
				return;
			}

			logService.error(`[uncaught exception in CLI]: ${message}`);
		});

		// Handle unhandled errors that can occur
		process.on('uncaughtException', err => {
			if (!isSigPipeError(err)) {
				onUnexpectedError(err);
			}
		});
		process.on('unhandledRejection', (reason: unknown) => onUnexpectedError(reason));
	}

	private async doRun(environmentService: INativeEnvironmentService, fileService: IFileService, userDataProfilesService: IUserDataProfilesService, instantiationService: IInstantiationService): Promise<void> {
		let profile: IUserDataProfile | undefined = undefined;
		if (environmentService.args.profile) {
			profile = userDataProfilesService.profiles.find(p => p.name === environmentService.args.profile);
			if (!profile) {
				throw new Error(`Profile '${environmentService.args.profile}' not found.`);
			}
		}
		const profileLocation = (profile ?? userDataProfilesService.defaultProfile).extensionsResource;

		// List Extensions
		if (this.argv['list-extensions']) {
			return instantiationService.createInstance(ExtensionManagementCLI, new ConsoleLogger(LogLevel.Info, false)).listExtensions(!!this.argv['show-versions'], this.argv['category'], profileLocation);
		}

		// Install Extension
		else if (this.argv['install-extension'] || this.argv['install-builtin-extension']) {
			const installOptions: InstallOptions = { isMachineScoped: !!this.argv['do-not-sync'], installPreReleaseVersion: !!this.argv['pre-release'], profileLocation };
			return instantiationService.createInstance(ExtensionManagementCLI, new ConsoleLogger(LogLevel.Info, false)).installExtensions(this.asExtensionIdOrVSIX(this.argv['install-extension'] || []), this.asExtensionIdOrVSIX(this.argv['install-builtin-extension'] || []), installOptions, !!this.argv['force']);
		}

		// Uninstall Extension
		else if (this.argv['uninstall-extension']) {
			return instantiationService.createInstance(ExtensionManagementCLI, new ConsoleLogger(LogLevel.Info, false)).uninstallExtensions(this.asExtensionIdOrVSIX(this.argv['uninstall-extension']), !!this.argv['force'], profileLocation);
		}

		// Locate Extension
		else if (this.argv['locate-extension']) {
			return instantiationService.createInstance(ExtensionManagementCLI, new ConsoleLogger(LogLevel.Info, false)).locateExtension(this.argv['locate-extension']);
		}

		// Telemetry
		else if (this.argv['telemetry']) {
			console.log(await buildTelemetryMessage(environmentService.appRoot, environmentService.extensionsPath));
		}
	}

	private asExtensionIdOrVSIX(inputs: string[]): (string | URI)[] {
		return inputs.map(input => /\.vsix$/i.test(input) ? URI.file(isAbsolute(input) ? input : join(cwd(), input)) : input);
	}
}

export async function main(argv: NativeParsedArgs): Promise<void> {
	const cliMain = new CliMain(argv);

	try {
		await cliMain.run();
	} finally {
		cliMain.dispose();
	}
}<|MERGE_RESOLUTION|>--- conflicted
+++ resolved
@@ -213,11 +213,7 @@
 		const isInternal = isInternalTelemetry(productService, configurationService);
 		if (supportsTelemetry(productService, environmentService)) {
 			if (productService.aiConfig && productService.aiConfig.ariaKey) {
-<<<<<<< HEAD
-				appenders.push(new OneDataSystemAppender(isInternal, 'adsworkbench', null, productService.aiConfig.ariaKey)); // {{SQL CARBON EDIT}} Use our own event prefix
-=======
-				appenders.push(new OneDataSystemAppender(requestService, isInternal, 'monacoworkbench', null, productService.aiConfig.ariaKey));
->>>>>>> 2db1f3b1
+				appenders.push(new OneDataSystemAppender(requestService, isInternal, 'adsworkbench', null, productService.aiConfig.ariaKey)); // {{SQL CARBON EDIT}} Use our own event prefix
 			}
 
 			const config: ITelemetryServiceConfig = {
