--- conflicted
+++ resolved
@@ -220,344 +220,6 @@
  *--------------------------------------------------------------------------------------------*/
 var AMDLoader;
 (function (AMDLoader) {
-<<<<<<< HEAD
-    function ensureError(err) {
-        if (err instanceof Error) {
-            return err;
-        }
-        const result = new Error(err.message || String(err) || 'Unknown Error');
-        if (err.stack) {
-            result.stack = err.stack;
-        }
-        return result;
-    }
-    AMDLoader.ensureError = ensureError;
-    ;
-    class ConfigurationOptionsUtil {
-        /**
-         * Ensure configuration options make sense
-         */
-        static validateConfigurationOptions(options) {
-            function defaultOnError(err) {
-                if (err.phase === 'loading') {
-                    console.error('Loading "' + err.moduleId + '" failed');
-                    console.error(err);
-                    console.error('Here are the modules that depend on it:');
-                    console.error(err.neededBy);
-                    return;
-                }
-                if (err.phase === 'factory') {
-                    console.error('The factory function of "' + err.moduleId + '" has thrown an exception');
-                    console.error(err);
-                    console.error('Here are the modules that depend on it:');
-                    console.error(err.neededBy);
-                    return;
-                }
-            }
-            options = options || {};
-            if (typeof options.baseUrl !== 'string') {
-                options.baseUrl = '';
-            }
-            if (typeof options.isBuild !== 'boolean') {
-                options.isBuild = false;
-            }
-            if (typeof options.paths !== 'object') {
-                options.paths = {};
-            }
-            if (typeof options.config !== 'object') {
-                options.config = {};
-            }
-            if (typeof options.catchError === 'undefined') {
-                options.catchError = false;
-            }
-            if (typeof options.recordStats === 'undefined') {
-                options.recordStats = false;
-            }
-            if (typeof options.urlArgs !== 'string') {
-                options.urlArgs = '';
-            }
-            if (typeof options.onError !== 'function') {
-                options.onError = defaultOnError;
-            }
-            if (!Array.isArray(options.ignoreDuplicateModules)) {
-                options.ignoreDuplicateModules = [];
-            }
-            if (options.baseUrl.length > 0) {
-                if (!AMDLoader.Utilities.endsWith(options.baseUrl, '/')) {
-                    options.baseUrl += '/';
-                }
-            }
-            if (typeof options.cspNonce !== 'string') {
-                options.cspNonce = '';
-            }
-            if (typeof options.preferScriptTags === 'undefined') {
-                options.preferScriptTags = false;
-            }
-            if (options.nodeCachedData && typeof options.nodeCachedData === 'object') {
-                if (typeof options.nodeCachedData.seed !== 'string') {
-                    options.nodeCachedData.seed = 'seed';
-                }
-                if (typeof options.nodeCachedData.writeDelay !== 'number' || options.nodeCachedData.writeDelay < 0) {
-                    options.nodeCachedData.writeDelay = 1000 * 7;
-                }
-                if (!options.nodeCachedData.path || typeof options.nodeCachedData.path !== 'string') {
-                    const err = ensureError(new Error('INVALID cached data configuration, \'path\' MUST be set'));
-                    err.phase = 'configuration';
-                    options.onError(err);
-                    options.nodeCachedData = undefined;
-                }
-            }
-            return options;
-        }
-        static mergeConfigurationOptions(overwrite = null, base = null) {
-            let result = AMDLoader.Utilities.recursiveClone(base || {});
-            // Merge known properties and overwrite the unknown ones
-            AMDLoader.Utilities.forEachProperty(overwrite, (key, value) => {
-                if (key === 'ignoreDuplicateModules' && typeof result.ignoreDuplicateModules !== 'undefined') {
-                    result.ignoreDuplicateModules = result.ignoreDuplicateModules.concat(value);
-                }
-                else if (key === 'paths' && typeof result.paths !== 'undefined') {
-                    AMDLoader.Utilities.forEachProperty(value, (key2, value2) => result.paths[key2] = value2);
-                }
-                else if (key === 'config' && typeof result.config !== 'undefined') {
-                    AMDLoader.Utilities.forEachProperty(value, (key2, value2) => result.config[key2] = value2);
-                }
-                else {
-                    result[key] = AMDLoader.Utilities.recursiveClone(value);
-                }
-            });
-            return ConfigurationOptionsUtil.validateConfigurationOptions(result);
-        }
-    }
-    AMDLoader.ConfigurationOptionsUtil = ConfigurationOptionsUtil;
-    class Configuration {
-        constructor(env, options) {
-            this._env = env;
-            this.options = ConfigurationOptionsUtil.mergeConfigurationOptions(options);
-            this._createIgnoreDuplicateModulesMap();
-
-            this._createNodeModulesMap(); // {{SQL CARBON EDIT}} - add back node module map for unit tests
-
-            this._createSortedPathsRules();
-            if (this.options.baseUrl === '') {
-                if (this.options.nodeRequire && this.options.nodeRequire.main && this.options.nodeRequire.main.filename && this._env.isNode) {
-                    let nodeMain = this.options.nodeRequire.main.filename;
-                    let dirnameIndex = Math.max(nodeMain.lastIndexOf('/'), nodeMain.lastIndexOf('\\'));
-                    this.options.baseUrl = nodeMain.substring(0, dirnameIndex + 1);
-                }
-                if (this.options.nodeMain && this._env.isNode) {
-                    var nodeMain = this.options.nodeMain;
-                    var dirnameIndex = Math.max(nodeMain.lastIndexOf('/'), nodeMain.lastIndexOf('\\'));
-                    this.options.baseUrl = nodeMain.substring(0, dirnameIndex + 1);
-                }
-            }
-        }
-        _createIgnoreDuplicateModulesMap() {
-            // Build a map out of the ignoreDuplicateModules array
-            this.ignoreDuplicateModulesMap = {};
-            for (let i = 0; i < this.options.ignoreDuplicateModules.length; i++) {
-                this.ignoreDuplicateModulesMap[this.options.ignoreDuplicateModules[i]] = true;
-            }
-        }
-
-        _createNodeModulesMap() { // {{SQL CARBON EDIT}} - add back node modules map
-            if (!this.options.nodeModules) {
-                return;
-            }
-
-            // Build a map out of nodeModules array
-            this.nodeModulesMap = Object.create(null);
-            for (var _i = 0, _a = this.options.nodeModules; _i < _a.length; _i++) {
-                var nodeModule = _a[_i];
-                this.nodeModulesMap[nodeModule] = true;
-            }
-        };
-
-        _createSortedPathsRules() {
-            // Create an array our of the paths rules, sorted descending by length to
-            // result in a more specific -> less specific order
-            this.sortedPathsRules = [];
-            AMDLoader.Utilities.forEachProperty(this.options.paths, (from, to) => {
-                if (!Array.isArray(to)) {
-                    this.sortedPathsRules.push({
-                        from: from,
-                        to: [to]
-                    });
-                }
-                else {
-                    this.sortedPathsRules.push({
-                        from: from,
-                        to: to
-                    });
-                }
-            });
-            this.sortedPathsRules.sort((a, b) => {
-                return b.from.length - a.from.length;
-            });
-        }
-        /**
-         * Clone current configuration and overwrite options selectively.
-         * @param options The selective options to overwrite with.
-         * @result A new configuration
-         */
-        cloneAndMerge(options) {
-            return new Configuration(this._env, ConfigurationOptionsUtil.mergeConfigurationOptions(options, this.options));
-        }
-        /**
-         * Get current options bag. Useful for passing it forward to plugins.
-         */
-        getOptionsLiteral() {
-            return this.options;
-        }
-        _applyPaths(moduleId) {
-            let pathRule;
-            for (let i = 0, len = this.sortedPathsRules.length; i < len; i++) {
-                pathRule = this.sortedPathsRules[i];
-                if (AMDLoader.Utilities.startsWith(moduleId, pathRule.from)) {
-                    let result = [];
-                    for (let j = 0, lenJ = pathRule.to.length; j < lenJ; j++) {
-                        result.push(pathRule.to[j] + moduleId.substr(pathRule.from.length));
-                    }
-                    return result;
-                }
-            }
-            return [moduleId];
-        }
-        _addUrlArgsToUrl(url) {
-            if (AMDLoader.Utilities.containsQueryString(url)) {
-                return url + '&' + this.options.urlArgs;
-            }
-            else {
-                return url + '?' + this.options.urlArgs;
-            }
-        }
-        _addUrlArgsIfNecessaryToUrl(url) {
-            if (this.options.urlArgs) {
-                return this._addUrlArgsToUrl(url);
-            }
-            return url;
-        }
-        _addUrlArgsIfNecessaryToUrls(urls) {
-            if (this.options.urlArgs) {
-                for (let i = 0, len = urls.length; i < len; i++) {
-                    urls[i] = this._addUrlArgsToUrl(urls[i]);
-                }
-            }
-            return urls;
-        }
-        /**
-         * Transform a module id to a location. Appends .js to module ids
-         */
-        moduleIdToPaths(moduleId) {
-            if (this._env.isNode) {
-                const isNodeModule = ((this.nodeModulesMap && this.nodeModulesMap[moduleId] === true) // {{SQL CARBON EDIT}} - add back node modules map
-                    || (this.options.amdModulesPattern instanceof RegExp
-                        && !this.options.amdModulesPattern.test(moduleId)));
-                if (isNodeModule) {
-                    // This is a node module...
-                    if (this.isBuild()) {
-                        // ...and we are at build time, drop it
-                        return ['empty:'];
-                    }
-                    else {
-                        // ...and at runtime we create a `shortcut`-path
-                        return ['node|' + moduleId];
-                    }
-                }
-            }
-            let result = moduleId;
-            let results;
-            // {{SQL CARBON EDIT}}
-            if ((!AMDLoader.Utilities.endsWith(result, '.js') || result === 'chart.js' || result === 'mark.js') && !AMDLoader.Utilities.isAbsolutePath(result)) {
-                results = this._applyPaths(result);
-                for (let i = 0, len = results.length; i < len; i++) {
-                    if (this.isBuild() && results[i] === 'empty:') {
-                        continue;
-                    }
-                    if (!AMDLoader.Utilities.isAbsolutePath(results[i])) {
-                        results[i] = this.options.baseUrl + results[i];
-                    }
-                    if (!AMDLoader.Utilities.endsWith(results[i], '.js') && !AMDLoader.Utilities.containsQueryString(results[i])) {
-                        results[i] = results[i] + '.js';
-                    }
-                }
-            }
-            else {
-                if (!AMDLoader.Utilities.endsWith(result, '.js') && !AMDLoader.Utilities.containsQueryString(result)) {
-                    result = result + '.js';
-                }
-                results = [result];
-            }
-            return this._addUrlArgsIfNecessaryToUrls(results);
-        }
-        /**
-         * Transform a module id or url to a location.
-         */
-        requireToUrl(url) {
-            let result = url;
-            if (!AMDLoader.Utilities.isAbsolutePath(result)) {
-                result = this._applyPaths(result)[0];
-                if (!AMDLoader.Utilities.isAbsolutePath(result)) {
-                    result = this.options.baseUrl + result;
-                }
-            }
-            return this._addUrlArgsIfNecessaryToUrl(result);
-        }
-        /**
-         * Flag to indicate if current execution is as part of a build.
-         */
-        isBuild() {
-            return this.options.isBuild;
-        }
-        shouldInvokeFactory(strModuleId) {
-            if (!this.options.isBuild) {
-                // outside of a build, all factories should be invoked
-                return true;
-            }
-            // during a build, only explicitly marked or anonymous modules get their factories invoked
-            if (AMDLoader.Utilities.isAnonymousModule(strModuleId)) {
-                return true;
-            }
-            if (this.options.buildForceInvokeFactory && this.options.buildForceInvokeFactory[strModuleId]) {
-                return true;
-            }
-            return false;
-        }
-        /**
-         * Test if module `moduleId` is expected to be defined multiple times
-         */
-        isDuplicateMessageIgnoredFor(moduleId) {
-            return this.ignoreDuplicateModulesMap.hasOwnProperty(moduleId);
-        }
-        /**
-         * Get the configuration settings for the provided module id
-         */
-        getConfigForModule(moduleId) {
-            if (this.options.config) {
-                return this.options.config[moduleId];
-            }
-        }
-        /**
-         * Should errors be caught when executing module factories?
-         */
-        shouldCatchError() {
-            return this.options.catchError;
-        }
-        /**
-         * Should statistics be recorded?
-         */
-        shouldRecordStats() {
-            return this.options.recordStats;
-        }
-        /**
-         * Forward an error to the error handler.
-         */
-        onError(err) {
-            this.options.onError(err);
-        }
-    }
-    AMDLoader.Configuration = Configuration;
-=======
 	function ensureError(err) {
 		if (err instanceof Error) {
 			return err;
@@ -672,6 +334,9 @@
 			this._env = env;
 			this.options = ConfigurationOptionsUtil.mergeConfigurationOptions(options);
 			this._createIgnoreDuplicateModulesMap();
+
+			this._createNodeModulesMap(); // {{SQL CARBON EDIT}} - add back node module map for unit tests
+
 			this._createSortedPathsRules();
 			if (this.options.baseUrl === '') {
 				if (this.options.nodeRequire && this.options.nodeRequire.main && this.options.nodeRequire.main.filename && this._env.isNode) {
@@ -688,6 +353,20 @@
 				this.ignoreDuplicateModulesMap[this.options.ignoreDuplicateModules[i]] = true;
 			}
 		}
+
+		_createNodeModulesMap() { // {{SQL CARBON EDIT}} - add back node modules map
+			if (!this.options.nodeModules) {
+				return;
+			}
+
+			// Build a map out of nodeModules array
+			this.nodeModulesMap = Object.create(null);
+			for (var _i = 0, _a = this.options.nodeModules; _i < _a.length; _i++) {
+				var nodeModule = _a[_i];
+				this.nodeModulesMap[nodeModule] = true;
+			}
+		}
+
 		_createSortedPathsRules() {
 			// Create an array our of the paths rules, sorted descending by length to
 			// result in a more specific -> less specific order
@@ -765,8 +444,9 @@
 		 */
 		moduleIdToPaths(moduleId) {
 			if (this._env.isNode) {
-				const isNodeModule = (this.options.amdModulesPattern instanceof RegExp
-					&& !this.options.amdModulesPattern.test(moduleId));
+				const isNodeModule = ((this.nodeModulesMap && this.nodeModulesMap[moduleId] === true) // {{SQL CARBON EDIT}} - add back node modules map
+					|| (this.options.amdModulesPattern instanceof RegExp
+						&& !this.options.amdModulesPattern.test(moduleId)));
 				if (isNodeModule) {
 					// This is a node module...
 					if (this.isBuild()) {
@@ -781,7 +461,8 @@
 			}
 			let result = moduleId;
 			let results;
-			if (!AMDLoader.Utilities.endsWith(result, '.js') && !AMDLoader.Utilities.isAbsolutePath(result)) {
+			// {{SQL CARBON EDIT}}
+			if ((!AMDLoader.Utilities.endsWith(result, '.js') || result === 'chart.js' || result === 'mark.js') && !AMDLoader.Utilities.isAbsolutePath(result)) {
 				results = this._applyPaths(result);
 				for (let i = 0, len = results.length; i < len; i++) {
 					if (this.isBuild() && results[i] === 'empty:') {
@@ -870,7 +551,6 @@
 		}
 	}
 	AMDLoader.Configuration = Configuration;
->>>>>>> 2db1f3b1
 })(AMDLoader || (AMDLoader = {}));
 /*---------------------------------------------------------------------------------------------
  *  Copyright (c) Microsoft Corporation. All rights reserved.
@@ -878,515 +558,6 @@
  *--------------------------------------------------------------------------------------------*/
 var AMDLoader;
 (function (AMDLoader) {
-<<<<<<< HEAD
-    /**
-     * Load `scriptSrc` only once (avoid multiple <script> tags)
-     */
-    class OnlyOnceScriptLoader {
-        constructor(env) {
-            this._env = env;
-            this._scriptLoader = null;
-            this._callbackMap = {};
-        }
-        load(moduleManager, scriptSrc, callback, errorback) {
-            if (!this._scriptLoader) {
-                if (this._env.isWebWorker) {
-                    this._scriptLoader = new WorkerScriptLoader();
-                }
-                else if (this._env.isElectronRenderer) {
-                    const { preferScriptTags } = moduleManager.getConfig().getOptionsLiteral();
-                    if (preferScriptTags) {
-                        this._scriptLoader = new BrowserScriptLoader();
-                    }
-                    else {
-                        this._scriptLoader = new NodeScriptLoader(this._env);
-                    }
-                }
-                else if (this._env.isNode) {
-                    this._scriptLoader = new NodeScriptLoader(this._env);
-                }
-                else {
-                    this._scriptLoader = new BrowserScriptLoader();
-                }
-            }
-            let scriptCallbacks = {
-                callback: callback,
-                errorback: errorback
-            };
-            if (this._callbackMap.hasOwnProperty(scriptSrc)) {
-                this._callbackMap[scriptSrc].push(scriptCallbacks);
-                return;
-            }
-            this._callbackMap[scriptSrc] = [scriptCallbacks];
-            this._scriptLoader.load(moduleManager, scriptSrc, () => this.triggerCallback(scriptSrc), (err) => this.triggerErrorback(scriptSrc, err));
-        }
-        triggerCallback(scriptSrc) {
-            let scriptCallbacks = this._callbackMap[scriptSrc];
-            delete this._callbackMap[scriptSrc];
-            for (let i = 0; i < scriptCallbacks.length; i++) {
-                scriptCallbacks[i].callback();
-            }
-        }
-        triggerErrorback(scriptSrc, err) {
-            let scriptCallbacks = this._callbackMap[scriptSrc];
-            delete this._callbackMap[scriptSrc];
-            for (let i = 0; i < scriptCallbacks.length; i++) {
-                scriptCallbacks[i].errorback(err);
-            }
-        }
-    }
-    class BrowserScriptLoader {
-        /**
-         * Attach load / error listeners to a script element and remove them when either one has fired.
-         * Implemented for browsers supporting HTML5 standard 'load' and 'error' events.
-         */
-        attachListeners(script, callback, errorback) {
-            let unbind = () => {
-                script.removeEventListener('load', loadEventListener);
-                script.removeEventListener('error', errorEventListener);
-            };
-            let loadEventListener = (e) => {
-                unbind();
-                callback();
-            };
-            let errorEventListener = (e) => {
-                unbind();
-                errorback(e);
-            };
-            script.addEventListener('load', loadEventListener);
-            script.addEventListener('error', errorEventListener);
-        }
-        load(moduleManager, scriptSrc, callback, errorback) {
-            if (/^node\|/.test(scriptSrc)) {
-                let opts = moduleManager.getConfig().getOptionsLiteral();
-                let nodeRequire = ensureRecordedNodeRequire(moduleManager.getRecorder(), (opts.nodeRequire || AMDLoader.global.nodeRequire));
-                let pieces = scriptSrc.split('|');
-                let moduleExports = null;
-                try {
-                    moduleExports = nodeRequire(pieces[1]);
-                }
-                catch (err) {
-                    errorback(err);
-                    return;
-                }
-                moduleManager.enqueueDefineAnonymousModule([], () => moduleExports);
-                callback();
-            }
-            else {
-                let script = document.createElement('script');
-                script.setAttribute('async', 'async');
-                script.setAttribute('type', 'text/javascript');
-                this.attachListeners(script, callback, errorback);
-                const { trustedTypesPolicy } = moduleManager.getConfig().getOptionsLiteral();
-                if (trustedTypesPolicy) {
-                    scriptSrc = trustedTypesPolicy.createScriptURL(scriptSrc);
-                }
-                script.setAttribute('src', scriptSrc);
-                // Propagate CSP nonce to dynamically created script tag.
-                const { cspNonce } = moduleManager.getConfig().getOptionsLiteral();
-                if (cspNonce) {
-                    script.setAttribute('nonce', cspNonce);
-                }
-                document.getElementsByTagName('head')[0].appendChild(script);
-            }
-        }
-    }
-    function canUseEval(moduleManager) {
-        const { trustedTypesPolicy } = moduleManager.getConfig().getOptionsLiteral();
-        try {
-            const func = (trustedTypesPolicy
-                ? self.eval(trustedTypesPolicy.createScript('', 'true'))
-                : new Function('true'));
-            func.call(self);
-            return true;
-        }
-        catch (err) {
-            return false;
-        }
-    }
-    class WorkerScriptLoader {
-        constructor() {
-            this._cachedCanUseEval = null;
-        }
-        _canUseEval(moduleManager) {
-            if (this._cachedCanUseEval === null) {
-                this._cachedCanUseEval = canUseEval(moduleManager);
-            }
-            return this._cachedCanUseEval;
-        }
-        load(moduleManager, scriptSrc, callback, errorback) {
-            if (/^node\|/.test(scriptSrc)) {
-                const opts = moduleManager.getConfig().getOptionsLiteral();
-                const nodeRequire = ensureRecordedNodeRequire(moduleManager.getRecorder(), (opts.nodeRequire || AMDLoader.global.nodeRequire));
-                const pieces = scriptSrc.split('|');
-                let moduleExports = null;
-                try {
-                    moduleExports = nodeRequire(pieces[1]);
-                }
-                catch (err) {
-                    errorback(err);
-                    return;
-                }
-                moduleManager.enqueueDefineAnonymousModule([], function () { return moduleExports; });
-                callback();
-            }
-            else {
-                const { trustedTypesPolicy } = moduleManager.getConfig().getOptionsLiteral();
-                const isCrossOrigin = (/^((http:)|(https:)|(file:))/.test(scriptSrc) && scriptSrc.substring(0, self.origin.length) !== self.origin);
-                if (!isCrossOrigin && this._canUseEval(moduleManager)) {
-                    // use `fetch` if possible because `importScripts`
-                    // is synchronous and can lead to deadlocks on Safari
-                    fetch(scriptSrc).then((response) => {
-                        if (response.status !== 200) {
-                            throw new Error(response.statusText);
-                        }
-                        return response.text();
-                    }).then((text) => {
-                        text = `${text}\n//# sourceURL=${scriptSrc}`;
-                        const func = (trustedTypesPolicy
-                            ? self.eval(trustedTypesPolicy.createScript('', text))
-                            : new Function(text));
-                        func.call(self);
-                        callback();
-                    }).then(undefined, errorback);
-                    return;
-                }
-                try {
-                    if (trustedTypesPolicy) {
-                        scriptSrc = trustedTypesPolicy.createScriptURL(scriptSrc);
-                    }
-                    importScripts(scriptSrc);
-                    callback();
-                }
-                catch (e) {
-                    errorback(e);
-                }
-            }
-        }
-    }
-    class NodeScriptLoader {
-        constructor(env) {
-            this._env = env;
-            this._didInitialize = false;
-            this._didPatchNodeRequire = false;
-        }
-        _init(nodeRequire) {
-            if (this._didInitialize) {
-                return;
-            }
-            this._didInitialize = true;
-            // capture node modules
-            this._fs = nodeRequire('fs');
-            this._vm = nodeRequire('vm');
-            this._path = nodeRequire('path');
-            this._crypto = nodeRequire('crypto');
-        }
-        // patch require-function of nodejs such that we can manually create a script
-        // from cached data. this is done by overriding the `Module._compile` function
-        _initNodeRequire(nodeRequire, moduleManager) {
-            // It is important to check for `nodeCachedData` first and then set `_didPatchNodeRequire`.
-            // That's because `nodeCachedData` is set _after_ calling this for the first time...
-            const { nodeCachedData } = moduleManager.getConfig().getOptionsLiteral();
-            if (!nodeCachedData) {
-                return;
-            }
-            if (this._didPatchNodeRequire) {
-                return;
-            }
-            this._didPatchNodeRequire = true;
-            const that = this;
-            const Module = nodeRequire('module');
-            function makeRequireFunction(mod) {
-                const Module = mod.constructor;
-                let require = function require(path) {
-                    try {
-                        return mod.require(path);
-                    }
-                    finally {
-                        // nothing
-                    }
-                };
-                require.resolve = function resolve(request, options) {
-                    return Module._resolveFilename(request, mod, false, options);
-                };
-                require.resolve.paths = function paths(request) {
-                    return Module._resolveLookupPaths(request, mod);
-                };
-                require.main = process.mainModule;
-                require.extensions = Module._extensions;
-                require.cache = Module._cache;
-                return require;
-            }
-            Module.prototype._compile = function (content, filename) {
-                // remove shebang and create wrapper function
-                const scriptSource = Module.wrap(content.replace(/^#!.*/, ''));
-                // create script
-                const recorder = moduleManager.getRecorder();
-                const cachedDataPath = that._getCachedDataPath(nodeCachedData, filename);
-                const options = { filename };
-                let hashData;
-                try {
-                    const data = that._fs.readFileSync(cachedDataPath);
-                    hashData = data.slice(0, 16);
-                    options.cachedData = data.slice(16);
-                    recorder.record(60 /* LoaderEventType.CachedDataFound */, cachedDataPath);
-                }
-                catch (_e) {
-                    recorder.record(61 /* LoaderEventType.CachedDataMissed */, cachedDataPath);
-                }
-                // {{SQL CARBON EDIT}} Add more details to compile error
-                var script;
-                try {
-                    script = new that._vm.Script(scriptSource, options);
-                } catch (err) {
-                    throw new Error(`Error compiling ${filename}. ${err}`);
-                }
-                const compileWrapper = script.runInThisContext(options);
-                // run script
-                const dirname = that._path.dirname(filename);
-                const require = makeRequireFunction(this);
-                const args = [this.exports, require, this, filename, dirname, process, _commonjsGlobal, Buffer];
-                const result = compileWrapper.apply(this.exports, args);
-                // cached data aftermath
-                that._handleCachedData(script, scriptSource, cachedDataPath, !options.cachedData, moduleManager);
-                that._verifyCachedData(script, scriptSource, cachedDataPath, hashData, moduleManager);
-                return result;
-            };
-        }
-        load(moduleManager, scriptSrc, callback, errorback) {
-            const opts = moduleManager.getConfig().getOptionsLiteral();
-            const nodeRequire = ensureRecordedNodeRequire(moduleManager.getRecorder(), (opts.nodeRequire || AMDLoader.global.nodeRequire));
-            const nodeInstrumenter = (opts.nodeInstrumenter || function (c) { return c; });
-            this._init(nodeRequire);
-            this._initNodeRequire(nodeRequire, moduleManager);
-            let recorder = moduleManager.getRecorder();
-            if (/^node\|/.test(scriptSrc)) {
-                let pieces = scriptSrc.split('|');
-                let moduleExports = null;
-                try {
-                    moduleExports = nodeRequire(pieces[1]);
-                }
-                catch (err) {
-                    errorback(err);
-                    return;
-                }
-                moduleManager.enqueueDefineAnonymousModule([], () => moduleExports);
-                callback();
-            }
-            else {
-                scriptSrc = AMDLoader.Utilities.fileUriToFilePath(this._env.isWindows, scriptSrc);
-                const normalizedScriptSrc = this._path.normalize(scriptSrc);
-                const vmScriptPathOrUri = this._getElectronRendererScriptPathOrUri(normalizedScriptSrc);
-                const wantsCachedData = Boolean(opts.nodeCachedData);
-                const cachedDataPath = wantsCachedData ? this._getCachedDataPath(opts.nodeCachedData, scriptSrc) : undefined;
-                this._readSourceAndCachedData(normalizedScriptSrc, cachedDataPath, recorder, (err, data, cachedData, hashData) => {
-                    if (err) {
-                        errorback(err);
-                        return;
-                    }
-                    let scriptSource;
-                    if (data.charCodeAt(0) === NodeScriptLoader._BOM) {
-                        scriptSource = NodeScriptLoader._PREFIX + data.substring(1) + NodeScriptLoader._SUFFIX;
-                    }
-                    else {
-                        scriptSource = NodeScriptLoader._PREFIX + data + NodeScriptLoader._SUFFIX;
-                    }
-                    scriptSource = nodeInstrumenter(scriptSource, normalizedScriptSrc);
-                    const scriptOpts = { filename: vmScriptPathOrUri, cachedData };
-                    const script = this._createAndEvalScript(moduleManager, scriptSource, scriptOpts, callback, errorback);
-                    this._handleCachedData(script, scriptSource, cachedDataPath, wantsCachedData && !cachedData, moduleManager);
-                    this._verifyCachedData(script, scriptSource, cachedDataPath, hashData, moduleManager);
-                });
-            }
-        }
-        _createAndEvalScript(moduleManager, contents, options, callback, errorback) {
-            const recorder = moduleManager.getRecorder();
-            recorder.record(31 /* LoaderEventType.NodeBeginEvaluatingScript */, options.filename);
-            // {{SQL CARBON EDIT}} Add more details to compile error
-            var script;
-            try {
-                script = new this._vm.Script(contents, options);
-            } catch (err) {
-                throw new Error(`Error compiling ${options.filename}. ${err}`);
-            }
-            const ret = script.runInThisContext(options);
-            const globalDefineFunc = moduleManager.getGlobalAMDDefineFunc();
-            let receivedDefineCall = false;
-            const localDefineFunc = function () {
-                receivedDefineCall = true;
-                return globalDefineFunc.apply(null, arguments);
-            };
-            localDefineFunc.amd = globalDefineFunc.amd;
-            ret.call(AMDLoader.global, moduleManager.getGlobalAMDRequireFunc(), localDefineFunc, options.filename, this._path.dirname(options.filename));
-            recorder.record(32 /* LoaderEventType.NodeEndEvaluatingScript */, options.filename);
-            if (receivedDefineCall) {
-                callback();
-            }
-            else {
-                errorback(new Error(`Didn't receive define call in ${options.filename}!`));
-            }
-            return script;
-        }
-        _getElectronRendererScriptPathOrUri(path) {
-            if (!this._env.isElectronRenderer) {
-                return path;
-            }
-            let driveLetterMatch = path.match(/^([a-z])\:(.*)/i);
-            if (driveLetterMatch) {
-                // windows
-                return `file:///${(driveLetterMatch[1].toUpperCase() + ':' + driveLetterMatch[2]).replace(/\\/g, '/')}`;
-            }
-            else {
-                // nix
-                return `file://${path}`;
-            }
-        }
-        _getCachedDataPath(config, filename) {
-            const hash = this._crypto.createHash('md5').update(filename, 'utf8').update(config.seed, 'utf8').update(process.arch, '').digest('hex');
-            const basename = this._path.basename(filename).replace(/\.js$/, '');
-            return this._path.join(config.path, `${basename}-${hash}.code`);
-        }
-        _handleCachedData(script, scriptSource, cachedDataPath, createCachedData, moduleManager) {
-            if (script.cachedDataRejected) {
-                // cached data got rejected -> delete and re-create
-                this._fs.unlink(cachedDataPath, err => {
-                    moduleManager.getRecorder().record(62 /* LoaderEventType.CachedDataRejected */, cachedDataPath);
-                    this._createAndWriteCachedData(script, scriptSource, cachedDataPath, moduleManager);
-                    if (err) {
-                        moduleManager.getConfig().onError(err);
-                    }
-                });
-            }
-            else if (createCachedData) {
-                // no cached data, but wanted
-                this._createAndWriteCachedData(script, scriptSource, cachedDataPath, moduleManager);
-            }
-        }
-        // Cached data format: | SOURCE_HASH | V8_CACHED_DATA |
-        // -SOURCE_HASH is the md5 hash of the JS source (always 16 bytes)
-        // -V8_CACHED_DATA is what v8 produces
-        _createAndWriteCachedData(script, scriptSource, cachedDataPath, moduleManager) {
-            let timeout = Math.ceil(moduleManager.getConfig().getOptionsLiteral().nodeCachedData.writeDelay * (1 + Math.random()));
-            let lastSize = -1;
-            let iteration = 0;
-            let hashData = undefined;
-            const createLoop = () => {
-                setTimeout(() => {
-                    if (!hashData) {
-                        hashData = this._crypto.createHash('md5').update(scriptSource, 'utf8').digest();
-                    }
-                    const cachedData = script.createCachedData();
-                    if (cachedData.length === 0 || cachedData.length === lastSize || iteration >= 5) {
-                        // done
-                        return;
-                    }
-                    if (cachedData.length < lastSize) {
-                        // less data than before: skip, try again next round
-                        createLoop();
-                        return;
-                    }
-                    lastSize = cachedData.length;
-                    this._fs.writeFile(cachedDataPath, Buffer.concat([hashData, cachedData]), err => {
-                        if (err) {
-                            moduleManager.getConfig().onError(err);
-                        }
-                        moduleManager.getRecorder().record(63 /* LoaderEventType.CachedDataCreated */, cachedDataPath);
-                        createLoop();
-                    });
-                }, timeout * (Math.pow(4, iteration++)));
-            };
-            // with some delay (`timeout`) create cached data
-            // and repeat that (with backoff delay) until the
-            // data seems to be not changing anymore
-            createLoop();
-        }
-        _readSourceAndCachedData(sourcePath, cachedDataPath, recorder, callback) {
-            if (!cachedDataPath) {
-                // no cached data case
-                this._fs.readFile(sourcePath, { encoding: 'utf8' }, callback);
-            }
-            else {
-                // cached data case: read both files in parallel
-                let source = undefined;
-                let cachedData = undefined;
-                let hashData = undefined;
-                let steps = 2;
-                const step = (err) => {
-                    if (err) {
-                        callback(err);
-                    }
-                    else if (--steps === 0) {
-                        callback(undefined, source, cachedData, hashData);
-                    }
-                };
-                this._fs.readFile(sourcePath, { encoding: 'utf8' }, (err, data) => {
-                    source = data;
-                    step(err);
-                });
-                this._fs.readFile(cachedDataPath, (err, data) => {
-                    if (!err && data && data.length > 0) {
-                        hashData = data.slice(0, 16);
-                        cachedData = data.slice(16);
-                        recorder.record(60 /* LoaderEventType.CachedDataFound */, cachedDataPath);
-                    }
-                    else {
-                        recorder.record(61 /* LoaderEventType.CachedDataMissed */, cachedDataPath);
-                    }
-                    step(); // ignored: cached data is optional
-                });
-            }
-        }
-        _verifyCachedData(script, scriptSource, cachedDataPath, hashData, moduleManager) {
-            if (!hashData) {
-                // nothing to do
-                return;
-            }
-            if (script.cachedDataRejected) {
-                // invalid anyways
-                return;
-            }
-            setTimeout(() => {
-                // check source hash - the contract is that file paths change when file content
-                // change (e.g use the commit or version id as cache path). this check is
-                // for violations of this contract.
-                const hashDataNow = this._crypto.createHash('md5').update(scriptSource, 'utf8').digest();
-                if (!hashData.equals(hashDataNow)) {
-                    moduleManager.getConfig().onError(new Error(`FAILED TO VERIFY CACHED DATA, deleting stale '${cachedDataPath}' now, but a RESTART IS REQUIRED`));
-                    this._fs.unlink(cachedDataPath, err => {
-                        if (err) {
-                            moduleManager.getConfig().onError(err);
-                        }
-                    });
-                }
-            }, Math.ceil(5000 * (1 + Math.random())));
-        }
-    }
-    NodeScriptLoader._BOM = 0xFEFF;
-    NodeScriptLoader._PREFIX = '(function (require, define, __filename, __dirname) { ';
-    NodeScriptLoader._SUFFIX = '\n});';
-    function ensureRecordedNodeRequire(recorder, _nodeRequire) {
-        if (_nodeRequire.__$__isRecorded) {
-            // it is already recorded
-            return _nodeRequire;
-        }
-        const nodeRequire = function nodeRequire(what) {
-            recorder.record(33 /* LoaderEventType.NodeBeginNativeRequire */, what);
-            try {
-                return _nodeRequire(what);
-            }
-            finally {
-                recorder.record(34 /* LoaderEventType.NodeEndNativeRequire */, what);
-            }
-        };
-        nodeRequire.__$__isRecorded = true;
-        return nodeRequire;
-    }
-    AMDLoader.ensureRecordedNodeRequire = ensureRecordedNodeRequire;
-    function createScriptLoader(env) {
-        return new OnlyOnceScriptLoader(env);
-    }
-    AMDLoader.createScriptLoader = createScriptLoader;
-=======
 	/**
 	 * Load `scriptSrc` only once (avoid multiple <script> tags)
 	 */
@@ -1644,7 +815,13 @@
 				catch (_e) {
 					recorder.record(61 /* LoaderEventType.CachedDataMissed */, cachedDataPath);
 				}
-				const script = new that._vm.Script(scriptSource, options);
+				// {{SQL CARBON EDIT}} Add more details to compile error
+				var script;
+				try {
+					script = new that._vm.Script(scriptSource, options);
+				} catch (err) {
+					throw new Error(`Error compiling ${filename}. ${err}`);
+				}
 				const compileWrapper = script.runInThisContext(options);
 				// run script
 				const dirname = that._path.dirname(filename);
@@ -1706,7 +883,13 @@
 		_createAndEvalScript(moduleManager, contents, options, callback, errorback) {
 			const recorder = moduleManager.getRecorder();
 			recorder.record(31 /* LoaderEventType.NodeBeginEvaluatingScript */, options.filename);
-			const script = new this._vm.Script(contents, options);
+			// {{SQL CARBON EDIT}} Add more details to compile error
+			var script;
+			try {
+				script = new this._vm.Script(contents, options);
+			} catch (err) {
+				throw new Error(`Error compiling ${options.filename}. ${err}`);
+			}
 			const ret = script.runInThisContext(options);
 			const globalDefineFunc = moduleManager.getGlobalAMDDefineFunc();
 			let receivedDefineCall = false;
@@ -1884,7 +1067,6 @@
 		return new OnlyOnceScriptLoader(env);
 	}
 	AMDLoader.createScriptLoader = createScriptLoader;
->>>>>>> 2db1f3b1
 })(AMDLoader || (AMDLoader = {}));
 /*---------------------------------------------------------------------------------------------
  *  Copyright (c) Microsoft Corporation. All rights reserved.
