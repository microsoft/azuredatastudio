--- conflicted
+++ resolved
@@ -160,27 +160,17 @@
 			// when code-block rendering is async we return sync
 			// but update the node with the real result later.
 			const id = defaultGenerator.nextId();
-<<<<<<< HEAD
 
 			// {{SQL CARBON EDIT}} - Promise.all not returning the strValue properly in original code? @todo anthonydresser 4/12/19 investigate a better way to do this.
 			const promise = value.then(strValue => {
 				withInnerHTML.then(e => {
-					const span = element.querySelector(`div[data-code="${id}"]`);
+					const span = <HTMLDivElement>element.querySelector(`div[data-code="${id}"]`);
 					if (span) {
-						span.innerHTML = strValue;
+						DOM.reset(span, values[0]);
 					}
 				}).catch(err => {
 					// ignore
 				});
-=======
-			const promise = Promise.all([value, withInnerHTML]).then(values => {
-				const span = <HTMLDivElement>element.querySelector(`div[data-code="${id}"]`);
-				if (span) {
-					DOM.reset(span, values[0]);
-				}
-			}).catch(_err => {
-				// ignore
->>>>>>> 9073a3cc
 			});
 
 			// original VS Code source
