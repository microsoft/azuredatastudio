--- conflicted
+++ resolved
@@ -173,18 +173,6 @@
 			// when code-block rendering is async we return sync
 			// but update the node with the real result later.
 			const id = defaultGenerator.nextId();
-<<<<<<< HEAD
-			// {{SQL CARBON EDIT}} - Promise.all not returning the strValue properly in original code? @todo anthonydresser 4/12/19 investigate a better way to do this.
-			const promise = value.then(strValue => {
-				withInnerHTML.then(e => {
-					const span = <HTMLDivElement>element.querySelector(`div[data-code="${id}"]`);
-					if (span) {
-						DOM.reset(span, strValue);
-					}
-				}).catch(err => {
-					// ignore
-				});
-=======
 			raceCancellation(Promise.all([value, withInnerHTML]), cts.token).then(values => {
 				if (!isDisposed && values) {
 					const span = <HTMLDivElement>element.querySelector(`div[data-code="${id}"]`);
@@ -195,12 +183,12 @@
 				}
 			}).catch(() => {
 				// ignore
->>>>>>> 240cde21
 			});
 
 			return `<div class="code" data-code="${id}">${escape(code)}</div>`;
 		};
 	}
+
 
 	if (options.actionHandler) {
 		const onClick = options.actionHandler.disposables.add(new DomEmitter(element, 'click'));
