/*---------------------------------------------------------------------------------------------
 *  Copyright (c) Microsoft Corporation. All rights reserved.
 *  Licensed under the Source EULA. See License.txt in the project root for license information.
 *--------------------------------------------------------------------------------------------*/

import { IContextMenuProvider } from 'vs/base/browser/contextmenu';
<<<<<<< HEAD
import { addDisposableListener, EventHelper, EventType, IFocusTracker, removeTabIndexAndUpdateFocus, reset, trackFocus } from 'vs/base/browser/dom'; // {{SQL CARBON EDIT}} Add removeTabIndexAndUpdateFocus
=======
import { addDisposableListener, EventHelper, EventType, IFocusTracker, reset, trackFocus } from 'vs/base/browser/dom';
import { sanitize } from 'vs/base/browser/dompurify/dompurify';
>>>>>>> 5b6af074
import { StandardKeyboardEvent } from 'vs/base/browser/keyboardEvent';
import { renderMarkdown, renderStringAsPlaintext } from 'vs/base/browser/markdownRenderer';
import { Gesture, EventType as TouchEventType } from 'vs/base/browser/touch';
import { renderLabelWithIcons } from 'vs/base/browser/ui/iconLabel/iconLabels';
import { Action, IAction, IActionRunner } from 'vs/base/common/actions';
import { Codicon } from 'vs/base/common/codicons';
import { Color } from 'vs/base/common/color';
import { Event as BaseEvent, Emitter } from 'vs/base/common/event';
import { IMarkdownString, isMarkdownString, markdownStringEqual } from 'vs/base/common/htmlContent';
import { KeyCode } from 'vs/base/common/keyCodes';
import { Disposable, IDisposable } from 'vs/base/common/lifecycle';
import { ThemeIcon } from 'vs/base/common/themables';
import 'vs/css!./button';
import { localize } from 'vs/nls';

export interface IButtonOptions extends Partial<IButtonStyles> {
	readonly title?: boolean | string;
	readonly supportIcons?: boolean;
	readonly supportShortLabel?: boolean;
	readonly secondary?: boolean;
}

export interface IButtonStyles {
<<<<<<< HEAD
	buttonBackground?: Color;
	buttonHoverBackground?: Color;
	buttonForeground?: Color;
	buttonSeparator?: Color;
	buttonSecondaryBackground?: Color;
	buttonSecondaryHoverBackground?: Color;
	buttonSecondaryForeground?: Color;
	buttonBorder?: Color;
	// {{SQL CARBON EDIT}}
	buttonSecondaryBorder?: Color;
	buttonDisabledBackground?: Color;
	buttonDisabledForeground?: Color;
	buttonDisabledBorder?: Color;
=======
	readonly buttonBackground: string | undefined;
	readonly buttonHoverBackground: string | undefined;
	readonly buttonForeground: string | undefined;
	readonly buttonSeparator: string | undefined;
	readonly buttonSecondaryBackground: string | undefined;
	readonly buttonSecondaryHoverBackground: string | undefined;
	readonly buttonSecondaryForeground: string | undefined;
	readonly buttonBorder: string | undefined;
>>>>>>> 5b6af074
}

export const unthemedButtonStyles: IButtonStyles = {
	buttonBackground: '#0E639C',
	buttonHoverBackground: '#006BB3',
	buttonSeparator: Color.white.toString(),
	buttonForeground: Color.white.toString(),
	buttonBorder: undefined,
	buttonSecondaryBackground: undefined,
	buttonSecondaryForeground: undefined,
	buttonSecondaryHoverBackground: undefined
};

export interface IButton extends IDisposable {
	readonly element: HTMLElement;
	readonly onDidClick: BaseEvent<Event | undefined>;

	set label(value: string | IMarkdownString);
	set icon(value: ThemeIcon);
	set enabled(value: boolean);

	focus(): void;
	hasFocus(): boolean;
}

export interface IButtonWithDescription extends IButton {
	description: string;
}

export class Button extends Disposable implements IButton {

	protected options: IButtonOptions;
<<<<<<< HEAD

	private buttonBackground: Color | undefined;
	private buttonHoverBackground: Color | undefined;
	private buttonForeground: Color | undefined;
	private buttonSecondaryBackground: Color | undefined;
	private buttonSecondaryHoverBackground: Color | undefined;
	private buttonSecondaryForeground: Color | undefined;
	private buttonBorder: Color | undefined;
	// {{SQL CARBON EDIT}}
	private buttonSecondaryBorder: Color | undefined;
	private buttonDisabledBackground: Color | undefined;
	private buttonDisabledForeground: Color | undefined;
	private buttonDisabledBorder: Color | undefined;
	private hasIcon: boolean = false;
	// {{SQL CARBON EDIT}} - END
=======
	protected _element: HTMLElement;
	protected _label: string | IMarkdownString = '';
	protected _labelElement: HTMLElement | undefined;
	protected _labelShortElement: HTMLElement | undefined;
>>>>>>> 5b6af074

	private _onDidClick = this._register(new Emitter<Event>());
	get onDidClick(): BaseEvent<Event> { return this._onDidClick.event; }

	private focusTracker: IFocusTracker;

	constructor(container: HTMLElement, options: IButtonOptions) {
		super();

<<<<<<< HEAD
		this.options = options || Object.create(null);
		mixin(this.options, defaultOptions, false);

		this.buttonForeground = this.options.buttonForeground;
		this.buttonBackground = this.options.buttonBackground;
		this.buttonHoverBackground = this.options.buttonHoverBackground;

		this.buttonSecondaryForeground = this.options.buttonSecondaryForeground;
		this.buttonSecondaryBackground = this.options.buttonSecondaryBackground;
		this.buttonSecondaryHoverBackground = this.options.buttonSecondaryHoverBackground;

		this.buttonBorder = this.options.buttonBorder;
		// {{SQL CARBON EDIT}}
		this.buttonSecondaryBorder = this.options.buttonSecondaryBorder;
		this.buttonDisabledBackground = this.options.buttonDisabledBackground;
		this.buttonDisabledForeground = this.options.buttonDisabledForeground;
		this.buttonDisabledBorder = this.options.buttonDisabledBorder;

=======
		this.options = options;
>>>>>>> 5b6af074

		this._element = document.createElement('a');
		this._element.classList.add('monaco-button');
		this._element.tabIndex = 0;
		this._element.setAttribute('role', 'button');

		const background = options.secondary ? options.buttonSecondaryBackground : options.buttonBackground;
		const foreground = options.secondary ? options.buttonSecondaryForeground : options.buttonForeground;

		this._element.style.color = foreground || '';
		this._element.style.backgroundColor = background || '';

		if (options.supportShortLabel) {
			this._labelShortElement = document.createElement('div');
			this._labelShortElement.classList.add('monaco-button-label-short');
			this._element.appendChild(this._labelShortElement);

			this._labelElement = document.createElement('div');
			this._labelElement.classList.add('monaco-button-label');
			this._element.appendChild(this._labelElement);

			this._element.classList.add('monaco-text-button-with-short-label');
		}

		container.appendChild(this._element);

		this._register(Gesture.addTarget(this._element));

		[EventType.CLICK, TouchEventType.Tap].forEach(eventType => {
			this._register(addDisposableListener(this._element, eventType, e => {
				if (!this.enabled) {
					EventHelper.stop(e);
					return;
				}

				this._onDidClick.fire(e);
			}));
		});

		this._register(addDisposableListener(this._element, EventType.KEY_DOWN, e => {
			const event = new StandardKeyboardEvent(e);
			let eventHandled = false;
			if (this.enabled && (event.equals(KeyCode.Enter) || event.equals(KeyCode.Space))) {
				this._onDidClick.fire(e);
				eventHandled = true;
			} else if (event.equals(KeyCode.Escape)) {
				this._element.blur();
				eventHandled = true;
			}

			if (eventHandled) {
				EventHelper.stop(event, true);
			}
		}));

		this._register(addDisposableListener(this._element, EventType.MOUSE_OVER, e => {
			if (!this._element.classList.contains('disabled')) {
				this.updateBackground(true);
			}
		}));

		this._register(addDisposableListener(this._element, EventType.MOUSE_OUT, e => {
			this.updateBackground(false); // restore standard styles
		}));

		// Also set hover background when button is focused for feedback
		this.focusTracker = this._register(trackFocus(this._element));
<<<<<<< HEAD
		this._register(this.focusTracker.onDidFocus(() => { if (this.enabled) { this.setHoverBackground(); } }));
		this._register(this.focusTracker.onDidBlur(() => { if (this.enabled) { this.applyStyles(); } }));

		this.applyStyles();
	}

	protected setHoverBackground(): void { // {{SQL CARBON EDIT}} - mark as protected
		// {{SQL CARBON EDIT}} - skip if this is an icon button
		if (this.hasIcon) {
			return;
		}
		let hoverBackground;
		if (this.options.secondary) {
			hoverBackground = this.buttonSecondaryHoverBackground ? this.buttonSecondaryHoverBackground.toString() : null;
		} else {
			hoverBackground = this.buttonHoverBackground ? this.buttonHoverBackground.toString() : null;
		}
		if (hoverBackground) {
			this._element.style.backgroundColor = hoverBackground;
		}
=======
		this._register(this.focusTracker.onDidFocus(() => { if (this.enabled) { this.updateBackground(true); } }));
		this._register(this.focusTracker.onDidBlur(() => { if (this.enabled) { this.updateBackground(false); } }));
>>>>>>> 5b6af074
	}

	private getContentElements(content: string): HTMLElement[] {
		const elements: HTMLSpanElement[] = [];
		for (let segment of renderLabelWithIcons(content)) {
			if (typeof (segment) === 'string') {
				segment = segment.trim();

<<<<<<< HEAD
		// {{SQL CARBON EDIT}}
		this.buttonSecondaryBorder = styles.buttonSecondaryBorder;
		this.buttonDisabledBackground = styles.buttonDisabledBackground;
		this.buttonDisabledForeground = styles.buttonDisabledForeground;
		this.buttonDisabledBorder = styles.buttonDisabledBorder;

		this.applyStyles();
	}

	/**
	// {{SQL CARBON EDIT}} -- removed 'private' access modifier @todo anthonydresser 4/12/19 things needs investigation whether we need this
	applyStyles(): void {
		if (this._element) {
			let background, foreground;
			if (this.options.secondary) {
				foreground = this.buttonSecondaryForeground ? this.buttonSecondaryForeground.toString() : '';
				background = this.buttonSecondaryBackground ? this.buttonSecondaryBackground.toString() : '';
=======
				// Ignore empty segment
				if (segment === '') {
					continue;
				}

				// Convert string segments to <span> nodes
				const node = document.createElement('span');
				node.textContent = segment;
				elements.push(node);
>>>>>>> 5b6af074
			} else {
				elements.push(segment);
			}
		}

		return elements;
	}

	private updateBackground(hover: boolean): void {
		let background;
		if (this.options.secondary) {
			background = hover ? this.options.buttonSecondaryHoverBackground : this.options.buttonSecondaryBackground;
		} else {
			background = hover ? this.options.buttonHoverBackground : this.options.buttonBackground;
		}
		if (background) {
			this._element.style.backgroundColor = background;
		}
	}
	*/

	// {{SQL CARBON EDIT}} - custom applyStyles
	applyStyles(): void {
		if (this._element) {
			let background, foreground, border, fontWeight, fontSize;
			if (this.hasIcon) {
				background = border = 'transparent';
				foreground = this.buttonSecondaryForeground;
				fontWeight = fontSize = 'inherit';
			} else {
				if (this.enabled) {
					if (this.options.secondary) {
						foreground = this.buttonSecondaryForeground ? this.buttonSecondaryForeground.toString() : '';
						background = this.buttonSecondaryBackground ? this.buttonSecondaryBackground.toString() : '';
						border = this.buttonSecondaryBorder ? this.buttonSecondaryBorder.toString() : '';
					} else {
						foreground = this.buttonForeground ? this.buttonForeground.toString() : '';
						background = this.buttonBackground ? this.buttonBackground.toString() : '';
						border = this.buttonBorder ? this.buttonBorder.toString() : '';
					}
				}
				else {
					foreground = this.buttonDisabledForeground;
					background = this.buttonDisabledBackground;
					border = this.buttonDisabledBorder;
				}
				fontWeight = '600';
				fontSize = '12px';
			}

			this._element.style.color = foreground;
			this._element.style.backgroundColor = background;
			this._element.style.borderWidth = border ? '1px' : '';
			this._element.style.borderStyle = border ? 'solid' : '';
			this._element.style.borderColor = border;
			this._element.style.opacity = this.hasIcon ? '' : '1';
			this._element.style.fontWeight = fontWeight;
			this._element.style.fontSize = fontSize;
			this._element.style.borderRadius = '2px';
		}
	}
	// {{SQL CARBON EDIT}} - end custom applyStyles

	get element(): HTMLElement {
		return this._element;
	}

	set label(value: string | IMarkdownString) {
		if (this._label === value) {
			return;
		}

		if (isMarkdownString(this._label) && isMarkdownString(value) && markdownStringEqual(this._label, value)) {
			return;
		}

		this._element.classList.add('monaco-text-button');
		const labelElement = this.options.supportShortLabel ? this._labelElement! : this._element;

		if (isMarkdownString(value)) {
			const rendered = renderMarkdown(value, { inline: true });
			rendered.dispose();

			// Don't include outer `<p>`
			const root = rendered.element.querySelector('p')?.innerHTML;
			if (root) {
				// Only allow a very limited set of inline html tags
				const sanitized = sanitize(root, { ADD_TAGS: ['b', 'i', 'u', 'code', 'span'], ALLOWED_ATTR: ['class'], RETURN_TRUSTED_TYPE: true });
				labelElement.innerHTML = sanitized as unknown as string;
			} else {
				reset(labelElement);
			}
		} else {
			if (this.options.supportIcons) {
				reset(labelElement, ...this.getContentElements(value));
			} else {
				labelElement.textContent = value;
			}
		}
<<<<<<< HEAD
		this._element.setAttribute('aria-label', value); // {{SQL CARBON EDIT}}
=======

>>>>>>> 5b6af074
		if (typeof this.options.title === 'string') {
			this._element.title = this.options.title;
		} else if (this.options.title) {
			this._element.title = renderStringAsPlaintext(value);
		}

		this._label = value;
	}

<<<<<<< HEAD
	// {{SQL CARBON EDIT}}
	set icon(icon: CSSIcon) {
		this.hasIcon = icon !== undefined;
		this._element.classList.add(...icon.id.split(' '));
		this.applyStyles();
=======
	get label(): string | IMarkdownString {
		return this._label;
	}

	set labelShort(value: string) {
		if (!this.options.supportShortLabel || !this._labelShortElement) {
			return;
		}

		if (this.options.supportIcons) {
			reset(this._labelShortElement, ...this.getContentElements(value));
		} else {
			this._labelShortElement.textContent = value;
		}
	}

	set icon(icon: ThemeIcon) {
		this._element.classList.add(...ThemeIcon.asClassNameArray(icon));
>>>>>>> 5b6af074
	}

	set enabled(value: boolean) {
		if (value) {
			this._element.classList.remove('disabled');
			this._element.setAttribute('aria-disabled', String(false));
			this._element.tabIndex = 0;
		} else {
			this._element.classList.add('disabled');
			this._element.setAttribute('aria-disabled', String(true));
			removeTabIndexAndUpdateFocus(this._element); // {{SQL CARBON EDIT}} - remove tabindex when disabled otherwise disabled control is still keyboard focusable.
		}
		this.applyStyles(); // {{SQL CARBON EDIT}}
	}

	get enabled() {
		return !this._element.classList.contains('disabled');
	}

	focus(): void {
		this._element.focus();
	}

	hasFocus(): boolean {
		return this._element === document.activeElement;
	}
}

export interface IButtonWithDropdownOptions extends IButtonOptions {
	readonly contextMenuProvider: IContextMenuProvider;
	readonly actions: IAction[];
	readonly actionRunner?: IActionRunner;
	readonly addPrimaryActionToDropdown?: boolean;
}

export class ButtonWithDropdown extends Disposable implements IButton {

	private readonly button: Button;
	private readonly action: Action;
	private readonly dropdownButton: Button;
	private readonly separatorContainer: HTMLDivElement;
	private readonly separator: HTMLDivElement;

	readonly element: HTMLElement;
	private readonly _onDidClick = this._register(new Emitter<Event | undefined>());
	readonly onDidClick = this._onDidClick.event;

	constructor(container: HTMLElement, options: IButtonWithDropdownOptions) {
		super();

		this.element = document.createElement('div');
		this.element.classList.add('monaco-button-dropdown');
		container.appendChild(this.element);

		this.button = this._register(new Button(this.element, options));
		this._register(this.button.onDidClick(e => this._onDidClick.fire(e)));
		this.action = this._register(new Action('primaryAction', renderStringAsPlaintext(this.button.label), undefined, true, async () => this._onDidClick.fire(undefined)));

		this.separatorContainer = document.createElement('div');
		this.separatorContainer.classList.add('monaco-button-dropdown-separator');

		this.separator = document.createElement('div');
		this.separatorContainer.appendChild(this.separator);
		this.element.appendChild(this.separatorContainer);

		// Separator styles
		const border = options.buttonBorder;
		if (border) {
			this.separatorContainer.style.borderTop = '1px solid ' + border;
			this.separatorContainer.style.borderBottom = '1px solid ' + border;
		}

		const buttonBackground = options.secondary ? options.buttonSecondaryBackground : options.buttonBackground;
		this.separatorContainer.style.backgroundColor = buttonBackground ?? '';
		this.separator.style.backgroundColor = options.buttonSeparator ?? '';

		this.dropdownButton = this._register(new Button(this.element, { ...options, title: false, supportIcons: true }));
		this.dropdownButton.element.title = localize("button dropdown more actions", 'More Actions...');
		this.dropdownButton.element.setAttribute('aria-haspopup', 'true');
		this.dropdownButton.element.setAttribute('aria-expanded', 'false');
		this.dropdownButton.element.classList.add('monaco-dropdown-button');
		this.dropdownButton.icon = Codicon.dropDownButton;
		this._register(this.dropdownButton.onDidClick(e => {
			options.contextMenuProvider.showContextMenu({
				getAnchor: () => this.dropdownButton.element,
				getActions: () => options.addPrimaryActionToDropdown === false ? [...options.actions] : [this.action, ...options.actions],
				actionRunner: options.actionRunner,
				onHide: () => this.dropdownButton.element.setAttribute('aria-expanded', 'false')
			});
			this.dropdownButton.element.setAttribute('aria-expanded', 'true');
		}));
	}

	set label(value: string) {
		this.button.label = value;
		this.action.label = value;
	}

	set icon(icon: ThemeIcon) {
		this.button.icon = icon;
	}

	set enabled(enabled: boolean) {
		this.button.enabled = enabled;
		this.dropdownButton.enabled = enabled;

		this.element.classList.toggle('disabled', !enabled);
	}

	get enabled(): boolean {
		return this.button.enabled;
	}

	focus(): void {
		this.button.focus();
	}

	hasFocus(): boolean {
		return this.button.hasFocus() || this.dropdownButton.hasFocus();
	}
}

export class ButtonWithDescription implements IButtonWithDescription {
	private _button: Button;
	private _element: HTMLElement;
	private _descriptionElement: HTMLElement;

	constructor(container: HTMLElement, private readonly options: IButtonOptions) {
		this._element = document.createElement('div');
		this._element.classList.add('monaco-description-button');
		this._button = new Button(this._element, options);

		this._descriptionElement = document.createElement('div');
		this._descriptionElement.classList.add('monaco-button-description');
		this._element.appendChild(this._descriptionElement);

		container.appendChild(this._element);
	}

	get onDidClick(): BaseEvent<Event | undefined> {
		return this._button.onDidClick;
	}

	get element(): HTMLElement {
		return this._element;
	}

	set label(value: string) {
		this._button.label = value;
	}

	set icon(icon: ThemeIcon) {
		this._button.icon = icon;
	}

	get enabled(): boolean {
		return this._button.enabled;
	}

	set enabled(enabled: boolean) {
		this._button.enabled = enabled;
	}

	focus(): void {
		this._button.focus();
	}
	hasFocus(): boolean {
		return this._button.hasFocus();
	}
	dispose(): void {
		this._button.dispose();
	}

	set description(value: string) {
		if (this.options.supportIcons) {
			reset(this._descriptionElement, ...renderLabelWithIcons(value));
		} else {
			this._descriptionElement.textContent = value;
		}
	}
}

export class ButtonBar extends Disposable {

	private _buttons: IButton[] = [];

	constructor(private readonly container: HTMLElement) {
		super();
	}

	get buttons(): IButton[] {
		return this._buttons;
	}

	addButton(options: IButtonOptions): IButton {
		const button = this._register(new Button(this.container, options));
		this.pushButton(button);
		return button;
	}

	addButtonWithDescription(options: IButtonOptions): IButtonWithDescription {
		const button = this._register(new ButtonWithDescription(this.container, options));
		this.pushButton(button);
		return button;
	}

	addButtonWithDropdown(options: IButtonWithDropdownOptions): IButton {
		const button = this._register(new ButtonWithDropdown(this.container, options));
		this.pushButton(button);
		return button;
	}

	private pushButton(button: IButton): void {
		this._buttons.push(button);

		const index = this._buttons.length - 1;
		this._register(addDisposableListener(button.element, EventType.KEY_DOWN, e => {
			const event = new StandardKeyboardEvent(e);
			let eventHandled = true;

			// Next / Previous Button
			let buttonIndexToFocus: number | undefined;
			if (event.equals(KeyCode.LeftArrow)) {
				buttonIndexToFocus = index > 0 ? index - 1 : this._buttons.length - 1;
			} else if (event.equals(KeyCode.RightArrow)) {
				buttonIndexToFocus = index === this._buttons.length - 1 ? 0 : index + 1;
			} else {
				eventHandled = false;
			}

			if (eventHandled && typeof buttonIndexToFocus === 'number') {
				this._buttons[buttonIndexToFocus].focus();
				EventHelper.stop(e, true);
			}

		}));
	}
}<|MERGE_RESOLUTION|>--- conflicted
+++ resolved
@@ -4,12 +4,8 @@
  *--------------------------------------------------------------------------------------------*/
 
 import { IContextMenuProvider } from 'vs/base/browser/contextmenu';
-<<<<<<< HEAD
 import { addDisposableListener, EventHelper, EventType, IFocusTracker, removeTabIndexAndUpdateFocus, reset, trackFocus } from 'vs/base/browser/dom'; // {{SQL CARBON EDIT}} Add removeTabIndexAndUpdateFocus
-=======
-import { addDisposableListener, EventHelper, EventType, IFocusTracker, reset, trackFocus } from 'vs/base/browser/dom';
 import { sanitize } from 'vs/base/browser/dompurify/dompurify';
->>>>>>> 5b6af074
 import { StandardKeyboardEvent } from 'vs/base/browser/keyboardEvent';
 import { renderMarkdown, renderStringAsPlaintext } from 'vs/base/browser/markdownRenderer';
 import { Gesture, EventType as TouchEventType } from 'vs/base/browser/touch';
@@ -33,21 +29,6 @@
 }
 
 export interface IButtonStyles {
-<<<<<<< HEAD
-	buttonBackground?: Color;
-	buttonHoverBackground?: Color;
-	buttonForeground?: Color;
-	buttonSeparator?: Color;
-	buttonSecondaryBackground?: Color;
-	buttonSecondaryHoverBackground?: Color;
-	buttonSecondaryForeground?: Color;
-	buttonBorder?: Color;
-	// {{SQL CARBON EDIT}}
-	buttonSecondaryBorder?: Color;
-	buttonDisabledBackground?: Color;
-	buttonDisabledForeground?: Color;
-	buttonDisabledBorder?: Color;
-=======
 	readonly buttonBackground: string | undefined;
 	readonly buttonHoverBackground: string | undefined;
 	readonly buttonForeground: string | undefined;
@@ -56,7 +37,11 @@
 	readonly buttonSecondaryHoverBackground: string | undefined;
 	readonly buttonSecondaryForeground: string | undefined;
 	readonly buttonBorder: string | undefined;
->>>>>>> 5b6af074
+	// {{SQL CARBON EDIT}}
+	buttonSecondaryBorder?: Color;
+	buttonDisabledBackground?: Color;
+	buttonDisabledForeground?: Color;
+	buttonDisabledBorder?: Color;
 }
 
 export const unthemedButtonStyles: IButtonStyles = {
@@ -89,15 +74,10 @@
 export class Button extends Disposable implements IButton {
 
 	protected options: IButtonOptions;
-<<<<<<< HEAD
-
-	private buttonBackground: Color | undefined;
-	private buttonHoverBackground: Color | undefined;
-	private buttonForeground: Color | undefined;
-	private buttonSecondaryBackground: Color | undefined;
-	private buttonSecondaryHoverBackground: Color | undefined;
-	private buttonSecondaryForeground: Color | undefined;
-	private buttonBorder: Color | undefined;
+	protected _element: HTMLElement;
+	protected _label: string | IMarkdownString = '';
+	protected _labelElement: HTMLElement | undefined;
+	protected _labelShortElement: HTMLElement | undefined;
 	// {{SQL CARBON EDIT}}
 	private buttonSecondaryBorder: Color | undefined;
 	private buttonDisabledBackground: Color | undefined;
@@ -105,12 +85,6 @@
 	private buttonDisabledBorder: Color | undefined;
 	private hasIcon: boolean = false;
 	// {{SQL CARBON EDIT}} - END
-=======
-	protected _element: HTMLElement;
-	protected _label: string | IMarkdownString = '';
-	protected _labelElement: HTMLElement | undefined;
-	protected _labelShortElement: HTMLElement | undefined;
->>>>>>> 5b6af074
 
 	private _onDidClick = this._register(new Emitter<Event>());
 	get onDidClick(): BaseEvent<Event> { return this._onDidClick.event; }
@@ -120,28 +94,13 @@
 	constructor(container: HTMLElement, options: IButtonOptions) {
 		super();
 
-<<<<<<< HEAD
-		this.options = options || Object.create(null);
-		mixin(this.options, defaultOptions, false);
-
-		this.buttonForeground = this.options.buttonForeground;
-		this.buttonBackground = this.options.buttonBackground;
-		this.buttonHoverBackground = this.options.buttonHoverBackground;
-
-		this.buttonSecondaryForeground = this.options.buttonSecondaryForeground;
-		this.buttonSecondaryBackground = this.options.buttonSecondaryBackground;
-		this.buttonSecondaryHoverBackground = this.options.buttonSecondaryHoverBackground;
-
-		this.buttonBorder = this.options.buttonBorder;
+		this.options = options;
+
 		// {{SQL CARBON EDIT}}
 		this.buttonSecondaryBorder = this.options.buttonSecondaryBorder;
 		this.buttonDisabledBackground = this.options.buttonDisabledBackground;
 		this.buttonDisabledForeground = this.options.buttonDisabledForeground;
 		this.buttonDisabledBorder = this.options.buttonDisabledBorder;
-
-=======
-		this.options = options;
->>>>>>> 5b6af074
 
 		this._element = document.createElement('a');
 		this._element.classList.add('monaco-button');
@@ -209,77 +168,46 @@
 
 		// Also set hover background when button is focused for feedback
 		this.focusTracker = this._register(trackFocus(this._element));
-<<<<<<< HEAD
-		this._register(this.focusTracker.onDidFocus(() => { if (this.enabled) { this.setHoverBackground(); } }));
-		this._register(this.focusTracker.onDidBlur(() => { if (this.enabled) { this.applyStyles(); } }));
-
-		this.applyStyles();
-	}
-
-	protected setHoverBackground(): void { // {{SQL CARBON EDIT}} - mark as protected
+		this._register(this.focusTracker.onDidFocus(() => { if (this.enabled) { this.updateBackground(true); } }));
+		this._register(this.focusTracker.onDidBlur(() => { if (this.enabled) { this.updateBackground(false); } }));
+	}
+
+	private setHoverBackground(): void {
 		// {{SQL CARBON EDIT}} - skip if this is an icon button
 		if (this.hasIcon) {
 			return;
 		}
-		let hoverBackground;
-		if (this.options.secondary) {
-			hoverBackground = this.buttonSecondaryHoverBackground ? this.buttonSecondaryHoverBackground.toString() : null;
-		} else {
-			hoverBackground = this.buttonHoverBackground ? this.buttonHoverBackground.toString() : null;
-		}
-		if (hoverBackground) {
-			this._element.style.backgroundColor = hoverBackground;
-		}
-=======
-		this._register(this.focusTracker.onDidFocus(() => { if (this.enabled) { this.updateBackground(true); } }));
-		this._register(this.focusTracker.onDidBlur(() => { if (this.enabled) { this.updateBackground(false); } }));
->>>>>>> 5b6af074
-	}
-
-	private getContentElements(content: string): HTMLElement[] {
 		const elements: HTMLSpanElement[] = [];
 		for (let segment of renderLabelWithIcons(content)) {
 			if (typeof (segment) === 'string') {
 				segment = segment.trim();
 
-<<<<<<< HEAD
+				// Ignore empty segment
+				if (segment === '') {
+					continue;
+				}
+
+				// Convert string segments to <span> nodes
+				const node = document.createElement('span');
+				node.textContent = segment;
+				elements.push(node);
+			} else {
+				elements.push(segment);
+			}
+		}
+
+		return elements;
 		// {{SQL CARBON EDIT}}
 		this.buttonSecondaryBorder = styles.buttonSecondaryBorder;
 		this.buttonDisabledBackground = styles.buttonDisabledBackground;
 		this.buttonDisabledForeground = styles.buttonDisabledForeground;
 		this.buttonDisabledBorder = styles.buttonDisabledBorder;
 
-		this.applyStyles();
 	}
 
 	/**
 	// {{SQL CARBON EDIT}} -- removed 'private' access modifier @todo anthonydresser 4/12/19 things needs investigation whether we need this
-	applyStyles(): void {
-		if (this._element) {
-			let background, foreground;
-			if (this.options.secondary) {
-				foreground = this.buttonSecondaryForeground ? this.buttonSecondaryForeground.toString() : '';
-				background = this.buttonSecondaryBackground ? this.buttonSecondaryBackground.toString() : '';
-=======
-				// Ignore empty segment
-				if (segment === '') {
-					continue;
-				}
-
-				// Convert string segments to <span> nodes
-				const node = document.createElement('span');
-				node.textContent = segment;
-				elements.push(node);
->>>>>>> 5b6af074
-			} else {
-				elements.push(segment);
-			}
-		}
-
-		return elements;
-	}
-
-	private updateBackground(hover: boolean): void {
+	private applyStyles(): void {
 		let background;
 		if (this.options.secondary) {
 			background = hover ? this.options.buttonSecondaryHoverBackground : this.options.buttonSecondaryBackground;
@@ -370,11 +298,7 @@
 				labelElement.textContent = value;
 			}
 		}
-<<<<<<< HEAD
 		this._element.setAttribute('aria-label', value); // {{SQL CARBON EDIT}}
-=======
-
->>>>>>> 5b6af074
 		if (typeof this.options.title === 'string') {
 			this._element.title = this.options.title;
 		} else if (this.options.title) {
@@ -384,13 +308,6 @@
 		this._label = value;
 	}
 
-<<<<<<< HEAD
-	// {{SQL CARBON EDIT}}
-	set icon(icon: CSSIcon) {
-		this.hasIcon = icon !== undefined;
-		this._element.classList.add(...icon.id.split(' '));
-		this.applyStyles();
-=======
 	get label(): string | IMarkdownString {
 		return this._label;
 	}
@@ -407,9 +324,11 @@
 		}
 	}
 
+	// {{SQL CARBON EDIT}}
 	set icon(icon: ThemeIcon) {
-		this._element.classList.add(...ThemeIcon.asClassNameArray(icon));
->>>>>>> 5b6af074
+		this.hasIcon = icon !== undefined;
+		this._element.classList.add(...CSSIcon.asClassNameArray(icon));
+		this.applyStyles();
 	}
 
 	set enabled(value: boolean) {
