--- conflicted
+++ resolved
@@ -218,11 +218,7 @@
 		let background, foreground, border, fontWeight, fontSize: string;
 		if (this.hasIcon) {
 			background = border = 'transparent';
-<<<<<<< HEAD
-			foreground = this.options.buttonSecondaryForeground;
-=======
 			foreground = 'inherit';
->>>>>>> 41e7569f
 			fontWeight = fontSize = 'inherit';
 			this._element.style.backgroundRepeat = 'no-repeat';
 		} else {
