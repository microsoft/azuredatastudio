--- conflicted
+++ resolved
@@ -134,15 +134,6 @@
 	render(container: HTMLElement): void {
 		this.selectBoxDelegate.render(container);
 	}
-<<<<<<< HEAD
-
-	style(styles: ISelectBoxStyles): void {
-		this.selectBoxDelegate.style(styles);
-	}
-
-	applyStyles(): void {
-		this.selectBoxDelegate.applyStyles();
-	}
 
 	// {{SQL CARBON EDIT}}
 	protected createOption(value: string, disabled?: boolean): HTMLOptionElement {
@@ -153,6 +144,4 @@
 
 		return option;
 	}
-=======
->>>>>>> 5b6af074
 }