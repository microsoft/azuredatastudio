/*---------------------------------------------------------------------------------------------
 *  Copyright (c) Microsoft Corporation. All rights reserved.
 *  Licensed under the Source EULA. See License.txt in the project root for license information.
 *--------------------------------------------------------------------------------------------*/

import { IContentActionHandler } from 'vs/base/browser/formattedTextRenderer';
import { IContextViewProvider } from 'vs/base/browser/ui/contextview/contextview';
import { IListStyles, unthemedListStyles } from 'vs/base/browser/ui/list/listWidget';
import { SelectBoxList } from 'vs/base/browser/ui/selectBox/selectBoxCustom';
import { SelectBoxNative } from 'vs/base/browser/ui/selectBox/selectBoxNative';
import { Widget } from 'vs/base/browser/ui/widget';
import { Event } from 'vs/base/common/event';
import { IDisposable } from 'vs/base/common/lifecycle';
import { isMacintosh } from 'vs/base/common/platform';
import 'vs/css!./selectBox';



// Public SelectBox interface - Calls routed to appropriate select implementation class

export interface ISelectBoxDelegate extends IDisposable {

	// Public SelectBox Interface
	readonly onDidSelect: Event<ISelectData>;
	setOptions(options: ISelectOptionItem[], selected?: number): void;
	select(index: number): void;
	setAriaLabel(label: string): void;
	focus(): void;
	blur(): void;
	setFocusable(focus: boolean): void;

	// Delegated Widget interface
	render(container: HTMLElement): void;
}

export interface ISelectBoxOptions {
	useCustomDrawn?: boolean;
	ariaLabel?: string;
	ariaDescription?: string;
	minBottomMargin?: number;
	optionsAsChildren?: boolean;
}

// Utilize optionItem interface to capture all option parameters
export interface ISelectOptionItem {
	text: string;
	detail?: string;
	decoratorRight?: string;
	description?: string;
	descriptionIsMarkdown?: boolean;
	descriptionMarkdownActionHandler?: IContentActionHandler;
	isDisabled?: boolean;
}

export interface ISelectBoxStyles extends IListStyles {
	readonly selectBackground: string | undefined;
	readonly selectListBackground: string | undefined;
	readonly selectForeground: string | undefined;
	readonly decoratorRightForeground: string | undefined;
	readonly selectBorder: string | undefined;
	readonly selectListBorder: string | undefined;
	readonly focusBorder: string | undefined;
}

export const unthemedSelectBoxStyles: ISelectBoxStyles = {
	...unthemedListStyles,
	selectBackground: '#3C3C3C',
	selectForeground: '#F0F0F0',
	selectBorder: '#3C3C3C',
	decoratorRightForeground: undefined,
	selectListBackground: undefined,
	selectListBorder: undefined,
<<<<<<< HEAD
	focusBorder: undefined,
=======
	focusBorder: undefined
>>>>>>> 41e7569f
};

export interface ISelectData {
	selected: string;
	index: number;
}

export class SelectBox extends Widget implements ISelectBoxDelegate {
	protected selectElement: HTMLSelectElement; // {{SQL CARBON EDIT}}
	protected selectBoxDelegate: ISelectBoxDelegate; // {{SQL CARBON EDIT}} Make protected so we can hook into keyboard events

	constructor(options: ISelectOptionItem[], selected: number, contextViewProvider: IContextViewProvider, styles: ISelectBoxStyles, selectBoxOptions?: ISelectBoxOptions) {
		super();

		// Default to native SelectBox for OSX unless overridden
		if (isMacintosh && !selectBoxOptions?.useCustomDrawn) {
			this.selectBoxDelegate = new SelectBoxNative(options, selected, styles, selectBoxOptions);
		} else {
			this.selectBoxDelegate = new SelectBoxList(options, selected, contextViewProvider, styles, selectBoxOptions);
		}

		// {{SQL CARBON EDIT}}
		this.selectElement = (<any>this.selectBoxDelegate).selectElement;

		this._register(this.selectBoxDelegate);
	}

	// Public SelectBox Methods - routed through delegate interface

	get onDidSelect(): Event<ISelectData> {
		return this.selectBoxDelegate.onDidSelect;
	}

	setOptions(options: ISelectOptionItem[], selected?: number): void {
		this.selectBoxDelegate.setOptions(options, selected);
	}

	select(index: number): void {
		this.selectBoxDelegate.select(index);
	}

	setAriaLabel(label: string): void {
		this.selectBoxDelegate.setAriaLabel(label);
	}

	focus(): void {
		this.selectBoxDelegate.focus();
	}

	blur(): void {
		this.selectBoxDelegate.blur();
	}

	setFocusable(focusable: boolean): void {
		this.selectBoxDelegate.setFocusable(focusable);
	}

	render(container: HTMLElement): void {
		this.selectBoxDelegate.render(container);
	}

	// {{SQL CARBON EDIT}}
	protected createOption(value: string, disabled?: boolean): HTMLOptionElement {
		let option = document.createElement('option');
		option.value = value;
		option.text = value;
		option.disabled = disabled || false;

		return option;
	}
}<|MERGE_RESOLUTION|>--- conflicted
+++ resolved
@@ -70,11 +70,7 @@
 	decoratorRightForeground: undefined,
 	selectListBackground: undefined,
 	selectListBorder: undefined,
-<<<<<<< HEAD
-	focusBorder: undefined,
-=======
 	focusBorder: undefined
->>>>>>> 41e7569f
 };
 
 export interface ISelectData {
