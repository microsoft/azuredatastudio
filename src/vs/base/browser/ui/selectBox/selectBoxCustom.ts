/*---------------------------------------------------------------------------------------------
 *  Copyright (c) Microsoft Corporation. All rights reserved.
 *  Licensed under the Source EULA. See License.txt in the project root for license information.
 *--------------------------------------------------------------------------------------------*/

import 'vs/css!./selectBoxCustom';

import { IDisposable, dispose, Disposable } from 'vs/base/common/lifecycle';
import { Event, Emitter } from 'vs/base/common/event';
import { KeyCode, KeyCodeUtils } from 'vs/base/common/keyCodes';
import { StandardKeyboardEvent } from 'vs/base/browser/keyboardEvent';
import * as dom from 'vs/base/browser/dom';
import * as arrays from 'vs/base/common/arrays';
import { IContextViewProvider, AnchorPosition } from 'vs/base/browser/ui/contextview/contextview';
import { List } from 'vs/base/browser/ui/list/listWidget';
import { IListVirtualDelegate, IListRenderer, IListEvent } from 'vs/base/browser/ui/list/list';
import { domEvent } from 'vs/base/browser/event';
import { ScrollbarVisibility } from 'vs/base/common/scrollable';
import { ISelectBoxDelegate, ISelectOptionItem, ISelectBoxOptions, ISelectBoxStyles, ISelectData } from 'vs/base/browser/ui/selectBox/selectBox';
import { isMacintosh } from 'vs/base/common/platform';
import { renderMarkdown } from 'vs/base/browser/htmlContentRenderer';

// {{SQL CARBON EDIT}} import color
import { Color } from 'vs/base/common/color';

const $ = dom.$;

const SELECT_OPTION_ENTRY_TEMPLATE_ID = 'selectOption.entry.template';

interface ISelectListTemplateData {
	root: HTMLElement;
	text: HTMLElement;
	itemDescription: HTMLElement;
	decoratorRight: HTMLElement;
	disposables: IDisposable[];
}

class SelectListRenderer implements IListRenderer<ISelectOptionItem, ISelectListTemplateData> {

	get templateId(): string { return SELECT_OPTION_ENTRY_TEMPLATE_ID; }

	constructor() { }

	renderTemplate(container: HTMLElement): ISelectListTemplateData {
		const data: ISelectListTemplateData = Object.create(null);
		data.disposables = [];
		data.root = container;
		data.text = dom.append(container, $('.option-text'));
		data.decoratorRight = dom.append(container, $('.option-decorator-right'));
		data.itemDescription = dom.append(container, $('.option-text-description'));
		dom.addClass(data.itemDescription, 'visually-hidden');

		return data;
	}

	renderElement(element: ISelectOptionItem, index: number, templateData: ISelectListTemplateData): void {
		const data: ISelectListTemplateData = templateData;
		const text = element.text;
		const decoratorRight = element.decoratorRight;
		const isDisabled = element.isDisabled;

		data.text.textContent = text;
		data.decoratorRight.innerText = (!!decoratorRight ? decoratorRight : '');
		// {{SQL CARBON EDIT}}
		data.text.setAttribute('aria-label', text);

		if (typeof element.description === 'string') {
			const itemDescriptionId = (text.replace(/ /g, '_').toLowerCase() + '_description_' + data.root.id);
			data.text.setAttribute('aria-describedby', itemDescriptionId);
			data.itemDescription.id = itemDescriptionId;
			data.itemDescription.innerText = element.description;
		}

		// pseudo-select disabled option
		if (isDisabled) {
			dom.addClass(data.root, 'option-disabled');
		} else {
			// Make sure we do class removal from prior template rendering
			dom.removeClass(data.root, 'option-disabled');
		}
	}

	disposeTemplate(templateData: ISelectListTemplateData): void {
		templateData.disposables = dispose(templateData.disposables);
	}
}

export class SelectBoxList extends Disposable implements ISelectBoxDelegate, IListVirtualDelegate<ISelectOptionItem> {

	private static readonly DEFAULT_DROPDOWN_MINIMUM_BOTTOM_MARGIN = 32;
	private static readonly DEFAULT_DROPDOWN_MINIMUM_TOP_MARGIN = 2;
	private static readonly DEFAULT_MINIMUM_VISIBLE_OPTIONS = 3;

	private _isVisible: boolean;
	private selectBoxOptions: ISelectBoxOptions;
<<<<<<< HEAD
	// {{SQL CARBON EDIT}}
	public selectElement: HTMLSelectElement;
	private options: ISelectOptionItem[];
=======
	private selectElement: HTMLSelectElement;
	private options: ISelectOptionItem[] = [];
>>>>>>> 6ac91118
	private selected: number;
	private readonly _onDidSelect: Emitter<ISelectData>;
	private styles: ISelectBoxStyles;
	private listRenderer!: SelectListRenderer;
	private contextViewProvider!: IContextViewProvider;
	private selectDropDownContainer!: HTMLElement;
	private styleElement!: HTMLStyleElement;
	private selectList!: List<ISelectOptionItem>;
	private selectDropDownListContainer!: HTMLElement;
	private widthControlElement!: HTMLElement;
	private _currentSelection = 0;
	private _dropDownPosition!: AnchorPosition;
	private _hasDetails: boolean = false;
	private selectionDetailsPane!: HTMLElement;
	private _skipLayout: boolean = false;

	private _sticky: boolean = false; // for dev purposes only

	constructor(options: ISelectOptionItem[], selected: number, contextViewProvider: IContextViewProvider, styles: ISelectBoxStyles, selectBoxOptions?: ISelectBoxOptions) {

		super();
		this._isVisible = false;
		this.selectBoxOptions = selectBoxOptions || Object.create(null);

		if (typeof this.selectBoxOptions.minBottomMargin !== 'number') {
			this.selectBoxOptions.minBottomMargin = SelectBoxList.DEFAULT_DROPDOWN_MINIMUM_BOTTOM_MARGIN;
		} else if (this.selectBoxOptions.minBottomMargin < 0) {
			this.selectBoxOptions.minBottomMargin = 0;
		}

		this.selectElement = document.createElement('select');

		// Use custom CSS vars for padding calculation
		this.selectElement.className = 'monaco-select-box monaco-select-box-dropdown-padding';

		if (typeof this.selectBoxOptions.ariaLabel === 'string') {
			this.selectElement.setAttribute('aria-label', this.selectBoxOptions.ariaLabel);
		}

		this._onDidSelect = new Emitter<ISelectData>();
		this._register(this._onDidSelect);

		this.styles = styles;

		this.registerListeners();
		this.constructSelectDropDown(contextViewProvider);

		this.selected = selected || 0;

		if (options) {
			this.setOptions(options, selected);
		}

	}

	// IDelegate - List renderer

	getHeight(): number {
		return 18;
	}

	getTemplateId(): string {
		return SELECT_OPTION_ENTRY_TEMPLATE_ID;
	}

	private constructSelectDropDown(contextViewProvider: IContextViewProvider) {

		// SetUp ContextView container to hold select Dropdown
		this.contextViewProvider = contextViewProvider;
		this.selectDropDownContainer = dom.$('.monaco-select-box-dropdown-container');
		// Use custom CSS vars for padding calculation (shared with parent select)
		dom.addClass(this.selectDropDownContainer, 'monaco-select-box-dropdown-padding');

		// Setup container for select option details
		this.selectionDetailsPane = dom.append(this.selectDropDownContainer, $('.select-box-details-pane'));

		// Create span flex box item/div we can measure and control
		let widthControlOuterDiv = dom.append(this.selectDropDownContainer, $('.select-box-dropdown-container-width-control'));
		let widthControlInnerDiv = dom.append(widthControlOuterDiv, $('.width-control-div'));
		this.widthControlElement = document.createElement('span');
		this.widthControlElement.className = 'option-text-width-control';
		dom.append(widthControlInnerDiv, this.widthControlElement);

		// Always default to below position
		this._dropDownPosition = AnchorPosition.BELOW;

		// Inline stylesheet for themes
		this.styleElement = dom.createStyleSheet(this.selectDropDownContainer);
	}

	private registerListeners() {

		// Parent native select keyboard listeners

		this._register(dom.addStandardDisposableListener(this.selectElement, 'change', (e) => {
			this.selected = e.target.selectedIndex;
			this._onDidSelect.fire({
				index: e.target.selectedIndex,
				selected: e.target.value
			});
			if (!!this.options[this.selected] && !!this.options[this.selected].text) {
				this.selectElement.title = this.options[this.selected].text;
			}
		}));

		// Have to implement both keyboard and mouse controllers to handle disabled options
		// Intercept mouse events to override normal select actions on parents

		this._register(dom.addDisposableListener(this.selectElement, dom.EventType.CLICK, (e) => {
			dom.EventHelper.stop(e);

			if (this._isVisible) {
				this.hideSelectDropDown(true);
			} else {
				this.showSelectDropDown();
			}
		}));

		this._register(dom.addDisposableListener(this.selectElement, dom.EventType.MOUSE_DOWN, (e) => {
			dom.EventHelper.stop(e);
		}));

		// Intercept keyboard handling

		this._register(dom.addDisposableListener(this.selectElement, dom.EventType.KEY_DOWN, (e: KeyboardEvent) => {
			const event = new StandardKeyboardEvent(e);
			let showDropDown = false;

			// Create and drop down select list on keyboard select
			if (isMacintosh) {
				if (event.keyCode === KeyCode.DownArrow || event.keyCode === KeyCode.UpArrow || event.keyCode === KeyCode.Space || event.keyCode === KeyCode.Enter) {
					showDropDown = true;
				}
			} else {
				if (event.keyCode === KeyCode.DownArrow && event.altKey || event.keyCode === KeyCode.UpArrow && event.altKey || event.keyCode === KeyCode.Space || event.keyCode === KeyCode.Enter) {
					showDropDown = true;
				}
			}

			if (showDropDown) {
				this.showSelectDropDown();
				dom.EventHelper.stop(e);
			}
		}));
	}

	public get onDidSelect(): Event<ISelectData> {
		return this._onDidSelect.event;
	}

	public setOptions(options: ISelectOptionItem[], selected?: number): void {
		if (!arrays.equals(this.options, options)) {
			this.options = options;
			this.selectElement.options.length = 0;
			this._hasDetails = false;

			this.options.forEach((option, index) => {
				this.selectElement.add(this.createOption(option.text, index, option.isDisabled));
				if (typeof option.description === 'string') {
					this._hasDetails = true;
				}
			});
		}

		if (selected !== undefined) {
			this.select(selected);
			// Set current = selected since this is not necessarily a user exit
			this._currentSelection = this.selected;
		}
	}


	private setOptionsList() {

		// Mirror options in drop-down
		// Populate select list for non-native select mode
		if (this.selectList) {
			this.selectList.splice(0, this.selectList.length, this.options);
		}
	}

	public select(index: number): void {

		if (index >= 0 && index < this.options.length) {
			this.selected = index;
		} else if (index > this.options.length - 1) {
			// Adjust index to end of list
			// This could make client out of sync with the select
			this.select(this.options.length - 1);
		} else if (this.selected < 0) {
			this.selected = 0;
		}

		this.selectElement.selectedIndex = this.selected;
		if (!!this.options[this.selected] && !!this.options[this.selected].text) {
			this.selectElement.title = this.options[this.selected].text;
		}
	}

	public setAriaLabel(label: string): void {
		this.selectBoxOptions.ariaLabel = label;
		this.selectElement.setAttribute('aria-label', this.selectBoxOptions.ariaLabel);
	}

	public focus(): void {
		if (this.selectElement) {
			this.selectElement.focus();
		}
	}

	public blur(): void {
		if (this.selectElement) {
			this.selectElement.blur();
		}
	}

	public render(container: HTMLElement): void {
		dom.addClass(container, 'select-container');
		container.appendChild(this.selectElement);
		this.applyStyles();
	}

	public style(styles: ISelectBoxStyles): void {

		const content: string[] = [];

		this.styles = styles;

		// Style non-native select mode

		if (this.styles.listFocusBackground) {
			content.push(`.monaco-select-box-dropdown-container > .select-box-dropdown-list-container .monaco-list .monaco-list-row.focused { background-color: ${this.styles.listFocusBackground} !important; }`);
		}

		if (this.styles.listFocusForeground) {
			content.push(`.monaco-select-box-dropdown-container > .select-box-dropdown-list-container .monaco-list .monaco-list-row.focused:not(:hover) { color: ${this.styles.listFocusForeground} !important; }`);
		}

		if (this.styles.decoratorRightForeground) {
			content.push(`.monaco-select-box-dropdown-container > .select-box-dropdown-list-container .monaco-list .monaco-list-row .option-decorator-right { color: ${this.styles.decoratorRightForeground} !important; }`);
		}

		if (this.styles.selectBackground && this.styles.selectBorder && !this.styles.selectBorder.equals(this.styles.selectBackground)) {
			content.push(`.monaco-select-box-dropdown-container { border: 1px solid ${this.styles.selectBorder} } `);
			content.push(`.monaco-select-box-dropdown-container > .select-box-details-pane.border-top { border-top: 1px solid ${this.styles.selectBorder} } `);
			content.push(`.monaco-select-box-dropdown-container > .select-box-details-pane.border-bottom { border-bottom: 1px solid ${this.styles.selectBorder} } `);

		}
		else if (this.styles.selectListBorder) {
			content.push(`.monaco-select-box-dropdown-container > .select-box-details-pane.border-top { border-top: 1px solid ${this.styles.selectListBorder} } `);
			content.push(`.monaco-select-box-dropdown-container > .select-box-details-pane.border-bottom { border-bottom: 1px solid ${this.styles.selectListBorder} } `);
		}

		// Hover foreground - ignore for disabled options
		if (this.styles.listHoverForeground) {
			content.push(`.monaco-select-box-dropdown-container > .select-box-dropdown-list-container .monaco-list .monaco-list-row:hover { color: ${this.styles.listHoverForeground} !important; }`);
			content.push(`.monaco-select-box-dropdown-container > .select-box-dropdown-list-container .monaco-list .monaco-list-row.option-disabled:hover { background-color: ${this.styles.listActiveSelectionForeground} !important; }`);
		}

		// Hover background - ignore for disabled options
		if (this.styles.listHoverBackground) {
			content.push(`.monaco-select-box-dropdown-container > .select-box-dropdown-list-container .monaco-list .monaco-list-row:not(.option-disabled):not(.focused):hover { background-color: ${this.styles.listHoverBackground} !important; }`);
			content.push(`.monaco-select-box-dropdown-container > .select-box-dropdown-list-container .monaco-list .monaco-list-row.option-disabled:hover { background-color: ${this.styles.selectBackground} !important; }`);
		}

		// Match quickOpen outline styles - ignore for disabled options
		if (this.styles.listFocusOutline) {
			content.push(`.monaco-select-box-dropdown-container > .select-box-dropdown-list-container .monaco-list .monaco-list-row.focused { outline: 1.6px dotted ${this.styles.listFocusOutline} !important; outline-offset: -1.6px !important; }`);

		}

		if (this.styles.listHoverOutline) {
			content.push(`.monaco-select-box-dropdown-container > .select-box-dropdown-list-container .monaco-list .monaco-list-row:hover:not(.focused) { outline: 1.6px dashed ${this.styles.listHoverOutline} !important; outline-offset: -1.6px !important; }`);
			content.push(`.monaco-select-box-dropdown-container > .select-box-dropdown-list-container .monaco-list .monaco-list-row.option-disabled:hover { outline: none !important; }`);
		}

		this.styleElement.innerHTML = content.join('\n');

		this.applyStyles();
	}

	public applyStyles(): void {

		// Style parent select

		// {{SQL CARBON EDIT}}
		let background: Color | undefined = undefined;
		let foreground: Color | undefined = undefined;
		let border: Color | undefined = undefined;

		if (this.selectElement) {
			if (this.selectElement.disabled) {
				background = (<any>this.styles).disabledSelectBackground;
				foreground = (<any>this.styles).disabledSelectForeground;
			} else {
				background = this.styles.selectBackground;
				foreground = this.styles.selectForeground;
				border = this.styles.selectBorder;
			}
			this.selectElement.style.backgroundColor = background ? background.toString() : null;
			this.selectElement.style.color = foreground ? foreground.toString() : null;
			this.selectElement.style.borderColor = border ? border.toString() : null;
		}

		// Style drop down select list (non-native mode only)

		if (this.selectList) {
			this.styleList();
		}
	}

	private styleList() {
		if (this.selectList) {
			let background = this.styles.selectBackground ? this.styles.selectBackground.toString() : null;
			this.selectList.style({});

			let listBackground = this.styles.selectListBackground ? this.styles.selectListBackground.toString() : background;
			this.selectDropDownListContainer.style.backgroundColor = listBackground;
			this.selectionDetailsPane.style.backgroundColor = listBackground;
			const optionsBorder = this.styles.focusBorder ? this.styles.focusBorder.toString() : '';
			this.selectDropDownContainer.style.outlineColor = optionsBorder;
			this.selectDropDownContainer.style.outlineOffset = '-1px';
		}
	}

	private createOption(value: string, index: number, disabled?: boolean): HTMLOptionElement {
		let option = document.createElement('option');
		option.value = value;
		option.text = value;
		option.disabled = !!disabled;

		return option;
	}

	// ContextView dropdown methods

	private showSelectDropDown() {
		this.selectionDetailsPane.innerText = '';

		if (!this.contextViewProvider || this._isVisible) {
			return;
		}

		// Lazily create and populate list only at open, moved from constructor
		this.createSelectList(this.selectDropDownContainer);
		this.setOptionsList();

		// This allows us to flip the position based on measurement
		// Set drop-down position above/below from required height and margins
		// If pre-layout cannot fit at least one option do not show drop-down

		this.contextViewProvider.showContextView({
			getAnchor: () => this.selectElement,
			render: (container: HTMLElement) => this.renderSelectDropDown(container, true),
			layout: () => {
				this.layoutSelectDropDown();
			},
			onHide: () => {
				dom.toggleClass(this.selectDropDownContainer, 'visible', false);
				dom.toggleClass(this.selectElement, 'synthetic-focus', false);
			},
			anchorPosition: this._dropDownPosition
		});

		// Hide so we can relay out
		this._isVisible = true;
		this.hideSelectDropDown(false);

		this.contextViewProvider.showContextView({
			getAnchor: () => this.selectElement,
			render: (container: HTMLElement) => this.renderSelectDropDown(container),
			layout: () => this.layoutSelectDropDown(),
			onHide: () => {
				dom.toggleClass(this.selectDropDownContainer, 'visible', false);
				dom.toggleClass(this.selectElement, 'synthetic-focus', false);
			},
			anchorPosition: this._dropDownPosition
		});

		// Track initial selection the case user escape, blur
		this._currentSelection = this.selected;
		this._isVisible = true;
	}

	private hideSelectDropDown(focusSelect: boolean) {
		if (!this.contextViewProvider || !this._isVisible) {
			return;
		}

		this._isVisible = false;

		if (focusSelect) {
			this.selectElement.focus();
		}

		this.contextViewProvider.hideContextView();
	}

	private renderSelectDropDown(container: HTMLElement, preLayoutPosition?: boolean): IDisposable {
		container.appendChild(this.selectDropDownContainer);

		// Pre-Layout allows us to change position
		this.layoutSelectDropDown(preLayoutPosition);

		return {
			dispose: () => {
				// contextView will dispose itself if moving from one View to another
				try {
					container.removeChild(this.selectDropDownContainer); // remove to take out the CSS rules we add
				}
				catch (error) {
					// Ignore, removed already by change of focus
				}
			}
		};
	}

	// Iterate over detailed descriptions, find max height
	private measureMaxDetailsHeight(): number {

		let maxDetailsPaneHeight = 0;
		this.options.forEach((option, index) => {

			this.selectionDetailsPane.innerText = '';

			if (option.description) {
				if (option.descriptionIsMarkdown) {
					this.selectionDetailsPane.appendChild(this.renderDescriptionMarkdown(option.description));
				} else {
					this.selectionDetailsPane.innerText = option.description;
				}
				this.selectionDetailsPane.style.display = 'block';
			} else {
				this.selectionDetailsPane.style.display = 'none';
			}

			if (this.selectionDetailsPane.offsetHeight > maxDetailsPaneHeight) {
				maxDetailsPaneHeight = this.selectionDetailsPane.offsetHeight;
			}
		});

		// Reset description to selected

		this.selectionDetailsPane.innerText = '';
		const description = this.options[this.selected].description || null;
		const descriptionIsMarkdown = this.options[this.selected].descriptionIsMarkdown || null;

		if (description) {
			if (descriptionIsMarkdown) {
				this.selectionDetailsPane.appendChild(this.renderDescriptionMarkdown(description));
			} else {
				this.selectionDetailsPane.innerText = description;
			}
			this.selectionDetailsPane.style.display = 'block';
		}
		return maxDetailsPaneHeight;
	}

	private layoutSelectDropDown(preLayoutPosition?: boolean): boolean {

		// Avoid recursion from layout called in onListFocus
		if (this._skipLayout) {
			return false;
		}

		// Layout ContextView drop down select list and container
		// Have to manage our vertical overflow, sizing, position below or above
		// Position has to be determined and set prior to contextView instantiation

		if (this.selectList) {

			// Make visible to enable measurements
			dom.toggleClass(this.selectDropDownContainer, 'visible', true);

			const selectPosition = dom.getDomNodePagePosition(this.selectElement);
			const styles = getComputedStyle(this.selectElement);
			const verticalPadding = parseFloat(styles.getPropertyValue('--dropdown-padding-top')) + parseFloat(styles.getPropertyValue('--dropdown-padding-bottom'));
			const maxSelectDropDownHeightBelow = (window.innerHeight - selectPosition.top - selectPosition.height - (this.selectBoxOptions.minBottomMargin || 0));
			const maxSelectDropDownHeightAbove = (selectPosition.top - SelectBoxList.DEFAULT_DROPDOWN_MINIMUM_TOP_MARGIN);

			// Determine optimal width - min(longest option), opt(parent select, excluding margins), max(ContextView controlled)
			const selectWidth = this.selectElement.offsetWidth;
			const selectMinWidth = this.setWidthControlElement(this.widthControlElement);
			const selectOptimalWidth = Math.max(selectMinWidth, Math.round(selectWidth)).toString() + 'px';

			this.selectDropDownContainer.style.width = selectOptimalWidth;

			// Get initial list height and determine space above and below
			this.selectList.getHTMLElement().style.height = '';
			this.selectList.layout();
			let listHeight = this.selectList.contentHeight;

			const maxDetailsPaneHeight = this._hasDetails ? this.measureMaxDetailsHeight() : 0;

			const minRequiredDropDownHeight = listHeight + verticalPadding + maxDetailsPaneHeight;
			const maxVisibleOptionsBelow = ((Math.floor((maxSelectDropDownHeightBelow - verticalPadding - maxDetailsPaneHeight) / this.getHeight())));
			const maxVisibleOptionsAbove = ((Math.floor((maxSelectDropDownHeightAbove - verticalPadding - maxDetailsPaneHeight) / this.getHeight())));

			// If we are only doing pre-layout check/adjust position only
			// Calculate vertical space available, flip up if insufficient
			// Use reflected padding on parent select, ContextView style
			// properties not available before DOM attachment

			if (preLayoutPosition) {

				// Check if select moved out of viewport , do not open
				// If at least one option cannot be shown, don't open the drop-down or hide/remove if open

				if ((selectPosition.top + selectPosition.height) > (window.innerHeight - 22)
					|| selectPosition.top < SelectBoxList.DEFAULT_DROPDOWN_MINIMUM_TOP_MARGIN
					|| ((maxVisibleOptionsBelow < 1) && (maxVisibleOptionsAbove < 1))) {
					// Indicate we cannot open
					return false;
				}

				// Determine if we have to flip up
				// Always show complete list items - never more than Max available vertical height
				if (maxVisibleOptionsBelow < SelectBoxList.DEFAULT_MINIMUM_VISIBLE_OPTIONS
					&& maxVisibleOptionsAbove > maxVisibleOptionsBelow
					&& this.options.length > maxVisibleOptionsBelow
				) {
					this._dropDownPosition = AnchorPosition.ABOVE;
					this.selectDropDownContainer.removeChild(this.selectDropDownListContainer);
					this.selectDropDownContainer.removeChild(this.selectionDetailsPane);
					this.selectDropDownContainer.appendChild(this.selectionDetailsPane);
					this.selectDropDownContainer.appendChild(this.selectDropDownListContainer);

					dom.removeClass(this.selectionDetailsPane, 'border-top');
					dom.addClass(this.selectionDetailsPane, 'border-bottom');

				} else {
					this._dropDownPosition = AnchorPosition.BELOW;
					this.selectDropDownContainer.removeChild(this.selectDropDownListContainer);
					this.selectDropDownContainer.removeChild(this.selectionDetailsPane);
					this.selectDropDownContainer.appendChild(this.selectDropDownListContainer);
					this.selectDropDownContainer.appendChild(this.selectionDetailsPane);

					dom.removeClass(this.selectionDetailsPane, 'border-bottom');
					dom.addClass(this.selectionDetailsPane, 'border-top');
				}
				// Do full layout on showSelectDropDown only
				return true;
			}

			// Check if select out of viewport or cutting into status bar
			if ((selectPosition.top + selectPosition.height) > (window.innerHeight - 22)
				|| selectPosition.top < SelectBoxList.DEFAULT_DROPDOWN_MINIMUM_TOP_MARGIN
				|| (this._dropDownPosition === AnchorPosition.BELOW && maxVisibleOptionsBelow < 1)
				|| (this._dropDownPosition === AnchorPosition.ABOVE && maxVisibleOptionsAbove < 1)) {
				// Cannot properly layout, close and hide
				this.hideSelectDropDown(true);
				return false;
			}

			// SetUp list dimensions and layout - account for container padding
			// Use position to check above or below available space
			if (this._dropDownPosition === AnchorPosition.BELOW) {
				if (this._isVisible && maxVisibleOptionsBelow + maxVisibleOptionsAbove < 1) {
					// If drop-down is visible, must be doing a DOM re-layout, hide since we don't fit
					// Hide drop-down, hide contextview, focus on parent select
					this.hideSelectDropDown(true);
					return false;
				}

				// Adjust list height to max from select bottom to margin (default/minBottomMargin)
				if (minRequiredDropDownHeight > maxSelectDropDownHeightBelow) {
					listHeight = (maxVisibleOptionsBelow * this.getHeight());
				}
			} else {
				if (minRequiredDropDownHeight > maxSelectDropDownHeightAbove) {
					listHeight = (maxVisibleOptionsAbove * this.getHeight());
				}
			}

			// Set adjusted list height and relayout
			this.selectList.layout(listHeight);
			this.selectList.domFocus();

			// Finally set focus on selected item
			if (this.selectList.length > 0) {
				this.selectList.setFocus([this.selected || 0]);
				this.selectList.reveal(this.selectList.getFocus()[0] || 0);
			}

			if (this._hasDetails) {
				// Leave the selectDropDownContainer to size itself according to children (list + details) - #57447
				this.selectList.getHTMLElement().style.height = (listHeight + verticalPadding) + 'px';
				this.selectDropDownContainer.style.height = '';
			} else {
				this.selectDropDownContainer.style.height = (listHeight + verticalPadding) + 'px';
			}

			this.selectDropDownContainer.style.width = selectOptimalWidth;

			// Maintain focus outline on parent select as well as list container - tabindex for focus
			this.selectDropDownListContainer.setAttribute('tabindex', '0');
			dom.toggleClass(this.selectElement, 'synthetic-focus', true);
			dom.toggleClass(this.selectDropDownContainer, 'synthetic-focus', true);

			return true;
		} else {
			return false;
		}
	}

	private setWidthControlElement(container: HTMLElement): number {
		let elementWidth = 0;

		if (container) {
			let longest = 0;
			let longestLength = 0;

			this.options.forEach((option, index) => {
				const len = option.text.length + (!!option.decoratorRight ? option.decoratorRight.length : 0);
				if (len > longestLength) {
					longest = index;
					longestLength = len;
				}
			});


			container.innerHTML = this.options[longest].text + (!!this.options[longest].decoratorRight ? (this.options[longest].decoratorRight + ' ') : '');
			elementWidth = dom.getTotalWidth(container);
		}

		return elementWidth;
	}

	private createSelectList(parent: HTMLElement): void {

		// If we have already constructive list on open, skip
		if (this.selectList) {
			return;
		}

		// SetUp container for list
		this.selectDropDownListContainer = dom.append(parent, $('.select-box-dropdown-list-container'));

		this.listRenderer = new SelectListRenderer();

		this.selectList = new List(this.selectDropDownListContainer, this, [this.listRenderer], {
			ariaLabel: this.selectBoxOptions.ariaLabel,
			useShadows: false,
			verticalScrollMode: ScrollbarVisibility.Visible,
			keyboardSupport: false,
			mouseSupport: false
		});

		// SetUp list keyboard controller - control navigation, disabled items, focus
		const onSelectDropDownKeyDown = Event.chain(domEvent(this.selectDropDownListContainer, 'keydown'))
			.filter(() => this.selectList.length > 0)
			.map(e => new StandardKeyboardEvent(e));

		this._register(onSelectDropDownKeyDown.filter(e => e.keyCode === KeyCode.Enter).on(e => this.onEnter(e), this));
		this._register(onSelectDropDownKeyDown.filter(e => e.keyCode === KeyCode.Escape).on(e => this.onEscape(e), this));
		this._register(onSelectDropDownKeyDown.filter(e => e.keyCode === KeyCode.UpArrow).on(this.onUpArrow, this));
		this._register(onSelectDropDownKeyDown.filter(e => e.keyCode === KeyCode.DownArrow).on(this.onDownArrow, this));
		this._register(onSelectDropDownKeyDown.filter(e => e.keyCode === KeyCode.PageDown).on(this.onPageDown, this));
		this._register(onSelectDropDownKeyDown.filter(e => e.keyCode === KeyCode.PageUp).on(this.onPageUp, this));
		this._register(onSelectDropDownKeyDown.filter(e => e.keyCode === KeyCode.Home).on(this.onHome, this));
		this._register(onSelectDropDownKeyDown.filter(e => e.keyCode === KeyCode.End).on(this.onEnd, this));
		this._register(onSelectDropDownKeyDown.filter(e => (e.keyCode >= KeyCode.KEY_0 && e.keyCode <= KeyCode.KEY_Z) || (e.keyCode >= KeyCode.US_SEMICOLON && e.keyCode <= KeyCode.NUMPAD_DIVIDE)).on(this.onCharacter, this));

		// SetUp list mouse controller - control navigation, disabled items, focus

		this._register(Event.chain(domEvent(this.selectList.getHTMLElement(), 'mouseup'))
			.filter(() => this.selectList.length > 0)
			.on(e => this.onMouseUp(e), this));


		this._register(this.selectList.onDidBlur(_ => this.onListBlur()));
		this._register(this.selectList.onMouseOver(e => typeof e.index !== 'undefined' && this.selectList.setFocus([e.index])));
		this._register(this.selectList.onFocusChange(e => this.onListFocus(e)));

		this.selectList.getHTMLElement().setAttribute('aria-label', this.selectBoxOptions.ariaLabel || '');
		this.selectList.getHTMLElement().setAttribute('aria-expanded', 'true');

		this.styleList();
	}

	// List methods

	// List mouse controller - active exit, select option, fire onDidSelect if change, return focus to parent select
	private onMouseUp(e: MouseEvent): void {

		dom.EventHelper.stop(e);

		const target = <Element>e.target;
		if (!target) {
			return;
		}

		// Check our mouse event is on an option (not scrollbar)
		if (!!target.classList.contains('slider')) {
			return;
		}

		const listRowElement = target.closest('.monaco-list-row');

		if (!listRowElement) {
			return;
		}
		const index = Number(listRowElement.getAttribute('data-index'));
		const disabled = listRowElement.classList.contains('option-disabled');

		// Ignore mouse selection of disabled options
		if (index >= 0 && index < this.options.length && !disabled) {
			this.selected = index;
			this.select(this.selected);

			this.selectList.setFocus([this.selected]);
			this.selectList.reveal(this.selectList.getFocus()[0]);

			// Only fire if selection change
			if (this.selected !== this._currentSelection) {
				// Set current = selected
				this._currentSelection = this.selected;

				// {{SQL CARBON EDIT}} - Update the selection before firing the handler instead of after
				this.hideSelectDropDown(true);

				this._onDidSelect.fire({
					index: this.selectElement.selectedIndex,
					selected: this.options[this.selected].text

				});
				if (!!this.options[this.selected] && !!this.options[this.selected].text) {
					this.selectElement.title = this.options[this.selected].text;
				}
			}
		}
	}

	// List Exit - passive - implicit no selection change, hide drop-down
	private onListBlur(): void {
		if (this._sticky) { return; }
		if (this.selected !== this._currentSelection) {
			// Reset selected to current if no change
			this.select(this._currentSelection);
		}

		this.hideSelectDropDown(false);
	}


	private renderDescriptionMarkdown(text: string): HTMLElement {
		const cleanRenderedMarkdown = (element: Node) => {
			for (let i = 0; i < element.childNodes.length; i++) {
				const child = <Element>element.childNodes.item(i);

				const tagName = child.tagName && child.tagName.toLowerCase();
				if (tagName === 'img') {
					element.removeChild(child);
				} else {
					cleanRenderedMarkdown(child);
				}
			}
		};

		const renderedMarkdown = renderMarkdown({ value: text });

		renderedMarkdown.classList.add('select-box-description-markdown');
		cleanRenderedMarkdown(renderedMarkdown);

		return renderedMarkdown;
	}

	// List Focus Change - passive - update details pane with newly focused element's data
	private onListFocus(e: IListEvent<ISelectOptionItem>) {
		// Skip during initial layout
		if (!this._isVisible || !this._hasDetails) {
			return;
		}

		this.selectionDetailsPane.innerText = '';
		const selectedIndex = e.indexes[0];
		const description = this.options[selectedIndex].description;
		const descriptionIsMarkdown = this.options[selectedIndex].descriptionIsMarkdown;

		if (description) {
			if (descriptionIsMarkdown) {
				this.selectionDetailsPane.appendChild(this.renderDescriptionMarkdown(description));
			} else {
				this.selectionDetailsPane.innerText = description;
			}
			this.selectionDetailsPane.style.display = 'block';
		} else {
			this.selectionDetailsPane.style.display = 'none';
		}

		// Avoid recursion
		this._skipLayout = true;
		this.contextViewProvider.layout();
		this._skipLayout = false;

	}

	// List keyboard controller

	// List exit - active - hide ContextView dropdown, reset selection, return focus to parent select
	private onEscape(e: StandardKeyboardEvent): void {
		dom.EventHelper.stop(e);

		// Reset selection to value when opened
		this.select(this._currentSelection);
		this.hideSelectDropDown(true);
	}

	// List exit - active - hide ContextView dropdown, return focus to parent select, fire onDidSelect if change
	private onEnter(e: StandardKeyboardEvent): void {
		dom.EventHelper.stop(e);

		// Only fire if selection change
		if (this.selected !== this._currentSelection) {
			this._currentSelection = this.selected;
			this._onDidSelect.fire({
				index: this.selectElement.selectedIndex,
				selected: this.options[this.selected].text
			});
			if (!!this.options[this.selected] && !!this.options[this.selected].text) {
				this.selectElement.title = this.options[this.selected].text;
			}
		}

		this.hideSelectDropDown(true);
	}

	// List navigation - have to handle a disabled option (jump over)
	private onDownArrow(): void {
		if (this.selected < this.options.length - 1) {

			// Skip disabled options
			const nextOptionDisabled = this.options[this.selected + 1].isDisabled;

			if (nextOptionDisabled && this.options.length > this.selected + 2) {
				this.selected += 2;
			} else if (nextOptionDisabled) {
				return;
			} else {
				this.selected++;
			}

			// Set focus/selection - only fire event when closing drop-down or on blur
			this.select(this.selected);
			this.selectList.setFocus([this.selected]);
			this.selectList.reveal(this.selectList.getFocus()[0]);
		}
	}

	private onUpArrow(): void {
		if (this.selected > 0) {
			// Skip disabled options
			const previousOptionDisabled = this.options[this.selected - 1].isDisabled;
			if (previousOptionDisabled && this.selected > 1) {
				this.selected -= 2;
			} else {
				this.selected--;
			}
			// Set focus/selection - only fire event when closing drop-down or on blur
			this.select(this.selected);
			this.selectList.setFocus([this.selected]);
			this.selectList.reveal(this.selectList.getFocus()[0]);
		}
	}

	private onPageUp(e: StandardKeyboardEvent): void {
		dom.EventHelper.stop(e);

		this.selectList.focusPreviousPage();

		// Allow scrolling to settle
		setTimeout(() => {
			this.selected = this.selectList.getFocus()[0];

			// Shift selection down if we land on a disabled option
			if (this.options[this.selected].isDisabled && this.selected < this.options.length - 1) {
				this.selected++;
				this.selectList.setFocus([this.selected]);
			}
			this.selectList.reveal(this.selected);
			this.select(this.selected);
		}, 1);
	}

	private onPageDown(e: StandardKeyboardEvent): void {
		dom.EventHelper.stop(e);

		this.selectList.focusNextPage();

		// Allow scrolling to settle
		setTimeout(() => {
			this.selected = this.selectList.getFocus()[0];

			// Shift selection up if we land on a disabled option
			if (this.options[this.selected].isDisabled && this.selected > 0) {
				this.selected--;
				this.selectList.setFocus([this.selected]);
			}
			this.selectList.reveal(this.selected);
			this.select(this.selected);
		}, 1);
	}

	private onHome(e: StandardKeyboardEvent): void {
		dom.EventHelper.stop(e);

		if (this.options.length < 2) {
			return;
		}
		this.selected = 0;
		if (this.options[this.selected].isDisabled && this.selected > 1) {
			this.selected++;
		}
		this.selectList.setFocus([this.selected]);
		this.selectList.reveal(this.selected);
		this.select(this.selected);
	}

	private onEnd(e: StandardKeyboardEvent): void {
		dom.EventHelper.stop(e);

		if (this.options.length < 2) {
			return;
		}
		this.selected = this.options.length - 1;
		if (this.options[this.selected].isDisabled && this.selected > 1) {
			this.selected--;
		}
		this.selectList.setFocus([this.selected]);
		this.selectList.reveal(this.selected);
		this.select(this.selected);
	}

	// Mimic option first character navigation of native select
	private onCharacter(e: StandardKeyboardEvent): void {
		const ch = KeyCodeUtils.toString(e.keyCode);
		let optionIndex = -1;

		for (let i = 0; i < this.options.length - 1; i++) {
			optionIndex = (i + this.selected + 1) % this.options.length;
			if (this.options[optionIndex].text.charAt(0).toUpperCase() === ch && !this.options[optionIndex].isDisabled) {
				this.select(optionIndex);
				this.selectList.setFocus([optionIndex]);
				this.selectList.reveal(this.selectList.getFocus()[0]);
				dom.EventHelper.stop(e);
				break;
			}
		}
	}

	public dispose(): void {
		this.hideSelectDropDown(false);
		super.dispose();
	}
}<|MERGE_RESOLUTION|>--- conflicted
+++ resolved
@@ -93,14 +93,10 @@
 
 	private _isVisible: boolean;
 	private selectBoxOptions: ISelectBoxOptions;
-<<<<<<< HEAD
+
 	// {{SQL CARBON EDIT}}
 	public selectElement: HTMLSelectElement;
-	private options: ISelectOptionItem[];
-=======
-	private selectElement: HTMLSelectElement;
 	private options: ISelectOptionItem[] = [];
->>>>>>> 6ac91118
 	private selected: number;
 	private readonly _onDidSelect: Emitter<ISelectData>;
 	private styles: ISelectBoxStyles;
