--- conflicted
+++ resolved
@@ -691,12 +691,7 @@
 			});
 
 
-<<<<<<< HEAD
-			container.innerHTML = this.options[longest].text + (!!this.options[longest].decoratorRight ? (this.options[longest].decoratorRight + ' ') : '');
-
-=======
 			container.textContent = this.options[longest].text + (!!this.options[longest].decoratorRight ? (this.options[longest].decoratorRight + ' ') : '');
->>>>>>> 371f6306
 			elementWidth = dom.getTotalWidth(container);
 		}
 
