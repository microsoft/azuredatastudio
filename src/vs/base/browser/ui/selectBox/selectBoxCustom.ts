/*---------------------------------------------------------------------------------------------
 *  Copyright (c) Microsoft Corporation. All rights reserved.
 *  Licensed under the Source EULA. See License.txt in the project root for license information.
 *--------------------------------------------------------------------------------------------*/

import 'vs/css!./selectBoxCustom';

import { IDisposable, dispose, Disposable } from 'vs/base/common/lifecycle';
import { Event, Emitter } from 'vs/base/common/event';
import { KeyCode, KeyCodeUtils } from 'vs/base/common/keyCodes';
import { StandardKeyboardEvent } from 'vs/base/browser/keyboardEvent';
import * as dom from 'vs/base/browser/dom';
import * as arrays from 'vs/base/common/arrays';
import { IContextViewProvider, AnchorPosition } from 'vs/base/browser/ui/contextview/contextview';
import { List } from 'vs/base/browser/ui/list/listWidget';
import { IListVirtualDelegate, IListRenderer, IListEvent } from 'vs/base/browser/ui/list/list';
import { domEvent } from 'vs/base/browser/event';
import { ScrollbarVisibility } from 'vs/base/common/scrollable';
import { ISelectBoxDelegate, ISelectOptionItem, ISelectBoxOptions, ISelectBoxStyles, ISelectData } from 'vs/base/browser/ui/selectBox/selectBox';
import { isMacintosh } from 'vs/base/common/platform';
import { renderMarkdown } from 'vs/base/browser/markdownRenderer';

// {{SQL CARBON EDIT}} import color
import { Color } from 'vs/base/common/color';

const $ = dom.$;

const SELECT_OPTION_ENTRY_TEMPLATE_ID = 'selectOption.entry.template';

interface ISelectListTemplateData {
	root: HTMLElement;
	text: HTMLElement;
	itemDescription: HTMLElement;
	decoratorRight: HTMLElement;
	disposables: IDisposable[];
}

class SelectListRenderer implements IListRenderer<ISelectOptionItem, ISelectListTemplateData> {

	get templateId(): string { return SELECT_OPTION_ENTRY_TEMPLATE_ID; }

	renderTemplate(container: HTMLElement): ISelectListTemplateData {
		const data: ISelectListTemplateData = Object.create(null);
		data.disposables = [];
		data.root = container;
		data.text = dom.append(container, $('.option-text'));
		data.decoratorRight = dom.append(container, $('.option-decorator-right'));
		data.itemDescription = dom.append(container, $('.option-text-description'));
		dom.addClass(data.itemDescription, 'visually-hidden');

		return data;
	}

	renderElement(element: ISelectOptionItem, index: number, templateData: ISelectListTemplateData): void {
		const data: ISelectListTemplateData = templateData;
		const text = element.text;
		const decoratorRight = element.decoratorRight;
		const isDisabled = element.isDisabled;

		data.text.textContent = text;
		data.decoratorRight.innerText = (!!decoratorRight ? decoratorRight : '');
		// {{SQL CARBON EDIT}}
		data.text.setAttribute('aria-label', text);

		if (typeof element.description === 'string') {
			const itemDescriptionId = (text.replace(/ /g, '_').toLowerCase() + '_description_' + data.root.id);
			data.text.setAttribute('aria-describedby', itemDescriptionId);
			data.itemDescription.id = itemDescriptionId;
			data.itemDescription.innerText = element.description;
		}

		// pseudo-select disabled option
		if (isDisabled) {
			dom.addClass(data.root, 'option-disabled');
		} else {
			// Make sure we do class removal from prior template rendering
			dom.removeClass(data.root, 'option-disabled');
		}
	}

	disposeTemplate(templateData: ISelectListTemplateData): void {
		templateData.disposables = dispose(templateData.disposables);
	}
}

export class SelectBoxList extends Disposable implements ISelectBoxDelegate, IListVirtualDelegate<ISelectOptionItem> {

	private static readonly DEFAULT_DROPDOWN_MINIMUM_BOTTOM_MARGIN = 32;
	private static readonly DEFAULT_DROPDOWN_MINIMUM_TOP_MARGIN = 2;
	private static readonly DEFAULT_MINIMUM_VISIBLE_OPTIONS = 3;

	private _isVisible: boolean;
	private selectBoxOptions: ISelectBoxOptions;

	// {{SQL CARBON EDIT}}
	public selectElement: HTMLSelectElement;
	private options: ISelectOptionItem[] = [];
	private selected: number;
	private readonly _onDidSelect: Emitter<ISelectData>;
	private styles: ISelectBoxStyles;
	private listRenderer!: SelectListRenderer;
	private contextViewProvider!: IContextViewProvider;
	private selectDropDownContainer!: HTMLElement;
	private styleElement!: HTMLStyleElement;
	private selectList!: List<ISelectOptionItem>;
	private selectDropDownListContainer!: HTMLElement;
	private widthControlElement!: HTMLElement;
	private _currentSelection = 0;
	private _dropDownPosition!: AnchorPosition;
	private _hasDetails: boolean = false;
	private selectionDetailsPane!: HTMLElement;
	private _skipLayout: boolean = false;

	private _sticky: boolean = false; // for dev purposes only

	constructor(options: ISelectOptionItem[], selected: number, contextViewProvider: IContextViewProvider, styles: ISelectBoxStyles, selectBoxOptions?: ISelectBoxOptions) {

		super();
		this._isVisible = false;
		this.selectBoxOptions = selectBoxOptions || Object.create(null);

		if (typeof this.selectBoxOptions.minBottomMargin !== 'number') {
			this.selectBoxOptions.minBottomMargin = SelectBoxList.DEFAULT_DROPDOWN_MINIMUM_BOTTOM_MARGIN;
		} else if (this.selectBoxOptions.minBottomMargin < 0) {
			this.selectBoxOptions.minBottomMargin = 0;
		}

		this.selectElement = document.createElement('select');

		// Use custom CSS vars for padding calculation
		this.selectElement.className = 'monaco-select-box monaco-select-box-dropdown-padding';

		if (typeof this.selectBoxOptions.ariaLabel === 'string') {
			this.selectElement.setAttribute('aria-label', this.selectBoxOptions.ariaLabel);
		}

		this._onDidSelect = new Emitter<ISelectData>();
		this._register(this._onDidSelect);

		this.styles = styles;

		this.registerListeners();
		this.constructSelectDropDown(contextViewProvider);

		this.selected = selected || 0;

		if (options) {
			this.setOptions(options, selected);
		}

	}

	// IDelegate - List renderer

	getHeight(): number {
		return 18;
	}

	getTemplateId(): string {
		return SELECT_OPTION_ENTRY_TEMPLATE_ID;
	}

	private constructSelectDropDown(contextViewProvider: IContextViewProvider) {

		// SetUp ContextView container to hold select Dropdown
		this.contextViewProvider = contextViewProvider;
		this.selectDropDownContainer = dom.$('.monaco-select-box-dropdown-container');
		// Use custom CSS vars for padding calculation (shared with parent select)
		dom.addClass(this.selectDropDownContainer, 'monaco-select-box-dropdown-padding');

		// Setup container for select option details
		this.selectionDetailsPane = dom.append(this.selectDropDownContainer, $('.select-box-details-pane'));

		// Create span flex box item/div we can measure and control
		let widthControlOuterDiv = dom.append(this.selectDropDownContainer, $('.select-box-dropdown-container-width-control'));
		let widthControlInnerDiv = dom.append(widthControlOuterDiv, $('.width-control-div'));
		this.widthControlElement = document.createElement('span');
		this.widthControlElement.className = 'option-text-width-control';
		dom.append(widthControlInnerDiv, this.widthControlElement);

		// Always default to below position
		this._dropDownPosition = AnchorPosition.BELOW;

		// Inline stylesheet for themes
		this.styleElement = dom.createStyleSheet(this.selectDropDownContainer);
	}

	private registerListeners() {

		// Parent native select keyboard listeners

		this._register(dom.addStandardDisposableListener(this.selectElement, 'change', (e) => {
			this.selected = e.target.selectedIndex;
			this._onDidSelect.fire({
				index: e.target.selectedIndex,
				selected: e.target.value
			});
			if (!!this.options[this.selected] && !!this.options[this.selected].text) {
				this.selectElement.title = this.options[this.selected].text;
			}
		}));

		// Have to implement both keyboard and mouse controllers to handle disabled options
		// Intercept mouse events to override normal select actions on parents

		this._register(dom.addDisposableListener(this.selectElement, dom.EventType.CLICK, (e) => {
			dom.EventHelper.stop(e);

			if (this._isVisible) {
				this.hideSelectDropDown(true);
			} else {
				this.showSelectDropDown();
			}
		}));

		this._register(dom.addDisposableListener(this.selectElement, dom.EventType.MOUSE_DOWN, (e) => {
			dom.EventHelper.stop(e);
		}));

		// Intercept keyboard handling

		this._register(dom.addDisposableListener(this.selectElement, dom.EventType.KEY_DOWN, (e: KeyboardEvent) => {
			const event = new StandardKeyboardEvent(e);
			let showDropDown = false;

			// Create and drop down select list on keyboard select
			if (isMacintosh) {
				if (event.keyCode === KeyCode.DownArrow || event.keyCode === KeyCode.UpArrow || event.keyCode === KeyCode.Space || event.keyCode === KeyCode.Enter) {
					showDropDown = true;
				}
			} else {
				if (event.keyCode === KeyCode.DownArrow && event.altKey || event.keyCode === KeyCode.UpArrow && event.altKey || event.keyCode === KeyCode.Space || event.keyCode === KeyCode.Enter) {
					showDropDown = true;
				}
			}

			if (showDropDown) {
				this.showSelectDropDown();
				dom.EventHelper.stop(e);
			}
		}));
	}

	public get onDidSelect(): Event<ISelectData> {
		return this._onDidSelect.event;
	}

	public setOptions(options: ISelectOptionItem[], selected?: number): void {
		if (!arrays.equals(this.options, options)) {
			this.options = options;
			this.selectElement.options.length = 0;
			this._hasDetails = false;

			this.options.forEach((option, index) => {
				this.selectElement.add(this.createOption(option.text, index, option.isDisabled));
				if (typeof option.description === 'string') {
					this._hasDetails = true;
				}
			});
		}

		if (selected !== undefined) {
			this.select(selected);
			// Set current = selected since this is not necessarily a user exit
			this._currentSelection = this.selected;
		}
	}


	private setOptionsList() {

		// Mirror options in drop-down
		// Populate select list for non-native select mode
		if (this.selectList) {
			this.selectList.splice(0, this.selectList.length, this.options);
		}
	}

	public select(index: number): void {

		if (index >= 0 && index < this.options.length) {
			this.selected = index;
		} else if (index > this.options.length - 1) {
			// Adjust index to end of list
			// This could make client out of sync with the select
			this.select(this.options.length - 1);
		} else if (this.selected < 0) {
			this.selected = 0;
		}

		this.selectElement.selectedIndex = this.selected;
		if (!!this.options[this.selected] && !!this.options[this.selected].text) {
			this.selectElement.title = this.options[this.selected].text;
		}
	}

	public setAriaLabel(label: string): void {
		this.selectBoxOptions.ariaLabel = label;
		this.selectElement.setAttribute('aria-label', this.selectBoxOptions.ariaLabel);
	}

	public focus(): void {
		if (this.selectElement) {
			this.selectElement.focus();
		}
	}

	public blur(): void {
		if (this.selectElement) {
			this.selectElement.blur();
		}
	}

	public render(container: HTMLElement): void {
		dom.addClass(container, 'select-container');
		container.appendChild(this.selectElement);
		this.applyStyles();
	}

	public style(styles: ISelectBoxStyles): void {

		const content: string[] = [];

		this.styles = styles;

		// Style non-native select mode

		if (this.styles.listFocusBackground) {
			content.push(`.monaco-select-box-dropdown-container > .select-box-dropdown-list-container .monaco-list .monaco-list-row.focused { background-color: ${this.styles.listFocusBackground} !important; }`);
		}

		if (this.styles.listFocusForeground) {
			content.push(`.monaco-select-box-dropdown-container > .select-box-dropdown-list-container .monaco-list .monaco-list-row.focused:not(:hover) { color: ${this.styles.listFocusForeground} !important; }`);
		}

		if (this.styles.decoratorRightForeground) {
			content.push(`.monaco-select-box-dropdown-container > .select-box-dropdown-list-container .monaco-list .monaco-list-row .option-decorator-right { color: ${this.styles.decoratorRightForeground} !important; }`);
		}

		if (this.styles.selectBackground && this.styles.selectBorder && !this.styles.selectBorder.equals(this.styles.selectBackground)) {
			content.push(`.monaco-select-box-dropdown-container { border: 1px solid ${this.styles.selectBorder} } `);
			content.push(`.monaco-select-box-dropdown-container > .select-box-details-pane.border-top { border-top: 1px solid ${this.styles.selectBorder} } `);
			content.push(`.monaco-select-box-dropdown-container > .select-box-details-pane.border-bottom { border-bottom: 1px solid ${this.styles.selectBorder} } `);

		}
		else if (this.styles.selectListBorder) {
			content.push(`.monaco-select-box-dropdown-container > .select-box-details-pane.border-top { border-top: 1px solid ${this.styles.selectListBorder} } `);
			content.push(`.monaco-select-box-dropdown-container > .select-box-details-pane.border-bottom { border-bottom: 1px solid ${this.styles.selectListBorder} } `);
		}

		// Hover foreground - ignore for disabled options
		if (this.styles.listHoverForeground) {
			content.push(`.monaco-select-box-dropdown-container > .select-box-dropdown-list-container .monaco-list .monaco-list-row:hover { color: ${this.styles.listHoverForeground} !important; }`);
			content.push(`.monaco-select-box-dropdown-container > .select-box-dropdown-list-container .monaco-list .monaco-list-row.option-disabled:hover { background-color: ${this.styles.listActiveSelectionForeground} !important; }`);
		}

		// Hover background - ignore for disabled options
		if (this.styles.listHoverBackground) {
			content.push(`.monaco-select-box-dropdown-container > .select-box-dropdown-list-container .monaco-list .monaco-list-row:not(.option-disabled):not(.focused):hover { background-color: ${this.styles.listHoverBackground} !important; }`);
			content.push(`.monaco-select-box-dropdown-container > .select-box-dropdown-list-container .monaco-list .monaco-list-row.option-disabled:hover { background-color: ${this.styles.selectBackground} !important; }`);
		}

		// Match quickOpen outline styles - ignore for disabled options
		if (this.styles.listFocusOutline) {
			content.push(`.monaco-select-box-dropdown-container > .select-box-dropdown-list-container .monaco-list .monaco-list-row.focused { outline: 1.6px dotted ${this.styles.listFocusOutline} !important; outline-offset: -1.6px !important; }`);

		}

		if (this.styles.listHoverOutline) {
			content.push(`.monaco-select-box-dropdown-container > .select-box-dropdown-list-container .monaco-list .monaco-list-row:hover:not(.focused) { outline: 1.6px dashed ${this.styles.listHoverOutline} !important; outline-offset: -1.6px !important; }`);
			content.push(`.monaco-select-box-dropdown-container > .select-box-dropdown-list-container .monaco-list .monaco-list-row.option-disabled:hover { outline: none !important; }`);
		}

		this.styleElement.innerHTML = content.join('\n');

		this.applyStyles();
	}

	public applyStyles(): void {

		// Style parent select

<<<<<<< HEAD
		// {{SQL CARBON EDIT}}
		let background: Color | undefined = undefined;
		let foreground: Color | undefined = undefined;
		let border: Color | undefined = undefined;
=======
		if (this.selectElement) {
			const background = this.styles.selectBackground ? this.styles.selectBackground.toString() : '';
			const foreground = this.styles.selectForeground ? this.styles.selectForeground.toString() : '';
			const border = this.styles.selectBorder ? this.styles.selectBorder.toString() : '';
>>>>>>> c71cbdaa

		if (this.selectElement) {
			if (this.selectElement.disabled) {
				background = (<any>this.styles).disabledSelectBackground;
				foreground = (<any>this.styles).disabledSelectForeground;
			} else {
				background = this.styles.selectBackground;
				foreground = this.styles.selectForeground;
				border = this.styles.selectBorder;
			}
			this.selectElement.style.backgroundColor = background ? background.toString() : null;
			this.selectElement.style.color = foreground ? foreground.toString() : null;
			this.selectElement.style.borderColor = border ? border.toString() : null;
		}

		// Style drop down select list (non-native mode only)

		if (this.selectList) {
			this.styleList();
		}
	}

	private styleList() {
		if (this.selectList) {
			const background = this.styles.selectBackground ? this.styles.selectBackground.toString() : '';
			this.selectList.style({});

			const listBackground = this.styles.selectListBackground ? this.styles.selectListBackground.toString() : background;
			this.selectDropDownListContainer.style.backgroundColor = listBackground;
			this.selectionDetailsPane.style.backgroundColor = listBackground;
			const optionsBorder = this.styles.focusBorder ? this.styles.focusBorder.toString() : '';
			this.selectDropDownContainer.style.outlineColor = optionsBorder;
			this.selectDropDownContainer.style.outlineOffset = '-1px';
		}
	}

	private createOption(value: string, index: number, disabled?: boolean): HTMLOptionElement {
		let option = document.createElement('option');
		option.value = value;
		option.text = value;
		option.disabled = !!disabled;

		return option;
	}

	// ContextView dropdown methods

	private showSelectDropDown() {
		this.selectionDetailsPane.innerText = '';

		if (!this.contextViewProvider || this._isVisible) {
			return;
		}

		// Lazily create and populate list only at open, moved from constructor
		this.createSelectList(this.selectDropDownContainer);
		this.setOptionsList();

		// This allows us to flip the position based on measurement
		// Set drop-down position above/below from required height and margins
		// If pre-layout cannot fit at least one option do not show drop-down

		this.contextViewProvider.showContextView({
			getAnchor: () => this.selectElement,
			render: (container: HTMLElement) => this.renderSelectDropDown(container, true),
			layout: () => {
				this.layoutSelectDropDown();
			},
			onHide: () => {
				dom.toggleClass(this.selectDropDownContainer, 'visible', false);
				dom.toggleClass(this.selectElement, 'synthetic-focus', false);
			},
			anchorPosition: this._dropDownPosition
		});

		// Hide so we can relay out
		this._isVisible = true;
		this.hideSelectDropDown(false);

		this.contextViewProvider.showContextView({
			getAnchor: () => this.selectElement,
			render: (container: HTMLElement) => this.renderSelectDropDown(container),
			layout: () => this.layoutSelectDropDown(),
			onHide: () => {
				dom.toggleClass(this.selectDropDownContainer, 'visible', false);
				dom.toggleClass(this.selectElement, 'synthetic-focus', false);
			},
			anchorPosition: this._dropDownPosition
		});

		// Track initial selection the case user escape, blur
		this._currentSelection = this.selected;
		this._isVisible = true;
	}

	private hideSelectDropDown(focusSelect: boolean) {
		if (!this.contextViewProvider || !this._isVisible) {
			return;
		}

		this._isVisible = false;

		if (focusSelect) {
			this.selectElement.focus();
		}

		this.contextViewProvider.hideContextView();
	}

	private renderSelectDropDown(container: HTMLElement, preLayoutPosition?: boolean): IDisposable {
		container.appendChild(this.selectDropDownContainer);

		// Pre-Layout allows us to change position
		this.layoutSelectDropDown(preLayoutPosition);

		return {
			dispose: () => {
				// contextView will dispose itself if moving from one View to another
				try {
					container.removeChild(this.selectDropDownContainer); // remove to take out the CSS rules we add
				}
				catch (error) {
					// Ignore, removed already by change of focus
				}
			}
		};
	}

	// Iterate over detailed descriptions, find max height
	private measureMaxDetailsHeight(): number {

		let maxDetailsPaneHeight = 0;
		this.options.forEach((option, index) => {

			this.selectionDetailsPane.innerText = '';

			if (option.description) {
				if (option.descriptionIsMarkdown) {
					this.selectionDetailsPane.appendChild(this.renderDescriptionMarkdown(option.description));
				} else {
					this.selectionDetailsPane.innerText = option.description;
				}
				this.selectionDetailsPane.style.display = 'block';
			} else {
				this.selectionDetailsPane.style.display = 'none';
			}

			if (this.selectionDetailsPane.offsetHeight > maxDetailsPaneHeight) {
				maxDetailsPaneHeight = this.selectionDetailsPane.offsetHeight;
			}
		});

		// Reset description to selected

		this.selectionDetailsPane.innerText = '';
		const description = this.options[this.selected].description || null;
		const descriptionIsMarkdown = this.options[this.selected].descriptionIsMarkdown || null;

		if (description) {
			if (descriptionIsMarkdown) {
				this.selectionDetailsPane.appendChild(this.renderDescriptionMarkdown(description));
			} else {
				this.selectionDetailsPane.innerText = description;
			}
			this.selectionDetailsPane.style.display = 'block';
		}
		return maxDetailsPaneHeight;
	}

	private layoutSelectDropDown(preLayoutPosition?: boolean): boolean {

		// Avoid recursion from layout called in onListFocus
		if (this._skipLayout) {
			return false;
		}

		// Layout ContextView drop down select list and container
		// Have to manage our vertical overflow, sizing, position below or above
		// Position has to be determined and set prior to contextView instantiation

		if (this.selectList) {

			// Make visible to enable measurements
			dom.toggleClass(this.selectDropDownContainer, 'visible', true);

			const selectPosition = dom.getDomNodePagePosition(this.selectElement);
			const styles = getComputedStyle(this.selectElement);
			const verticalPadding = parseFloat(styles.getPropertyValue('--dropdown-padding-top')) + parseFloat(styles.getPropertyValue('--dropdown-padding-bottom'));
			const maxSelectDropDownHeightBelow = (window.innerHeight - selectPosition.top - selectPosition.height - (this.selectBoxOptions.minBottomMargin || 0));
			const maxSelectDropDownHeightAbove = (selectPosition.top - SelectBoxList.DEFAULT_DROPDOWN_MINIMUM_TOP_MARGIN);

			// Determine optimal width - min(longest option), opt(parent select, excluding margins), max(ContextView controlled)
			const selectWidth = this.selectElement.offsetWidth;
			const selectMinWidth = this.setWidthControlElement(this.widthControlElement);
			const selectOptimalWidth = Math.max(selectMinWidth, Math.round(selectWidth)).toString() + 'px';

			this.selectDropDownContainer.style.width = selectOptimalWidth;

			// Get initial list height and determine space above and below
			this.selectList.getHTMLElement().style.height = '';
			this.selectList.layout();
			let listHeight = this.selectList.contentHeight;

			const maxDetailsPaneHeight = this._hasDetails ? this.measureMaxDetailsHeight() : 0;

			const minRequiredDropDownHeight = listHeight + verticalPadding + maxDetailsPaneHeight;
			const maxVisibleOptionsBelow = ((Math.floor((maxSelectDropDownHeightBelow - verticalPadding - maxDetailsPaneHeight) / this.getHeight())));
			const maxVisibleOptionsAbove = ((Math.floor((maxSelectDropDownHeightAbove - verticalPadding - maxDetailsPaneHeight) / this.getHeight())));

			// If we are only doing pre-layout check/adjust position only
			// Calculate vertical space available, flip up if insufficient
			// Use reflected padding on parent select, ContextView style
			// properties not available before DOM attachment

			if (preLayoutPosition) {

				// Check if select moved out of viewport , do not open
				// If at least one option cannot be shown, don't open the drop-down or hide/remove if open

				if ((selectPosition.top + selectPosition.height) > (window.innerHeight - 22)
					|| selectPosition.top < SelectBoxList.DEFAULT_DROPDOWN_MINIMUM_TOP_MARGIN
					|| ((maxVisibleOptionsBelow < 1) && (maxVisibleOptionsAbove < 1))) {
					// Indicate we cannot open
					return false;
				}

				// Determine if we have to flip up
				// Always show complete list items - never more than Max available vertical height
				if (maxVisibleOptionsBelow < SelectBoxList.DEFAULT_MINIMUM_VISIBLE_OPTIONS
					&& maxVisibleOptionsAbove > maxVisibleOptionsBelow
					&& this.options.length > maxVisibleOptionsBelow
				) {
					this._dropDownPosition = AnchorPosition.ABOVE;
					this.selectDropDownContainer.removeChild(this.selectDropDownListContainer);
					this.selectDropDownContainer.removeChild(this.selectionDetailsPane);
					this.selectDropDownContainer.appendChild(this.selectionDetailsPane);
					this.selectDropDownContainer.appendChild(this.selectDropDownListContainer);

					dom.removeClass(this.selectionDetailsPane, 'border-top');
					dom.addClass(this.selectionDetailsPane, 'border-bottom');

				} else {
					this._dropDownPosition = AnchorPosition.BELOW;
					this.selectDropDownContainer.removeChild(this.selectDropDownListContainer);
					this.selectDropDownContainer.removeChild(this.selectionDetailsPane);
					this.selectDropDownContainer.appendChild(this.selectDropDownListContainer);
					this.selectDropDownContainer.appendChild(this.selectionDetailsPane);

					dom.removeClass(this.selectionDetailsPane, 'border-bottom');
					dom.addClass(this.selectionDetailsPane, 'border-top');
				}
				// Do full layout on showSelectDropDown only
				return true;
			}

			// Check if select out of viewport or cutting into status bar
			if ((selectPosition.top + selectPosition.height) > (window.innerHeight - 22)
				|| selectPosition.top < SelectBoxList.DEFAULT_DROPDOWN_MINIMUM_TOP_MARGIN
				|| (this._dropDownPosition === AnchorPosition.BELOW && maxVisibleOptionsBelow < 1)
				|| (this._dropDownPosition === AnchorPosition.ABOVE && maxVisibleOptionsAbove < 1)) {
				// Cannot properly layout, close and hide
				this.hideSelectDropDown(true);
				return false;
			}

			// SetUp list dimensions and layout - account for container padding
			// Use position to check above or below available space
			if (this._dropDownPosition === AnchorPosition.BELOW) {
				if (this._isVisible && maxVisibleOptionsBelow + maxVisibleOptionsAbove < 1) {
					// If drop-down is visible, must be doing a DOM re-layout, hide since we don't fit
					// Hide drop-down, hide contextview, focus on parent select
					this.hideSelectDropDown(true);
					return false;
				}

				// Adjust list height to max from select bottom to margin (default/minBottomMargin)
				if (minRequiredDropDownHeight > maxSelectDropDownHeightBelow) {
					listHeight = (maxVisibleOptionsBelow * this.getHeight());
				}
			} else {
				if (minRequiredDropDownHeight > maxSelectDropDownHeightAbove) {
					listHeight = (maxVisibleOptionsAbove * this.getHeight());
				}
			}

			// Set adjusted list height and relayout
			this.selectList.layout(listHeight);
			this.selectList.domFocus();

			// Finally set focus on selected item
			if (this.selectList.length > 0) {
				this.selectList.setFocus([this.selected || 0]);
				this.selectList.reveal(this.selectList.getFocus()[0] || 0);
			}

			if (this._hasDetails) {
				// Leave the selectDropDownContainer to size itself according to children (list + details) - #57447
				this.selectList.getHTMLElement().style.height = (listHeight + verticalPadding) + 'px';
				this.selectDropDownContainer.style.height = '';
			} else {
				this.selectDropDownContainer.style.height = (listHeight + verticalPadding) + 'px';
			}

			this.selectDropDownContainer.style.width = selectOptimalWidth;

			// Maintain focus outline on parent select as well as list container - tabindex for focus
			this.selectDropDownListContainer.setAttribute('tabindex', '0');
			dom.toggleClass(this.selectElement, 'synthetic-focus', true);
			dom.toggleClass(this.selectDropDownContainer, 'synthetic-focus', true);

			return true;
		} else {
			return false;
		}
	}

	private setWidthControlElement(container: HTMLElement): number {
		let elementWidth = 0;

		if (container) {
			let longest = 0;
			let longestLength = 0;

			this.options.forEach((option, index) => {
				const len = option.text.length + (!!option.decoratorRight ? option.decoratorRight.length : 0);
				if (len > longestLength) {
					longest = index;
					longestLength = len;
				}
			});


			container.innerHTML = this.options[longest].text + (!!this.options[longest].decoratorRight ? (this.options[longest].decoratorRight + ' ') : '');
			elementWidth = dom.getTotalWidth(container);
		}

		return elementWidth;
	}

	private createSelectList(parent: HTMLElement): void {

		// If we have already constructive list on open, skip
		if (this.selectList) {
			return;
		}

		// SetUp container for list
		this.selectDropDownListContainer = dom.append(parent, $('.select-box-dropdown-list-container'));

		this.listRenderer = new SelectListRenderer();

		this.selectList = new List('SelectBoxCustom', this.selectDropDownListContainer, this, [this.listRenderer], {
			ariaLabel: this.selectBoxOptions.ariaLabel,
			useShadows: false,
			verticalScrollMode: ScrollbarVisibility.Visible,
			keyboardSupport: false,
			mouseSupport: false
		});

		// SetUp list keyboard controller - control navigation, disabled items, focus
		const onSelectDropDownKeyDown = Event.chain(domEvent(this.selectDropDownListContainer, 'keydown'))
			.filter(() => this.selectList.length > 0)
			.map(e => new StandardKeyboardEvent(e));

		this._register(onSelectDropDownKeyDown.filter(e => e.keyCode === KeyCode.Enter).on(e => this.onEnter(e), this));
		this._register(onSelectDropDownKeyDown.filter(e => e.keyCode === KeyCode.Escape).on(e => this.onEscape(e), this));
		this._register(onSelectDropDownKeyDown.filter(e => e.keyCode === KeyCode.UpArrow).on(this.onUpArrow, this));
		this._register(onSelectDropDownKeyDown.filter(e => e.keyCode === KeyCode.DownArrow).on(this.onDownArrow, this));
		this._register(onSelectDropDownKeyDown.filter(e => e.keyCode === KeyCode.PageDown).on(this.onPageDown, this));
		this._register(onSelectDropDownKeyDown.filter(e => e.keyCode === KeyCode.PageUp).on(this.onPageUp, this));
		this._register(onSelectDropDownKeyDown.filter(e => e.keyCode === KeyCode.Home).on(this.onHome, this));
		this._register(onSelectDropDownKeyDown.filter(e => e.keyCode === KeyCode.End).on(this.onEnd, this));
		this._register(onSelectDropDownKeyDown.filter(e => (e.keyCode >= KeyCode.KEY_0 && e.keyCode <= KeyCode.KEY_Z) || (e.keyCode >= KeyCode.US_SEMICOLON && e.keyCode <= KeyCode.NUMPAD_DIVIDE)).on(this.onCharacter, this));

		// SetUp list mouse controller - control navigation, disabled items, focus

		this._register(Event.chain(domEvent(this.selectList.getHTMLElement(), 'mouseup'))
			.filter(() => this.selectList.length > 0)
			.on(e => this.onMouseUp(e), this));


		this._register(this.selectList.onDidBlur(_ => this.onListBlur()));
		this._register(this.selectList.onMouseOver(e => typeof e.index !== 'undefined' && this.selectList.setFocus([e.index])));
		this._register(this.selectList.onFocusChange(e => this.onListFocus(e)));

		this.selectList.getHTMLElement().setAttribute('aria-label', this.selectBoxOptions.ariaLabel || '');
		this.selectList.getHTMLElement().setAttribute('aria-expanded', 'true');

		this.styleList();
	}

	// List methods

	// List mouse controller - active exit, select option, fire onDidSelect if change, return focus to parent select
	private onMouseUp(e: MouseEvent): void {

		dom.EventHelper.stop(e);

		const target = <Element>e.target;
		if (!target) {
			return;
		}

		// Check our mouse event is on an option (not scrollbar)
		if (!!target.classList.contains('slider')) {
			return;
		}

		const listRowElement = target.closest('.monaco-list-row');

		if (!listRowElement) {
			return;
		}
		const index = Number(listRowElement.getAttribute('data-index'));
		const disabled = listRowElement.classList.contains('option-disabled');

		// Ignore mouse selection of disabled options
		if (index >= 0 && index < this.options.length && !disabled) {
			this.selected = index;
			this.select(this.selected);

			this.selectList.setFocus([this.selected]);
			this.selectList.reveal(this.selectList.getFocus()[0]);

			// Only fire if selection change
			if (this.selected !== this._currentSelection) {
				// Set current = selected
				this._currentSelection = this.selected;

				// {{SQL CARBON EDIT}} - Update the selection before firing the handler instead of after
				this.hideSelectDropDown(true);

				this._onDidSelect.fire({
					index: this.selectElement.selectedIndex,
					selected: this.options[this.selected].text

				});
				if (!!this.options[this.selected] && !!this.options[this.selected].text) {
					this.selectElement.title = this.options[this.selected].text;
				}
			}
		}
	}

	// List Exit - passive - implicit no selection change, hide drop-down
	private onListBlur(): void {
		if (this._sticky) { return; }
		if (this.selected !== this._currentSelection) {
			// Reset selected to current if no change
			this.select(this._currentSelection);
		}

		this.hideSelectDropDown(false);
	}


	private renderDescriptionMarkdown(text: string): HTMLElement {
		const cleanRenderedMarkdown = (element: Node) => {
			for (let i = 0; i < element.childNodes.length; i++) {
				const child = <Element>element.childNodes.item(i);

				const tagName = child.tagName && child.tagName.toLowerCase();
				if (tagName === 'img') {
					element.removeChild(child);
				} else {
					cleanRenderedMarkdown(child);
				}
			}
		};

		const renderedMarkdown = renderMarkdown({ value: text });

		renderedMarkdown.classList.add('select-box-description-markdown');
		cleanRenderedMarkdown(renderedMarkdown);

		return renderedMarkdown;
	}

	// List Focus Change - passive - update details pane with newly focused element's data
	private onListFocus(e: IListEvent<ISelectOptionItem>) {
		// Skip during initial layout
		if (!this._isVisible || !this._hasDetails) {
			return;
		}

		this.selectionDetailsPane.innerText = '';
		const selectedIndex = e.indexes[0];
		const description = this.options[selectedIndex].description;
		const descriptionIsMarkdown = this.options[selectedIndex].descriptionIsMarkdown;

		if (description) {
			if (descriptionIsMarkdown) {
				this.selectionDetailsPane.appendChild(this.renderDescriptionMarkdown(description));
			} else {
				this.selectionDetailsPane.innerText = description;
			}
			this.selectionDetailsPane.style.display = 'block';
		} else {
			this.selectionDetailsPane.style.display = 'none';
		}

		// Avoid recursion
		this._skipLayout = true;
		this.contextViewProvider.layout();
		this._skipLayout = false;

	}

	// List keyboard controller

	// List exit - active - hide ContextView dropdown, reset selection, return focus to parent select
	private onEscape(e: StandardKeyboardEvent): void {
		dom.EventHelper.stop(e);

		// Reset selection to value when opened
		this.select(this._currentSelection);
		this.hideSelectDropDown(true);
	}

	// List exit - active - hide ContextView dropdown, return focus to parent select, fire onDidSelect if change
	private onEnter(e: StandardKeyboardEvent): void {
		dom.EventHelper.stop(e);

		// Only fire if selection change
		if (this.selected !== this._currentSelection) {
			this._currentSelection = this.selected;
			this._onDidSelect.fire({
				index: this.selectElement.selectedIndex,
				selected: this.options[this.selected].text
			});
			if (!!this.options[this.selected] && !!this.options[this.selected].text) {
				this.selectElement.title = this.options[this.selected].text;
			}
		}

		this.hideSelectDropDown(true);
	}

	// List navigation - have to handle a disabled option (jump over)
	private onDownArrow(): void {
		if (this.selected < this.options.length - 1) {

			// Skip disabled options
			const nextOptionDisabled = this.options[this.selected + 1].isDisabled;

			if (nextOptionDisabled && this.options.length > this.selected + 2) {
				this.selected += 2;
			} else if (nextOptionDisabled) {
				return;
			} else {
				this.selected++;
			}

			// Set focus/selection - only fire event when closing drop-down or on blur
			this.select(this.selected);
			this.selectList.setFocus([this.selected]);
			this.selectList.reveal(this.selectList.getFocus()[0]);
		}
	}

	private onUpArrow(): void {
		if (this.selected > 0) {
			// Skip disabled options
			const previousOptionDisabled = this.options[this.selected - 1].isDisabled;
			if (previousOptionDisabled && this.selected > 1) {
				this.selected -= 2;
			} else {
				this.selected--;
			}
			// Set focus/selection - only fire event when closing drop-down or on blur
			this.select(this.selected);
			this.selectList.setFocus([this.selected]);
			this.selectList.reveal(this.selectList.getFocus()[0]);
		}
	}

	private onPageUp(e: StandardKeyboardEvent): void {
		dom.EventHelper.stop(e);

		this.selectList.focusPreviousPage();

		// Allow scrolling to settle
		setTimeout(() => {
			this.selected = this.selectList.getFocus()[0];

			// Shift selection down if we land on a disabled option
			if (this.options[this.selected].isDisabled && this.selected < this.options.length - 1) {
				this.selected++;
				this.selectList.setFocus([this.selected]);
			}
			this.selectList.reveal(this.selected);
			this.select(this.selected);
		}, 1);
	}

	private onPageDown(e: StandardKeyboardEvent): void {
		dom.EventHelper.stop(e);

		this.selectList.focusNextPage();

		// Allow scrolling to settle
		setTimeout(() => {
			this.selected = this.selectList.getFocus()[0];

			// Shift selection up if we land on a disabled option
			if (this.options[this.selected].isDisabled && this.selected > 0) {
				this.selected--;
				this.selectList.setFocus([this.selected]);
			}
			this.selectList.reveal(this.selected);
			this.select(this.selected);
		}, 1);
	}

	private onHome(e: StandardKeyboardEvent): void {
		dom.EventHelper.stop(e);

		if (this.options.length < 2) {
			return;
		}
		this.selected = 0;
		if (this.options[this.selected].isDisabled && this.selected > 1) {
			this.selected++;
		}
		this.selectList.setFocus([this.selected]);
		this.selectList.reveal(this.selected);
		this.select(this.selected);
	}

	private onEnd(e: StandardKeyboardEvent): void {
		dom.EventHelper.stop(e);

		if (this.options.length < 2) {
			return;
		}
		this.selected = this.options.length - 1;
		if (this.options[this.selected].isDisabled && this.selected > 1) {
			this.selected--;
		}
		this.selectList.setFocus([this.selected]);
		this.selectList.reveal(this.selected);
		this.select(this.selected);
	}

	// Mimic option first character navigation of native select
	private onCharacter(e: StandardKeyboardEvent): void {
		const ch = KeyCodeUtils.toString(e.keyCode);
		let optionIndex = -1;

		for (let i = 0; i < this.options.length - 1; i++) {
			optionIndex = (i + this.selected + 1) % this.options.length;
			if (this.options[optionIndex].text.charAt(0).toUpperCase() === ch && !this.options[optionIndex].isDisabled) {
				this.select(optionIndex);
				this.selectList.setFocus([optionIndex]);
				this.selectList.reveal(this.selectList.getFocus()[0]);
				dom.EventHelper.stop(e);
				break;
			}
		}
	}

	public dispose(): void {
		this.hideSelectDropDown(false);
		super.dispose();
	}
}<|MERGE_RESOLUTION|>--- conflicted
+++ resolved
@@ -380,30 +380,23 @@
 
 		// Style parent select
 
-<<<<<<< HEAD
 		// {{SQL CARBON EDIT}}
-		let background: Color | undefined = undefined;
-		let foreground: Color | undefined = undefined;
-		let border: Color | undefined = undefined;
-=======
-		if (this.selectElement) {
-			const background = this.styles.selectBackground ? this.styles.selectBackground.toString() : '';
-			const foreground = this.styles.selectForeground ? this.styles.selectForeground.toString() : '';
-			const border = this.styles.selectBorder ? this.styles.selectBorder.toString() : '';
->>>>>>> c71cbdaa
+		let background = '';
+		let foreground = '';
+		let border = '';
 
 		if (this.selectElement) {
 			if (this.selectElement.disabled) {
-				background = (<any>this.styles).disabledSelectBackground;
-				foreground = (<any>this.styles).disabledSelectForeground;
+				background = (<any>this.styles).disabledSelectBackground ? (<any>this.styles).disabledSelectBackground.toString() : '';
+				foreground = (<any>this.styles).disabledSelectForeground ? (<any>this.styles).disabledSelectForeground.toString() : '';
 			} else {
-				background = this.styles.selectBackground;
-				foreground = this.styles.selectForeground;
-				border = this.styles.selectBorder;
-			}
-			this.selectElement.style.backgroundColor = background ? background.toString() : null;
-			this.selectElement.style.color = foreground ? foreground.toString() : null;
-			this.selectElement.style.borderColor = border ? border.toString() : null;
+				background = this.styles.selectBackground ? this.styles.selectBackground.toString() : '';
+				foreground = this.styles.selectForeground ? this.styles.selectForeground.toString() : '';
+				border = this.styles.selectBorder ? this.styles.selectBorder.toString() : '';
+			}
+			this.selectElement.style.backgroundColor = background;
+			this.selectElement.style.color = foreground;
+			this.selectElement.style.borderColor = border;
 		}
 
 		// Style drop down select list (non-native mode only)
