/*---------------------------------------------------------------------------------------------
 *  Copyright (c) Microsoft Corporation. All rights reserved.
 *  Licensed under the Source EULA. See License.txt in the project root for license information.
 *--------------------------------------------------------------------------------------------*/

import * as dom from 'vs/base/browser/dom';
import { DomEmitter } from 'vs/base/browser/event';
import { IContentActionHandler } from 'vs/base/browser/formattedTextRenderer';
import { StandardKeyboardEvent } from 'vs/base/browser/keyboardEvent';
import { renderMarkdown } from 'vs/base/browser/markdownRenderer';
import { AnchorPosition, IContextViewProvider } from 'vs/base/browser/ui/contextview/contextview';
import { IListEvent, IListRenderer, IListVirtualDelegate } from 'vs/base/browser/ui/list/list';
import { List } from 'vs/base/browser/ui/list/listWidget';
import { ISelectBoxDelegate, ISelectBoxOptions, ISelectBoxStyles, ISelectData, ISelectOptionItem } from 'vs/base/browser/ui/selectBox/selectBox';
import * as arrays from 'vs/base/common/arrays';
import { Emitter, Event } from 'vs/base/common/event';
import { KeyCode, KeyCodeUtils } from 'vs/base/common/keyCodes';
import { Disposable, IDisposable } from 'vs/base/common/lifecycle';
import { isMacintosh } from 'vs/base/common/platform';
import { ScrollbarVisibility } from 'vs/base/common/scrollable';
import 'vs/css!./selectBoxCustom';
import { localize } from 'vs/nls';


const $ = dom.$;

const SELECT_OPTION_ENTRY_TEMPLATE_ID = 'selectOption.entry.template';

interface ISelectListTemplateData {
	root: HTMLElement;
	text: HTMLElement;
	detail: HTMLElement;
	decoratorRight: HTMLElement;
}

class SelectListRenderer implements IListRenderer<ISelectOptionItem, ISelectListTemplateData> {

	get templateId(): string { return SELECT_OPTION_ENTRY_TEMPLATE_ID; }

	renderTemplate(container: HTMLElement): ISelectListTemplateData {
		const data: ISelectListTemplateData = Object.create(null);
		data.root = container;
		data.text = dom.append(container, $('.option-text'));
		data.detail = dom.append(container, $('.option-detail'));
		data.decoratorRight = dom.append(container, $('.option-decorator-right'));

		return data;
	}

	renderElement(element: ISelectOptionItem, index: number, templateData: ISelectListTemplateData): void {
		const data: ISelectListTemplateData = templateData;

		const text = element.text;
		const detail = element.detail;
		const decoratorRight = element.decoratorRight;

		const isDisabled = element.isDisabled;

		data.text.textContent = text;
		data.text.setAttribute('aria-label', text); // {{SQL CARBON EDIT}}
		data.detail.textContent = !!detail ? detail : '';
		data.decoratorRight.innerText = !!decoratorRight ? decoratorRight : '';

		// pseudo-select disabled option
		if (isDisabled) {
			data.root.classList.add('option-disabled');
		} else {
			// Make sure we do class removal from prior template rendering
			data.root.classList.remove('option-disabled');
		}
	}

	disposeTemplate(_templateData: ISelectListTemplateData): void {
		// noop
	}
}

export class SelectBoxList extends Disposable implements ISelectBoxDelegate, IListVirtualDelegate<ISelectOptionItem> {

	private static readonly DEFAULT_DROPDOWN_MINIMUM_BOTTOM_MARGIN = 32;
	private static readonly DEFAULT_DROPDOWN_MINIMUM_TOP_MARGIN = 2;
	private static readonly DEFAULT_MINIMUM_VISIBLE_OPTIONS = 3;

	private _isVisible: boolean;
	private selectBoxOptions: ISelectBoxOptions;
	public selectElement: HTMLSelectElement;  // {{SQL CARBON EDIT}}
	private container?: HTMLElement;
	private options: ISelectOptionItem[] = [];
	private selected: number;
	private readonly _onDidSelect: Emitter<ISelectData>;
	private readonly styles: ISelectBoxStyles;
	private listRenderer!: SelectListRenderer;
	private contextViewProvider!: IContextViewProvider;
	public selectDropDownContainer!: HTMLElement; // {{SQL CARBON EDIT}} Make public so we can hook into keyboard events
	private styleElement!: HTMLStyleElement;
	private selectList!: List<ISelectOptionItem>;
	private selectDropDownListContainer!: HTMLElement;
	private widthControlElement!: HTMLElement;
	private _currentSelection = 0;
	private _dropDownPosition!: AnchorPosition;
	private _hasDetails: boolean = false;
	private selectionDetailsPane!: HTMLElement;
	private _skipLayout: boolean = false;
	private _cachedMaxDetailsHeight?: number;

	private _sticky: boolean = false; // for dev purposes only

	constructor(options: ISelectOptionItem[], selected: number, contextViewProvider: IContextViewProvider, styles: ISelectBoxStyles, selectBoxOptions?: ISelectBoxOptions) {

		super();
		this._isVisible = false;
		this.styles = styles;

		this.selectBoxOptions = selectBoxOptions || Object.create(null);

		if (typeof this.selectBoxOptions.minBottomMargin !== 'number') {
			this.selectBoxOptions.minBottomMargin = SelectBoxList.DEFAULT_DROPDOWN_MINIMUM_BOTTOM_MARGIN;
		} else if (this.selectBoxOptions.minBottomMargin < 0) {
			this.selectBoxOptions.minBottomMargin = 0;
		}

		this.selectElement = document.createElement('select');

		// Use custom CSS vars for padding calculation
		this.selectElement.className = 'monaco-select-box monaco-select-box-dropdown-padding';

		if (typeof this.selectBoxOptions.ariaLabel === 'string') {
			this.selectElement.setAttribute('aria-label', this.selectBoxOptions.ariaLabel);
		}

		if (typeof this.selectBoxOptions.ariaDescription === 'string') {
			this.selectElement.setAttribute('aria-description', this.selectBoxOptions.ariaDescription);
		}

		if (typeof this.selectBoxOptions.ariaDescription === 'string') {
			this.selectElement.setAttribute('aria-description', this.selectBoxOptions.ariaDescription);
		}

		this._onDidSelect = new Emitter<ISelectData>();
		this._register(this._onDidSelect);

		this.registerListeners();
		this.constructSelectDropDown(contextViewProvider);

		this.selected = selected || 0;

		if (options) {
			this.setOptions(options, selected);
		}

		this.initStyleSheet();

	}

	// IDelegate - List renderer

	getHeight(): number {
		return 22;
	}

	getTemplateId(): string {
		return SELECT_OPTION_ENTRY_TEMPLATE_ID;
	}

	private constructSelectDropDown(contextViewProvider: IContextViewProvider) {

		// SetUp ContextView container to hold select Dropdown
		this.contextViewProvider = contextViewProvider;
		this.selectDropDownContainer = dom.$('.monaco-select-box-dropdown-container');
		// Use custom CSS vars for padding calculation (shared with parent select)
		this.selectDropDownContainer.classList.add('monaco-select-box-dropdown-padding');

		// Setup container for select option details
		this.selectionDetailsPane = dom.append(this.selectDropDownContainer, $('.select-box-details-pane'));

		// Create span flex box item/div we can measure and control
		const widthControlOuterDiv = dom.append(this.selectDropDownContainer, $('.select-box-dropdown-container-width-control'));
		const widthControlInnerDiv = dom.append(widthControlOuterDiv, $('.width-control-div'));
		this.widthControlElement = document.createElement('span');
		this.widthControlElement.className = 'option-text-width-control';
		dom.append(widthControlInnerDiv, this.widthControlElement);

		// Always default to below position
		this._dropDownPosition = AnchorPosition.BELOW;

		// Inline stylesheet for themes
		this.styleElement = dom.createStyleSheet(this.selectDropDownContainer);

		// Prevent dragging of dropdown #114329
		this.selectDropDownContainer.setAttribute('draggable', 'true');
		this._register(dom.addDisposableListener(this.selectDropDownContainer, dom.EventType.DRAG_START, (e) => {
			dom.EventHelper.stop(e, true);
		}));
	}

	private registerListeners() {

		// Parent native select keyboard listeners

		this._register(dom.addStandardDisposableListener(this.selectElement, 'change', (e) => {
			this.selected = e.target.selectedIndex;
			this._onDidSelect.fire({
				index: e.target.selectedIndex,
				selected: e.target.value
			});
			if (!!this.options[this.selected] && !!this.options[this.selected].text) {
				this.selectElement.title = this.options[this.selected].text;
			}
		}));

		// Have to implement both keyboard and mouse controllers to handle disabled options
		// Intercept mouse events to override normal select actions on parents

		this._register(dom.addDisposableListener(this.selectElement, dom.EventType.CLICK, (e) => {
			dom.EventHelper.stop(e);

			if (this._isVisible) {
				this.hideSelectDropDown(true);
			} else {
				this.showSelectDropDown();
			}
		}));

		this._register(dom.addDisposableListener(this.selectElement, dom.EventType.MOUSE_DOWN, (e) => {
			dom.EventHelper.stop(e);
		}));

		// Intercept touch events
		// The following implementation is slightly different from the mouse event handlers above.
		// Use the following helper variable, otherwise the list flickers.
		let listIsVisibleOnTouchStart: boolean;
		this._register(dom.addDisposableListener(this.selectElement, 'touchstart', (e) => {
			listIsVisibleOnTouchStart = this._isVisible;
		}));
		this._register(dom.addDisposableListener(this.selectElement, 'touchend', (e) => {
			dom.EventHelper.stop(e);

			if (listIsVisibleOnTouchStart) {
				this.hideSelectDropDown(true);
			} else {
				this.showSelectDropDown();
			}
		}));

		// Intercept keyboard handling

		this._register(dom.addDisposableListener(this.selectElement, dom.EventType.KEY_DOWN, (e: KeyboardEvent) => {
			const event = new StandardKeyboardEvent(e);
			let showDropDown = false;

			// Create and drop down select list on keyboard select
			if (isMacintosh) {
				if (event.keyCode === KeyCode.DownArrow || event.keyCode === KeyCode.UpArrow || event.keyCode === KeyCode.Space || event.keyCode === KeyCode.Enter) {
					showDropDown = true;
				}
			} else {
				if (event.keyCode === KeyCode.DownArrow && event.altKey || event.keyCode === KeyCode.UpArrow && event.altKey || event.keyCode === KeyCode.Space || event.keyCode === KeyCode.Enter) {
					showDropDown = true;
				}
			}

			if (showDropDown) {
				this.showSelectDropDown();
				dom.EventHelper.stop(e, true);
			}
		}));
	}

	public get onDidSelect(): Event<ISelectData> {
		return this._onDidSelect.event;
	}

	public setOptions(options: ISelectOptionItem[], selected?: number): void {
		if (!arrays.equals(this.options, options)) {
			this.options = options;
			this.selectElement.options.length = 0;
			this._hasDetails = false;
			this._cachedMaxDetailsHeight = undefined;

			this.options.forEach((option, index) => {
				this.selectElement.add(this.createOption(option.text, index, option.isDisabled));
				if (typeof option.description === 'string') {
					this._hasDetails = true;
				}
			});
		}

		if (selected !== undefined) {
			this.select(selected);
			// Set current = selected since this is not necessarily a user exit
			this._currentSelection = this.selected;
		}
	}


	private setOptionsList() {

		// Mirror options in drop-down
		// Populate select list for non-native select mode
		this.selectList?.splice(0, this.selectList.length, this.options);
		this.selectList?.setSelection(this.selected !== -1 ? [this.selected] : []); // {{SQL CARBON EDIT}} - Set the selected indexes.
	}

	public select(index: number): void {

		if (index >= 0 && index < this.options.length) {
			this.selected = index;
		} else if (index > this.options.length - 1) {
			// Adjust index to end of list
			// This could make client out of sync with the select
			this.select(this.options.length - 1);
		} else if (this.selected < 0) {
			this.selected = 0;
		}

		this.selectElement.selectedIndex = this.selected;
		if (!!this.options[this.selected] && !!this.options[this.selected].text) {
			this.selectElement.title = this.options[this.selected].text;
		}
	}

	public setAriaLabel(label: string): void {
		this.selectBoxOptions.ariaLabel = label;
		this.selectElement.setAttribute('aria-label', this.selectBoxOptions.ariaLabel);
	}

	public focus(): void {
		if (this.selectElement) {
			this.selectElement.tabIndex = 0;
			this.selectElement.focus();
		}
	}

	public blur(): void {
		if (this.selectElement) {
			this.selectElement.tabIndex = -1;
			this.selectElement.blur();
		}
	}

	public setFocusable(focusable: boolean): void {
		this.selectElement.tabIndex = focusable ? 0 : -1;
	}

	public render(container: HTMLElement): void {
		this.container = container;
		container.classList.add('select-container');
		container.appendChild(this.selectElement);
		this.styleSelectElement();
	}

	private initStyleSheet(): void {

		const content: string[] = [];

		// Style non-native select mode

		if (this.styles.listFocusBackground) {
			content.push(`.monaco-select-box-dropdown-container > .select-box-dropdown-list-container .monaco-list .monaco-list-row.focused { background-color: ${this.styles.listFocusBackground} !important; }`);
		}

		if (this.styles.listFocusForeground) {
			content.push(`.monaco-select-box-dropdown-container > .select-box-dropdown-list-container .monaco-list .monaco-list-row.focused { color: ${this.styles.listFocusForeground} !important; }`);
		}

		if (this.styles.decoratorRightForeground) {
			content.push(`.monaco-select-box-dropdown-container > .select-box-dropdown-list-container .monaco-list .monaco-list-row:not(.focused) .option-decorator-right { color: ${this.styles.decoratorRightForeground}; }`);
		}

		if (this.styles.selectBackground && this.styles.selectBorder && this.styles.selectBorder !== this.styles.selectBackground) {
			content.push(`.monaco-select-box-dropdown-container { border: 1px solid ${this.styles.selectBorder} } `);
			content.push(`.monaco-select-box-dropdown-container > .select-box-details-pane.border-top { border-top: 1px solid ${this.styles.selectBorder} } `);
			content.push(`.monaco-select-box-dropdown-container > .select-box-details-pane.border-bottom { border-bottom: 1px solid ${this.styles.selectBorder} } `);

		}
		else if (this.styles.selectListBorder) {
			content.push(`.monaco-select-box-dropdown-container > .select-box-details-pane.border-top { border-top: 1px solid ${this.styles.selectListBorder} } `);
			content.push(`.monaco-select-box-dropdown-container > .select-box-details-pane.border-bottom { border-bottom: 1px solid ${this.styles.selectListBorder} } `);
		}

		// Hover foreground - ignore for disabled options
		if (this.styles.listHoverForeground) {
			content.push(`.monaco-select-box-dropdown-container > .select-box-dropdown-list-container .monaco-list .monaco-list-row:not(.option-disabled):not(.focused):hover { color: ${this.styles.listHoverForeground} !important; }`);
		}

		// Hover background - ignore for disabled options
		if (this.styles.listHoverBackground) {
			content.push(`.monaco-select-box-dropdown-container > .select-box-dropdown-list-container .monaco-list .monaco-list-row:not(.option-disabled):not(.focused):hover { background-color: ${this.styles.listHoverBackground} !important; }`);
		}

		// Match quick input outline styles - ignore for disabled options
		if (this.styles.listFocusOutline) {
			content.push(`.monaco-select-box-dropdown-container > .select-box-dropdown-list-container .monaco-list .monaco-list-row.focused { outline: 1.6px dotted ${this.styles.listFocusOutline} !important; outline-offset: -1.6px !important; }`);
		}

		if (this.styles.listHoverOutline) {
			content.push(`.monaco-select-box-dropdown-container > .select-box-dropdown-list-container .monaco-list .monaco-list-row:not(.option-disabled):not(.focused):hover { outline: 1.6px dashed ${this.styles.listHoverOutline} !important; outline-offset: -1.6px !important; }`);
		}

		// Clear list styles on focus and on hover for disabled options
		content.push(`.monaco-select-box-dropdown-container > .select-box-dropdown-list-container .monaco-list .monaco-list-row.option-disabled.focused { background-color: transparent !important; color: inherit !important; outline: none !important; }`);
		content.push(`.monaco-select-box-dropdown-container > .select-box-dropdown-list-container .monaco-list .monaco-list-row.option-disabled:hover { background-color: transparent !important; color: inherit !important; outline: none !important; }`);

		this.styleElement.textContent = content.join('\n');
	}

<<<<<<< HEAD
	public applyStyles(): void {

		// Style parent select

		// {{SQL CARBON EDIT}}
		let background = '';
		let foreground = '';
		let border = '';

		if (this.selectElement) {
			if (this.selectElement.disabled) {
				background = (<any>this.styles).disabledSelectBackground ? (<any>this.styles).disabledSelectBackground.toString() : '';
				foreground = (<any>this.styles).disabledSelectForeground ? (<any>this.styles).disabledSelectForeground.toString() : '';
			} else {
				background = this.styles.selectBackground ? this.styles.selectBackground.toString() : '';
				foreground = this.styles.selectForeground ? this.styles.selectForeground.toString() : '';
				border = this.styles.selectBorder ? this.styles.selectBorder.toString() : '';
			}
			this.selectElement.style.backgroundColor = background;
			this.selectElement.style.color = foreground;
			this.selectElement.style.borderColor = border;
		}

		// Style drop down select list (non-native mode only)

		if (this.selectList) {
			this.styleList();
		}
=======
	private styleSelectElement(): void {
		const background = this.styles.selectBackground ?? '';
		const foreground = this.styles.selectForeground ?? '';
		const border = this.styles.selectBorder ?? '';

		this.selectElement.style.backgroundColor = background;
		this.selectElement.style.color = foreground;
		this.selectElement.style.borderColor = border;
>>>>>>> 5b6af074
	}

	private styleList() {
		const background = this.styles.selectBackground ?? '';

		const listBackground = dom.asCssValueWithDefault(this.styles.selectListBackground, background);
		this.selectDropDownListContainer.style.backgroundColor = listBackground;
		this.selectionDetailsPane.style.backgroundColor = listBackground;
		const optionsBorder = this.styles.focusBorder ?? '';
		this.selectDropDownContainer.style.outlineColor = optionsBorder;
		this.selectDropDownContainer.style.outlineOffset = '-1px';

		this.selectList.style(this.styles);
	}

	private createOption(value: string, index: number, disabled?: boolean): HTMLOptionElement {
		const option = document.createElement('option');
		option.value = value;
		option.text = value;
		option.disabled = !!disabled;

		return option;
	}

	// ContextView dropdown methods

	private showSelectDropDown() {
		this.selectionDetailsPane.innerText = '';

		if (!this.contextViewProvider || this._isVisible) {
			return;
		}

		// Lazily create and populate list only at open, moved from constructor
		this.createSelectList(this.selectDropDownContainer);
		this.setOptionsList();

		// This allows us to flip the position based on measurement
		// Set drop-down position above/below from required height and margins
		// If pre-layout cannot fit at least one option do not show drop-down

		this.contextViewProvider.showContextView({
			getAnchor: () => this.selectElement,
			render: (container: HTMLElement) => this.renderSelectDropDown(container, true),
			layout: () => {
				this.layoutSelectDropDown();
			},
			onHide: () => {
				this.selectDropDownContainer.classList.remove('visible');
				this.selectElement.classList.remove('synthetic-focus');
			},
			anchorPosition: this._dropDownPosition
		}, this.selectBoxOptions.optionsAsChildren ? this.container : undefined);

		// Hide so we can relay out
		this._isVisible = true;
		this.hideSelectDropDown(false);

		this.contextViewProvider.showContextView({
			getAnchor: () => this.selectElement,
			render: (container: HTMLElement) => this.renderSelectDropDown(container),
			layout: () => this.layoutSelectDropDown(),
			onHide: () => {
				this.selectDropDownContainer.classList.remove('visible');
				this.selectElement.classList.remove('synthetic-focus');
			},
			anchorPosition: this._dropDownPosition
		}, this.selectBoxOptions.optionsAsChildren ? this.container : undefined);

		// Track initial selection the case user escape, blur
		this._currentSelection = this.selected;
		this._isVisible = true;
		this.selectElement.setAttribute('aria-expanded', 'true');
	}

	private hideSelectDropDown(focusSelect: boolean) {
		if (!this.contextViewProvider || !this._isVisible) {
			return;
		}

		this._isVisible = false;
		this.selectElement.setAttribute('aria-expanded', 'false');

		if (focusSelect) {
			this.selectElement.focus();
		}

		this.contextViewProvider.hideContextView();
	}

	private renderSelectDropDown(container: HTMLElement, preLayoutPosition?: boolean): IDisposable {
		container.appendChild(this.selectDropDownContainer);

		// Pre-Layout allows us to change position
		this.layoutSelectDropDown(preLayoutPosition);

		return {
			dispose: () => {
				// contextView will dispose itself if moving from one View to another
				try {
					container.removeChild(this.selectDropDownContainer); // remove to take out the CSS rules we add
				}
				catch (error) {
					// Ignore, removed already by change of focus
				}
			}
		};
	}

	// Iterate over detailed descriptions, find max height
	private measureMaxDetailsHeight(): number {
		let maxDetailsPaneHeight = 0;
		this.options.forEach((_option, index) => {
			this.updateDetail(index);

			if (this.selectionDetailsPane.offsetHeight > maxDetailsPaneHeight) {
				maxDetailsPaneHeight = this.selectionDetailsPane.offsetHeight;
			}
		});

		return maxDetailsPaneHeight;
	}

	private layoutSelectDropDown(preLayoutPosition?: boolean): boolean {

		// Avoid recursion from layout called in onListFocus
		if (this._skipLayout) {
			return false;
		}

		// Layout ContextView drop down select list and container
		// Have to manage our vertical overflow, sizing, position below or above
		// Position has to be determined and set prior to contextView instantiation

		if (this.selectList) {

			// Make visible to enable measurements
			this.selectDropDownContainer.classList.add('visible');

			const selectPosition = dom.getDomNodePagePosition(this.selectElement);
			const styles = getComputedStyle(this.selectElement);
			const verticalPadding = parseFloat(styles.getPropertyValue('--dropdown-padding-top')) + parseFloat(styles.getPropertyValue('--dropdown-padding-bottom'));
			const maxSelectDropDownHeightBelow = (window.innerHeight - selectPosition.top - selectPosition.height - (this.selectBoxOptions.minBottomMargin || 0));
			const maxSelectDropDownHeightAbove = (selectPosition.top - SelectBoxList.DEFAULT_DROPDOWN_MINIMUM_TOP_MARGIN);

			// Determine optimal width - min(longest option), opt(parent select, excluding margins), max(ContextView controlled)
			const selectWidth = this.selectElement.offsetWidth;
			const selectMinWidth = this.setWidthControlElement(this.widthControlElement);
			const selectOptimalWidth = Math.max(selectMinWidth, Math.round(selectWidth)).toString() + 'px';

			this.selectDropDownContainer.style.width = selectOptimalWidth;

			// Get initial list height and determine space above and below
			this.selectList.getHTMLElement().style.height = '';
			this.selectList.layout();
			let listHeight = this.selectList.contentHeight;

			if (this._hasDetails && this._cachedMaxDetailsHeight === undefined) {
				this._cachedMaxDetailsHeight = this.measureMaxDetailsHeight();
			}
			const maxDetailsPaneHeight = this._hasDetails ? this._cachedMaxDetailsHeight! : 0;

			const minRequiredDropDownHeight = listHeight + verticalPadding + maxDetailsPaneHeight;
			const maxVisibleOptionsBelow = ((Math.floor((maxSelectDropDownHeightBelow - verticalPadding - maxDetailsPaneHeight) / this.getHeight())));
			const maxVisibleOptionsAbove = ((Math.floor((maxSelectDropDownHeightAbove - verticalPadding - maxDetailsPaneHeight) / this.getHeight())));

			// If we are only doing pre-layout check/adjust position only
			// Calculate vertical space available, flip up if insufficient
			// Use reflected padding on parent select, ContextView style
			// properties not available before DOM attachment

			if (preLayoutPosition) {

				// Check if select moved out of viewport , do not open
				// If at least one option cannot be shown, don't open the drop-down or hide/remove if open

				if ((selectPosition.top + selectPosition.height) > (window.innerHeight - 22)
					|| selectPosition.top < SelectBoxList.DEFAULT_DROPDOWN_MINIMUM_TOP_MARGIN
					|| ((maxVisibleOptionsBelow < 1) && (maxVisibleOptionsAbove < 1))) {
					// Indicate we cannot open
					return false;
				}

				// Determine if we have to flip up
				// Always show complete list items - never more than Max available vertical height
				if (maxVisibleOptionsBelow < SelectBoxList.DEFAULT_MINIMUM_VISIBLE_OPTIONS
					&& maxVisibleOptionsAbove > maxVisibleOptionsBelow
					&& this.options.length > maxVisibleOptionsBelow
				) {
					this._dropDownPosition = AnchorPosition.ABOVE;
					this.selectDropDownContainer.removeChild(this.selectDropDownListContainer);
					this.selectDropDownContainer.removeChild(this.selectionDetailsPane);
					this.selectDropDownContainer.appendChild(this.selectionDetailsPane);
					this.selectDropDownContainer.appendChild(this.selectDropDownListContainer);

					this.selectionDetailsPane.classList.remove('border-top');
					this.selectionDetailsPane.classList.add('border-bottom');

				} else {
					this._dropDownPosition = AnchorPosition.BELOW;
					this.selectDropDownContainer.removeChild(this.selectDropDownListContainer);
					this.selectDropDownContainer.removeChild(this.selectionDetailsPane);
					this.selectDropDownContainer.appendChild(this.selectDropDownListContainer);
					this.selectDropDownContainer.appendChild(this.selectionDetailsPane);

					this.selectionDetailsPane.classList.remove('border-bottom');
					this.selectionDetailsPane.classList.add('border-top');
				}
				// Do full layout on showSelectDropDown only
				return true;
			}

			// Check if select out of viewport or cutting into status bar
			if ((selectPosition.top + selectPosition.height) > (window.innerHeight - 22)
				|| selectPosition.top < SelectBoxList.DEFAULT_DROPDOWN_MINIMUM_TOP_MARGIN
				|| (this._dropDownPosition === AnchorPosition.BELOW && maxVisibleOptionsBelow < 1)
				|| (this._dropDownPosition === AnchorPosition.ABOVE && maxVisibleOptionsAbove < 1)) {
				// Cannot properly layout, close and hide
				this.hideSelectDropDown(true);
				return false;
			}

			// SetUp list dimensions and layout - account for container padding
			// Use position to check above or below available space
			if (this._dropDownPosition === AnchorPosition.BELOW) {
				if (this._isVisible && maxVisibleOptionsBelow + maxVisibleOptionsAbove < 1) {
					// If drop-down is visible, must be doing a DOM re-layout, hide since we don't fit
					// Hide drop-down, hide contextview, focus on parent select
					this.hideSelectDropDown(true);
					return false;
				}

				// Adjust list height to max from select bottom to margin (default/minBottomMargin)
				if (minRequiredDropDownHeight > maxSelectDropDownHeightBelow) {
					listHeight = (maxVisibleOptionsBelow * this.getHeight());
				}
			} else {
				if (minRequiredDropDownHeight > maxSelectDropDownHeightAbove) {
					listHeight = (maxVisibleOptionsAbove * this.getHeight());
				}
			}

			// Set adjusted list height and relayout
			this.selectList.layout(listHeight);
			this.selectList.domFocus();

			// Finally set focus on selected item
			if (this.selectList.length > 0) {
				this.selectList.setFocus([this.selected || 0]);
				this.selectList.reveal(this.selectList.getFocus()[0] || 0);
			}

			if (this._hasDetails) {
				// Leave the selectDropDownContainer to size itself according to children (list + details) - #57447
				this.selectList.getHTMLElement().style.height = (listHeight + verticalPadding) + 'px';
				this.selectDropDownContainer.style.height = '';
			} else {
				this.selectDropDownContainer.style.height = (listHeight + verticalPadding) + 'px';
			}

			this.updateDetail(this.selected);

			this.selectDropDownContainer.style.width = selectOptimalWidth;

			// Maintain focus outline on parent select as well as list container - tabindex for focus
			this.selectDropDownListContainer.setAttribute('tabindex', '0');
			this.selectElement.classList.add('synthetic-focus');
			this.selectDropDownContainer.classList.add('synthetic-focus');

			return true;
		} else {
			return false;
		}
	}

	private setWidthControlElement(container: HTMLElement): number {
		let elementWidth = 0;

		if (container) {
			let longest = 0;
			let longestLength = 0;

			this.options.forEach((option, index) => {
				const detailLength = !!option.detail ? option.detail.length : 0;
				const rightDecoratorLength = !!option.decoratorRight ? option.decoratorRight.length : 0;

				const len = option.text.length + detailLength + rightDecoratorLength;
				if (len > longestLength) {
					longest = index;
					longestLength = len;
				}
			});


			container.textContent = this.options[longest]?.text + (!!this.options[longest]?.decoratorRight ? (this.options[longest].decoratorRight + ' ') : ''); // {{SQL CARBON EDIT}} Don't error if no option found (empty list)
			elementWidth = dom.getTotalWidth(container);
		}

		return elementWidth;
	}

	private createSelectList(parent: HTMLElement): void {

		// If we have already constructive list on open, skip
		if (this.selectList) {
			return;
		}

		// SetUp container for list
		this.selectDropDownListContainer = dom.append(parent, $('.select-box-dropdown-list-container'));

		this.listRenderer = new SelectListRenderer();

		this.selectList = new List('SelectBoxCustom', this.selectDropDownListContainer, this, [this.listRenderer], {
			useShadows: false,
			verticalScrollMode: ScrollbarVisibility.Visible,
			keyboardSupport: false,
			mouseSupport: false,
			accessibilityProvider: {
				getAriaLabel: element => {
					let label = element.text;
					if (element.detail) {
						label += `. ${element.detail}`;
					}

					if (element.decoratorRight) {
						label += `. ${element.decoratorRight}`;
					}

					if (element.description) {
						label += `. ${element.description}`;
					}

					return label;
				},
				getWidgetAriaLabel: () => localize({ key: 'selectBox', comment: ['Behave like native select dropdown element.'] }, "Select Box"),
				getRole: () => 'option',
				getWidgetRole: () => 'listbox'
			}
		});
		if (this.selectBoxOptions.ariaLabel) {
			this.selectList.ariaLabel = this.selectBoxOptions.ariaLabel;
		}

		// SetUp list keyboard controller - control navigation, disabled items, focus
		const onKeyDown = this._register(new DomEmitter(this.selectDropDownListContainer, 'keydown'));
		const onSelectDropDownKeyDown = Event.chain(onKeyDown.event)
			.filter(() => this.selectList.length > 0)
			.map(e => new StandardKeyboardEvent(e));

		this._register(onSelectDropDownKeyDown.filter(e => e.keyCode === KeyCode.Enter).on(e => this.onEnter(e), this));
		this._register(onSelectDropDownKeyDown.filter(e => e.keyCode === KeyCode.Tab).on(e => this.onEnter(e), this)); // Tab should behave the same as enter, #79339
		this._register(onSelectDropDownKeyDown.filter(e => e.keyCode === KeyCode.Escape).on(e => this.onEscape(e), this));
		this._register(onSelectDropDownKeyDown.filter(e => e.keyCode === KeyCode.UpArrow).on(e => this.onUpArrow(e), this));
		this._register(onSelectDropDownKeyDown.filter(e => e.keyCode === KeyCode.DownArrow).on(e => this.onDownArrow(e), this));
		this._register(onSelectDropDownKeyDown.filter(e => e.keyCode === KeyCode.PageDown).on(this.onPageDown, this));
		this._register(onSelectDropDownKeyDown.filter(e => e.keyCode === KeyCode.PageUp).on(this.onPageUp, this));
		this._register(onSelectDropDownKeyDown.filter(e => e.keyCode === KeyCode.Home).on(this.onHome, this));
		this._register(onSelectDropDownKeyDown.filter(e => e.keyCode === KeyCode.End).on(this.onEnd, this));
		this._register(onSelectDropDownKeyDown.filter(e => (e.keyCode >= KeyCode.Digit0 && e.keyCode <= KeyCode.KeyZ) || (e.keyCode >= KeyCode.Semicolon && e.keyCode <= KeyCode.NumpadDivide)).on(this.onCharacter, this));

		// SetUp list mouse controller - control navigation, disabled items, focus
		this._register(dom.addDisposableListener(this.selectList.getHTMLElement(), dom.EventType.POINTER_UP, e => this.onPointerUp(e)));

		this._register(this.selectList.onMouseOver(e => typeof e.index !== 'undefined' && this.selectList.setFocus([e.index])));
		this._register(this.selectList.onDidChangeFocus(e => this.onListFocus(e)));

		this._register(dom.addDisposableListener(this.selectDropDownContainer, dom.EventType.FOCUS_OUT, e => {
			if (!this._isVisible || dom.isAncestor(e.relatedTarget as HTMLElement, this.selectDropDownContainer)) {
				return;
			}
			this.onListBlur();
		}));

		this.selectList.getHTMLElement().setAttribute('aria-label', this.selectBoxOptions.ariaLabel || '');
		this.selectList.getHTMLElement().setAttribute('aria-expanded', 'true');

		this.styleList();
	}

	// List methods

	// List mouse controller - active exit, select option, fire onDidSelect if change, return focus to parent select
	// Also takes in touchend events
	private onPointerUp(e: PointerEvent): void {

		if (!this.selectList.length) {
			return;
		}

		dom.EventHelper.stop(e);

		const target = <Element>e.target;
		if (!target) {
			return;
		}

		// Check our mouse event is on an option (not scrollbar)
		if (target.classList.contains('slider')) {
			return;
		}

		const listRowElement = target.closest('.monaco-list-row');

		if (!listRowElement) {
			return;
		}
		const index = Number(listRowElement.getAttribute('data-index'));
		const disabled = listRowElement.classList.contains('option-disabled');

		// Ignore mouse selection of disabled options
		if (index >= 0 && index < this.options.length && !disabled) {
			this.selected = index;
			this.select(this.selected);

			this.selectList.setFocus([this.selected]);
			this.selectList.reveal(this.selectList.getFocus()[0]);

			// Only fire if selection change
			if (this.selected !== this._currentSelection) {
				// Set current = selected
				this._currentSelection = this.selected;

				this.hideSelectDropDown(true); // {{SQL CARBON EDIT}} - Update the selection before firing the handler instead of after

				this._onDidSelect.fire({
					index: this.selectElement.selectedIndex,
					selected: this.options[this.selected].text

				});
				if (!!this.options[this.selected] && !!this.options[this.selected].text) {
					this.selectElement.title = this.options[this.selected].text;
				}
			}

			// this.hideSelectDropDown(true); // {{SQL CARBON EDIT}} Moved up
		}
	}

	// List Exit - passive - implicit no selection change, hide drop-down
	private onListBlur(): void {
		if (this._sticky) { return; }
		if (this.selected !== this._currentSelection) {
			// Reset selected to current if no change
			this.select(this._currentSelection);
		}

		this.hideSelectDropDown(false);
	}


	private renderDescriptionMarkdown(text: string, actionHandler?: IContentActionHandler): HTMLElement {
		const cleanRenderedMarkdown = (element: Node) => {
			for (let i = 0; i < element.childNodes.length; i++) {
				const child = <Element>element.childNodes.item(i);

				const tagName = child.tagName && child.tagName.toLowerCase();
				if (tagName === 'img') {
					element.removeChild(child);
				} else {
					cleanRenderedMarkdown(child);
				}
			}
		};

		const rendered = renderMarkdown({ value: text, supportThemeIcons: true }, { actionHandler });

		rendered.element.classList.add('select-box-description-markdown');
		cleanRenderedMarkdown(rendered.element);

		return rendered.element;
	}

	// List Focus Change - passive - update details pane with newly focused element's data
	private onListFocus(e: IListEvent<ISelectOptionItem>) {
		// Skip during initial layout
		if (!this._isVisible || !this._hasDetails) {
			return;
		}

		this.updateDetail(e.indexes[0]);
	}

	private updateDetail(selectedIndex: number): void {
		this.selectionDetailsPane.innerText = '';
		const option = this.options[selectedIndex];
		const description = option?.description ?? '';
		const descriptionIsMarkdown = option?.descriptionIsMarkdown ?? false;

		if (description) {
			if (descriptionIsMarkdown) {
				const actionHandler = option.descriptionMarkdownActionHandler;
				this.selectionDetailsPane.appendChild(this.renderDescriptionMarkdown(description, actionHandler));
			} else {
				this.selectionDetailsPane.innerText = description;
			}
			this.selectionDetailsPane.style.display = 'block';
		} else {
			this.selectionDetailsPane.style.display = 'none';
		}

		// Avoid recursion
		this._skipLayout = true;
		this.contextViewProvider.layout();
		this._skipLayout = false;
	}

	// List keyboard controller

	// List exit - active - hide ContextView dropdown, reset selection, return focus to parent select
	private onEscape(e: StandardKeyboardEvent): void {
		dom.EventHelper.stop(e);

		// Reset selection to value when opened
		this.select(this._currentSelection);
		this.hideSelectDropDown(true);
	}

	// List exit - active - hide ContextView dropdown, return focus to parent select, fire onDidSelect if change
	private onEnter(e: StandardKeyboardEvent): void {
		dom.EventHelper.stop(e);

		// Only fire if selection change
		if (this.selected !== this._currentSelection) {
			this._currentSelection = this.selected;
			this._onDidSelect.fire({
				index: this.selectElement.selectedIndex,
				selected: this.options[this.selected].text
			});
			if (!!this.options[this.selected] && !!this.options[this.selected].text) {
				this.selectElement.title = this.options[this.selected].text;
			}
		}

		this.hideSelectDropDown(true);
	}

	// List navigation - have to handle a disabled option (jump over)
	private onDownArrow(e: StandardKeyboardEvent): void {
		if (this.selected < this.options.length - 1) {
			dom.EventHelper.stop(e, true);

			// Skip disabled options
			const nextOptionDisabled = this.options[this.selected + 1].isDisabled;

			if (nextOptionDisabled && this.options.length > this.selected + 2) {
				this.selected += 2;
			} else if (nextOptionDisabled) {
				return;
			} else {
				this.selected++;
			}

			// Set focus/selection - only fire event when closing drop-down or on blur
			this.select(this.selected);
			this.selectList.setFocus([this.selected]);
			this.selectList.reveal(this.selectList.getFocus()[0]);
		}
	}

	private onUpArrow(e: StandardKeyboardEvent): void {
		if (this.selected > 0) {
			dom.EventHelper.stop(e, true);
			// Skip disabled options
			const previousOptionDisabled = this.options[this.selected - 1].isDisabled;
			if (previousOptionDisabled && this.selected > 1) {
				this.selected -= 2;
			} else {
				this.selected--;
			}
			// Set focus/selection - only fire event when closing drop-down or on blur
			this.select(this.selected);
			this.selectList.setFocus([this.selected]);
			this.selectList.reveal(this.selectList.getFocus()[0]);
		}
	}

	private onPageUp(e: StandardKeyboardEvent): void {
		dom.EventHelper.stop(e);

		this.selectList.focusPreviousPage();

		// Allow scrolling to settle
		setTimeout(() => {
			this.selected = this.selectList.getFocus()[0];

			// Shift selection down if we land on a disabled option
			if (this.options[this.selected].isDisabled && this.selected < this.options.length - 1) {
				this.selected++;
				this.selectList.setFocus([this.selected]);
			}
			this.selectList.reveal(this.selected);
			this.select(this.selected);
		}, 1);
	}

	private onPageDown(e: StandardKeyboardEvent): void {
		dom.EventHelper.stop(e);

		this.selectList.focusNextPage();

		// Allow scrolling to settle
		setTimeout(() => {
			this.selected = this.selectList.getFocus()[0];

			// Shift selection up if we land on a disabled option
			if (this.options[this.selected].isDisabled && this.selected > 0) {
				this.selected--;
				this.selectList.setFocus([this.selected]);
			}
			this.selectList.reveal(this.selected);
			this.select(this.selected);
		}, 1);
	}

	private onHome(e: StandardKeyboardEvent): void {
		dom.EventHelper.stop(e);

		if (this.options.length < 2) {
			return;
		}
		this.selected = 0;
		if (this.options[this.selected].isDisabled && this.selected > 1) {
			this.selected++;
		}
		this.selectList.setFocus([this.selected]);
		this.selectList.reveal(this.selected);
		this.select(this.selected);
	}

	private onEnd(e: StandardKeyboardEvent): void {
		dom.EventHelper.stop(e);

		if (this.options.length < 2) {
			return;
		}
		this.selected = this.options.length - 1;
		if (this.options[this.selected].isDisabled && this.selected > 1) {
			this.selected--;
		}
		this.selectList.setFocus([this.selected]);
		this.selectList.reveal(this.selected);
		this.select(this.selected);
	}

	// Mimic option first character navigation of native select
	private onCharacter(e: StandardKeyboardEvent): void {
		const ch = KeyCodeUtils.toString(e.keyCode);
		let optionIndex = -1;

		for (let i = 0; i < this.options.length - 1; i++) {
			optionIndex = (i + this.selected + 1) % this.options.length;
			if (this.options[optionIndex].text.charAt(0).toUpperCase() === ch && !this.options[optionIndex].isDisabled) {
				this.select(optionIndex);
				this.selectList.setFocus([optionIndex]);
				this.selectList.reveal(this.selectList.getFocus()[0]);
				dom.EventHelper.stop(e);
				break;
			}
		}
	}

	public override dispose(): void {
		this.hideSelectDropDown(false);
		super.dispose();
	}
}<|MERGE_RESOLUTION|>--- conflicted
+++ resolved
@@ -404,36 +404,6 @@
 		this.styleElement.textContent = content.join('\n');
 	}
 
-<<<<<<< HEAD
-	public applyStyles(): void {
-
-		// Style parent select
-
-		// {{SQL CARBON EDIT}}
-		let background = '';
-		let foreground = '';
-		let border = '';
-
-		if (this.selectElement) {
-			if (this.selectElement.disabled) {
-				background = (<any>this.styles).disabledSelectBackground ? (<any>this.styles).disabledSelectBackground.toString() : '';
-				foreground = (<any>this.styles).disabledSelectForeground ? (<any>this.styles).disabledSelectForeground.toString() : '';
-			} else {
-				background = this.styles.selectBackground ? this.styles.selectBackground.toString() : '';
-				foreground = this.styles.selectForeground ? this.styles.selectForeground.toString() : '';
-				border = this.styles.selectBorder ? this.styles.selectBorder.toString() : '';
-			}
-			this.selectElement.style.backgroundColor = background;
-			this.selectElement.style.color = foreground;
-			this.selectElement.style.borderColor = border;
-		}
-
-		// Style drop down select list (non-native mode only)
-
-		if (this.selectList) {
-			this.styleList();
-		}
-=======
 	private styleSelectElement(): void {
 		const background = this.styles.selectBackground ?? '';
 		const foreground = this.styles.selectForeground ?? '';
@@ -442,7 +412,6 @@
 		this.selectElement.style.backgroundColor = background;
 		this.selectElement.style.color = foreground;
 		this.selectElement.style.borderColor = border;
->>>>>>> 5b6af074
 	}
 
 	private styleList() {
