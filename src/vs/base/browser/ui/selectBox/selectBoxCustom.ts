/*---------------------------------------------------------------------------------------------
 *  Copyright (c) Microsoft Corporation. All rights reserved.
 *  Licensed under the Source EULA. See License.txt in the project root for license information.
 *--------------------------------------------------------------------------------------------*/

import 'vs/css!./selectBoxCustom';

import { IDisposable, dispose, Disposable } from 'vs/base/common/lifecycle';
import { Event, Emitter } from 'vs/base/common/event';
import { KeyCode, KeyCodeUtils } from 'vs/base/common/keyCodes';
import { StandardKeyboardEvent } from 'vs/base/browser/keyboardEvent';
import * as dom from 'vs/base/browser/dom';
import * as arrays from 'vs/base/common/arrays';
import { IContextViewProvider, AnchorPosition } from 'vs/base/browser/ui/contextview/contextview';
import { List } from 'vs/base/browser/ui/list/listWidget';
import { IListVirtualDelegate, IListRenderer, IListEvent } from 'vs/base/browser/ui/list/list';
import { domEvent } from 'vs/base/browser/event';
import { ScrollbarVisibility } from 'vs/base/common/scrollable';
import { ISelectBoxDelegate, ISelectOptionItem, ISelectBoxOptions, ISelectBoxStyles, ISelectData } from 'vs/base/browser/ui/selectBox/selectBox';
import { isMacintosh } from 'vs/base/common/platform';
import { renderMarkdown } from 'vs/base/browser/markdownRenderer';
import { IContentActionHandler } from 'vs/base/browser/formattedTextRenderer';
import { localize } from 'vs/nls';

const $ = dom.$;

const SELECT_OPTION_ENTRY_TEMPLATE_ID = 'selectOption.entry.template';

interface ISelectListTemplateData {
	root: HTMLElement;
	text: HTMLElement;
	itemDescription: HTMLElement;
	decoratorRight: HTMLElement;
	disposables: IDisposable[];
}

class SelectListRenderer implements IListRenderer<ISelectOptionItem, ISelectListTemplateData> {

	get templateId(): string { return SELECT_OPTION_ENTRY_TEMPLATE_ID; }

	renderTemplate(container: HTMLElement): ISelectListTemplateData {
		const data: ISelectListTemplateData = Object.create(null);
		data.disposables = [];
		data.root = container;
		data.text = dom.append(container, $('.option-text'));
		data.decoratorRight = dom.append(container, $('.option-decorator-right'));
		data.itemDescription = dom.append(container, $('.option-text-description'));
		dom.addClass(data.itemDescription, 'visually-hidden');

		return data;
	}

	renderElement(element: ISelectOptionItem, index: number, templateData: ISelectListTemplateData): void {
		const data: ISelectListTemplateData = templateData;
		const text = element.text;
		const decoratorRight = element.decoratorRight;
		const isDisabled = element.isDisabled;

		data.text.textContent = text;
		data.decoratorRight.innerText = (!!decoratorRight ? decoratorRight : '');
		// {{SQL CARBON EDIT}}
		data.text.setAttribute('aria-label', text);

		if (typeof element.description === 'string') {
			const itemDescriptionId = (text.replace(/ /g, '_').toLowerCase() + '_description_' + data.root.id);
			data.text.setAttribute('aria-describedby', itemDescriptionId);
			data.itemDescription.id = itemDescriptionId;
			data.itemDescription.innerText = element.description;
		}

		// pseudo-select disabled option
		if (isDisabled) {
			dom.addClass(data.root, 'option-disabled');
		} else {
			// Make sure we do class removal from prior template rendering
			dom.removeClass(data.root, 'option-disabled');
		}
	}

	disposeTemplate(templateData: ISelectListTemplateData): void {
		templateData.disposables = dispose(templateData.disposables);
	}
}

export class SelectBoxList extends Disposable implements ISelectBoxDelegate, IListVirtualDelegate<ISelectOptionItem> {

	private static readonly DEFAULT_DROPDOWN_MINIMUM_BOTTOM_MARGIN = 32;
	private static readonly DEFAULT_DROPDOWN_MINIMUM_TOP_MARGIN = 2;
	private static readonly DEFAULT_MINIMUM_VISIBLE_OPTIONS = 3;

	private _isVisible: boolean;
	private selectBoxOptions: ISelectBoxOptions;
<<<<<<< HEAD
	public selectElement: HTMLSelectElement;  // {{SQL CARBON EDIT}}
	private container?: HTMLElement;
=======
	private selectElement: HTMLSelectElement;
>>>>>>> b31130c1
	private options: ISelectOptionItem[] = [];
	private selected: number;
	private readonly _onDidSelect: Emitter<ISelectData>;
	private styles: ISelectBoxStyles;
	private listRenderer!: SelectListRenderer;
	private contextViewProvider!: IContextViewProvider;
	public selectDropDownContainer!: HTMLElement; // {{SQL CARBON EDIT}} Make public so we can hook into keyboard events
	private styleElement!: HTMLStyleElement;
	private selectList!: List<ISelectOptionItem>;
	private selectDropDownListContainer!: HTMLElement;
	private widthControlElement!: HTMLElement;
	private _currentSelection = 0;
	private _dropDownPosition!: AnchorPosition;
	private _hasDetails: boolean = false;
	private selectionDetailsPane!: HTMLElement;
	private _skipLayout: boolean = false;

	private _sticky: boolean = false; // for dev purposes only

	constructor(options: ISelectOptionItem[], selected: number, contextViewProvider: IContextViewProvider, styles: ISelectBoxStyles, selectBoxOptions?: ISelectBoxOptions) {

		super();
		this._isVisible = false;
		this.selectBoxOptions = selectBoxOptions || Object.create(null);

		if (typeof this.selectBoxOptions.minBottomMargin !== 'number') {
			this.selectBoxOptions.minBottomMargin = SelectBoxList.DEFAULT_DROPDOWN_MINIMUM_BOTTOM_MARGIN;
		} else if (this.selectBoxOptions.minBottomMargin < 0) {
			this.selectBoxOptions.minBottomMargin = 0;
		}

		this.selectElement = document.createElement('select');

		// Use custom CSS vars for padding calculation
		this.selectElement.className = 'monaco-select-box monaco-select-box-dropdown-padding';

		if (typeof this.selectBoxOptions.ariaLabel === 'string') {
			this.selectElement.setAttribute('aria-label', this.selectBoxOptions.ariaLabel);
		}

		this._onDidSelect = new Emitter<ISelectData>();
		this._register(this._onDidSelect);

		this.styles = styles;

		this.registerListeners();
		this.constructSelectDropDown(contextViewProvider);

		this.selected = selected || 0;

		if (options) {
			this.setOptions(options, selected);
		}

	}

	// IDelegate - List renderer

	getHeight(): number {
		return 18;
	}

	getTemplateId(): string {
		return SELECT_OPTION_ENTRY_TEMPLATE_ID;
	}

	private constructSelectDropDown(contextViewProvider: IContextViewProvider) {

		// SetUp ContextView container to hold select Dropdown
		this.contextViewProvider = contextViewProvider;
		this.selectDropDownContainer = dom.$('.monaco-select-box-dropdown-container');
		// Use custom CSS vars for padding calculation (shared with parent select)
		dom.addClass(this.selectDropDownContainer, 'monaco-select-box-dropdown-padding');

		// Setup container for select option details
		this.selectionDetailsPane = dom.append(this.selectDropDownContainer, $('.select-box-details-pane'));

		// Create span flex box item/div we can measure and control
		let widthControlOuterDiv = dom.append(this.selectDropDownContainer, $('.select-box-dropdown-container-width-control'));
		let widthControlInnerDiv = dom.append(widthControlOuterDiv, $('.width-control-div'));
		this.widthControlElement = document.createElement('span');
		this.widthControlElement.className = 'option-text-width-control';
		dom.append(widthControlInnerDiv, this.widthControlElement);

		// Always default to below position
		this._dropDownPosition = AnchorPosition.BELOW;

		// Inline stylesheet for themes
		this.styleElement = dom.createStyleSheet(this.selectDropDownContainer);
	}

	private registerListeners() {

		// Parent native select keyboard listeners

		this._register(dom.addStandardDisposableListener(this.selectElement, 'change', (e) => {
			this.selected = e.target.selectedIndex;
			this._onDidSelect.fire({
				index: e.target.selectedIndex,
				selected: e.target.value
			});
			if (!!this.options[this.selected] && !!this.options[this.selected].text) {
				this.selectElement.title = this.options[this.selected].text;
			}
		}));

		// Have to implement both keyboard and mouse controllers to handle disabled options
		// Intercept mouse events to override normal select actions on parents

		this._register(dom.addDisposableListener(this.selectElement, dom.EventType.CLICK, (e) => {
			dom.EventHelper.stop(e);

			if (this._isVisible) {
				this.hideSelectDropDown(true);
			} else {
				this.showSelectDropDown();
			}
		}));

		this._register(dom.addDisposableListener(this.selectElement, dom.EventType.MOUSE_DOWN, (e) => {
			dom.EventHelper.stop(e);
		}));

		// Intercept keyboard handling

		this._register(dom.addDisposableListener(this.selectElement, dom.EventType.KEY_DOWN, (e: KeyboardEvent) => {
			const event = new StandardKeyboardEvent(e);
			let showDropDown = false;

			// Create and drop down select list on keyboard select
			if (isMacintosh) {
				if (event.keyCode === KeyCode.DownArrow || event.keyCode === KeyCode.UpArrow || event.keyCode === KeyCode.Space || event.keyCode === KeyCode.Enter) {
					showDropDown = true;
				}
			} else {
				if (event.keyCode === KeyCode.DownArrow && event.altKey || event.keyCode === KeyCode.UpArrow && event.altKey || event.keyCode === KeyCode.Space || event.keyCode === KeyCode.Enter) {
					showDropDown = true;
				}
			}

			if (showDropDown) {
				this.showSelectDropDown();
				dom.EventHelper.stop(e);
			}
		}));
	}

	public get onDidSelect(): Event<ISelectData> {
		return this._onDidSelect.event;
	}

	public setOptions(options: ISelectOptionItem[], selected?: number): void {
		if (!arrays.equals(this.options, options)) {
			this.options = options;
			this.selectElement.options.length = 0;
			this._hasDetails = false;

			this.options.forEach((option, index) => {
				this.selectElement.add(this.createOption(option.text, index, option.isDisabled));
				if (typeof option.description === 'string') {
					this._hasDetails = true;
				}
			});
		}

		if (selected !== undefined) {
			this.select(selected);
			// Set current = selected since this is not necessarily a user exit
			this._currentSelection = this.selected;
		}
	}


	private setOptionsList() {

		// Mirror options in drop-down
		// Populate select list for non-native select mode
		if (this.selectList) {
			this.selectList.splice(0, this.selectList.length, this.options);
		}
	}

	public select(index: number): void {

		if (index >= 0 && index < this.options.length) {
			this.selected = index;
		} else if (index > this.options.length - 1) {
			// Adjust index to end of list
			// This could make client out of sync with the select
			this.select(this.options.length - 1);
		} else if (this.selected < 0) {
			this.selected = 0;
		}

		this.selectElement.selectedIndex = this.selected;
		if (!!this.options[this.selected] && !!this.options[this.selected].text) {
			this.selectElement.title = this.options[this.selected].text;
		}
	}

	public setAriaLabel(label: string): void {
		this.selectBoxOptions.ariaLabel = label;
		this.selectElement.setAttribute('aria-label', this.selectBoxOptions.ariaLabel);
	}

	public focus(): void {
		if (this.selectElement) {
			this.selectElement.focus();
		}
	}

	public blur(): void {
		if (this.selectElement) {
			this.selectElement.blur();
		}
	}

	public render(container: HTMLElement): void {
		dom.addClass(container, 'select-container');
		container.appendChild(this.selectElement);
		this.applyStyles();
	}

	public style(styles: ISelectBoxStyles): void {

		const content: string[] = [];

		this.styles = styles;

		// Style non-native select mode

		if (this.styles.listFocusBackground) {
			content.push(`.monaco-select-box-dropdown-container > .select-box-dropdown-list-container .monaco-list .monaco-list-row.focused { background-color: ${this.styles.listFocusBackground} !important; }`);
		}

		if (this.styles.listFocusForeground) {
			content.push(`.monaco-select-box-dropdown-container > .select-box-dropdown-list-container .monaco-list .monaco-list-row.focused:not(:hover) { color: ${this.styles.listFocusForeground} !important; }`);
		}

		if (this.styles.decoratorRightForeground) {
			content.push(`.monaco-select-box-dropdown-container > .select-box-dropdown-list-container .monaco-list .monaco-list-row .option-decorator-right { color: ${this.styles.decoratorRightForeground} !important; }`);
		}

		if (this.styles.selectBackground && this.styles.selectBorder && !this.styles.selectBorder.equals(this.styles.selectBackground)) {
			content.push(`.monaco-select-box-dropdown-container { border: 1px solid ${this.styles.selectBorder} } `);
			content.push(`.monaco-select-box-dropdown-container > .select-box-details-pane.border-top { border-top: 1px solid ${this.styles.selectBorder} } `);
			content.push(`.monaco-select-box-dropdown-container > .select-box-details-pane.border-bottom { border-bottom: 1px solid ${this.styles.selectBorder} } `);

		}
		else if (this.styles.selectListBorder) {
			content.push(`.monaco-select-box-dropdown-container > .select-box-details-pane.border-top { border-top: 1px solid ${this.styles.selectListBorder} } `);
			content.push(`.monaco-select-box-dropdown-container > .select-box-details-pane.border-bottom { border-bottom: 1px solid ${this.styles.selectListBorder} } `);
		}

		// Hover foreground - ignore for disabled options
		if (this.styles.listHoverForeground) {
			content.push(`.monaco-select-box-dropdown-container > .select-box-dropdown-list-container .monaco-list .monaco-list-row:hover { color: ${this.styles.listHoverForeground} !important; }`);
			content.push(`.monaco-select-box-dropdown-container > .select-box-dropdown-list-container .monaco-list .monaco-list-row.option-disabled:hover { background-color: ${this.styles.listActiveSelectionForeground} !important; }`);
		}

		// Hover background - ignore for disabled options
		if (this.styles.listHoverBackground) {
			content.push(`.monaco-select-box-dropdown-container > .select-box-dropdown-list-container .monaco-list .monaco-list-row:not(.option-disabled):not(.focused):hover { background-color: ${this.styles.listHoverBackground} !important; }`);
			content.push(`.monaco-select-box-dropdown-container > .select-box-dropdown-list-container .monaco-list .monaco-list-row.option-disabled:hover { background-color: ${this.styles.selectBackground} !important; }`);
		}

		// Match quick input outline styles - ignore for disabled options
		if (this.styles.listFocusOutline) {
			content.push(`.monaco-select-box-dropdown-container > .select-box-dropdown-list-container .monaco-list .monaco-list-row.focused { outline: 1.6px dotted ${this.styles.listFocusOutline} !important; outline-offset: -1.6px !important; }`);
		}

		if (this.styles.listHoverOutline) {
			content.push(`.monaco-select-box-dropdown-container > .select-box-dropdown-list-container .monaco-list .monaco-list-row:hover:not(.focused) { outline: 1.6px dashed ${this.styles.listHoverOutline} !important; outline-offset: -1.6px !important; }`);
			content.push(`.monaco-select-box-dropdown-container > .select-box-dropdown-list-container .monaco-list .monaco-list-row.option-disabled:hover { outline: none !important; }`);
		}

		this.styleElement.innerHTML = content.join('\n');

		this.applyStyles();
	}

	public applyStyles(): void {

		// Style parent select

		// {{SQL CARBON EDIT}}
		let background = '';
		let foreground = '';
		let border = '';

		if (this.selectElement) {
			if (this.selectElement.disabled) {
				background = (<any>this.styles).disabledSelectBackground ? (<any>this.styles).disabledSelectBackground.toString() : '';
				foreground = (<any>this.styles).disabledSelectForeground ? (<any>this.styles).disabledSelectForeground.toString() : '';
			} else {
				background = this.styles.selectBackground ? this.styles.selectBackground.toString() : '';
				foreground = this.styles.selectForeground ? this.styles.selectForeground.toString() : '';
				border = this.styles.selectBorder ? this.styles.selectBorder.toString() : '';
			}
			this.selectElement.style.backgroundColor = background;
			this.selectElement.style.color = foreground;
			this.selectElement.style.borderColor = border;
		}

		// Style drop down select list (non-native mode only)

		if (this.selectList) {
			this.styleList();
		}
	}

	private styleList() {
		if (this.selectList) {
			const background = this.styles.selectBackground ? this.styles.selectBackground.toString() : '';
			this.selectList.style({});

			const listBackground = this.styles.selectListBackground ? this.styles.selectListBackground.toString() : background;
			this.selectDropDownListContainer.style.backgroundColor = listBackground;
			this.selectionDetailsPane.style.backgroundColor = listBackground;
			const optionsBorder = this.styles.focusBorder ? this.styles.focusBorder.toString() : '';
			this.selectDropDownContainer.style.outlineColor = optionsBorder;
			this.selectDropDownContainer.style.outlineOffset = '-1px';
		}
	}

	private createOption(value: string, index: number, disabled?: boolean): HTMLOptionElement {
		let option = document.createElement('option');
		option.value = value;
		option.text = value;
		option.disabled = !!disabled;

		return option;
	}

	// ContextView dropdown methods

	private showSelectDropDown() {
		this.selectionDetailsPane.innerText = '';

		if (!this.contextViewProvider || this._isVisible) {
			return;
		}

		// Lazily create and populate list only at open, moved from constructor
		this.createSelectList(this.selectDropDownContainer);
		this.setOptionsList();

		// This allows us to flip the position based on measurement
		// Set drop-down position above/below from required height and margins
		// If pre-layout cannot fit at least one option do not show drop-down

		this.contextViewProvider.showContextView({
			getAnchor: () => this.selectElement,
			render: (container: HTMLElement) => this.renderSelectDropDown(container, true),
			layout: () => {
				this.layoutSelectDropDown();
			},
			onHide: () => {
				dom.toggleClass(this.selectDropDownContainer, 'visible', false);
				dom.toggleClass(this.selectElement, 'synthetic-focus', false);
			},
			anchorPosition: this._dropDownPosition
		});

		// Hide so we can relay out
		this._isVisible = true;
		this.hideSelectDropDown(false);

		this.contextViewProvider.showContextView({
			getAnchor: () => this.selectElement,
			render: (container: HTMLElement) => this.renderSelectDropDown(container),
			layout: () => this.layoutSelectDropDown(),
			onHide: () => {
				dom.toggleClass(this.selectDropDownContainer, 'visible', false);
				dom.toggleClass(this.selectElement, 'synthetic-focus', false);
			},
			anchorPosition: this._dropDownPosition
		});

		// Track initial selection the case user escape, blur
		this._currentSelection = this.selected;
		this._isVisible = true;
	}

	private hideSelectDropDown(focusSelect: boolean) {
		if (!this.contextViewProvider || !this._isVisible) {
			return;
		}

		this._isVisible = false;

		if (focusSelect) {
			this.selectElement.focus();
		}

		this.contextViewProvider.hideContextView();
	}

	private renderSelectDropDown(container: HTMLElement, preLayoutPosition?: boolean): IDisposable {
		container.appendChild(this.selectDropDownContainer);

		// Pre-Layout allows us to change position
		this.layoutSelectDropDown(preLayoutPosition);

		return {
			dispose: () => {
				// contextView will dispose itself if moving from one View to another
				try {
					container.removeChild(this.selectDropDownContainer); // remove to take out the CSS rules we add
				}
				catch (error) {
					// Ignore, removed already by change of focus
				}
			}
		};
	}

	// Iterate over detailed descriptions, find max height
	private measureMaxDetailsHeight(): number {

		let maxDetailsPaneHeight = 0;
		this.options.forEach((option, index) => {

			this.selectionDetailsPane.innerText = '';

			if (option.description) {
				if (option.descriptionIsMarkdown) {
					this.selectionDetailsPane.appendChild(this.renderDescriptionMarkdown(option.description));
				} else {
					this.selectionDetailsPane.innerText = option.description;
				}
				this.selectionDetailsPane.style.display = 'block';
			} else {
				this.selectionDetailsPane.style.display = 'none';
			}

			if (this.selectionDetailsPane.offsetHeight > maxDetailsPaneHeight) {
				maxDetailsPaneHeight = this.selectionDetailsPane.offsetHeight;
			}
		});

		// Reset description to selected

		this.selectionDetailsPane.innerText = '';
		const description = this.options[this.selected].description || null;
		const descriptionIsMarkdown = this.options[this.selected].descriptionIsMarkdown || null;

		if (description) {
			if (descriptionIsMarkdown) {
				this.selectionDetailsPane.appendChild(this.renderDescriptionMarkdown(description));
			} else {
				this.selectionDetailsPane.innerText = description;
			}
			this.selectionDetailsPane.style.display = 'block';
		}
		return maxDetailsPaneHeight;
	}

	private layoutSelectDropDown(preLayoutPosition?: boolean): boolean {

		// Avoid recursion from layout called in onListFocus
		if (this._skipLayout) {
			return false;
		}

		// Layout ContextView drop down select list and container
		// Have to manage our vertical overflow, sizing, position below or above
		// Position has to be determined and set prior to contextView instantiation

		if (this.selectList) {

			// Make visible to enable measurements
			dom.toggleClass(this.selectDropDownContainer, 'visible', true);

			const selectPosition = dom.getDomNodePagePosition(this.selectElement);
			const styles = getComputedStyle(this.selectElement);
			const verticalPadding = parseFloat(styles.getPropertyValue('--dropdown-padding-top')) + parseFloat(styles.getPropertyValue('--dropdown-padding-bottom'));
			const maxSelectDropDownHeightBelow = (window.innerHeight - selectPosition.top - selectPosition.height - (this.selectBoxOptions.minBottomMargin || 0));
			const maxSelectDropDownHeightAbove = (selectPosition.top - SelectBoxList.DEFAULT_DROPDOWN_MINIMUM_TOP_MARGIN);

			// Determine optimal width - min(longest option), opt(parent select, excluding margins), max(ContextView controlled)
			const selectWidth = this.selectElement.offsetWidth;
			const selectMinWidth = this.setWidthControlElement(this.widthControlElement);
			const selectOptimalWidth = Math.max(selectMinWidth, Math.round(selectWidth)).toString() + 'px';

			this.selectDropDownContainer.style.width = selectOptimalWidth;

			// Get initial list height and determine space above and below
			this.selectList.getHTMLElement().style.height = '';
			this.selectList.layout();
			let listHeight = this.selectList.contentHeight;

			const maxDetailsPaneHeight = this._hasDetails ? this.measureMaxDetailsHeight() : 0;

			const minRequiredDropDownHeight = listHeight + verticalPadding + maxDetailsPaneHeight;
			const maxVisibleOptionsBelow = ((Math.floor((maxSelectDropDownHeightBelow - verticalPadding - maxDetailsPaneHeight) / this.getHeight())));
			const maxVisibleOptionsAbove = ((Math.floor((maxSelectDropDownHeightAbove - verticalPadding - maxDetailsPaneHeight) / this.getHeight())));

			// If we are only doing pre-layout check/adjust position only
			// Calculate vertical space available, flip up if insufficient
			// Use reflected padding on parent select, ContextView style
			// properties not available before DOM attachment

			if (preLayoutPosition) {

				// Check if select moved out of viewport , do not open
				// If at least one option cannot be shown, don't open the drop-down or hide/remove if open

				if ((selectPosition.top + selectPosition.height) > (window.innerHeight - 22)
					|| selectPosition.top < SelectBoxList.DEFAULT_DROPDOWN_MINIMUM_TOP_MARGIN
					|| ((maxVisibleOptionsBelow < 1) && (maxVisibleOptionsAbove < 1))) {
					// Indicate we cannot open
					return false;
				}

				// Determine if we have to flip up
				// Always show complete list items - never more than Max available vertical height
				if (maxVisibleOptionsBelow < SelectBoxList.DEFAULT_MINIMUM_VISIBLE_OPTIONS
					&& maxVisibleOptionsAbove > maxVisibleOptionsBelow
					&& this.options.length > maxVisibleOptionsBelow
				) {
					this._dropDownPosition = AnchorPosition.ABOVE;
					this.selectDropDownContainer.removeChild(this.selectDropDownListContainer);
					this.selectDropDownContainer.removeChild(this.selectionDetailsPane);
					this.selectDropDownContainer.appendChild(this.selectionDetailsPane);
					this.selectDropDownContainer.appendChild(this.selectDropDownListContainer);

					dom.removeClass(this.selectionDetailsPane, 'border-top');
					dom.addClass(this.selectionDetailsPane, 'border-bottom');

				} else {
					this._dropDownPosition = AnchorPosition.BELOW;
					this.selectDropDownContainer.removeChild(this.selectDropDownListContainer);
					this.selectDropDownContainer.removeChild(this.selectionDetailsPane);
					this.selectDropDownContainer.appendChild(this.selectDropDownListContainer);
					this.selectDropDownContainer.appendChild(this.selectionDetailsPane);

					dom.removeClass(this.selectionDetailsPane, 'border-bottom');
					dom.addClass(this.selectionDetailsPane, 'border-top');
				}
				// Do full layout on showSelectDropDown only
				return true;
			}

			// Check if select out of viewport or cutting into status bar
			if ((selectPosition.top + selectPosition.height) > (window.innerHeight - 22)
				|| selectPosition.top < SelectBoxList.DEFAULT_DROPDOWN_MINIMUM_TOP_MARGIN
				|| (this._dropDownPosition === AnchorPosition.BELOW && maxVisibleOptionsBelow < 1)
				|| (this._dropDownPosition === AnchorPosition.ABOVE && maxVisibleOptionsAbove < 1)) {
				// Cannot properly layout, close and hide
				this.hideSelectDropDown(true);
				return false;
			}

			// SetUp list dimensions and layout - account for container padding
			// Use position to check above or below available space
			if (this._dropDownPosition === AnchorPosition.BELOW) {
				if (this._isVisible && maxVisibleOptionsBelow + maxVisibleOptionsAbove < 1) {
					// If drop-down is visible, must be doing a DOM re-layout, hide since we don't fit
					// Hide drop-down, hide contextview, focus on parent select
					this.hideSelectDropDown(true);
					return false;
				}

				// Adjust list height to max from select bottom to margin (default/minBottomMargin)
				if (minRequiredDropDownHeight > maxSelectDropDownHeightBelow) {
					listHeight = (maxVisibleOptionsBelow * this.getHeight());
				}
			} else {
				if (minRequiredDropDownHeight > maxSelectDropDownHeightAbove) {
					listHeight = (maxVisibleOptionsAbove * this.getHeight());
				}
			}

			// Set adjusted list height and relayout
			this.selectList.layout(listHeight);
			this.selectList.domFocus();

			// Finally set focus on selected item
			if (this.selectList.length > 0) {
				this.selectList.setFocus([this.selected || 0]);
				this.selectList.reveal(this.selectList.getFocus()[0] || 0);
			}

			if (this._hasDetails) {
				// Leave the selectDropDownContainer to size itself according to children (list + details) - #57447
				this.selectList.getHTMLElement().style.height = (listHeight + verticalPadding) + 'px';
				this.selectDropDownContainer.style.height = '';
			} else {
				this.selectDropDownContainer.style.height = (listHeight + verticalPadding) + 'px';
			}

			this.selectDropDownContainer.style.width = selectOptimalWidth;

			// Maintain focus outline on parent select as well as list container - tabindex for focus
			this.selectDropDownListContainer.setAttribute('tabindex', '0');
			dom.toggleClass(this.selectElement, 'synthetic-focus', true);
			dom.toggleClass(this.selectDropDownContainer, 'synthetic-focus', true);

			return true;
		} else {
			return false;
		}
	}

	private setWidthControlElement(container: HTMLElement): number {
		let elementWidth = 0;

		if (container) {
			let longest = 0;
			let longestLength = 0;

			this.options.forEach((option, index) => {
				const len = option.text.length + (!!option.decoratorRight ? option.decoratorRight.length : 0);
				if (len > longestLength) {
					longest = index;
					longestLength = len;
				}
			});


			container.innerHTML = this.options[longest].text + (!!this.options[longest].decoratorRight ? (this.options[longest].decoratorRight + ' ') : '');
			elementWidth = dom.getTotalWidth(container);
		}

		return elementWidth;
	}

	private createSelectList(parent: HTMLElement): void {

		// If we have already constructive list on open, skip
		if (this.selectList) {
			return;
		}

		// SetUp container for list
		this.selectDropDownListContainer = dom.append(parent, $('.select-box-dropdown-list-container'));

		this.listRenderer = new SelectListRenderer();

		this.selectList = new List('SelectBoxCustom', this.selectDropDownListContainer, this, [this.listRenderer], {
			useShadows: false,
			verticalScrollMode: ScrollbarVisibility.Visible,
			keyboardSupport: false,
			mouseSupport: false,
			accessibilityProvider: {
				getAriaLabel: (element) => element.text,
				getWidgetAriaLabel: () => localize('selectBox', "Select Box"),
				getRole: () => 'option',
				getWidgetRole: () => 'listbox'
			}
		});
		if (this.selectBoxOptions.ariaLabel) {
			this.selectList.ariaLabel = this.selectBoxOptions.ariaLabel;
		}

		// SetUp list keyboard controller - control navigation, disabled items, focus
		const onSelectDropDownKeyDown = Event.chain(domEvent(this.selectDropDownListContainer, 'keydown'))
			.filter(() => this.selectList.length > 0)
			.map(e => new StandardKeyboardEvent(e));

		this._register(onSelectDropDownKeyDown.filter(e => e.keyCode === KeyCode.Enter).on(e => this.onEnter(e), this));
		this._register(onSelectDropDownKeyDown.filter(e => e.keyCode === KeyCode.Escape).on(e => this.onEscape(e), this));
		this._register(onSelectDropDownKeyDown.filter(e => e.keyCode === KeyCode.UpArrow).on(this.onUpArrow, this));
		this._register(onSelectDropDownKeyDown.filter(e => e.keyCode === KeyCode.DownArrow).on(this.onDownArrow, this));
		this._register(onSelectDropDownKeyDown.filter(e => e.keyCode === KeyCode.PageDown).on(this.onPageDown, this));
		this._register(onSelectDropDownKeyDown.filter(e => e.keyCode === KeyCode.PageUp).on(this.onPageUp, this));
		this._register(onSelectDropDownKeyDown.filter(e => e.keyCode === KeyCode.Home).on(this.onHome, this));
		this._register(onSelectDropDownKeyDown.filter(e => e.keyCode === KeyCode.End).on(this.onEnd, this));
		this._register(onSelectDropDownKeyDown.filter(e => (e.keyCode >= KeyCode.KEY_0 && e.keyCode <= KeyCode.KEY_Z) || (e.keyCode >= KeyCode.US_SEMICOLON && e.keyCode <= KeyCode.NUMPAD_DIVIDE)).on(this.onCharacter, this));

		// SetUp list mouse controller - control navigation, disabled items, focus

		this._register(Event.chain(domEvent(this.selectList.getHTMLElement(), 'mouseup'))
			.filter(() => this.selectList.length > 0)
			.on(e => this.onMouseUp(e), this));

		this._register(this.selectList.onMouseOver(e => typeof e.index !== 'undefined' && this.selectList.setFocus([e.index])));
		this._register(this.selectList.onDidChangeFocus(e => this.onListFocus(e)));

		this._register(dom.addDisposableListener(this.selectDropDownContainer, dom.EventType.FOCUS_OUT, e => {
			if (!this._isVisible || dom.isAncestor(e.relatedTarget as HTMLElement, this.selectDropDownContainer)) {
				return;
			}
			this.onListBlur();
		}));

		this.selectList.getHTMLElement().setAttribute('aria-label', this.selectBoxOptions.ariaLabel || '');
		this.selectList.getHTMLElement().setAttribute('aria-expanded', 'true');

		this.styleList();
	}

	// List methods

	// List mouse controller - active exit, select option, fire onDidSelect if change, return focus to parent select
	private onMouseUp(e: MouseEvent): void {

		dom.EventHelper.stop(e);

		const target = <Element>e.target;
		if (!target) {
			return;
		}

		// Check our mouse event is on an option (not scrollbar)
		if (!!target.classList.contains('slider')) {
			return;
		}

		const listRowElement = target.closest('.monaco-list-row');

		if (!listRowElement) {
			return;
		}
		const index = Number(listRowElement.getAttribute('data-index'));
		const disabled = listRowElement.classList.contains('option-disabled');

		// Ignore mouse selection of disabled options
		if (index >= 0 && index < this.options.length && !disabled) {
			this.selected = index;
			this.select(this.selected);

			this.selectList.setFocus([this.selected]);
			this.selectList.reveal(this.selectList.getFocus()[0]);

			// Only fire if selection change
			if (this.selected !== this._currentSelection) {
				// Set current = selected
				this._currentSelection = this.selected;

				// {{SQL CARBON EDIT}} - Update the selection before firing the handler instead of after
				this.hideSelectDropDown(true);

				this._onDidSelect.fire({
					index: this.selectElement.selectedIndex,
					selected: this.options[this.selected].text

				});
				if (!!this.options[this.selected] && !!this.options[this.selected].text) {
					this.selectElement.title = this.options[this.selected].text;
				}
			}
		}
	}

	// List Exit - passive - implicit no selection change, hide drop-down
	private onListBlur(): void {
		if (this._sticky) { return; }
		if (this.selected !== this._currentSelection) {
			// Reset selected to current if no change
			this.select(this._currentSelection);
		}

		this.hideSelectDropDown(false);
	}


	private renderDescriptionMarkdown(text: string, actionHandler?: IContentActionHandler): HTMLElement {
		const cleanRenderedMarkdown = (element: Node) => {
			for (let i = 0; i < element.childNodes.length; i++) {
				const child = <Element>element.childNodes.item(i);

				const tagName = child.tagName && child.tagName.toLowerCase();
				if (tagName === 'img') {
					element.removeChild(child);
				} else {
					cleanRenderedMarkdown(child);
				}
			}
		};

		const renderedMarkdown = renderMarkdown({ value: text }, { actionHandler });

		renderedMarkdown.classList.add('select-box-description-markdown');
		cleanRenderedMarkdown(renderedMarkdown);

		return renderedMarkdown;
	}

	// List Focus Change - passive - update details pane with newly focused element's data
	private onListFocus(e: IListEvent<ISelectOptionItem>) {
		// Skip during initial layout
		if (!this._isVisible || !this._hasDetails) {
			return;
		}

		this.selectionDetailsPane.innerText = '';
		const selectedIndex = e.indexes[0];
		const description = this.options[selectedIndex].description;
		const descriptionIsMarkdown = this.options[selectedIndex].descriptionIsMarkdown;

		if (description) {
			if (descriptionIsMarkdown) {
				const actionHandler = this.options[selectedIndex].descriptionMarkdownActionHandler;
				this.selectionDetailsPane.appendChild(this.renderDescriptionMarkdown(description, actionHandler));
			} else {
				this.selectionDetailsPane.innerText = description;
			}
			this.selectionDetailsPane.style.display = 'block';
		} else {
			this.selectionDetailsPane.style.display = 'none';
		}

		// Avoid recursion
		this._skipLayout = true;
		this.contextViewProvider.layout();
		this._skipLayout = false;
	}

	// List keyboard controller

	// List exit - active - hide ContextView dropdown, reset selection, return focus to parent select
	private onEscape(e: StandardKeyboardEvent): void {
		dom.EventHelper.stop(e);

		// Reset selection to value when opened
		this.select(this._currentSelection);
		this.hideSelectDropDown(true);
	}

	// List exit - active - hide ContextView dropdown, return focus to parent select, fire onDidSelect if change
	private onEnter(e: StandardKeyboardEvent): void {
		dom.EventHelper.stop(e);

		// Only fire if selection change
		if (this.selected !== this._currentSelection) {
			this._currentSelection = this.selected;
			this._onDidSelect.fire({
				index: this.selectElement.selectedIndex,
				selected: this.options[this.selected].text
			});
			if (!!this.options[this.selected] && !!this.options[this.selected].text) {
				this.selectElement.title = this.options[this.selected].text;
			}
		}

		this.hideSelectDropDown(true);
	}

	// List navigation - have to handle a disabled option (jump over)
	private onDownArrow(): void {
		if (this.selected < this.options.length - 1) {

			// Skip disabled options
			const nextOptionDisabled = this.options[this.selected + 1].isDisabled;

			if (nextOptionDisabled && this.options.length > this.selected + 2) {
				this.selected += 2;
			} else if (nextOptionDisabled) {
				return;
			} else {
				this.selected++;
			}

			// Set focus/selection - only fire event when closing drop-down or on blur
			this.select(this.selected);
			this.selectList.setFocus([this.selected]);
			this.selectList.reveal(this.selectList.getFocus()[0]);
		}
	}

	private onUpArrow(): void {
		if (this.selected > 0) {
			// Skip disabled options
			const previousOptionDisabled = this.options[this.selected - 1].isDisabled;
			if (previousOptionDisabled && this.selected > 1) {
				this.selected -= 2;
			} else {
				this.selected--;
			}
			// Set focus/selection - only fire event when closing drop-down or on blur
			this.select(this.selected);
			this.selectList.setFocus([this.selected]);
			this.selectList.reveal(this.selectList.getFocus()[0]);
		}
	}

	private onPageUp(e: StandardKeyboardEvent): void {
		dom.EventHelper.stop(e);

		this.selectList.focusPreviousPage();

		// Allow scrolling to settle
		setTimeout(() => {
			this.selected = this.selectList.getFocus()[0];

			// Shift selection down if we land on a disabled option
			if (this.options[this.selected].isDisabled && this.selected < this.options.length - 1) {
				this.selected++;
				this.selectList.setFocus([this.selected]);
			}
			this.selectList.reveal(this.selected);
			this.select(this.selected);
		}, 1);
	}

	private onPageDown(e: StandardKeyboardEvent): void {
		dom.EventHelper.stop(e);

		this.selectList.focusNextPage();

		// Allow scrolling to settle
		setTimeout(() => {
			this.selected = this.selectList.getFocus()[0];

			// Shift selection up if we land on a disabled option
			if (this.options[this.selected].isDisabled && this.selected > 0) {
				this.selected--;
				this.selectList.setFocus([this.selected]);
			}
			this.selectList.reveal(this.selected);
			this.select(this.selected);
		}, 1);
	}

	private onHome(e: StandardKeyboardEvent): void {
		dom.EventHelper.stop(e);

		if (this.options.length < 2) {
			return;
		}
		this.selected = 0;
		if (this.options[this.selected].isDisabled && this.selected > 1) {
			this.selected++;
		}
		this.selectList.setFocus([this.selected]);
		this.selectList.reveal(this.selected);
		this.select(this.selected);
	}

	private onEnd(e: StandardKeyboardEvent): void {
		dom.EventHelper.stop(e);

		if (this.options.length < 2) {
			return;
		}
		this.selected = this.options.length - 1;
		if (this.options[this.selected].isDisabled && this.selected > 1) {
			this.selected--;
		}
		this.selectList.setFocus([this.selected]);
		this.selectList.reveal(this.selected);
		this.select(this.selected);
	}

	// Mimic option first character navigation of native select
	private onCharacter(e: StandardKeyboardEvent): void {
		const ch = KeyCodeUtils.toString(e.keyCode);
		let optionIndex = -1;

		for (let i = 0; i < this.options.length - 1; i++) {
			optionIndex = (i + this.selected + 1) % this.options.length;
			if (this.options[optionIndex].text.charAt(0).toUpperCase() === ch && !this.options[optionIndex].isDisabled) {
				this.select(optionIndex);
				this.selectList.setFocus([optionIndex]);
				this.selectList.reveal(this.selectList.getFocus()[0]);
				dom.EventHelper.stop(e);
				break;
			}
		}
	}

	public dispose(): void {
		this.hideSelectDropDown(false);
		super.dispose();
	}
}<|MERGE_RESOLUTION|>--- conflicted
+++ resolved
@@ -90,12 +90,7 @@
 
 	private _isVisible: boolean;
 	private selectBoxOptions: ISelectBoxOptions;
-<<<<<<< HEAD
 	public selectElement: HTMLSelectElement;  // {{SQL CARBON EDIT}}
-	private container?: HTMLElement;
-=======
-	private selectElement: HTMLSelectElement;
->>>>>>> b31130c1
 	private options: ISelectOptionItem[] = [];
 	private selected: number;
 	private readonly _onDidSelect: Emitter<ISelectData>;
