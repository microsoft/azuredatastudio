/*---------------------------------------------------------------------------------------------
 *  Copyright (c) Microsoft Corporation. All rights reserved.
 *  Licensed under the Source EULA. See License.txt in the project root for license information.
 *--------------------------------------------------------------------------------------------*/

import 'vs/css!./selectBoxCustom';

import { IDisposable, dispose, Disposable } from 'vs/base/common/lifecycle';
import { Event, Emitter } from 'vs/base/common/event';
import { KeyCode, KeyCodeUtils } from 'vs/base/common/keyCodes';
import { StandardKeyboardEvent } from 'vs/base/browser/keyboardEvent';
import * as dom from 'vs/base/browser/dom';
import * as arrays from 'vs/base/common/arrays';
import { IContextViewProvider, AnchorPosition } from 'vs/base/browser/ui/contextview/contextview';
import { List } from 'vs/base/browser/ui/list/listWidget';
import { IListVirtualDelegate, IListRenderer, IListEvent } from 'vs/base/browser/ui/list/list';
import { domEvent } from 'vs/base/browser/event';
import { ScrollbarVisibility } from 'vs/base/common/scrollable';
import { ISelectBoxDelegate, ISelectOptionItem, ISelectBoxOptions, ISelectBoxStyles, ISelectData } from 'vs/base/browser/ui/selectBox/selectBox';
import { isMacintosh } from 'vs/base/common/platform';
import { renderMarkdown } from 'vs/base/browser/markdownRenderer';
import { IContentActionHandler } from 'vs/base/browser/formattedTextRenderer';
import { localize } from 'vs/nls';

const $ = dom.$;

const SELECT_OPTION_ENTRY_TEMPLATE_ID = 'selectOption.entry.template';

interface ISelectListTemplateData {
	root: HTMLElement;
	text: HTMLElement;
	itemDescription: HTMLElement;
	decoratorRight: HTMLElement;
	disposables: IDisposable[];
}

class SelectListRenderer implements IListRenderer<ISelectOptionItem, ISelectListTemplateData> {

	get templateId(): string { return SELECT_OPTION_ENTRY_TEMPLATE_ID; }

	renderTemplate(container: HTMLElement): ISelectListTemplateData {
		const data: ISelectListTemplateData = Object.create(null);
		data.disposables = [];
		data.root = container;
		data.text = dom.append(container, $('.option-text'));
		data.decoratorRight = dom.append(container, $('.option-decorator-right'));
		data.itemDescription = dom.append(container, $('.option-text-description'));
		dom.addClass(data.itemDescription, 'visually-hidden');

		return data;
	}

	renderElement(element: ISelectOptionItem, index: number, templateData: ISelectListTemplateData): void {
		const data: ISelectListTemplateData = templateData;
		const text = element.text;
		const decoratorRight = element.decoratorRight;
		const isDisabled = element.isDisabled;

		data.text.textContent = text;
		data.decoratorRight.innerText = (!!decoratorRight ? decoratorRight : '');
		// {{SQL CARBON EDIT}}
		data.text.setAttribute('aria-label', text);

		if (typeof element.description === 'string') {
			const itemDescriptionId = (text.replace(/ /g, '_').toLowerCase() + '_description_' + data.root.id);
			data.text.setAttribute('aria-describedby', itemDescriptionId);
			data.itemDescription.id = itemDescriptionId;
			data.itemDescription.innerText = element.description;
		}

		// pseudo-select disabled option
		if (isDisabled) {
			dom.addClass(data.root, 'option-disabled');
		} else {
			// Make sure we do class removal from prior template rendering
			dom.removeClass(data.root, 'option-disabled');
		}
	}

	disposeTemplate(templateData: ISelectListTemplateData): void {
		templateData.disposables = dispose(templateData.disposables);
	}
}

export class SelectBoxList extends Disposable implements ISelectBoxDelegate, IListVirtualDelegate<ISelectOptionItem> {

	private static readonly DEFAULT_DROPDOWN_MINIMUM_BOTTOM_MARGIN = 32;
	private static readonly DEFAULT_DROPDOWN_MINIMUM_TOP_MARGIN = 2;
	private static readonly DEFAULT_MINIMUM_VISIBLE_OPTIONS = 3;

	private _isVisible: boolean;
	private selectBoxOptions: ISelectBoxOptions;
<<<<<<< HEAD
	public selectElement: HTMLSelectElement;  // {{SQL CARBON EDIT}}
=======
	private selectElement: HTMLSelectElement;
	private container?: HTMLElement;
>>>>>>> 9b4e59b7
	private options: ISelectOptionItem[] = [];
	private selected: number;
	private readonly _onDidSelect: Emitter<ISelectData>;
	private styles: ISelectBoxStyles;
	private listRenderer!: SelectListRenderer;
	private contextViewProvider!: IContextViewProvider;
	public selectDropDownContainer!: HTMLElement; // {{SQL CARBON EDIT}} Make public so we can hook into keyboard events
	private styleElement!: HTMLStyleElement;
	private selectList!: List<ISelectOptionItem>;
	private selectDropDownListContainer!: HTMLElement;
	private widthControlElement!: HTMLElement;
	private _currentSelection = 0;
	private _dropDownPosition!: AnchorPosition;
	private _hasDetails: boolean = false;
	private selectionDetailsPane!: HTMLElement;
	private _skipLayout: boolean = false;

	private _sticky: boolean = false; // for dev purposes only

	constructor(options: ISelectOptionItem[], selected: number, contextViewProvider: IContextViewProvider, styles: ISelectBoxStyles, selectBoxOptions?: ISelectBoxOptions) {

		super();
		this._isVisible = false;
		this.selectBoxOptions = selectBoxOptions || Object.create(null);

		if (typeof this.selectBoxOptions.minBottomMargin !== 'number') {
			this.selectBoxOptions.minBottomMargin = SelectBoxList.DEFAULT_DROPDOWN_MINIMUM_BOTTOM_MARGIN;
		} else if (this.selectBoxOptions.minBottomMargin < 0) {
			this.selectBoxOptions.minBottomMargin = 0;
		}

		this.selectElement = document.createElement('select');

		// Use custom CSS vars for padding calculation
		this.selectElement.className = 'monaco-select-box monaco-select-box-dropdown-padding';

		if (typeof this.selectBoxOptions.ariaLabel === 'string') {
			this.selectElement.setAttribute('aria-label', this.selectBoxOptions.ariaLabel);
		}

		this._onDidSelect = new Emitter<ISelectData>();
		this._register(this._onDidSelect);

		this.styles = styles;

		this.registerListeners();
		this.constructSelectDropDown(contextViewProvider);

		this.selected = selected || 0;

		if (options) {
			this.setOptions(options, selected);
		}

	}

	// IDelegate - List renderer

	getHeight(): number {
		return 18;
	}

	getTemplateId(): string {
		return SELECT_OPTION_ENTRY_TEMPLATE_ID;
	}

	private constructSelectDropDown(contextViewProvider: IContextViewProvider) {

		// SetUp ContextView container to hold select Dropdown
		this.contextViewProvider = contextViewProvider;
		this.selectDropDownContainer = dom.$('.monaco-select-box-dropdown-container');
		// Use custom CSS vars for padding calculation (shared with parent select)
		dom.addClass(this.selectDropDownContainer, 'monaco-select-box-dropdown-padding');

		// Setup container for select option details
		this.selectionDetailsPane = dom.append(this.selectDropDownContainer, $('.select-box-details-pane'));

		// Create span flex box item/div we can measure and control
		let widthControlOuterDiv = dom.append(this.selectDropDownContainer, $('.select-box-dropdown-container-width-control'));
		let widthControlInnerDiv = dom.append(widthControlOuterDiv, $('.width-control-div'));
		this.widthControlElement = document.createElement('span');
		this.widthControlElement.className = 'option-text-width-control';
		dom.append(widthControlInnerDiv, this.widthControlElement);

		// Always default to below position
		this._dropDownPosition = AnchorPosition.BELOW;

		// Inline stylesheet for themes
		this.styleElement = dom.createStyleSheet(this.selectDropDownContainer);
	}

	private registerListeners() {

		// Parent native select keyboard listeners

		this._register(dom.addStandardDisposableListener(this.selectElement, 'change', (e) => {
			this.selected = e.target.selectedIndex;
			this._onDidSelect.fire({
				index: e.target.selectedIndex,
				selected: e.target.value
			});
			if (!!this.options[this.selected] && !!this.options[this.selected].text) {
				this.selectElement.title = this.options[this.selected].text;
			}
		}));

		// Have to implement both keyboard and mouse controllers to handle disabled options
		// Intercept mouse events to override normal select actions on parents

		this._register(dom.addDisposableListener(this.selectElement, dom.EventType.CLICK, (e) => {
			dom.EventHelper.stop(e);

			if (this._isVisible) {
				this.hideSelectDropDown(true);
			} else {
				this.showSelectDropDown();
			}
		}));

		this._register(dom.addDisposableListener(this.selectElement, dom.EventType.MOUSE_DOWN, (e) => {
			dom.EventHelper.stop(e);
		}));

		// Intercept keyboard handling

		this._register(dom.addDisposableListener(this.selectElement, dom.EventType.KEY_DOWN, (e: KeyboardEvent) => {
			const event = new StandardKeyboardEvent(e);
			let showDropDown = false;

			// Create and drop down select list on keyboard select
			if (isMacintosh) {
				if (event.keyCode === KeyCode.DownArrow || event.keyCode === KeyCode.UpArrow || event.keyCode === KeyCode.Space || event.keyCode === KeyCode.Enter) {
					showDropDown = true;
				}
			} else {
				if (event.keyCode === KeyCode.DownArrow && event.altKey || event.keyCode === KeyCode.UpArrow && event.altKey || event.keyCode === KeyCode.Space || event.keyCode === KeyCode.Enter) {
					showDropDown = true;
				}
			}

			if (showDropDown) {
				this.showSelectDropDown();
				dom.EventHelper.stop(e);
			}
		}));
	}

	public get onDidSelect(): Event<ISelectData> {
		return this._onDidSelect.event;
	}

	public setOptions(options: ISelectOptionItem[], selected?: number): void {
		if (!arrays.equals(this.options, options)) {
			this.options = options;
			this.selectElement.options.length = 0;
			this._hasDetails = false;

			this.options.forEach((option, index) => {
				this.selectElement.add(this.createOption(option.text, index, option.isDisabled));
				if (typeof option.description === 'string') {
					this._hasDetails = true;
				}
			});
		}

		if (selected !== undefined) {
			this.select(selected);
			// Set current = selected since this is not necessarily a user exit
			this._currentSelection = this.selected;
		}
	}


	private setOptionsList() {

		// Mirror options in drop-down
		// Populate select list for non-native select mode
		if (this.selectList) {
			this.selectList.splice(0, this.selectList.length, this.options);
		}
	}

	public select(index: number): void {

		if (index >= 0 && index < this.options.length) {
			this.selected = index;
		} else if (index > this.options.length - 1) {
			// Adjust index to end of list
			// This could make client out of sync with the select
			this.select(this.options.length - 1);
		} else if (this.selected < 0) {
			this.selected = 0;
		}

		this.selectElement.selectedIndex = this.selected;
		if (!!this.options[this.selected] && !!this.options[this.selected].text) {
			this.selectElement.title = this.options[this.selected].text;
		}
	}

	public setAriaLabel(label: string): void {
		this.selectBoxOptions.ariaLabel = label;
		this.selectElement.setAttribute('aria-label', this.selectBoxOptions.ariaLabel);
	}

	public focus(): void {
		if (this.selectElement) {
			this.selectElement.focus();
		}
	}

	public blur(): void {
		if (this.selectElement) {
			this.selectElement.blur();
		}
	}

	public render(container: HTMLElement): void {
		this.container = container;
		dom.addClass(container, 'select-container');
		container.appendChild(this.selectElement);
		this.applyStyles();
	}

	public style(styles: ISelectBoxStyles): void {

		const content: string[] = [];

		this.styles = styles;

		// Style non-native select mode

		if (this.styles.listFocusBackground) {
			content.push(`.monaco-select-box-dropdown-container > .select-box-dropdown-list-container .monaco-list .monaco-list-row.focused { background-color: ${this.styles.listFocusBackground} !important; }`);
		}

		if (this.styles.listFocusForeground) {
			content.push(`.monaco-select-box-dropdown-container > .select-box-dropdown-list-container .monaco-list .monaco-list-row.focused:not(:hover) { color: ${this.styles.listFocusForeground} !important; }`);
		}

		if (this.styles.decoratorRightForeground) {
			content.push(`.monaco-select-box-dropdown-container > .select-box-dropdown-list-container .monaco-list .monaco-list-row .option-decorator-right { color: ${this.styles.decoratorRightForeground} !important; }`);
		}

		if (this.styles.selectBackground && this.styles.selectBorder && !this.styles.selectBorder.equals(this.styles.selectBackground)) {
			content.push(`.monaco-select-box-dropdown-container { border: 1px solid ${this.styles.selectBorder} } `);
			content.push(`.monaco-select-box-dropdown-container > .select-box-details-pane.border-top { border-top: 1px solid ${this.styles.selectBorder} } `);
			content.push(`.monaco-select-box-dropdown-container > .select-box-details-pane.border-bottom { border-bottom: 1px solid ${this.styles.selectBorder} } `);

		}
		else if (this.styles.selectListBorder) {
			content.push(`.monaco-select-box-dropdown-container > .select-box-details-pane.border-top { border-top: 1px solid ${this.styles.selectListBorder} } `);
			content.push(`.monaco-select-box-dropdown-container > .select-box-details-pane.border-bottom { border-bottom: 1px solid ${this.styles.selectListBorder} } `);
		}

		// Hover foreground - ignore for disabled options
		if (this.styles.listHoverForeground) {
			content.push(`.monaco-select-box-dropdown-container > .select-box-dropdown-list-container .monaco-list .monaco-list-row:hover { color: ${this.styles.listHoverForeground} !important; }`);
			content.push(`.monaco-select-box-dropdown-container > .select-box-dropdown-list-container .monaco-list .monaco-list-row.option-disabled:hover { background-color: ${this.styles.listActiveSelectionForeground} !important; }`);
		}

		// Hover background - ignore for disabled options
		if (this.styles.listHoverBackground) {
			content.push(`.monaco-select-box-dropdown-container > .select-box-dropdown-list-container .monaco-list .monaco-list-row:not(.option-disabled):not(.focused):hover { background-color: ${this.styles.listHoverBackground} !important; }`);
			content.push(`.monaco-select-box-dropdown-container > .select-box-dropdown-list-container .monaco-list .monaco-list-row.option-disabled:hover { background-color: ${this.styles.selectBackground} !important; }`);
		}

		// Match quick input outline styles - ignore for disabled options
		if (this.styles.listFocusOutline) {
			content.push(`.monaco-select-box-dropdown-container > .select-box-dropdown-list-container .monaco-list .monaco-list-row.focused { outline: 1.6px dotted ${this.styles.listFocusOutline} !important; outline-offset: -1.6px !important; }`);
		}

		if (this.styles.listHoverOutline) {
			content.push(`.monaco-select-box-dropdown-container > .select-box-dropdown-list-container .monaco-list .monaco-list-row:hover:not(.focused) { outline: 1.6px dashed ${this.styles.listHoverOutline} !important; outline-offset: -1.6px !important; }`);
			content.push(`.monaco-select-box-dropdown-container > .select-box-dropdown-list-container .monaco-list .monaco-list-row.option-disabled:hover { outline: none !important; }`);
		}

		this.styleElement.innerHTML = content.join('\n');

		this.applyStyles();
	}

	public applyStyles(): void {

		// Style parent select

		// {{SQL CARBON EDIT}}
		let background = '';
		let foreground = '';
		let border = '';

		if (this.selectElement) {
			if (this.selectElement.disabled) {
				background = (<any>this.styles).disabledSelectBackground ? (<any>this.styles).disabledSelectBackground.toString() : '';
				foreground = (<any>this.styles).disabledSelectForeground ? (<any>this.styles).disabledSelectForeground.toString() : '';
			} else {
				background = this.styles.selectBackground ? this.styles.selectBackground.toString() : '';
				foreground = this.styles.selectForeground ? this.styles.selectForeground.toString() : '';
				border = this.styles.selectBorder ? this.styles.selectBorder.toString() : '';
			}
			this.selectElement.style.backgroundColor = background;
			this.selectElement.style.color = foreground;
			this.selectElement.style.borderColor = border;
		}

		// Style drop down select list (non-native mode only)

		if (this.selectList) {
			this.styleList();
		}
	}

	private styleList() {
		if (this.selectList) {
			const background = this.styles.selectBackground ? this.styles.selectBackground.toString() : '';
			this.selectList.style({});

			const listBackground = this.styles.selectListBackground ? this.styles.selectListBackground.toString() : background;
			this.selectDropDownListContainer.style.backgroundColor = listBackground;
			this.selectionDetailsPane.style.backgroundColor = listBackground;
			const optionsBorder = this.styles.focusBorder ? this.styles.focusBorder.toString() : '';
			this.selectDropDownContainer.style.outlineColor = optionsBorder;
			this.selectDropDownContainer.style.outlineOffset = '-1px';
		}
	}

	private createOption(value: string, index: number, disabled?: boolean): HTMLOptionElement {
		let option = document.createElement('option');
		option.value = value;
		option.text = value;
		option.disabled = !!disabled;

		return option;
	}

	// ContextView dropdown methods

	private showSelectDropDown() {
		this.selectionDetailsPane.innerText = '';

		if (!this.contextViewProvider || this._isVisible) {
			return;
		}

		// Lazily create and populate list only at open, moved from constructor
		this.createSelectList(this.selectDropDownContainer);
		this.setOptionsList();

		// This allows us to flip the position based on measurement
		// Set drop-down position above/below from required height and margins
		// If pre-layout cannot fit at least one option do not show drop-down

		this.contextViewProvider.showContextView({
			getAnchor: () => this.selectElement,
			render: (container: HTMLElement) => this.renderSelectDropDown(container, true),
			layout: () => {
				this.layoutSelectDropDown();
			},
			onHide: () => {
				dom.toggleClass(this.selectDropDownContainer, 'visible', false);
				dom.toggleClass(this.selectElement, 'synthetic-focus', false);
			},
			anchorPosition: this._dropDownPosition
		}, this.selectBoxOptions.optionsAsChildren ? this.container : undefined);

		// Hide so we can relay out
		this._isVisible = true;
		this.hideSelectDropDown(false);

		this.contextViewProvider.showContextView({
			getAnchor: () => this.selectElement,
			render: (container: HTMLElement) => this.renderSelectDropDown(container),
			layout: () => this.layoutSelectDropDown(),
			onHide: () => {
				dom.toggleClass(this.selectDropDownContainer, 'visible', false);
				dom.toggleClass(this.selectElement, 'synthetic-focus', false);
			},
			anchorPosition: this._dropDownPosition
		}, this.selectBoxOptions.optionsAsChildren ? this.container : undefined);

		// Track initial selection the case user escape, blur
		this._currentSelection = this.selected;
		this._isVisible = true;
	}

	private hideSelectDropDown(focusSelect: boolean) {
		if (!this.contextViewProvider || !this._isVisible) {
			return;
		}

		this._isVisible = false;

		if (focusSelect) {
			this.selectElement.focus();
		}

		this.contextViewProvider.hideContextView();
	}

	private renderSelectDropDown(container: HTMLElement, preLayoutPosition?: boolean): IDisposable {
		container.appendChild(this.selectDropDownContainer);

		// Pre-Layout allows us to change position
		this.layoutSelectDropDown(preLayoutPosition);

		return {
			dispose: () => {
				// contextView will dispose itself if moving from one View to another
				try {
					container.removeChild(this.selectDropDownContainer); // remove to take out the CSS rules we add
				}
				catch (error) {
					// Ignore, removed already by change of focus
				}
			}
		};
	}

	// Iterate over detailed descriptions, find max height
	private measureMaxDetailsHeight(): number {

		let maxDetailsPaneHeight = 0;
		this.options.forEach((option, index) => {

			this.selectionDetailsPane.innerText = '';

			if (option.description) {
				if (option.descriptionIsMarkdown) {
					this.selectionDetailsPane.appendChild(this.renderDescriptionMarkdown(option.description));
				} else {
					this.selectionDetailsPane.innerText = option.description;
				}
				this.selectionDetailsPane.style.display = 'block';
			} else {
				this.selectionDetailsPane.style.display = 'none';
			}

			if (this.selectionDetailsPane.offsetHeight > maxDetailsPaneHeight) {
				maxDetailsPaneHeight = this.selectionDetailsPane.offsetHeight;
			}
		});

		// Reset description to selected

		this.selectionDetailsPane.innerText = '';
		const description = this.options[this.selected].description || null;
		const descriptionIsMarkdown = this.options[this.selected].descriptionIsMarkdown || null;

		if (description) {
			if (descriptionIsMarkdown) {
				this.selectionDetailsPane.appendChild(this.renderDescriptionMarkdown(description));
			} else {
				this.selectionDetailsPane.innerText = description;
			}
			this.selectionDetailsPane.style.display = 'block';
		}
		return maxDetailsPaneHeight;
	}

	private layoutSelectDropDown(preLayoutPosition?: boolean): boolean {

		// Avoid recursion from layout called in onListFocus
		if (this._skipLayout) {
			return false;
		}

		// Layout ContextView drop down select list and container
		// Have to manage our vertical overflow, sizing, position below or above
		// Position has to be determined and set prior to contextView instantiation

		if (this.selectList) {

			// Make visible to enable measurements
			dom.toggleClass(this.selectDropDownContainer, 'visible', true);

			const selectPosition = dom.getDomNodePagePosition(this.selectElement);
			const styles = getComputedStyle(this.selectElement);
			const verticalPadding = parseFloat(styles.getPropertyValue('--dropdown-padding-top')) + parseFloat(styles.getPropertyValue('--dropdown-padding-bottom'));
			const maxSelectDropDownHeightBelow = (window.innerHeight - selectPosition.top - selectPosition.height - (this.selectBoxOptions.minBottomMargin || 0));
			const maxSelectDropDownHeightAbove = (selectPosition.top - SelectBoxList.DEFAULT_DROPDOWN_MINIMUM_TOP_MARGIN);

			// Determine optimal width - min(longest option), opt(parent select, excluding margins), max(ContextView controlled)
			const selectWidth = this.selectElement.offsetWidth;
			const selectMinWidth = this.setWidthControlElement(this.widthControlElement);
			const selectOptimalWidth = Math.max(selectMinWidth, Math.round(selectWidth)).toString() + 'px';

			this.selectDropDownContainer.style.width = selectOptimalWidth;

			// Get initial list height and determine space above and below
			this.selectList.getHTMLElement().style.height = '';
			this.selectList.layout();
			let listHeight = this.selectList.contentHeight;

			const maxDetailsPaneHeight = this._hasDetails ? this.measureMaxDetailsHeight() : 0;

			const minRequiredDropDownHeight = listHeight + verticalPadding + maxDetailsPaneHeight;
			const maxVisibleOptionsBelow = ((Math.floor((maxSelectDropDownHeightBelow - verticalPadding - maxDetailsPaneHeight) / this.getHeight())));
			const maxVisibleOptionsAbove = ((Math.floor((maxSelectDropDownHeightAbove - verticalPadding - maxDetailsPaneHeight) / this.getHeight())));

			// If we are only doing pre-layout check/adjust position only
			// Calculate vertical space available, flip up if insufficient
			// Use reflected padding on parent select, ContextView style
			// properties not available before DOM attachment

			if (preLayoutPosition) {

				// Check if select moved out of viewport , do not open
				// If at least one option cannot be shown, don't open the drop-down or hide/remove if open

				if ((selectPosition.top + selectPosition.height) > (window.innerHeight - 22)
					|| selectPosition.top < SelectBoxList.DEFAULT_DROPDOWN_MINIMUM_TOP_MARGIN
					|| ((maxVisibleOptionsBelow < 1) && (maxVisibleOptionsAbove < 1))) {
					// Indicate we cannot open
					return false;
				}

				// Determine if we have to flip up
				// Always show complete list items - never more than Max available vertical height
				if (maxVisibleOptionsBelow < SelectBoxList.DEFAULT_MINIMUM_VISIBLE_OPTIONS
					&& maxVisibleOptionsAbove > maxVisibleOptionsBelow
					&& this.options.length > maxVisibleOptionsBelow
				) {
					this._dropDownPosition = AnchorPosition.ABOVE;
					this.selectDropDownContainer.removeChild(this.selectDropDownListContainer);
					this.selectDropDownContainer.removeChild(this.selectionDetailsPane);
					this.selectDropDownContainer.appendChild(this.selectionDetailsPane);
					this.selectDropDownContainer.appendChild(this.selectDropDownListContainer);

					dom.removeClass(this.selectionDetailsPane, 'border-top');
					dom.addClass(this.selectionDetailsPane, 'border-bottom');

				} else {
					this._dropDownPosition = AnchorPosition.BELOW;
					this.selectDropDownContainer.removeChild(this.selectDropDownListContainer);
					this.selectDropDownContainer.removeChild(this.selectionDetailsPane);
					this.selectDropDownContainer.appendChild(this.selectDropDownListContainer);
					this.selectDropDownContainer.appendChild(this.selectionDetailsPane);

					dom.removeClass(this.selectionDetailsPane, 'border-bottom');
					dom.addClass(this.selectionDetailsPane, 'border-top');
				}
				// Do full layout on showSelectDropDown only
				return true;
			}

			// Check if select out of viewport or cutting into status bar
			if ((selectPosition.top + selectPosition.height) > (window.innerHeight - 22)
				|| selectPosition.top < SelectBoxList.DEFAULT_DROPDOWN_MINIMUM_TOP_MARGIN
				|| (this._dropDownPosition === AnchorPosition.BELOW && maxVisibleOptionsBelow < 1)
				|| (this._dropDownPosition === AnchorPosition.ABOVE && maxVisibleOptionsAbove < 1)) {
				// Cannot properly layout, close and hide
				this.hideSelectDropDown(true);
				return false;
			}

			// SetUp list dimensions and layout - account for container padding
			// Use position to check above or below available space
			if (this._dropDownPosition === AnchorPosition.BELOW) {
				if (this._isVisible && maxVisibleOptionsBelow + maxVisibleOptionsAbove < 1) {
					// If drop-down is visible, must be doing a DOM re-layout, hide since we don't fit
					// Hide drop-down, hide contextview, focus on parent select
					this.hideSelectDropDown(true);
					return false;
				}

				// Adjust list height to max from select bottom to margin (default/minBottomMargin)
				if (minRequiredDropDownHeight > maxSelectDropDownHeightBelow) {
					listHeight = (maxVisibleOptionsBelow * this.getHeight());
				}
			} else {
				if (minRequiredDropDownHeight > maxSelectDropDownHeightAbove) {
					listHeight = (maxVisibleOptionsAbove * this.getHeight());
				}
			}

			// Set adjusted list height and relayout
			this.selectList.layout(listHeight);
			this.selectList.domFocus();

			// Finally set focus on selected item
			if (this.selectList.length > 0) {
				this.selectList.setFocus([this.selected || 0]);
				this.selectList.reveal(this.selectList.getFocus()[0] || 0);
			}

			if (this._hasDetails) {
				// Leave the selectDropDownContainer to size itself according to children (list + details) - #57447
				this.selectList.getHTMLElement().style.height = (listHeight + verticalPadding) + 'px';
				this.selectDropDownContainer.style.height = '';
			} else {
				this.selectDropDownContainer.style.height = (listHeight + verticalPadding) + 'px';
			}

			this.selectDropDownContainer.style.width = selectOptimalWidth;

			// Maintain focus outline on parent select as well as list container - tabindex for focus
			this.selectDropDownListContainer.setAttribute('tabindex', '0');
			dom.toggleClass(this.selectElement, 'synthetic-focus', true);
			dom.toggleClass(this.selectDropDownContainer, 'synthetic-focus', true);

			return true;
		} else {
			return false;
		}
	}

	private setWidthControlElement(container: HTMLElement): number {
		let elementWidth = 0;

		if (container) {
			let longest = 0;
			let longestLength = 0;

			this.options.forEach((option, index) => {
				const len = option.text.length + (!!option.decoratorRight ? option.decoratorRight.length : 0);
				if (len > longestLength) {
					longest = index;
					longestLength = len;
				}
			});


			container.innerHTML = this.options[longest].text + (!!this.options[longest].decoratorRight ? (this.options[longest].decoratorRight + ' ') : '');
			elementWidth = dom.getTotalWidth(container);
		}

		return elementWidth;
	}

	private createSelectList(parent: HTMLElement): void {

		// If we have already constructive list on open, skip
		if (this.selectList) {
			return;
		}

		// SetUp container for list
		this.selectDropDownListContainer = dom.append(parent, $('.select-box-dropdown-list-container'));

		this.listRenderer = new SelectListRenderer();

		this.selectList = new List('SelectBoxCustom', this.selectDropDownListContainer, this, [this.listRenderer], {
			useShadows: false,
			verticalScrollMode: ScrollbarVisibility.Visible,
			keyboardSupport: false,
			mouseSupport: false,
			accessibilityProvider: {
				getAriaLabel: (element) => element.text,
				getWidgetAriaLabel: () => localize({ key: 'selectBox', comment: ['Behave like native select dropdown element.'] }, "Select Box"),
				getRole: () => 'option',
				getWidgetRole: () => 'listbox'
			}
		});
		if (this.selectBoxOptions.ariaLabel) {
			this.selectList.ariaLabel = this.selectBoxOptions.ariaLabel;
		}

		// SetUp list keyboard controller - control navigation, disabled items, focus
		const onSelectDropDownKeyDown = Event.chain(domEvent(this.selectDropDownListContainer, 'keydown'))
			.filter(() => this.selectList.length > 0)
			.map(e => new StandardKeyboardEvent(e));

		this._register(onSelectDropDownKeyDown.filter(e => e.keyCode === KeyCode.Enter).on(e => this.onEnter(e), this));
		this._register(onSelectDropDownKeyDown.filter(e => e.keyCode === KeyCode.Escape).on(e => this.onEscape(e), this));
		this._register(onSelectDropDownKeyDown.filter(e => e.keyCode === KeyCode.UpArrow).on(this.onUpArrow, this));
		this._register(onSelectDropDownKeyDown.filter(e => e.keyCode === KeyCode.DownArrow).on(this.onDownArrow, this));
		this._register(onSelectDropDownKeyDown.filter(e => e.keyCode === KeyCode.PageDown).on(this.onPageDown, this));
		this._register(onSelectDropDownKeyDown.filter(e => e.keyCode === KeyCode.PageUp).on(this.onPageUp, this));
		this._register(onSelectDropDownKeyDown.filter(e => e.keyCode === KeyCode.Home).on(this.onHome, this));
		this._register(onSelectDropDownKeyDown.filter(e => e.keyCode === KeyCode.End).on(this.onEnd, this));
		this._register(onSelectDropDownKeyDown.filter(e => (e.keyCode >= KeyCode.KEY_0 && e.keyCode <= KeyCode.KEY_Z) || (e.keyCode >= KeyCode.US_SEMICOLON && e.keyCode <= KeyCode.NUMPAD_DIVIDE)).on(this.onCharacter, this));

		// SetUp list mouse controller - control navigation, disabled items, focus

		this._register(Event.chain(domEvent(this.selectList.getHTMLElement(), 'mouseup'))
			.filter(() => this.selectList.length > 0)
			.on(e => this.onMouseUp(e), this));

		this._register(this.selectList.onMouseOver(e => typeof e.index !== 'undefined' && this.selectList.setFocus([e.index])));
		this._register(this.selectList.onDidChangeFocus(e => this.onListFocus(e)));

		this._register(dom.addDisposableListener(this.selectDropDownContainer, dom.EventType.FOCUS_OUT, e => {
			if (!this._isVisible || dom.isAncestor(e.relatedTarget as HTMLElement, this.selectDropDownContainer)) {
				return;
			}
			this.onListBlur();
		}));

		this.selectList.getHTMLElement().setAttribute('aria-label', this.selectBoxOptions.ariaLabel || '');
		this.selectList.getHTMLElement().setAttribute('aria-expanded', 'true');

		this.styleList();
	}

	// List methods

	// List mouse controller - active exit, select option, fire onDidSelect if change, return focus to parent select
	private onMouseUp(e: MouseEvent): void {

		dom.EventHelper.stop(e);

		const target = <Element>e.target;
		if (!target) {
			return;
		}

		// Check our mouse event is on an option (not scrollbar)
		if (!!target.classList.contains('slider')) {
			return;
		}

		const listRowElement = target.closest('.monaco-list-row');

		if (!listRowElement) {
			return;
		}
		const index = Number(listRowElement.getAttribute('data-index'));
		const disabled = listRowElement.classList.contains('option-disabled');

		// Ignore mouse selection of disabled options
		if (index >= 0 && index < this.options.length && !disabled) {
			this.selected = index;
			this.select(this.selected);

			this.selectList.setFocus([this.selected]);
			this.selectList.reveal(this.selectList.getFocus()[0]);

			// Only fire if selection change
			if (this.selected !== this._currentSelection) {
				// Set current = selected
				this._currentSelection = this.selected;

				// {{SQL CARBON EDIT}} - Update the selection before firing the handler instead of after
				this.hideSelectDropDown(true);

				this._onDidSelect.fire({
					index: this.selectElement.selectedIndex,
					selected: this.options[this.selected].text

				});
				if (!!this.options[this.selected] && !!this.options[this.selected].text) {
					this.selectElement.title = this.options[this.selected].text;
				}
			}
		}
	}

	// List Exit - passive - implicit no selection change, hide drop-down
	private onListBlur(): void {
		if (this._sticky) { return; }
		if (this.selected !== this._currentSelection) {
			// Reset selected to current if no change
			this.select(this._currentSelection);
		}

		this.hideSelectDropDown(false);
	}


	private renderDescriptionMarkdown(text: string, actionHandler?: IContentActionHandler): HTMLElement {
		const cleanRenderedMarkdown = (element: Node) => {
			for (let i = 0; i < element.childNodes.length; i++) {
				const child = <Element>element.childNodes.item(i);

				const tagName = child.tagName && child.tagName.toLowerCase();
				if (tagName === 'img') {
					element.removeChild(child);
				} else {
					cleanRenderedMarkdown(child);
				}
			}
		};

		const renderedMarkdown = renderMarkdown({ value: text }, { actionHandler });

		renderedMarkdown.classList.add('select-box-description-markdown');
		cleanRenderedMarkdown(renderedMarkdown);

		return renderedMarkdown;
	}

	// List Focus Change - passive - update details pane with newly focused element's data
	private onListFocus(e: IListEvent<ISelectOptionItem>) {
		// Skip during initial layout
		if (!this._isVisible || !this._hasDetails) {
			return;
		}

		this.selectionDetailsPane.innerText = '';
		const selectedIndex = e.indexes[0];
		const description = this.options[selectedIndex].description;
		const descriptionIsMarkdown = this.options[selectedIndex].descriptionIsMarkdown;

		if (description) {
			if (descriptionIsMarkdown) {
				const actionHandler = this.options[selectedIndex].descriptionMarkdownActionHandler;
				this.selectionDetailsPane.appendChild(this.renderDescriptionMarkdown(description, actionHandler));
			} else {
				this.selectionDetailsPane.innerText = description;
			}
			this.selectionDetailsPane.style.display = 'block';
		} else {
			this.selectionDetailsPane.style.display = 'none';
		}

		// Avoid recursion
		this._skipLayout = true;
		this.contextViewProvider.layout();
		this._skipLayout = false;
	}

	// List keyboard controller

	// List exit - active - hide ContextView dropdown, reset selection, return focus to parent select
	private onEscape(e: StandardKeyboardEvent): void {
		dom.EventHelper.stop(e);

		// Reset selection to value when opened
		this.select(this._currentSelection);
		this.hideSelectDropDown(true);
	}

	// List exit - active - hide ContextView dropdown, return focus to parent select, fire onDidSelect if change
	private onEnter(e: StandardKeyboardEvent): void {
		dom.EventHelper.stop(e);

		// Only fire if selection change
		if (this.selected !== this._currentSelection) {
			this._currentSelection = this.selected;
			this._onDidSelect.fire({
				index: this.selectElement.selectedIndex,
				selected: this.options[this.selected].text
			});
			if (!!this.options[this.selected] && !!this.options[this.selected].text) {
				this.selectElement.title = this.options[this.selected].text;
			}
		}

		this.hideSelectDropDown(true);
	}

	// List navigation - have to handle a disabled option (jump over)
	private onDownArrow(): void {
		if (this.selected < this.options.length - 1) {

			// Skip disabled options
			const nextOptionDisabled = this.options[this.selected + 1].isDisabled;

			if (nextOptionDisabled && this.options.length > this.selected + 2) {
				this.selected += 2;
			} else if (nextOptionDisabled) {
				return;
			} else {
				this.selected++;
			}

			// Set focus/selection - only fire event when closing drop-down or on blur
			this.select(this.selected);
			this.selectList.setFocus([this.selected]);
			this.selectList.reveal(this.selectList.getFocus()[0]);
		}
	}

	private onUpArrow(): void {
		if (this.selected > 0) {
			// Skip disabled options
			const previousOptionDisabled = this.options[this.selected - 1].isDisabled;
			if (previousOptionDisabled && this.selected > 1) {
				this.selected -= 2;
			} else {
				this.selected--;
			}
			// Set focus/selection - only fire event when closing drop-down or on blur
			this.select(this.selected);
			this.selectList.setFocus([this.selected]);
			this.selectList.reveal(this.selectList.getFocus()[0]);
		}
	}

	private onPageUp(e: StandardKeyboardEvent): void {
		dom.EventHelper.stop(e);

		this.selectList.focusPreviousPage();

		// Allow scrolling to settle
		setTimeout(() => {
			this.selected = this.selectList.getFocus()[0];

			// Shift selection down if we land on a disabled option
			if (this.options[this.selected].isDisabled && this.selected < this.options.length - 1) {
				this.selected++;
				this.selectList.setFocus([this.selected]);
			}
			this.selectList.reveal(this.selected);
			this.select(this.selected);
		}, 1);
	}

	private onPageDown(e: StandardKeyboardEvent): void {
		dom.EventHelper.stop(e);

		this.selectList.focusNextPage();

		// Allow scrolling to settle
		setTimeout(() => {
			this.selected = this.selectList.getFocus()[0];

			// Shift selection up if we land on a disabled option
			if (this.options[this.selected].isDisabled && this.selected > 0) {
				this.selected--;
				this.selectList.setFocus([this.selected]);
			}
			this.selectList.reveal(this.selected);
			this.select(this.selected);
		}, 1);
	}

	private onHome(e: StandardKeyboardEvent): void {
		dom.EventHelper.stop(e);

		if (this.options.length < 2) {
			return;
		}
		this.selected = 0;
		if (this.options[this.selected].isDisabled && this.selected > 1) {
			this.selected++;
		}
		this.selectList.setFocus([this.selected]);
		this.selectList.reveal(this.selected);
		this.select(this.selected);
	}

	private onEnd(e: StandardKeyboardEvent): void {
		dom.EventHelper.stop(e);

		if (this.options.length < 2) {
			return;
		}
		this.selected = this.options.length - 1;
		if (this.options[this.selected].isDisabled && this.selected > 1) {
			this.selected--;
		}
		this.selectList.setFocus([this.selected]);
		this.selectList.reveal(this.selected);
		this.select(this.selected);
	}

	// Mimic option first character navigation of native select
	private onCharacter(e: StandardKeyboardEvent): void {
		const ch = KeyCodeUtils.toString(e.keyCode);
		let optionIndex = -1;

		for (let i = 0; i < this.options.length - 1; i++) {
			optionIndex = (i + this.selected + 1) % this.options.length;
			if (this.options[optionIndex].text.charAt(0).toUpperCase() === ch && !this.options[optionIndex].isDisabled) {
				this.select(optionIndex);
				this.selectList.setFocus([optionIndex]);
				this.selectList.reveal(this.selectList.getFocus()[0]);
				dom.EventHelper.stop(e);
				break;
			}
		}
	}

	public dispose(): void {
		this.hideSelectDropDown(false);
		super.dispose();
	}
}<|MERGE_RESOLUTION|>--- conflicted
+++ resolved
@@ -90,12 +90,8 @@
 
 	private _isVisible: boolean;
 	private selectBoxOptions: ISelectBoxOptions;
-<<<<<<< HEAD
 	public selectElement: HTMLSelectElement;  // {{SQL CARBON EDIT}}
-=======
-	private selectElement: HTMLSelectElement;
 	private container?: HTMLElement;
->>>>>>> 9b4e59b7
 	private options: ISelectOptionItem[] = [];
 	private selected: number;
 	private readonly _onDidSelect: Emitter<ISelectData>;
