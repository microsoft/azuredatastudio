--- conflicted
+++ resolved
@@ -175,15 +175,9 @@
 		this.enabled = enabled;
 
 		const root = this.model.getNode();
-<<<<<<< HEAD
-		const rootChildren = Iterator.from((root.children as unknown) as ITreeNode<ICompressedTreeNode<T>>[]); // {{SQL CARBON EDIT}} strict-null-checks
-		const decompressedRootChildren = Iterator.map(rootChildren, decompress);
-		const recompressedRootChildren = Iterator.map(decompressedRootChildren, enabled ? compress : noCompress);
-=======
 		const rootChildren = root.children as ITreeNode<ICompressedTreeNode<T>>[];
 		const decompressedRootChildren = Iterable.map(rootChildren, decompress);
 		const recompressedRootChildren = Iterable.map(decompressedRootChildren, enabled ? compress : noCompress);
->>>>>>> 13a6b20d
 		this._setChildren(null, recompressedRootChildren);
 	}
 
