--- conflicted
+++ resolved
@@ -974,38 +974,6 @@
 	readonly initialSize?: Dimension;
 }
 
-<<<<<<< HEAD
-export interface IListStyles extends IFindInputStyles {
-	listBackground?: Color;
-	listFocusBackground?: Color;
-	listFocusForeground?: Color;
-	listActiveSelectionBackground?: Color;
-	listActiveSelectionForeground?: Color;
-	listActiveSelectionIconForeground?: Color;
-	listFocusAndSelectionOutline?: Color;
-	listFocusAndSelectionBackground?: Color;
-	listFocusAndSelectionForeground?: Color;
-	listInactiveSelectionBackground?: Color;
-	listInactiveSelectionIconForeground?: Color;
-	listInactiveSelectionForeground?: Color;
-	listInactiveFocusForeground?: Color;
-	listInactiveFocusBackground?: Color;
-	listHoverBackground?: Color;
-	listHoverForeground?: Color;
-	listDropBackground?: Color;
-	listFocusOutline?: Color;
-	listInactiveFocusOutline?: Color;
-	listSelectionOutline?: Color;
-	listHoverOutline?: Color;
-	listFilterWidgetBackground?: Color;
-	listFilterWidgetOutline?: Color;
-	listFilterWidgetNoMatchesOutline?: Color;
-	listFilterWidgetShadow?: Color;
-	listMatchesShadow?: Color; // {{SQL CARBON EDIT}}
-	treeIndentGuidesStroke?: Color;
-	tableColumnsBorder?: Color;
-	tableOddRowsBackgroundColor?: Color;
-=======
 export interface IListStyles {
 	listBackground: string | undefined;
 	listFocusBackground: string | undefined;
@@ -1028,11 +996,11 @@
 	listInactiveFocusOutline: string | undefined;
 	listSelectionOutline: string | undefined;
 	listHoverOutline: string | undefined;
+	listMatchesShadow?: Color; // {{SQL CARBON EDIT}}
 	treeIndentGuidesStroke: string | undefined;
 	treeInactiveIndentGuidesStroke: string | undefined;
 	tableColumnsBorder: string | undefined;
 	tableOddRowsBackgroundColor: string | undefined;
->>>>>>> 5b6af074
 }
 
 export const unthemedListStyles: IListStyles = {
