/*---------------------------------------------------------------------------------------------
 *  Copyright (c) Microsoft Corporation. All rights reserved.
 *  Licensed under the Source EULA. See License.txt in the project root for license information.
 *--------------------------------------------------------------------------------------------*/

import 'vs/css!./inputBox';

import * as nls from 'vs/nls';
import * as Bal from 'vs/base/browser/browser';
import * as dom from 'vs/base/browser/dom';
import { RenderOptions, renderFormattedText, renderText } from 'vs/base/browser/htmlContentRenderer';
import * as aria from 'vs/base/browser/ui/aria/aria';
import { IAction } from 'vs/base/common/actions';
import { ActionBar } from 'vs/base/browser/ui/actionbar/actionbar';
import { IContextViewProvider, AnchorAlignment } from 'vs/base/browser/ui/contextview/contextview';
import { Event, Emitter } from 'vs/base/common/event';
import { Widget } from 'vs/base/browser/ui/widget';
import { Color } from 'vs/base/common/color';
import { mixin } from 'vs/base/common/objects';
import { HistoryNavigator } from 'vs/base/common/history';
import { IHistoryNavigationWidget } from 'vs/base/browser/history';

const $ = dom.$;

export interface IInputOptions extends IInputBoxStyles {
	readonly placeholder?: string;
	readonly ariaLabel?: string;
	readonly type?: string;
	readonly validationOptions?: IInputValidationOptions;
	readonly flexibleHeight?: boolean;
	readonly actions?: IAction[];

	// {{SQL CARBON EDIT}} Candidate for addition to vscode
	readonly min?: string;
	readonly max?: string;
	readonly useDefaultValidation?: boolean;
}

export interface IInputBoxStyles {
	readonly inputBackground?: Color;
	readonly inputForeground?: Color;
	readonly inputBorder?: Color;
	readonly inputValidationInfoBorder?: Color;
	readonly inputValidationInfoBackground?: Color;
	readonly inputValidationInfoForeground?: Color;
	readonly inputValidationWarningBorder?: Color;
	readonly inputValidationWarningBackground?: Color;
	readonly inputValidationWarningForeground?: Color;
	readonly inputValidationErrorBorder?: Color;
	readonly inputValidationErrorBackground?: Color;
	readonly inputValidationErrorForeground?: Color;
}

export interface IInputValidator {
	(value: string): IMessage | null;
}

export interface IMessage {
	readonly content: string;
	readonly formatContent?: boolean; // defaults to false
	readonly type?: MessageType;
}

export interface IInputValidationOptions {
	validation?: IInputValidator;
}

export const enum MessageType {
	INFO = 1,
	WARNING = 2,
	ERROR = 3
}

export interface IRange {
	start: number;
	end: number;
}

// {{SQL CARBON EDIT}}
export const defaultOpts = {
	inputBackground: Color.fromHex('#3C3C3C'),
	inputForeground: Color.fromHex('#CCCCCC'),
	inputValidationInfoBorder: Color.fromHex('#55AAFF'),
	inputValidationInfoBackground: Color.fromHex('#063B49'),
	inputValidationWarningBorder: Color.fromHex('#B89500'),
	inputValidationWarningBackground: Color.fromHex('#352A05'),
	inputValidationErrorBorder: Color.fromHex('#BE1100'),
	inputValidationErrorBackground: Color.fromHex('#5A1D1D')
};

export class InputBox extends Widget {
	private contextViewProvider?: IContextViewProvider;
	element: HTMLElement;
	private input: HTMLInputElement;
	private mirror: HTMLElement;
	private actionbar?: ActionBar;
	private options: IInputOptions;
	private message: IMessage | null;
	private placeholder: string;
	private ariaLabel: string;
	private validation?: IInputValidator;
	private state: string | null = 'idle';
	private cachedHeight: number | null;

<<<<<<< HEAD
	// {{SQL CARBON EDIT}} - Add showValidationMessage and set inputBackground, inputForeground, and inputBorder as protected
	protected showValidationMessage: boolean;
	protected inputBackground?: Color | null;
	protected inputForeground?: Color | null;
	protected inputBorder?: Color | null;
	// {{SQL CARBON EDIT}} - End

	private inputValidationInfoBorder?: Color | null;
	private inputValidationInfoBackground?: Color | null;
	private inputValidationInfoForeground?: Color | null;
	private inputValidationWarningBorder?: Color | null;
	private inputValidationWarningBackground?: Color | null;
	private inputValidationWarningForeground?: Color | null;
	private inputValidationErrorBorder?: Color | null;
	private inputValidationErrorBackground?: Color | null;
	private inputValidationErrorForeground?: Color | null;
=======
	private inputBackground?: Color;
	private inputForeground?: Color;
	private inputBorder?: Color;

	private inputValidationInfoBorder?: Color;
	private inputValidationInfoBackground?: Color;
	private inputValidationInfoForeground?: Color;
	private inputValidationWarningBorder?: Color;
	private inputValidationWarningBackground?: Color;
	private inputValidationWarningForeground?: Color;
	private inputValidationErrorBorder?: Color;
	private inputValidationErrorBackground?: Color;
	private inputValidationErrorForeground?: Color;
>>>>>>> 1f374f0e

	private _onDidChange = this._register(new Emitter<string>());
	public readonly onDidChange: Event<string> = this._onDidChange.event;

	private _onDidHeightChange = this._register(new Emitter<number>());
	public readonly onDidHeightChange: Event<number> = this._onDidHeightChange.event;

	constructor(container: HTMLElement, contextViewProvider: IContextViewProvider | undefined, options?: IInputOptions) {
		super();

		this.contextViewProvider = contextViewProvider;
		this.options = options || Object.create(null);
		mixin(this.options, defaultOpts, false);
		this.message = null;
		this.cachedHeight = null;
		this.placeholder = this.options.placeholder || '';
		this.ariaLabel = this.options.ariaLabel || '';

		this.inputBackground = this.options.inputBackground;
		this.inputForeground = this.options.inputForeground;
		this.inputBorder = this.options.inputBorder;

		this.inputValidationInfoBorder = this.options.inputValidationInfoBorder;
		this.inputValidationInfoBackground = this.options.inputValidationInfoBackground;
		this.inputValidationInfoForeground = this.options.inputValidationInfoForeground;
		this.inputValidationWarningBorder = this.options.inputValidationWarningBorder;
		this.inputValidationWarningBackground = this.options.inputValidationWarningBackground;
		this.inputValidationWarningForeground = this.options.inputValidationWarningForeground;
		this.inputValidationErrorBorder = this.options.inputValidationErrorBorder;
		this.inputValidationErrorBackground = this.options.inputValidationErrorBackground;
		this.inputValidationErrorForeground = this.options.inputValidationErrorForeground;

		if (this.options.validationOptions) {
			this.validation = this.options.validationOptions.validation;
			// {{SQL CARBON EDIT}} Candidate for addition to vscode
			this.showValidationMessage = true;
		}

		this.element = dom.append(container, $('.monaco-inputbox.idle'));

		let tagName = this.options.flexibleHeight ? 'textarea' : 'input';

		let wrapper = dom.append(this.element, $('.wrapper'));
		this.input = <HTMLInputElement>dom.append(wrapper, $(tagName + '.input'));
		this.input.setAttribute('autocorrect', 'off');
		this.input.setAttribute('autocapitalize', 'off');
		this.input.setAttribute('spellcheck', 'false');

		this.onfocus(this.input, () => dom.addClass(this.element, 'synthetic-focus'));
		this.onblur(this.input, () => dom.removeClass(this.element, 'synthetic-focus'));

		if (this.options.flexibleHeight) {
			this.mirror = dom.append(wrapper, $('div.mirror'));
			this.mirror.innerHTML = '&nbsp;';
		} else {
			this.input.type = this.options.type || 'text';
			this.input.setAttribute('wrap', 'off');
		}

		// {{SQL CARBON EDIT}} Canidate for addition to vscode
		if (this.options.min) {
			this.input.min = this.options.min;
		}

		// {{SQL CARBON EDIT}} Canidate for addition to vscode
		if (this.options.max) {
			this.input.max = this.options.max;
		}

		if (this.ariaLabel) {
			this.input.setAttribute('aria-label', this.ariaLabel);
		}

		if (this.placeholder) {
			this.setPlaceHolder(this.placeholder);
		}

		this.oninput(this.input, () => this.onValueChange());
		this.onblur(this.input, () => this.onBlur());
		this.onfocus(this.input, () => this.onFocus());

		// Add placeholder shim for IE because IE decides to hide the placeholder on focus (we dont want that!)
		if (this.placeholder && Bal.isIE) {
			this.onclick(this.input, (e) => {
				dom.EventHelper.stop(e, true);
				this.input.focus();
			});
		}

		setTimeout(() => {
			if (!this.input) {
				return;
			}

			this.updateMirror();
		}, 0);

		// Support actions
		if (this.options.actions) {
			this.actionbar = this._register(new ActionBar(this.element));
			this.actionbar.push(this.options.actions, { icon: true, label: false });
			// {{SQL CARBON EDIT}} Candidate for addition to vscode
			this.input.style.paddingRight = (this.options.actions.length * 22) + 'px';
		}

		this.applyStyles();
	}

	private onBlur(): void {
		this._hideMessage();
	}

	private onFocus(): void {
		this._showMessage();
	}

	public setPlaceHolder(placeHolder: string): void {
		if (this.input) {
			this.input.setAttribute('placeholder', placeHolder);
			this.input.title = placeHolder;
		}
	}

	public setAriaLabel(label: string): void {
		this.ariaLabel = label;

		if (this.input) {
			if (label) {
				this.input.setAttribute('aria-label', this.ariaLabel);
			} else {
				this.input.removeAttribute('aria-label');
			}
		}
	}

	public get inputElement(): HTMLInputElement {
		return this.input;
	}

	public get value(): string {
		return this.input.value;
	}

	public set value(newValue: string) {
		if (this.input.value !== newValue) {
			this.input.value = newValue;
			this.onValueChange();
		}
	}

	public get height(): number {
		return this.cachedHeight === null ? dom.getTotalHeight(this.element) : this.cachedHeight;
	}

	public focus(): void {
		this.input.focus();
	}

	public blur(): void {
		this.input.blur();
	}

	public hasFocus(): boolean {
		return document.activeElement === this.input;
	}

	public select(range: IRange | null = null): void {
		this.input.select();

		if (range) {
			this.input.setSelectionRange(range.start, range.end);
		}
	}

	public enable(): void {
		this.input.removeAttribute('disabled');
	}

	public disable(): void {
		this.input.disabled = true;
		this._hideMessage();
	}

	public setEnabled(enabled: boolean): void {
		if (enabled) {
			this.enable();
		} else {
			this.disable();
		}
	}

	public get width(): number {
		return dom.getTotalWidth(this.input);
	}

	public set width(width: number) {
		this.input.style.width = width + 'px';
		if (this.mirror) {
			this.mirror.style.width = width + 'px';
		}
	}

	public showMessage(message: IMessage, force?: boolean): void {
		this.message = message;

		dom.removeClass(this.element, 'idle');
		dom.removeClass(this.element, 'info');
		dom.removeClass(this.element, 'warning');
		dom.removeClass(this.element, 'error');
		dom.addClass(this.element, this.classForType(message.type));

		const styles = this.stylesForType(this.message.type);
		this.element.style.border = styles.border ? `1px solid ${styles.border}` : null;

		// ARIA Support
		let alertText: string;
		if (message.type === MessageType.ERROR) {
			alertText = nls.localize('alertErrorMessage', "Error: {0}", message.content);
		} else if (message.type === MessageType.WARNING) {
			alertText = nls.localize('alertWarningMessage', "Warning: {0}", message.content);
		} else {
			alertText = nls.localize('alertInfoMessage', "Info: {0}", message.content);
		}

		aria.alert(alertText);

		if (this.hasFocus() || force) {
			this._showMessage();
		}
	}

	public hideMessage(): void {
		this.message = null;

		dom.removeClass(this.element, 'info');
		dom.removeClass(this.element, 'warning');
		dom.removeClass(this.element, 'error');
		dom.addClass(this.element, 'idle');

		this._hideMessage();
		this.applyStyles();
	}

	public isInputValid(): boolean {
		return !!this.validation && !this.validation(this.value);
	}

	public validate(): boolean {
		let errorMsg: IMessage | null = null;

		if (this.validation) {
			errorMsg = this.validation(this.value);

			// {{SQL CARBON EDIT}}
			if (!errorMsg && this.options.useDefaultValidation && this.inputElement.validationMessage) {
				errorMsg = {
					content: this.inputElement.validationMessage,
					type: MessageType.ERROR
				};
			}

			if (errorMsg) {
				this.inputElement.setAttribute('aria-invalid', 'true');
				this.showMessage(errorMsg);
			}
			else if (this.inputElement.hasAttribute('aria-invalid')) {
				this.inputElement.removeAttribute('aria-invalid');
				this.hideMessage();
			}
		}

		// {{SQL CARBON EDIT}} Canidate for addition to vscode
		return errorMsg ? errorMsg.type !== MessageType.ERROR : true;
	}

	private stylesForType(type: MessageType | undefined): { border: Color | undefined | null; background: Color | undefined | null; foreground: Color | undefined | null } {
		switch (type) {
			case MessageType.INFO: return { border: this.inputValidationInfoBorder, background: this.inputValidationInfoBackground, foreground: this.inputValidationInfoForeground };
			case MessageType.WARNING: return { border: this.inputValidationWarningBorder, background: this.inputValidationWarningBackground, foreground: this.inputValidationWarningForeground };
			default: return { border: this.inputValidationErrorBorder, background: this.inputValidationErrorBackground, foreground: this.inputValidationErrorForeground };
		}
	}

	private classForType(type: MessageType | undefined): string {
		switch (type) {
			case MessageType.INFO: return 'info';
			case MessageType.WARNING: return 'warning';
			default: return 'error';
		}
	}

	private _showMessage(): void {
		// {{SQL CARBON EDIT}} Candidate for addition to vscode
		if (!this.contextViewProvider || !this.message || !this.showValidationMessage) {
			return;
		}

		let div: HTMLElement;
		let layout = () => div.style.width = dom.getTotalWidth(this.element) + 'px';

		this.state = 'open';

		this.contextViewProvider.showContextView({
			getAnchor: () => this.element,
			anchorAlignment: AnchorAlignment.RIGHT,
			render: (container: HTMLElement) => {
				if (!this.message) {
					return null;
				}

				div = dom.append(container, $('.monaco-inputbox-container'));
				layout();

				const renderOptions: RenderOptions = {
					inline: true,
					className: 'monaco-inputbox-message'
				};

				const spanElement = (this.message.formatContent
					? renderFormattedText(this.message.content, renderOptions)
					: renderText(this.message.content, renderOptions));
				dom.addClass(spanElement, this.classForType(this.message.type));

				const styles = this.stylesForType(this.message.type);
				spanElement.style.backgroundColor = styles.background ? styles.background.toString() : null;
				spanElement.style.color = styles.foreground ? styles.foreground.toString() : null;
				spanElement.style.border = styles.border ? `1px solid ${styles.border}` : null;

				dom.append(div, spanElement);

				return null;
			},
			layout: layout
		});
	}

	private _hideMessage(): void {
		if (!this.contextViewProvider || this.state !== 'open') {
			return;
		}

		this.state = 'idle';

		this.contextViewProvider.hideContextView();
	}

	private onValueChange(): void {
		this._onDidChange.fire(this.value);

		this.validate();
		this.updateMirror();

		if (this.state === 'open' && this.contextViewProvider) {
			this.contextViewProvider.layout();
		}
	}

	private updateMirror(): void {
		if (!this.mirror) {
			return;
		}

		const value = this.value || this.placeholder;
		const lastCharCode = value.charCodeAt(value.length - 1);
		const suffix = lastCharCode === 10 ? ' ' : '';
		const mirrorTextContent = value + suffix;

		if (mirrorTextContent) {
			this.mirror.textContent = value + suffix;
		} else {
			this.mirror.innerHTML = '&nbsp;';
		}

		this.layout();
	}

	public style(styles: IInputBoxStyles): void {
		this.inputBackground = styles.inputBackground;
		this.inputForeground = styles.inputForeground;
		this.inputBorder = styles.inputBorder;

		this.inputValidationInfoBackground = styles.inputValidationInfoBackground;
		this.inputValidationInfoForeground = styles.inputValidationInfoForeground;
		this.inputValidationInfoBorder = styles.inputValidationInfoBorder;
		this.inputValidationWarningBackground = styles.inputValidationWarningBackground;
		this.inputValidationWarningForeground = styles.inputValidationWarningForeground;
		this.inputValidationWarningBorder = styles.inputValidationWarningBorder;
		this.inputValidationErrorBackground = styles.inputValidationErrorBackground;
		this.inputValidationErrorForeground = styles.inputValidationErrorForeground;
		this.inputValidationErrorBorder = styles.inputValidationErrorBorder;

		this.applyStyles();
	}

	protected applyStyles(): void {
		if (this.element) {
			const background = this.inputBackground ? this.inputBackground.toString() : null;
			const foreground = this.inputForeground ? this.inputForeground.toString() : null;
			const border = this.inputBorder ? this.inputBorder.toString() : null;

			this.element.style.backgroundColor = background;
			this.element.style.color = foreground;
			this.input.style.backgroundColor = background;
			this.input.style.color = foreground;

			this.element.style.borderWidth = border ? '1px' : null;
			this.element.style.borderStyle = border ? 'solid' : null;
			this.element.style.borderColor = border;
		}
	}

	public layout(): void {
		if (!this.mirror) {
			return;
		}

		const previousHeight = this.cachedHeight;
		this.cachedHeight = dom.getTotalHeight(this.mirror);

		if (previousHeight !== this.cachedHeight) {
			this.input.style.height = this.cachedHeight + 'px';
			this._onDidHeightChange.fire(this.cachedHeight);
		}
	}

	public dispose(): void {
		this._hideMessage();

		this.element = null!; // StrictNullOverride: nulling out ok in dispose
		this.input = null!; // StrictNullOverride: nulling out ok in dispose
		this.contextViewProvider = undefined;
		this.message = null;
		this.validation = undefined;
		this.state = null;
		this.actionbar = undefined;

		super.dispose();
	}
}

export interface IHistoryInputOptions extends IInputOptions {
	history: string[];
}

export class HistoryInputBox extends InputBox implements IHistoryNavigationWidget {

	private readonly history: HistoryNavigator<string>;

	constructor(container: HTMLElement, contextViewProvider: IContextViewProvider | undefined, options: IHistoryInputOptions) {
		super(container, contextViewProvider, options);
		this.history = new HistoryNavigator<string>(options.history, 100);
	}

	public addToHistory(): void {
		if (this.value && this.value !== this.getCurrentValue()) {
			this.history.add(this.value);
		}
	}

	public getHistory(): string[] {
		return this.history.getHistory();
	}

	public showNextValue(): void {
		if (!this.history.has(this.value)) {
			this.addToHistory();
		}

		let next = this.getNextValue();
		if (next) {
			next = next === this.value ? this.getNextValue() : next;
		}

		if (next) {
			this.value = next;
			aria.status(this.value);
		}
	}

	public showPreviousValue(): void {
		if (!this.history.has(this.value)) {
			this.addToHistory();
		}

		let previous = this.getPreviousValue();
		if (previous) {
			previous = previous === this.value ? this.getPreviousValue() : previous;
		}

		if (previous) {
			this.value = previous;
			aria.status(this.value);
		}
	}

	public clearHistory(): void {
		this.history.clear();
	}

	private getCurrentValue(): string | null {
		let currentValue = this.history.current();
		if (!currentValue) {
			currentValue = this.history.last();
			this.history.next();
		}
		return currentValue;
	}

	private getPreviousValue(): string | null {
		return this.history.previous() || this.history.first();
	}

	private getNextValue(): string | null {
		return this.history.next() || this.history.last();
	}
}<|MERGE_RESOLUTION|>--- conflicted
+++ resolved
@@ -102,27 +102,12 @@
 	private state: string | null = 'idle';
 	private cachedHeight: number | null;
 
-<<<<<<< HEAD
 	// {{SQL CARBON EDIT}} - Add showValidationMessage and set inputBackground, inputForeground, and inputBorder as protected
 	protected showValidationMessage: boolean;
-	protected inputBackground?: Color | null;
-	protected inputForeground?: Color | null;
-	protected inputBorder?: Color | null;
+	protected inputBackground?: Color;
+	protected inputForeground?: Color;
+	protected inputBorder?: Color;
 	// {{SQL CARBON EDIT}} - End
-
-	private inputValidationInfoBorder?: Color | null;
-	private inputValidationInfoBackground?: Color | null;
-	private inputValidationInfoForeground?: Color | null;
-	private inputValidationWarningBorder?: Color | null;
-	private inputValidationWarningBackground?: Color | null;
-	private inputValidationWarningForeground?: Color | null;
-	private inputValidationErrorBorder?: Color | null;
-	private inputValidationErrorBackground?: Color | null;
-	private inputValidationErrorForeground?: Color | null;
-=======
-	private inputBackground?: Color;
-	private inputForeground?: Color;
-	private inputBorder?: Color;
 
 	private inputValidationInfoBorder?: Color;
 	private inputValidationInfoBackground?: Color;
@@ -133,7 +118,6 @@
 	private inputValidationErrorBorder?: Color;
 	private inputValidationErrorBackground?: Color;
 	private inputValidationErrorForeground?: Color;
->>>>>>> 1f374f0e
 
 	private _onDidChange = this._register(new Emitter<string>());
 	public readonly onDidChange: Event<string> = this._onDidChange.event;
