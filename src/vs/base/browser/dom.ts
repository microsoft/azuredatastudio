--- conflicted
+++ resolved
@@ -1406,7 +1406,7 @@
 /**
  * List of safe, non-input html tags.
  */
-export const basicMarkupHtmlTags = Object.freeze([
+export function safeInnerHtml(node: HTMLElement, value: string): void {
 	'a',
 	'abbr',
 	'b',
@@ -1476,29 +1476,16 @@
 ]);
 
 const defaultDomPurifyConfig = Object.freeze<dompurify.Config & { RETURN_TRUSTED_TYPE: true }>({
-	ALLOWED_TAGS: ['a', 'button', 'blockquote', 'code', 'div', 'h1', 'h2', 'h3', 'h4', 'h5', 'h6', 'hr', 'input', 'label', 'li', 'p', 'pre', 'select', 'small', 'span', 'strong', 'textarea', 'ul', 'ol'],
-	ALLOWED_ATTR: ['href', 'data-href', 'data-command', 'target', 'title', 'name', 'src', 'alt', 'class', 'id', 'role', 'tabindex', 'style', 'data-code', 'width', 'height', 'align', 'x-dispatch', 'required', 'checked', 'placeholder', 'type', 'start'],
+		ALLOWED_TAGS: ['a', 'button', 'blockquote', 'code', 'div', 'h1', 'h2', 'h3', 'h4', 'h5', 'h6', 'hr', 'i', 'img', 'input', 'label', 'li', 'p', 'pre', 'select', 'small', 'span', 'strong', 'textarea', 'ul', 'ol'], // {{SQL CARBON EDIT}} Add i & img tags for welcome page support
+		ALLOWED_ATTR: ['href', 'data-href', 'data-command', 'target', 'title', 'name', 'src', 'alt', 'class', 'id', 'role', 'tabindex', 'style', 'data-code', 'width', 'height', 'align', 'x-dispatch', 'required', 'checked', 'placeholder', 'type'],
 	RETURN_DOM: false,
 	RETURN_DOM_FRAGMENT: false,
-	RETURN_TRUSTED_TYPE: true
 });
 
 /**
  * Sanitizes the given `value` and reset the given `node` with it.
  */
-<<<<<<< HEAD
-export function safeInnerHtml(node: HTMLElement, value: string, allowUnknownProtocols: boolean = false): void { // {{SQL CARBON EDIT}} - add allow unknown schemas parameter
-	const options: dompurify.Config = {
-		ALLOWED_TAGS: ['a', 'button', 'blockquote', 'code', 'div', 'h1', 'h2', 'h3', 'h4', 'h5', 'h6', 'hr', 'i', 'img', 'input', 'label', 'li', 'p', 'pre', 'select', 'small', 'span', 'strong', 'textarea', 'ul', 'ol'], // {{SQL CARBON EDIT}} Add i & img tags for welcome page support
-		ALLOWED_ATTR: ['href', 'data-href', 'data-command', 'target', 'title', 'name', 'src', 'alt', 'class', 'id', 'role', 'tabindex', 'style', 'data-code', 'width', 'height', 'align', 'x-dispatch', 'required', 'checked', 'placeholder', 'type', 'aria-label'], // {{SQL CARBON EDIT}} Add aria-label
-		RETURN_DOM: false,
-		RETURN_DOM_FRAGMENT: false,
-		ALLOW_UNKNOWN_PROTOCOLS: allowUnknownProtocols
-	};
-
-=======
 export function safeInnerHtml(node: HTMLElement, value: string): void {
->>>>>>> 5b6af074
 	const hook = hookDomPurifyHrefAndSrcSanitizer(defaultSafeProtocols);
 	try {
 		const html = dompurify.sanitize(value, defaultDomPurifyConfig);
