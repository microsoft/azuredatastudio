/*---------------------------------------------------------------------------------------------
 *  Copyright (c) Microsoft Corporation. All rights reserved.
 *  Licensed under the Source EULA. See License.txt in the project root for license information.
 *--------------------------------------------------------------------------------------------*/

import * as browser from 'vs/base/browser/browser';
import { BrowserFeatures } from 'vs/base/browser/canIUse';
import { IKeyboardEvent, StandardKeyboardEvent } from 'vs/base/browser/keyboardEvent';
import { IMouseEvent, StandardMouseEvent } from 'vs/base/browser/mouseEvent';
import { TimeoutTimer } from 'vs/base/common/async';
import { onUnexpectedError } from 'vs/base/common/errors';
import { Emitter, Event } from 'vs/base/common/event';
import * as dompurify from 'vs/base/browser/dompurify/dompurify';
import { KeyCode } from 'vs/base/common/keyCodes';
import { Disposable, DisposableStore, IDisposable, toDisposable } from 'vs/base/common/lifecycle';
import { FileAccess, RemoteAuthorities, Schemas } from 'vs/base/common/network';
import * as platform from 'vs/base/common/platform';
import { withNullAsUndefined } from 'vs/base/common/types';
import { URI } from 'vs/base/common/uri';

export function clearNode(node: HTMLElement): void {
	while (node.firstChild) {
		node.firstChild.remove();
	}
}

/**
 * @deprecated Use node.isConnected directly
 */
export function isInDOM(node: Node | null): boolean {
	return node?.isConnected ?? false;
}

class DomListener implements IDisposable {

	private _handler: (e: any) => void;
	private _node: EventTarget;
	private readonly _type: string;
	private readonly _options: boolean | AddEventListenerOptions;

	constructor(node: EventTarget, type: string, handler: (e: any) => void, options?: boolean | AddEventListenerOptions) {
		this._node = node;
		this._type = type;
		this._handler = handler;
		this._options = (options || false);
		this._node.addEventListener(this._type, this._handler, this._options);
	}

	public dispose(): void {
		if (!this._handler) {
			// Already disposed
			return;
		}

		this._node.removeEventListener(this._type, this._handler, this._options);

		// Prevent leakers from holding on to the dom or handler func
		this._node = null!;
		this._handler = null!;
	}
}

export function addDisposableListener<K extends keyof GlobalEventHandlersEventMap>(node: EventTarget, type: K, handler: (event: GlobalEventHandlersEventMap[K]) => void, useCapture?: boolean): IDisposable;
export function addDisposableListener(node: EventTarget, type: string, handler: (event: any) => void, useCapture?: boolean): IDisposable;
export function addDisposableListener(node: EventTarget, type: string, handler: (event: any) => void, options: AddEventListenerOptions): IDisposable;
export function addDisposableListener(node: EventTarget, type: string, handler: (event: any) => void, useCaptureOrOptions?: boolean | AddEventListenerOptions): IDisposable {
	return new DomListener(node, type, handler, useCaptureOrOptions);
}

export interface IAddStandardDisposableListenerSignature {
	(node: HTMLElement, type: 'click', handler: (event: IMouseEvent) => void, useCapture?: boolean): IDisposable;
	(node: HTMLElement, type: 'mousedown', handler: (event: IMouseEvent) => void, useCapture?: boolean): IDisposable;
	(node: HTMLElement, type: 'keydown', handler: (event: IKeyboardEvent) => void, useCapture?: boolean): IDisposable;
	(node: HTMLElement, type: 'keypress', handler: (event: IKeyboardEvent) => void, useCapture?: boolean): IDisposable;
	(node: HTMLElement, type: 'keyup', handler: (event: IKeyboardEvent) => void, useCapture?: boolean): IDisposable;
	(node: HTMLElement, type: string, handler: (event: any) => void, useCapture?: boolean): IDisposable;
}
function _wrapAsStandardMouseEvent(handler: (e: IMouseEvent) => void): (e: MouseEvent) => void {
	return function (e: MouseEvent) {
		return handler(new StandardMouseEvent(e));
	};
}
function _wrapAsStandardKeyboardEvent(handler: (e: IKeyboardEvent) => void): (e: KeyboardEvent) => void {
	return function (e: KeyboardEvent) {
		return handler(new StandardKeyboardEvent(e));
	};
}
export let addStandardDisposableListener: IAddStandardDisposableListenerSignature = function addStandardDisposableListener(node: HTMLElement, type: string, handler: (event: any) => void, useCapture?: boolean): IDisposable {
	let wrapHandler = handler;

	if (type === 'click' || type === 'mousedown') {
		wrapHandler = _wrapAsStandardMouseEvent(handler);
	} else if (type === 'keydown' || type === 'keypress' || type === 'keyup') {
		wrapHandler = _wrapAsStandardKeyboardEvent(handler);
	}

	return addDisposableListener(node, type, wrapHandler, useCapture);
};

export let addStandardDisposableGenericMouseDownListner = function addStandardDisposableListener(node: HTMLElement, handler: (event: any) => void, useCapture?: boolean): IDisposable {
	let wrapHandler = _wrapAsStandardMouseEvent(handler);

	return addDisposableGenericMouseDownListner(node, wrapHandler, useCapture);
};

export let addStandardDisposableGenericMouseUpListner = function addStandardDisposableListener(node: HTMLElement, handler: (event: any) => void, useCapture?: boolean): IDisposable {
	let wrapHandler = _wrapAsStandardMouseEvent(handler);

	return addDisposableGenericMouseUpListner(node, wrapHandler, useCapture);
};
export function addDisposableGenericMouseDownListner(node: EventTarget, handler: (event: any) => void, useCapture?: boolean): IDisposable {
	return addDisposableListener(node, platform.isIOS && BrowserFeatures.pointerEvents ? EventType.POINTER_DOWN : EventType.MOUSE_DOWN, handler, useCapture);
}

export function addDisposableGenericMouseMoveListner(node: EventTarget, handler: (event: any) => void, useCapture?: boolean): IDisposable {
	return addDisposableListener(node, platform.isIOS && BrowserFeatures.pointerEvents ? EventType.POINTER_MOVE : EventType.MOUSE_MOVE, handler, useCapture);
}

export function addDisposableGenericMouseUpListner(node: EventTarget, handler: (event: any) => void, useCapture?: boolean): IDisposable {
	return addDisposableListener(node, platform.isIOS && BrowserFeatures.pointerEvents ? EventType.POINTER_UP : EventType.MOUSE_UP, handler, useCapture);
}
export function addDisposableNonBubblingMouseOutListener(node: Element, handler: (event: MouseEvent) => void): IDisposable {
	return addDisposableListener(node, 'mouseout', (e: MouseEvent) => {
		// Mouse out bubbles, so this is an attempt to ignore faux mouse outs coming from children elements
		let toElement: Node | null = <Node>(e.relatedTarget);
		while (toElement && toElement !== node) {
			toElement = toElement.parentNode;
		}
		if (toElement === node) {
			return;
		}

		handler(e);
	});
}

export function addDisposableNonBubblingPointerOutListener(node: Element, handler: (event: MouseEvent) => void): IDisposable {
	return addDisposableListener(node, 'pointerout', (e: MouseEvent) => {
		// Mouse out bubbles, so this is an attempt to ignore faux mouse outs coming from children elements
		let toElement: Node | null = <Node>(e.relatedTarget);
		while (toElement && toElement !== node) {
			toElement = toElement.parentNode;
		}
		if (toElement === node) {
			return;
		}

		handler(e);
	});
}

interface IRequestAnimationFrame {
	(callback: (time: number) => void): number;
}
let _animationFrame: IRequestAnimationFrame | null = null;
function doRequestAnimationFrame(callback: (time: number) => void): number {
	if (!_animationFrame) {
		const emulatedRequestAnimationFrame = (callback: (time: number) => void): any => {
			return setTimeout(() => callback(new Date().getTime()), 0);
		};
		_animationFrame = (
			self.requestAnimationFrame
			|| (<any>self).msRequestAnimationFrame
			|| (<any>self).webkitRequestAnimationFrame
			|| (<any>self).mozRequestAnimationFrame
			|| (<any>self).oRequestAnimationFrame
			|| emulatedRequestAnimationFrame
		);
	}
	return _animationFrame.call(self, callback);
}

/**
 * Schedule a callback to be run at the next animation frame.
 * This allows multiple parties to register callbacks that should run at the next animation frame.
 * If currently in an animation frame, `runner` will be executed immediately.
 * @return token that can be used to cancel the scheduled runner (only if `runner` was not executed immediately).
 */
export let runAtThisOrScheduleAtNextAnimationFrame: (runner: () => void, priority?: number) => IDisposable;
/**
 * Schedule a callback to be run at the next animation frame.
 * This allows multiple parties to register callbacks that should run at the next animation frame.
 * If currently in an animation frame, `runner` will be executed at the next animation frame.
 * @return token that can be used to cancel the scheduled runner.
 */
export let scheduleAtNextAnimationFrame: (runner: () => void, priority?: number) => IDisposable;

class AnimationFrameQueueItem implements IDisposable {

	private _runner: () => void;
	public priority: number;
	private _canceled: boolean;

	constructor(runner: () => void, priority: number = 0) {
		this._runner = runner;
		this.priority = priority;
		this._canceled = false;
	}

	public dispose(): void {
		this._canceled = true;
	}

	public execute(): void {
		if (this._canceled) {
			return;
		}

		try {
			this._runner();
		} catch (e) {
			onUnexpectedError(e);
		}
	}

	// Sort by priority (largest to lowest)
	public static sort(a: AnimationFrameQueueItem, b: AnimationFrameQueueItem): number {
		return b.priority - a.priority;
	}
}

(function () {
	/**
	 * The runners scheduled at the next animation frame
	 */
	let NEXT_QUEUE: AnimationFrameQueueItem[] = [];
	/**
	 * The runners scheduled at the current animation frame
	 */
	let CURRENT_QUEUE: AnimationFrameQueueItem[] | null = null;
	/**
	 * A flag to keep track if the native requestAnimationFrame was already called
	 */
	let animFrameRequested = false;
	/**
	 * A flag to indicate if currently handling a native requestAnimationFrame callback
	 */
	let inAnimationFrameRunner = false;

	let animationFrameRunner = () => {
		animFrameRequested = false;

		CURRENT_QUEUE = NEXT_QUEUE;
		NEXT_QUEUE = [];

		inAnimationFrameRunner = true;
		while (CURRENT_QUEUE.length > 0) {
			CURRENT_QUEUE.sort(AnimationFrameQueueItem.sort);
			let top = CURRENT_QUEUE.shift()!;
			top.execute();
		}
		inAnimationFrameRunner = false;
	};

	scheduleAtNextAnimationFrame = (runner: () => void, priority: number = 0) => {
		let item = new AnimationFrameQueueItem(runner, priority);
		NEXT_QUEUE.push(item);

		if (!animFrameRequested) {
			animFrameRequested = true;
			doRequestAnimationFrame(animationFrameRunner);
		}

		return item;
	};

	runAtThisOrScheduleAtNextAnimationFrame = (runner: () => void, priority?: number) => {
		if (inAnimationFrameRunner) {
			let item = new AnimationFrameQueueItem(runner, priority);
			CURRENT_QUEUE!.push(item);
			return item;
		} else {
			return scheduleAtNextAnimationFrame(runner, priority);
		}
	};
})();

export function measure(callback: () => void): IDisposable {
	return scheduleAtNextAnimationFrame(callback, 10000 /* must be early */);
}

export function modify(callback: () => void): IDisposable {
	return scheduleAtNextAnimationFrame(callback, -10000 /* must be late */);
}

/**
 * Add a throttled listener. `handler` is fired at most every 8.33333ms or with the next animation frame (if browser supports it).
 */
export interface IEventMerger<R, E> {
	(lastEvent: R | null, currentEvent: E): R;
}

export interface DOMEvent {
	preventDefault(): void;
	stopPropagation(): void;
}

const MINIMUM_TIME_MS = 8;
const DEFAULT_EVENT_MERGER: IEventMerger<DOMEvent, DOMEvent> = function (lastEvent: DOMEvent | null, currentEvent: DOMEvent) {
	return currentEvent;
};

class TimeoutThrottledDomListener<R, E extends DOMEvent> extends Disposable {

	constructor(node: any, type: string, handler: (event: R) => void, eventMerger: IEventMerger<R, E> = <any>DEFAULT_EVENT_MERGER, minimumTimeMs: number = MINIMUM_TIME_MS) {
		super();

		let lastEvent: R | null = null;
		let lastHandlerTime = 0;
		let timeout = this._register(new TimeoutTimer());

		let invokeHandler = () => {
			lastHandlerTime = (new Date()).getTime();
			handler(<R>lastEvent);
			lastEvent = null;
		};

		this._register(addDisposableListener(node, type, (e) => {

			lastEvent = eventMerger(lastEvent, e);
			let elapsedTime = (new Date()).getTime() - lastHandlerTime;

			if (elapsedTime >= minimumTimeMs) {
				timeout.cancel();
				invokeHandler();
			} else {
				timeout.setIfNotSet(invokeHandler, minimumTimeMs - elapsedTime);
			}
		}));
	}
}

export function addDisposableThrottledListener<R, E extends DOMEvent = DOMEvent>(node: any, type: string, handler: (event: R) => void, eventMerger?: IEventMerger<R, E>, minimumTimeMs?: number): IDisposable {
	return new TimeoutThrottledDomListener<R, E>(node, type, handler, eventMerger, minimumTimeMs);
}

export function getComputedStyle(el: HTMLElement): CSSStyleDeclaration {
	return document.defaultView!.getComputedStyle(el, null);
}

export function getClientArea(element: HTMLElement): Dimension {

	// Try with DOM clientWidth / clientHeight
	if (element !== document.body) {
		return new Dimension(element.clientWidth, element.clientHeight);
	}

	// If visual view port exits and it's on mobile, it should be used instead of window innerWidth / innerHeight, or document.body.clientWidth / document.body.clientHeight
	if (platform.isIOS && window.visualViewport) {
		return new Dimension(window.visualViewport.width, window.visualViewport.height);
	}

	// Try innerWidth / innerHeight
	if (window.innerWidth && window.innerHeight) {
		return new Dimension(window.innerWidth, window.innerHeight);
	}

	// Try with document.body.clientWidth / document.body.clientHeight
	if (document.body && document.body.clientWidth && document.body.clientHeight) {
		return new Dimension(document.body.clientWidth, document.body.clientHeight);
	}

	// Try with document.documentElement.clientWidth / document.documentElement.clientHeight
	if (document.documentElement && document.documentElement.clientWidth && document.documentElement.clientHeight) {
		return new Dimension(document.documentElement.clientWidth, document.documentElement.clientHeight);
	}

	throw new Error('Unable to figure out browser width and height');
}

class SizeUtils {
	// Adapted from WinJS
	// Converts a CSS positioning string for the specified element to pixels.
	private static convertToPixels(element: HTMLElement, value: string): number {
		return parseFloat(value) || 0;
	}

	private static getDimension(element: HTMLElement, cssPropertyName: string, jsPropertyName: string): number {
		let computedStyle: CSSStyleDeclaration = getComputedStyle(element);
		let value = '0';
		if (computedStyle) {
			if (computedStyle.getPropertyValue) {
				value = computedStyle.getPropertyValue(cssPropertyName);
			} else {
				// IE8
				value = (<any>computedStyle).getAttribute(jsPropertyName);
			}
		}
		return SizeUtils.convertToPixels(element, value);
	}

	static getBorderLeftWidth(element: HTMLElement): number {
		return SizeUtils.getDimension(element, 'border-left-width', 'borderLeftWidth');
	}
	static getBorderRightWidth(element: HTMLElement): number {
		return SizeUtils.getDimension(element, 'border-right-width', 'borderRightWidth');
	}
	static getBorderTopWidth(element: HTMLElement): number {
		return SizeUtils.getDimension(element, 'border-top-width', 'borderTopWidth');
	}
	static getBorderBottomWidth(element: HTMLElement): number {
		return SizeUtils.getDimension(element, 'border-bottom-width', 'borderBottomWidth');
	}

	static getPaddingLeft(element: HTMLElement): number {
		return SizeUtils.getDimension(element, 'padding-left', 'paddingLeft');
	}
	static getPaddingRight(element: HTMLElement): number {
		return SizeUtils.getDimension(element, 'padding-right', 'paddingRight');
	}
	static getPaddingTop(element: HTMLElement): number {
		return SizeUtils.getDimension(element, 'padding-top', 'paddingTop');
	}
	static getPaddingBottom(element: HTMLElement): number {
		return SizeUtils.getDimension(element, 'padding-bottom', 'paddingBottom');
	}

	static getMarginLeft(element: HTMLElement): number {
		return SizeUtils.getDimension(element, 'margin-left', 'marginLeft');
	}
	static getMarginTop(element: HTMLElement): number {
		return SizeUtils.getDimension(element, 'margin-top', 'marginTop');
	}
	static getMarginRight(element: HTMLElement): number {
		return SizeUtils.getDimension(element, 'margin-right', 'marginRight');
	}
	static getMarginBottom(element: HTMLElement): number {
		return SizeUtils.getDimension(element, 'margin-bottom', 'marginBottom');
	}
}

// ----------------------------------------------------------------------------------------
// Position & Dimension

export interface IDimension {
	readonly width: number;
	readonly height: number;
}

export class Dimension implements IDimension {

	static readonly None = new Dimension(0, 0);

	constructor(
		public readonly width: number,
		public readonly height: number,
	) { }

	with(width: number = this.width, height: number = this.height): Dimension {
		if (width !== this.width || height !== this.height) {
			return new Dimension(width, height);
		} else {
			return this;
		}
	}

	static is(obj: unknown): obj is IDimension {
		return typeof obj === 'object' && typeof (<IDimension>obj).height === 'number' && typeof (<IDimension>obj).width === 'number';
	}

	static lift(obj: IDimension): Dimension {
		if (obj instanceof Dimension) {
			return obj;
		} else {
			return new Dimension(obj.width, obj.height);
		}
	}

	static equals(a: Dimension | undefined, b: Dimension | undefined): boolean {
		if (a === b) {
			return true;
		}
		if (!a || !b) {
			return false;
		}
		return a.width === b.width && a.height === b.height;
	}
}

export function getTopLeftOffset(element: HTMLElement): { left: number; top: number; } {
	// Adapted from WinJS.Utilities.getPosition
	// and added borders to the mix

	let offsetParent = element.offsetParent;
	let top = element.offsetTop;
	let left = element.offsetLeft;

	while (
		(element = <HTMLElement>element.parentNode) !== null
		&& element !== document.body
		&& element !== document.documentElement
	) {
		top -= element.scrollTop;
		const c = isShadowRoot(element) ? null : getComputedStyle(element);
		if (c) {
			left -= c.direction !== 'rtl' ? element.scrollLeft : -element.scrollLeft;
		}

		if (element === offsetParent) {
			left += SizeUtils.getBorderLeftWidth(element);
			top += SizeUtils.getBorderTopWidth(element);
			top += element.offsetTop;
			left += element.offsetLeft;
			offsetParent = element.offsetParent;
		}
	}

	return {
		left: left,
		top: top
	};
}

export interface IDomNodePagePosition {
	left: number;
	top: number;
	width: number;
	height: number;
}

export function size(element: HTMLElement, width: number | null, height: number | null): void {
	if (typeof width === 'number') {
		element.style.width = `${width}px`;
	}

	if (typeof height === 'number') {
		element.style.height = `${height}px`;
	}
}

export function position(element: HTMLElement, top: number, right?: number, bottom?: number, left?: number, position: string = 'absolute'): void {
	if (typeof top === 'number') {
		element.style.top = `${top}px`;
	}

	if (typeof right === 'number') {
		element.style.right = `${right}px`;
	}

	if (typeof bottom === 'number') {
		element.style.bottom = `${bottom}px`;
	}

	if (typeof left === 'number') {
		element.style.left = `${left}px`;
	}

	element.style.position = position;
}

/**
 * Returns the position of a dom node relative to the entire page.
 */
export function getDomNodePagePosition(domNode: HTMLElement): IDomNodePagePosition {
	let bb = domNode.getBoundingClientRect();
	return {
		left: bb.left + StandardWindow.scrollX,
		top: bb.top + StandardWindow.scrollY,
		width: bb.width,
		height: bb.height
	};
}

export interface IStandardWindow {
	readonly scrollX: number;
	readonly scrollY: number;
}

export const StandardWindow: IStandardWindow = new class implements IStandardWindow {
	get scrollX(): number {
		if (typeof window.scrollX === 'number') {
			// modern browsers
			return window.scrollX;
		} else {
			return document.body.scrollLeft + document.documentElement!.scrollLeft;
		}
	}

	get scrollY(): number {
		if (typeof window.scrollY === 'number') {
			// modern browsers
			return window.scrollY;
		} else {
			return document.body.scrollTop + document.documentElement!.scrollTop;
		}
	}
};

// Adapted from WinJS
// Gets the width of the element, including margins.
export function getTotalWidth(element: HTMLElement): number {
	let margin = SizeUtils.getMarginLeft(element) + SizeUtils.getMarginRight(element);
	return element.offsetWidth + margin;
}

export function getContentWidth(element: HTMLElement): number {
	let border = SizeUtils.getBorderLeftWidth(element) + SizeUtils.getBorderRightWidth(element);
	let padding = SizeUtils.getPaddingLeft(element) + SizeUtils.getPaddingRight(element);
	return element.offsetWidth - border - padding;
}

export function getTotalScrollWidth(element: HTMLElement): number {
	let margin = SizeUtils.getMarginLeft(element) + SizeUtils.getMarginRight(element);
	return element.scrollWidth + margin;
}

// Adapted from WinJS
// Gets the height of the content of the specified element. The content height does not include borders or padding.
export function getContentHeight(element: HTMLElement): number {
	let border = SizeUtils.getBorderTopWidth(element) + SizeUtils.getBorderBottomWidth(element);
	let padding = SizeUtils.getPaddingTop(element) + SizeUtils.getPaddingBottom(element);
	return element.offsetHeight - border - padding;
}

// Adapted from WinJS
// Gets the height of the element, including its margins.
export function getTotalHeight(element: HTMLElement): number {
	let margin = SizeUtils.getMarginTop(element) + SizeUtils.getMarginBottom(element);
	return element.offsetHeight + margin;
}

// Gets the left coordinate of the specified element relative to the specified parent.
function getRelativeLeft(element: HTMLElement, parent: HTMLElement): number {
	if (element === null) {
		return 0;
	}

	let elementPosition = getTopLeftOffset(element);
	let parentPosition = getTopLeftOffset(parent);
	return elementPosition.left - parentPosition.left;
}

export function getLargestChildWidth(parent: HTMLElement, children: HTMLElement[]): number {
	let childWidths = children.map((child) => {
		return Math.max(getTotalScrollWidth(child), getTotalWidth(child)) + getRelativeLeft(child, parent) || 0;
	});
	let maxWidth = Math.max(...childWidths);
	return maxWidth;
}

// ----------------------------------------------------------------------------------------

export function isAncestor(testChild: Node | null, testAncestor: Node | null): boolean {
	while (testChild) {
		if (testChild === testAncestor) {
			return true;
		}
		testChild = testChild.parentNode;
	}

	return false;
}

const parentFlowToDataKey = 'parentFlowToElementId';

/**
 * Set an explicit parent to use for nodes that are not part of the
 * regular dom structure.
 */
export function setParentFlowTo(fromChildElement: HTMLElement, toParentElement: Element): void {
	fromChildElement.dataset[parentFlowToDataKey] = toParentElement.id;
}

function getParentFlowToElement(node: HTMLElement): HTMLElement | null {
	const flowToParentId = node.dataset[parentFlowToDataKey];
	if (typeof flowToParentId === 'string') {
		return document.getElementById(flowToParentId);
	}
	return null;
}

/**
 * Check if `testAncestor` is an ancestor of `testChild`, observing the explicit
 * parents set by `setParentFlowTo`.
 */
export function isAncestorUsingFlowTo(testChild: Node, testAncestor: Node): boolean {
	let node: Node | null = testChild;
	while (node) {
		if (node === testAncestor) {
			return true;
		}

		if (node instanceof HTMLElement) {
			const flowToParentElement = getParentFlowToElement(node);
			if (flowToParentElement) {
				node = flowToParentElement;
				continue;
			}
		}
		node = node.parentNode;
	}

	return false;
}

export function findParentWithClass(node: HTMLElement, clazz: string, stopAtClazzOrNode?: string | HTMLElement): HTMLElement | null {
	while (node && node.nodeType === node.ELEMENT_NODE) {
		if (node.classList.contains(clazz)) {
			return node;
		}

		if (stopAtClazzOrNode) {
			if (typeof stopAtClazzOrNode === 'string') {
				if (node.classList.contains(stopAtClazzOrNode)) {
					return null;
				}
			} else {
				if (node === stopAtClazzOrNode) {
					return null;
				}
			}
		}

		node = <HTMLElement>node.parentNode;
	}

	return null;
}

export function hasParentWithClass(node: HTMLElement, clazz: string, stopAtClazzOrNode?: string | HTMLElement): boolean {
	return !!findParentWithClass(node, clazz, stopAtClazzOrNode);
}

export function isShadowRoot(node: Node): node is ShadowRoot {
	return (
		node && !!(<ShadowRoot>node).host && !!(<ShadowRoot>node).mode
	);
}

export function isInShadowDOM(domNode: Node): boolean {
	return !!getShadowRoot(domNode);
}

export function getShadowRoot(domNode: Node): ShadowRoot | null {
	while (domNode.parentNode) {
		if (domNode === document.body) {
			// reached the body
			return null;
		}
		domNode = domNode.parentNode;
	}
	return isShadowRoot(domNode) ? domNode : null;
}

export function getActiveElement(): Element | null {
	let result = document.activeElement;

	while (result?.shadowRoot) {
		result = result.shadowRoot.activeElement;
	}

	return result;
}

export function createStyleSheet(container: HTMLElement = document.getElementsByTagName('head')[0]): HTMLStyleElement {
	let style = document.createElement('style');
	style.type = 'text/css';
	style.media = 'screen';
	container.appendChild(style);
	return style;
}

export function createMetaElement(container: HTMLElement = document.getElementsByTagName('head')[0]): HTMLMetaElement {
	let meta = document.createElement('meta');
	container.appendChild(meta);
	return meta;
}

let _sharedStyleSheet: HTMLStyleElement | null = null;
function getSharedStyleSheet(): HTMLStyleElement {
	if (!_sharedStyleSheet) {
		_sharedStyleSheet = createStyleSheet();
	}
	return _sharedStyleSheet;
}

function getDynamicStyleSheetRules(style: any) {
	if (style?.sheet?.rules) {
		// Chrome, IE
		return style.sheet.rules;
	}
	if (style?.sheet?.cssRules) {
		// FF
		return style.sheet.cssRules;
	}
	return [];
}

export function createCSSRule(selector: string, cssText: string, style: HTMLStyleElement = getSharedStyleSheet()): void {
	if (!style || !cssText) {
		return;
	}

	(<CSSStyleSheet>style.sheet).insertRule(selector + '{' + cssText + '}', 0);
}

export function removeCSSRulesContainingSelector(ruleName: string, style: HTMLStyleElement = getSharedStyleSheet()): void {
	if (!style) {
		return;
	}

	let rules = getDynamicStyleSheetRules(style);
	let toDelete: number[] = [];
	for (let i = 0; i < rules.length; i++) {
		let rule = rules[i];
		if (rule.selectorText.indexOf(ruleName) !== -1) {
			toDelete.push(i);
		}
	}

	for (let i = toDelete.length - 1; i >= 0; i--) {
		(<any>style.sheet).deleteRule(toDelete[i]);
	}
}

export function isHTMLElement(o: any): o is HTMLElement {
	if (typeof HTMLElement === 'object') {
		return o instanceof HTMLElement;
	}
	return o && typeof o === 'object' && o.nodeType === 1 && typeof o.nodeName === 'string';
}

export const EventType = {
	// Mouse
	CLICK: 'click',
	AUXCLICK: 'auxclick',
	DBLCLICK: 'dblclick',
	MOUSE_UP: 'mouseup',
	MOUSE_DOWN: 'mousedown',
	MOUSE_OVER: 'mouseover',
	MOUSE_MOVE: 'mousemove',
	MOUSE_OUT: 'mouseout',
	MOUSE_ENTER: 'mouseenter',
	MOUSE_LEAVE: 'mouseleave',
	MOUSE_WHEEL: 'wheel',
	POINTER_UP: 'pointerup',
	POINTER_DOWN: 'pointerdown',
	POINTER_MOVE: 'pointermove',
	CONTEXT_MENU: 'contextmenu',
	WHEEL: 'wheel',
	// Keyboard
	KEY_DOWN: 'keydown',
	KEY_PRESS: 'keypress',
	KEY_UP: 'keyup',
	// HTML Document
	LOAD: 'load',
	BEFORE_UNLOAD: 'beforeunload',
	UNLOAD: 'unload',
	ABORT: 'abort',
	ERROR: 'error',
	RESIZE: 'resize',
	SCROLL: 'scroll',
	FULLSCREEN_CHANGE: 'fullscreenchange',
	WK_FULLSCREEN_CHANGE: 'webkitfullscreenchange',
	// Form
	SELECT: 'select',
	CHANGE: 'change',
	SUBMIT: 'submit',
	RESET: 'reset',
	FOCUS: 'focus',
	FOCUS_IN: 'focusin',
	FOCUS_OUT: 'focusout',
	BLUR: 'blur',
	INPUT: 'input',
	// Local Storage
	STORAGE: 'storage',
	// Drag
	DRAG_START: 'dragstart',
	DRAG: 'drag',
	DRAG_ENTER: 'dragenter',
	DRAG_LEAVE: 'dragleave',
	DRAG_OVER: 'dragover',
	DROP: 'drop',
	DRAG_END: 'dragend',
	// Animation
	ANIMATION_START: browser.isWebKit ? 'webkitAnimationStart' : 'animationstart',
	ANIMATION_END: browser.isWebKit ? 'webkitAnimationEnd' : 'animationend',
	ANIMATION_ITERATION: browser.isWebKit ? 'webkitAnimationIteration' : 'animationiteration'
} as const;

export interface EventLike {
	preventDefault(): void;
	stopPropagation(): void;
}

export const EventHelper = {
	stop: function (e: EventLike, cancelBubble?: boolean) {
		if (e.preventDefault) {
			e.preventDefault();
		} else {
			// IE8
			(<any>e).returnValue = false;
		}

		if (cancelBubble) {
			if (e.stopPropagation) {
				e.stopPropagation();
			} else {
				// IE8
				(<any>e).cancelBubble = true;
			}
		}
	}
};

export interface IFocusTracker extends Disposable {
	onDidFocus: Event<void>;
	onDidBlur: Event<void>;
	refreshState?(): void;
}

export function saveParentsScrollTop(node: Element): number[] {
	let r: number[] = [];
	for (let i = 0; node && node.nodeType === node.ELEMENT_NODE; i++) {
		r[i] = node.scrollTop;
		node = <Element>node.parentNode;
	}
	return r;
}

export function restoreParentsScrollTop(node: Element, state: number[]): void {
	for (let i = 0; node && node.nodeType === node.ELEMENT_NODE; i++) {
		if (node.scrollTop !== state[i]) {
			node.scrollTop = state[i];
		}
		node = <Element>node.parentNode;
	}
}

class FocusTracker extends Disposable implements IFocusTracker {

	private readonly _onDidFocus = this._register(new Emitter<void>());
	public readonly onDidFocus: Event<void> = this._onDidFocus.event;

	private readonly _onDidBlur = this._register(new Emitter<void>());
	public readonly onDidBlur: Event<void> = this._onDidBlur.event;

	private _refreshStateHandler: () => void;

	constructor(element: HTMLElement | Window) {
		super();
		let hasFocus = isAncestor(document.activeElement, <HTMLElement>element);
		let loosingFocus = false;

		const onFocus = () => {
			loosingFocus = false;
			if (!hasFocus) {
				hasFocus = true;
				this._onDidFocus.fire();
			}
		};

		const onBlur = () => {
			if (hasFocus) {
				loosingFocus = true;
				window.setTimeout(() => {
					if (loosingFocus) {
						loosingFocus = false;
						hasFocus = false;
						this._onDidBlur.fire();
					}
				}, 0);
			}
		};

		this._refreshStateHandler = () => {
			let currentNodeHasFocus = isAncestor(document.activeElement, <HTMLElement>element);
			if (currentNodeHasFocus !== hasFocus) {
				if (hasFocus) {
					onBlur();
				} else {
					onFocus();
				}
			}
		};

		this._register(addDisposableListener(element, EventType.FOCUS, onFocus, true));
		this._register(addDisposableListener(element, EventType.BLUR, onBlur, true));
	}

	refreshState() {
		this._refreshStateHandler();
	}
}

export function trackFocus(element: HTMLElement | Window): IFocusTracker {
	return new FocusTracker(element);
}

export function after<T extends Node>(sibling: HTMLElement, child: T): T {
	sibling.after(child);
	return child;
}

export function append<T extends Node>(parent: HTMLElement, child: T): T;
export function append<T extends Node>(parent: HTMLElement, ...children: (T | string)[]): void;
export function append<T extends Node>(parent: HTMLElement, ...children: (T | string)[]): T | void {
	parent.append(...children);
	if (children.length === 1 && typeof children[0] !== 'string') {
		return <T>children[0];
	}
}

export function prepend<T extends Node>(parent: HTMLElement, child: T): T {
	parent.insertBefore(child, parent.firstChild);
	return child;
}

/**
 * Removes all children from `parent` and appends `children`
 */
export function reset(parent: HTMLElement, ...children: Array<Node | string>): void {
	parent.innerText = '';
	append(parent, ...children);
}

const SELECTOR_REGEX = /([\w\-]+)?(#([\w\-]+))?((\.([\w\-]+))*)/;

export enum Namespace {
	HTML = 'http://www.w3.org/1999/xhtml',
	SVG = 'http://www.w3.org/2000/svg'
}

function _$<T extends Element>(namespace: Namespace, description: string, attrs?: { [key: string]: any; }, ...children: Array<Node | string>): T {
	let match = SELECTOR_REGEX.exec(description);

	if (!match) {
		throw new Error('Bad use of emmet');
	}

	attrs = { ...(attrs || {}) };

	let tagName = match[1] || 'div';
	let result: T;

	if (namespace !== Namespace.HTML) {
		result = document.createElementNS(namespace as string, tagName) as T;
	} else {
		result = document.createElement(tagName) as unknown as T;
	}

	if (match[3]) {
		result.id = match[3];
	}
	if (match[4]) {
		result.className = match[4].replace(/\./g, ' ').trim();
	}

	Object.keys(attrs).forEach(name => {
		const value = attrs![name];

		if (typeof value === 'undefined') {
			return;
		}

		if (/^on\w+$/.test(name)) {
			(<any>result)[name] = value;
		} else if (name === 'selected') {
			if (value) {
				result.setAttribute(name, 'true');
			}

		} else {
			result.setAttribute(name, value);
		}
	});

	result.append(...children);

	return result as T;
}

export function $<T extends HTMLElement>(description: string, attrs?: { [key: string]: any; }, ...children: Array<Node | string>): T {
	return _$(Namespace.HTML, description, attrs, ...children);
}

$.SVG = function <T extends SVGElement>(description: string, attrs?: { [key: string]: any; }, ...children: Array<Node | string>): T {
	return _$(Namespace.SVG, description, attrs, ...children);
};

export function join(nodes: Node[], separator: Node | string): Node[] {
	const result: Node[] = [];

	nodes.forEach((node, index) => {
		if (index > 0) {
			if (separator instanceof Node) {
				result.push(separator.cloneNode());
			} else {
				result.push(document.createTextNode(separator));
			}
		}

		result.push(node);
	});

	return result;
}

export function show(...elements: HTMLElement[]): void {
	for (let element of elements) {
		element.style.display = '';
		element.removeAttribute('aria-hidden');
	}
}

export function hide(...elements: HTMLElement[]): void {
	for (let element of elements) {
		element.style.display = 'none';
		element.setAttribute('aria-hidden', 'true');
	}
}

function findParentWithAttribute(node: Node | null, attribute: string): HTMLElement | null {
	while (node && node.nodeType === node.ELEMENT_NODE) {
		if (node instanceof HTMLElement && node.hasAttribute(attribute)) {
			return node;
		}

		node = node.parentNode;
	}

	return null;
}

export function removeTabIndexAndUpdateFocus(node: HTMLElement): void {
	if (!node || !node.hasAttribute('tabIndex')) {
		return;
	}

	// If we are the currently focused element and tabIndex is removed,
	// standard DOM behavior is to move focus to the <body> element. We
	// typically never want that, rather put focus to the closest element
	// in the hierarchy of the parent DOM nodes.
	if (document.activeElement === node) {
		let parentFocusable = findParentWithAttribute(node.parentElement, 'tabIndex');
		if (parentFocusable) {
			parentFocusable.focus();
		}
	}

	node.removeAttribute('tabindex');
}

export function getElementsByTagName(tag: string): HTMLElement[] {
	return Array.prototype.slice.call(document.getElementsByTagName(tag), 0);
}

export function finalHandler<T extends DOMEvent>(fn: (event: T) => any): (event: T) => any {
	return e => {
		e.preventDefault();
		e.stopPropagation();
		fn(e);
	};
}

export function domContentLoaded(): Promise<unknown> {
	return new Promise<unknown>(resolve => {
		const readyState = document.readyState;
		if (readyState === 'complete' || (document && document.body !== null)) {
			resolve(undefined);
		} else {
			window.addEventListener('DOMContentLoaded', resolve, false);
		}
	});
}

/**
 * Find a value usable for a dom node size such that the likelihood that it would be
 * displayed with constant screen pixels size is as high as possible.
 *
 * e.g. We would desire for the cursors to be 2px (CSS px) wide. Under a devicePixelRatio
 * of 1.25, the cursor will be 2.5 screen pixels wide. Depending on how the dom node aligns/"snaps"
 * with the screen pixels, it will sometimes be rendered with 2 screen pixels, and sometimes with 3 screen pixels.
 */
export function computeScreenAwareSize(cssPx: number): number {
	const screenPx = window.devicePixelRatio * cssPx;
	return Math.max(1, Math.floor(screenPx)) / window.devicePixelRatio;
}

/**
 * Open safely a new window. This is the best way to do so, but you cannot tell
 * if the window was opened or if it was blocked by the browser's popup blocker.
 * If you want to tell if the browser blocked the new window, use `windowOpenNoOpenerWithSuccess`.
 *
 * See https://github.com/microsoft/monaco-editor/issues/601
 * To protect against malicious code in the linked site, particularly phishing attempts,
 * the window.opener should be set to null to prevent the linked site from having access
 * to change the location of the current page.
 * See https://mathiasbynens.github.io/rel-noopener/
 */
export function windowOpenNoOpener(url: string): void {
	// By using 'noopener' in the `windowFeatures` argument, the newly created window will
	// not be able to use `window.opener` to reach back to the current page.
	// See https://stackoverflow.com/a/46958731
	// See https://developer.mozilla.org/en-US/docs/Web/API/Window/open#noopener
	// However, this also doesn't allow us to realize if the browser blocked
	// the creation of the window.
	window.open(url, '_blank', 'noopener');
}

/**
 * Open safely a new window. This technique is not appropriate in certain contexts,
 * like for example when the JS context is executing inside a sandboxed iframe.
 * If it is not necessary to know if the browser blocked the new window, use
 * `windowOpenNoOpener`.
 *
 * See https://github.com/microsoft/monaco-editor/issues/601
 * See https://github.com/microsoft/monaco-editor/issues/2474
 * See https://mathiasbynens.github.io/rel-noopener/
 */
export function windowOpenNoOpenerWithSuccess(url: string): boolean {
	const newTab = window.open();
	if (newTab) {
		(newTab as any).opener = null;
		newTab.location.href = url;
		return true;
	}
	return false;
}

export function animate(fn: () => void): IDisposable {
	const step = () => {
		fn();
		stepDisposable = scheduleAtNextAnimationFrame(step);
	};

	let stepDisposable = scheduleAtNextAnimationFrame(step);
	return toDisposable(() => stepDisposable.dispose());
}

RemoteAuthorities.setPreferredWebSchema(/^https:/.test(window.location.href) ? 'https' : 'http');

/**
 * returns url('...')
 */
export function asCSSUrl(uri: URI): string {
	if (!uri) {
		return `url('')`;
	}
	return `url('${FileAccess.asBrowserUri(uri).toString(true).replace(/'/g, '%27')}')`;
}

export function asCSSPropertyValue(value: string) {
	return `'${value.replace(/'/g, '%27')}'`;
}

export function triggerDownload(dataOrUri: Uint8Array | URI, name: string): void {

	// If the data is provided as Buffer, we create a
	// blob URL out of it to produce a valid link
	let url: string;
	if (URI.isUri(dataOrUri)) {
		url = dataOrUri.toString(true);
	} else {
		const blob = new Blob([dataOrUri]);
		url = URL.createObjectURL(blob);

		// Ensure to free the data from DOM eventually
		setTimeout(() => URL.revokeObjectURL(url));
	}

	// In order to download from the browser, the only way seems
	// to be creating a <a> element with download attribute that
	// points to the file to download.
	// See also https://developers.google.com/web/updates/2011/08/Downloading-resources-in-HTML5-a-download
	const anchor = document.createElement('a');
	document.body.appendChild(anchor);
	anchor.download = name;
	anchor.href = url;
	anchor.click();

	// Ensure to remove the element from DOM eventually
	setTimeout(() => document.body.removeChild(anchor));
}

export function triggerUpload(): Promise<FileList | undefined> {
	return new Promise<FileList | undefined>(resolve => {

		// In order to upload to the browser, create a
		// input element of type `file` and click it
		// to gather the selected files
		const input = document.createElement('input');
		document.body.appendChild(input);
		input.type = 'file';
		input.multiple = true;

		// Resolve once the input event has fired once
		Event.once(Event.fromDOMEventEmitter(input, 'input'))(() => {
			resolve(withNullAsUndefined(input.files));
		});

		input.click();

		// Ensure to remove the element from DOM eventually
		setTimeout(() => document.body.removeChild(input));
	});
}

export enum DetectedFullscreenMode {

	/**
	 * The document is fullscreen, e.g. because an element
	 * in the document requested to be fullscreen.
	 */
	DOCUMENT = 1,

	/**
	 * The browser is fullscreen, e.g. because the user enabled
	 * native window fullscreen for it.
	 */
	BROWSER
}

export interface IDetectedFullscreen {

	/**
	 * Figure out if the document is fullscreen or the browser.
	 */
	mode: DetectedFullscreenMode;

	/**
	 * Whether we know for sure that we are in fullscreen mode or
	 * it is a guess.
	 */
	guess: boolean;
}

export function detectFullscreen(): IDetectedFullscreen | null {

	// Browser fullscreen: use DOM APIs to detect
	if (document.fullscreenElement || (<any>document).webkitFullscreenElement || (<any>document).webkitIsFullScreen) {
		return { mode: DetectedFullscreenMode.DOCUMENT, guess: false };
	}

	// There is no standard way to figure out if the browser
	// is using native fullscreen. Via checking on screen
	// height and comparing that to window height, we can guess
	// it though.

	if (window.innerHeight === screen.height) {
		// if the height of the window matches the screen height, we can
		// safely assume that the browser is fullscreen because no browser
		// chrome is taking height away (e.g. like toolbars).
		return { mode: DetectedFullscreenMode.BROWSER, guess: false };
	}

	if (platform.isMacintosh || platform.isLinux) {
		// macOS and Linux do not properly report `innerHeight`, only Windows does
		if (window.outerHeight === screen.height && window.outerWidth === screen.width) {
			// if the height of the browser matches the screen height, we can
			// only guess that we are in fullscreen. It is also possible that
			// the user has turned off taskbars in the OS and the browser is
			// simply able to span the entire size of the screen.
			return { mode: DetectedFullscreenMode.BROWSER, guess: true };
		}
	}

	// Not in fullscreen
	return null;
}

// -- sanitize and trusted html

/**
 * Sanitizes the given `value` and reset the given `node` with it.
 */
export function safeInnerHtml(node: HTMLElement, value: string): void {
	const options: dompurify.Config = {
		ALLOWED_TAGS: ['a', 'button', 'blockquote', 'code', 'div', 'h1', 'h2', 'h3', 'h4', 'h5', 'h6', 'hr', 'input', 'label', 'li', 'p', 'pre', 'select', 'small', 'span', 'strong', 'textarea', 'ul', 'ol'],
		ALLOWED_ATTR: ['href', 'data-href', 'data-command', 'target', 'title', 'name', 'src', 'alt', 'class', 'id', 'role', 'tabindex', 'style', 'data-code', 'width', 'height', 'align', 'x-dispatch', 'required', 'checked', 'placeholder', 'type'],
		RETURN_DOM: false,
		RETURN_DOM_FRAGMENT: false,
	};

	const allowedProtocols = [Schemas.http, Schemas.https, Schemas.command];

	// https://github.com/cure53/DOMPurify/blob/main/demos/hooks-scheme-allowlist.html
	dompurify.addHook('afterSanitizeAttributes', (node) => {
		// build an anchor to map URLs to
		const anchor = document.createElement('a');

		// check all href/src attributes for validity
		for (const attr in ['href', 'src']) {
			if (node.hasAttribute(attr)) {
				anchor.href = node.getAttribute(attr) as string;
				if (!allowedProtocols.includes(anchor.protocol)) {
					node.removeAttribute(attr);
				}
			}
		}
	});

	try {
		const html = dompurify.sanitize(value, { ...options, RETURN_TRUSTED_TYPE: true });
		node.innerHTML = html as unknown as string;
	} finally {
		dompurify.removeHook('afterSanitizeAttributes');
	}
<<<<<<< HEAD
});

/**
 * Sanitizes the given `value` and reset the given `node` with it.
 */
export function safeInnerHtml(node: HTMLElement, value: string): void {

	const options = _extInsaneOptions({
		allowedTags: ['a', 'button', 'blockquote', 'code', 'div', 'h1', 'h2', 'h3', 'h4', 'h5', 'h6', 'hr', 'i', 'img', 'input', 'label', 'li', 'p', 'pre', 'select', 'small', 'span', 'strong', 'textarea', 'ul', 'ol'],  // {{SQL CARBON EDIT}} Add i & img tags for welcome page support
		allowedAttributes: {
			'a': ['href', 'x-dispatch'],
			'button': ['data-href', 'x-dispatch'],
			'input': ['type', 'placeholder', 'checked', 'required'],
			'img': ['src', 'alt', 'title', 'aria-label'], // {{SQL CARBON EDIT}} Add img for welcome page support
			'label': ['for'],
			'select': ['required'],
			'span': ['data-command', 'role'],
			'textarea': ['name', 'placeholder', 'required'],
		},
		allowedSchemes: ['http', 'https', 'command', 'vscode-file'] // {{SQL CARBON EDIT}} Add allowed schema for welcome page support
	}, ['class', 'id', 'role', 'tabindex']);

	const html = _ttpSafeInnerHtml?.createHTML(value, options) ?? insane(value, options);
	node.innerHTML = html as string;
=======
>>>>>>> 240cde21
}

/**
 * Convert a Unicode string to a string in which each 16-bit unit occupies only one byte
 *
 * From https://developer.mozilla.org/en-US/docs/Web/API/WindowOrWorkerGlobalScope/btoa
 */
function toBinary(str: string): string {
	const codeUnits = new Uint16Array(str.length);
	for (let i = 0; i < codeUnits.length; i++) {
		codeUnits[i] = str.charCodeAt(i);
	}
	let binary = '';
	const uint8array = new Uint8Array(codeUnits.buffer);
	for (let i = 0; i < uint8array.length; i++) {
		binary += String.fromCharCode(uint8array[i]);
	}
	return binary;
}

/**
 * Version of the global `btoa` function that handles multi-byte characters instead
 * of throwing an exception.
 */
export function multibyteAwareBtoa(str: string): string {
	return btoa(toBinary(str));
}

/**
 * Typings for the https://wicg.github.io/file-system-access
 *
 * Use `supported(window)` to find out if the browser supports this kind of API.
 */
export namespace WebFileSystemAccess {

	export function supported(obj: any & Window): boolean {
		if (typeof obj?.showDirectoryPicker === 'function') {
			return true;
		}

		return false;
	}
}

type ModifierKey = 'alt' | 'ctrl' | 'shift' | 'meta';

export interface IModifierKeyStatus {
	altKey: boolean;
	shiftKey: boolean;
	ctrlKey: boolean;
	metaKey: boolean;
	lastKeyPressed?: ModifierKey;
	lastKeyReleased?: ModifierKey;
	event?: KeyboardEvent;
}

export class ModifierKeyEmitter extends Emitter<IModifierKeyStatus> {

	private readonly _subscriptions = new DisposableStore();
	private _keyStatus: IModifierKeyStatus;
	private static instance: ModifierKeyEmitter;

	private constructor() {
		super();

		this._keyStatus = {
			altKey: false,
			shiftKey: false,
			ctrlKey: false,
			metaKey: false
		};

		this._subscriptions.add(addDisposableListener(window, 'keydown', e => {
			if (e.defaultPrevented) {
				return;
			}

			const event = new StandardKeyboardEvent(e);
			// If Alt-key keydown event is repeated, ignore it #112347
			// Only known to be necessary for Alt-Key at the moment #115810
			if (event.keyCode === KeyCode.Alt && e.repeat) {
				return;
			}

			if (e.altKey && !this._keyStatus.altKey) {
				this._keyStatus.lastKeyPressed = 'alt';
			} else if (e.ctrlKey && !this._keyStatus.ctrlKey) {
				this._keyStatus.lastKeyPressed = 'ctrl';
			} else if (e.metaKey && !this._keyStatus.metaKey) {
				this._keyStatus.lastKeyPressed = 'meta';
			} else if (e.shiftKey && !this._keyStatus.shiftKey) {
				this._keyStatus.lastKeyPressed = 'shift';
			} else if (event.keyCode !== KeyCode.Alt) {
				this._keyStatus.lastKeyPressed = undefined;
			} else {
				return;
			}

			this._keyStatus.altKey = e.altKey;
			this._keyStatus.ctrlKey = e.ctrlKey;
			this._keyStatus.metaKey = e.metaKey;
			this._keyStatus.shiftKey = e.shiftKey;

			if (this._keyStatus.lastKeyPressed) {
				this._keyStatus.event = e;
				this.fire(this._keyStatus);
			}
		}, true));

		this._subscriptions.add(addDisposableListener(window, 'keyup', e => {
			if (e.defaultPrevented) {
				return;
			}

			if (!e.altKey && this._keyStatus.altKey) {
				this._keyStatus.lastKeyReleased = 'alt';
			} else if (!e.ctrlKey && this._keyStatus.ctrlKey) {
				this._keyStatus.lastKeyReleased = 'ctrl';
			} else if (!e.metaKey && this._keyStatus.metaKey) {
				this._keyStatus.lastKeyReleased = 'meta';
			} else if (!e.shiftKey && this._keyStatus.shiftKey) {
				this._keyStatus.lastKeyReleased = 'shift';
			} else {
				this._keyStatus.lastKeyReleased = undefined;
			}

			if (this._keyStatus.lastKeyPressed !== this._keyStatus.lastKeyReleased) {
				this._keyStatus.lastKeyPressed = undefined;
			}

			this._keyStatus.altKey = e.altKey;
			this._keyStatus.ctrlKey = e.ctrlKey;
			this._keyStatus.metaKey = e.metaKey;
			this._keyStatus.shiftKey = e.shiftKey;

			if (this._keyStatus.lastKeyReleased) {
				this._keyStatus.event = e;
				this.fire(this._keyStatus);
			}
		}, true));

		this._subscriptions.add(addDisposableListener(document.body, 'mousedown', () => {
			this._keyStatus.lastKeyPressed = undefined;
		}, true));

		this._subscriptions.add(addDisposableListener(document.body, 'mouseup', () => {
			this._keyStatus.lastKeyPressed = undefined;
		}, true));

		this._subscriptions.add(addDisposableListener(document.body, 'mousemove', e => {
			if (e.buttons) {
				this._keyStatus.lastKeyPressed = undefined;
			}
		}, true));

		this._subscriptions.add(addDisposableListener(window, 'blur', () => {
			this.resetKeyStatus();
		}));
	}

	get keyStatus(): IModifierKeyStatus {
		return this._keyStatus;
	}

	get isModifierPressed(): boolean {
		return this._keyStatus.altKey || this._keyStatus.ctrlKey || this._keyStatus.metaKey || this._keyStatus.shiftKey;
	}

	/**
	 * Allows to explicitly reset the key status based on more knowledge (#109062)
	 */
	resetKeyStatus(): void {
		this.doResetKeyStatus();
		this.fire(this._keyStatus);
	}

	private doResetKeyStatus(): void {
		this._keyStatus = {
			altKey: false,
			shiftKey: false,
			ctrlKey: false,
			metaKey: false
		};
	}

	static getInstance() {
		if (!ModifierKeyEmitter.instance) {
			ModifierKeyEmitter.instance = new ModifierKeyEmitter();
		}

		return ModifierKeyEmitter.instance;
	}

	override dispose() {
		super.dispose();
		this._subscriptions.dispose();
	}
}

export function getCookieValue(name: string): string | undefined {
	const match = document.cookie.match('(^|[^;]+)\\s*' + name + '\\s*=\\s*([^;]+)'); // See https://stackoverflow.com/a/25490531

	return match ? match.pop() : undefined;
}

export function addMatchMediaChangeListener(query: string, callback: () => void): void {
	const mediaQueryList = window.matchMedia(query);
	if (typeof mediaQueryList.addEventListener === 'function') {
		mediaQueryList.addEventListener('change', callback);
	} else {
		// Safari 13.x
		mediaQueryList.addListener(callback);
	}
}

export const enum ZIndex {
	SASH = 35,
	SuggestWidget = 40,
	Hover = 50,
	DragImage = 1000,
	MenubarMenuItemsHolder = 2000, // quick-input-widget
	ContextView = 2500,
	ModalDialog = 2600,
	PaneDropOverlay = 10000
}<|MERGE_RESOLUTION|>--- conflicted
+++ resolved
@@ -1396,33 +1396,6 @@
 	} finally {
 		dompurify.removeHook('afterSanitizeAttributes');
 	}
-<<<<<<< HEAD
-});
-
-/**
- * Sanitizes the given `value` and reset the given `node` with it.
- */
-export function safeInnerHtml(node: HTMLElement, value: string): void {
-
-	const options = _extInsaneOptions({
-		allowedTags: ['a', 'button', 'blockquote', 'code', 'div', 'h1', 'h2', 'h3', 'h4', 'h5', 'h6', 'hr', 'i', 'img', 'input', 'label', 'li', 'p', 'pre', 'select', 'small', 'span', 'strong', 'textarea', 'ul', 'ol'],  // {{SQL CARBON EDIT}} Add i & img tags for welcome page support
-		allowedAttributes: {
-			'a': ['href', 'x-dispatch'],
-			'button': ['data-href', 'x-dispatch'],
-			'input': ['type', 'placeholder', 'checked', 'required'],
-			'img': ['src', 'alt', 'title', 'aria-label'], // {{SQL CARBON EDIT}} Add img for welcome page support
-			'label': ['for'],
-			'select': ['required'],
-			'span': ['data-command', 'role'],
-			'textarea': ['name', 'placeholder', 'required'],
-		},
-		allowedSchemes: ['http', 'https', 'command', 'vscode-file'] // {{SQL CARBON EDIT}} Add allowed schema for welcome page support
-	}, ['class', 'id', 'role', 'tabindex']);
-
-	const html = _ttpSafeInnerHtml?.createHTML(value, options) ?? insane(value, options);
-	node.innerHTML = html as string;
-=======
->>>>>>> 240cde21
 }
 
 /**
