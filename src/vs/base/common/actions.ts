--- conflicted
+++ resolved
@@ -30,12 +30,8 @@
 	class: string | undefined;
 	enabled: boolean;
 	checked: boolean;
-<<<<<<< HEAD
 	expanded: boolean | undefined; // {{SQL CARBON EDIT}}
-	run(event?: unknown): Promise<unknown>;
-=======
 	run(event?: unknown): unknown;
->>>>>>> 1b591be3
 }
 
 export interface IActionRunner extends IDisposable {
@@ -65,12 +61,8 @@
 	protected _cssClass: string | undefined;
 	protected _enabled: boolean = true;
 	protected _checked: boolean = false;
-<<<<<<< HEAD
 	protected _expanded: boolean = false; // {{SQL CARBON EDIT}}
-	protected readonly _actionCallback?: (event?: unknown) => Promise<unknown>;
-=======
 	protected readonly _actionCallback?: (event?: unknown) => unknown;
->>>>>>> 1b591be3
 
 	constructor(id: string, label: string = '', cssClass: string = '', enabled: boolean = true, actionCallback?: (event?: unknown) => unknown) {
 		super();
