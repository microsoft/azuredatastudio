--- conflicted
+++ resolved
@@ -29,12 +29,8 @@
 	tooltip: string;
 	class: string | undefined;
 	enabled: boolean;
-<<<<<<< HEAD
-	checked: boolean;
+	checked?: boolean;
 	expanded?: boolean | undefined; // {{SQL CARBON EDIT}}
-=======
-	checked?: boolean;
->>>>>>> 65a6230a
 	run(event?: unknown): unknown;
 }
 
@@ -64,12 +60,8 @@
 	protected _tooltip: string | undefined;
 	protected _cssClass: string | undefined;
 	protected _enabled: boolean = true;
-<<<<<<< HEAD
-	protected _checked: boolean = false;
+	protected _checked?: boolean;
 	protected _expanded: boolean = false; // {{SQL CARBON EDIT}}
-=======
-	protected _checked?: boolean;
->>>>>>> 65a6230a
 	protected readonly _actionCallback?: (event?: unknown) => unknown;
 
 	constructor(id: string, label: string = '', cssClass: string = '', enabled: boolean = true, actionCallback?: (event?: unknown) => unknown) {
