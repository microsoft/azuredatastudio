/*---------------------------------------------------------------------------------------------
 *  Copyright (c) Microsoft Corporation. All rights reserved.
 *  Licensed under the Source EULA. See License.txt in the project root for license information.
 *--------------------------------------------------------------------------------------------*/

import * as nls from 'vs/nls';
import { IDisposable, Disposable } from 'vs/base/common/lifecycle';
import { Event, Emitter } from 'vs/base/common/event';

export interface ITelemetryData {
	readonly from?: string;
	readonly target?: string;
	[key: string]: unknown;
}

export type WorkbenchActionExecutedClassification = {
	id: { classification: 'SystemMetaData', purpose: 'FeatureInsight'; };
	from: { classification: 'SystemMetaData', purpose: 'FeatureInsight'; };
};

export type WorkbenchActionExecutedEvent = {
	id: string;
	from: string;
};

export interface IAction extends IDisposable {
	readonly id: string;
	label: string;
	tooltip: string;
	class: string | undefined;
	enabled: boolean;
	checked: boolean;
<<<<<<< HEAD
	expanded: boolean | undefined; // {{SQL CARBON EDIT}}
	run(event?: any): Promise<any>;
=======
	run(event?: unknown): Promise<unknown>;
>>>>>>> 01e844e7
}

export interface IActionRunner extends IDisposable {
	readonly onDidRun: Event<IRunEvent>;
	readonly onBeforeRun: Event<IRunEvent>;

	run(action: IAction, context?: unknown): Promise<unknown>;
}

export interface IActionChangeEvent {
	readonly label?: string;
	readonly tooltip?: string;
	readonly class?: string;
	readonly enabled?: boolean;
	readonly checked?: boolean;
	readonly expanded?: boolean; // {{SQL CARBON EDIT}}
}

export class Action extends Disposable implements IAction {

	protected _onDidChange = this._register(new Emitter<IActionChangeEvent>());
	readonly onDidChange = this._onDidChange.event;

	protected readonly _id: string;
	protected _label: string;
	protected _tooltip: string | undefined;
	protected _cssClass: string | undefined;
	protected _enabled: boolean = true;
	protected _checked: boolean = false;
<<<<<<< HEAD
	protected _expanded: boolean = false; // {{SQL CARBON EDIT}}
	protected readonly _actionCallback?: (event?: any) => Promise<any>;
=======
	protected readonly _actionCallback?: (event?: unknown) => Promise<unknown>;
>>>>>>> 01e844e7

	constructor(id: string, label: string = '', cssClass: string = '', enabled: boolean = true, actionCallback?: (event?: unknown) => Promise<unknown>) {
		super();
		this._id = id;
		this._label = label;
		this._cssClass = cssClass;
		this._enabled = enabled;
		this._actionCallback = actionCallback;
	}

	get id(): string {
		return this._id;
	}

	get label(): string {
		return this._label;
	}

	set label(value: string) {
		this._setLabel(value);
	}

	private _setLabel(value: string): void {
		if (this._label !== value) {
			this._label = value;
			this._onDidChange.fire({ label: value });
		}
	}

	get tooltip(): string {
		return this._tooltip || '';
	}

	set tooltip(value: string) {
		this._setTooltip(value);
	}

	protected _setTooltip(value: string): void {
		if (this._tooltip !== value) {
			this._tooltip = value;
			this._onDidChange.fire({ tooltip: value });
		}
	}

	get class(): string | undefined {
		return this._cssClass;
	}

	set class(value: string | undefined) {
		this._setClass(value);
	}

	protected _setClass(value: string | undefined): void {
		if (this._cssClass !== value) {
			this._cssClass = value;
			this._onDidChange.fire({ class: value });
		}
	}

	get enabled(): boolean {
		return this._enabled;
	}

	set enabled(value: boolean) {
		this._setEnabled(value);
	}

	protected _setEnabled(value: boolean): void {
		if (this._enabled !== value) {
			this._enabled = value;
			this._onDidChange.fire({ enabled: value });
		}
	}

	get checked(): boolean {
		return this._checked;
	}

	set checked(value: boolean) {
		this._setChecked(value);
	}

	protected _setChecked(value: boolean): void {
		if (this._checked !== value) {
			this._checked = value;
			this._onDidChange.fire({ checked: value });
		}
	}

<<<<<<< HEAD
	// {{SQL CARBON EDIT}}
	get expanded(): boolean {
		return this._expanded;
	}

	set expanded(value: boolean) {
		this._setExpanded(value);
	}

	protected _setExpanded(value: boolean): void {
		if (this._expanded !== value) {
			this._expanded = value;
			this._onDidChange.fire({ expanded: value });
		}
	}

	run(event?: any, _data?: ITelemetryData): Promise<any> {
=======
	async run(event?: unknown, data?: ITelemetryData): Promise<void> {
>>>>>>> 01e844e7
		if (this._actionCallback) {
			await this._actionCallback(event);
		}
	}
}

export interface IRunEvent {
	readonly action: IAction;
	readonly error?: Error;
}

export class ActionRunner extends Disposable implements IActionRunner {

	private _onBeforeRun = this._register(new Emitter<IRunEvent>());
	readonly onBeforeRun = this._onBeforeRun.event;

	private _onDidRun = this._register(new Emitter<IRunEvent>());
	readonly onDidRun = this._onDidRun.event;

	async run(action: IAction, context?: unknown): Promise<void> {
		if (!action.enabled) {
			return;
		}

		this._onBeforeRun.fire({ action });

		let error: Error | undefined = undefined;
		try {
			await this.runAction(action, context);
		} catch (e) {
			error = e;
		}

		this._onDidRun.fire({ action, error });
	}

	protected async runAction(action: IAction, context?: unknown): Promise<void> {
		await action.run(context);
	}
}

export class Separator extends Action {

	static readonly ID = 'vs.actions.separator';

	constructor(label?: string) {
		super(Separator.ID, label, label ? 'separator text' : 'separator');

		this.checked = false;
		this.enabled = false;
	}
}

export class SubmenuAction implements IAction {

	readonly id: string;
	readonly label: string;
	readonly class: string | undefined;
	readonly tooltip: string = '';
	readonly enabled: boolean = true;
	readonly checked: boolean = false;

	private readonly _actions: readonly IAction[];
	get actions(): readonly IAction[] { return this._actions; }

	constructor(id: string, label: string, actions: readonly IAction[], cssClass?: string) {
		this.id = id;
		this.label = label;
		this.class = cssClass;
		this._actions = actions;
	}

	dispose(): void {
		// there is NOTHING to dispose and the SubmenuAction should
		// never have anything to dispose as it is a convenience type
		// to bridge into the rendering world.
	}

<<<<<<< HEAD
	get actions(): readonly IAction[] {
		return this._actions;
	}

	async run(): Promise<any> { }

	// {{SQL CARBON EDIT}}
	get expanded(): boolean {
		return false;
	}
	set expanded(value: boolean) {
	}
	protected _setExpanded(value: boolean): void {
	}
=======
	async run(): Promise<void> { }
>>>>>>> 01e844e7
}

export class EmptySubmenuAction extends Action {

	static readonly ID = 'vs.actions.empty';

	constructor() {
		super(EmptySubmenuAction.ID, nls.localize('submenu.empty', '(empty)'), undefined, false);
	}
}

export function toAction(props: { id: string, label: string, enabled?: boolean, checked?: boolean, run: Function; }): IAction {
	return {
		id: props.id,
		label: props.label,
		class: undefined,
		// {{SQL CARBON EDIT}} - add expanded type
		expanded: false,
		enabled: props.enabled ?? true,
		checked: props.checked ?? false,
		run: async () => props.run(),
		tooltip: props.label,
		dispose: () => { }
	};
}<|MERGE_RESOLUTION|>--- conflicted
+++ resolved
@@ -30,12 +30,8 @@
 	class: string | undefined;
 	enabled: boolean;
 	checked: boolean;
-<<<<<<< HEAD
 	expanded: boolean | undefined; // {{SQL CARBON EDIT}}
-	run(event?: any): Promise<any>;
-=======
 	run(event?: unknown): Promise<unknown>;
->>>>>>> 01e844e7
 }
 
 export interface IActionRunner extends IDisposable {
@@ -65,12 +61,8 @@
 	protected _cssClass: string | undefined;
 	protected _enabled: boolean = true;
 	protected _checked: boolean = false;
-<<<<<<< HEAD
 	protected _expanded: boolean = false; // {{SQL CARBON EDIT}}
-	protected readonly _actionCallback?: (event?: any) => Promise<any>;
-=======
 	protected readonly _actionCallback?: (event?: unknown) => Promise<unknown>;
->>>>>>> 01e844e7
 
 	constructor(id: string, label: string = '', cssClass: string = '', enabled: boolean = true, actionCallback?: (event?: unknown) => Promise<unknown>) {
 		super();
@@ -160,7 +152,6 @@
 		}
 	}
 
-<<<<<<< HEAD
 	// {{SQL CARBON EDIT}}
 	get expanded(): boolean {
 		return this._expanded;
@@ -177,10 +168,7 @@
 		}
 	}
 
-	run(event?: any, _data?: ITelemetryData): Promise<any> {
-=======
 	async run(event?: unknown, data?: ITelemetryData): Promise<void> {
->>>>>>> 01e844e7
 		if (this._actionCallback) {
 			await this._actionCallback(event);
 		}
@@ -259,12 +247,7 @@
 		// to bridge into the rendering world.
 	}
 
-<<<<<<< HEAD
-	get actions(): readonly IAction[] {
-		return this._actions;
-	}
-
-	async run(): Promise<any> { }
+	async run(): Promise<void> { }
 
 	// {{SQL CARBON EDIT}}
 	get expanded(): boolean {
@@ -274,9 +257,6 @@
 	}
 	protected _setExpanded(value: boolean): void {
 	}
-=======
-	async run(): Promise<void> { }
->>>>>>> 01e844e7
 }
 
 export class EmptySubmenuAction extends Action {
