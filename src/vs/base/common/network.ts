--- conflicted
+++ resolved
@@ -160,13 +160,8 @@
 		}
 		return URI.from({
 			scheme: platform.isWeb ? this._preferredWebSchema : Schemas.vscodeRemoteResource,
-<<<<<<< HEAD
 			authority: platform.isWeb && port === this._defaultWebPort ? `${host}` : `${host}:${port}`, // {{SQL CARBON EDIT}} addresses same-origin-policy violation in web mode when port number is in authority, but not in URI.
-			path: `/vscode-remote-resource`,
-=======
-			authority: `${host}:${port}`,
 			path: this._remoteResourcesPath,
->>>>>>> 7599f3bd
 			query
 		});
 	}
