--- conflicted
+++ resolved
@@ -88,8 +88,7 @@
 		if (!match) {
 			return asClassNameArray(Codicon.error);
 		}
-<<<<<<< HEAD
-		let [, , id, modifier] = match;
+		let [, id, modifier] = match;
 
 		// {{SQL CARBON EDIT}} Modifying method to not add 'codicon' in front of sql carbon icons.
 		let sqlCarbonIcons = ['book', 'dataExplorer'];
@@ -99,15 +98,9 @@
 		} else {
 			const classNames = ['codicon', 'codicon-' + id];
 			if (modifier) {
-				classNames.push('codicon-modifier-' + modifier);
+				classNames.push('codicon-modifier-' + modifier.substr(1));
 			}
 			return classNames;
-=======
-		let [, id, modifier] = match;
-		const classNames = ['codicon', 'codicon-' + id];
-		if (modifier) {
-			classNames.push('codicon-modifier-' + modifier.substr(1));
->>>>>>> 3bd244bc
 		}
 
 	}
