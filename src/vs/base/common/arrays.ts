--- conflicted
+++ resolved
@@ -566,88 +566,6 @@
 }
 
 /**
-<<<<<<< HEAD
- * Like Math.min with a delegate, and returns the winning index
- */
-export function minIndex<T>(array: readonly T[], fn: (value: T) => number): number {
-	let minValue = Number.MAX_SAFE_INTEGER;
-	let minIdx = 0;
-	array.forEach((value, i) => {
-		const thisValue = fn(value);
-		if (thisValue < minValue) {
-			minValue = thisValue;
-			minIdx = i;
-		}
-	});
-
-	return minIdx;
-}
-
-/**
- * Like Math.max with a delegate, and returns the winning index
- */
-export function maxIndex<T>(array: readonly T[], fn: (value: T) => number): number {
-	let minValue = Number.MIN_SAFE_INTEGER;
-	let maxIdx = 0;
-	array.forEach((value, i) => {
-		const thisValue = fn(value);
-		if (thisValue > minValue) {
-			minValue = thisValue;
-			maxIdx = i;
-		}
-	});
-
-	return maxIdx;
-}
-
-export class ArrayQueue<T> {
-	private firstIdx = 0;
-	private lastIdx = this.items.length - 1;
-
-	/**
-	 * Constructs a queue that is backed by the given array. Runtime is O(1).
-	*/
-	constructor(private readonly items: T[]) { }
-
-	get length(): number {
-		return this.lastIdx - this.firstIdx + 1;
-	}
-
-	/**
-	 * Consumes elements from the beginning of the queue as long as the predicate returns true.
-	 * If no elements were consumed, `null` is returned. Has a runtime of O(result.length).
-	*/
-	takeWhile(predicate: (value: T) => boolean): T[] | null {
-		// P(k) := k <= this.lastIdx && predicate(this.items[k])
-		// Find s := min { k | k >= this.firstIdx && !P(k) } and return this.data[this.firstIdx...s)
-
-		let startIdx = this.firstIdx;
-		while (startIdx < this.items.length && predicate(this.items[startIdx])) {
-			startIdx++;
-		}
-		const result = startIdx === this.firstIdx ? null : this.items.slice(this.firstIdx, startIdx);
-		this.firstIdx = startIdx;
-		return result;
-	}
-
-	/**
-	 * Consumes elements from the end of the queue as long as the predicate returns true.
-	 * If no elements were consumed, `null` is returned.
-	 * The result has the same order as the underlying array!
-	*/
-	takeFromEndWhile(predicate: (value: T) => boolean): T[] | null {
-		// P(k) := this.firstIdx >= k && predicate(this.items[k])
-		// Find s := max { k | k <= this.lastIdx && !P(k) } and return this.data(s...this.lastIdx]
-
-		let endIdx = this.lastIdx;
-		while (endIdx >= 0 && predicate(this.items[endIdx])) {
-			endIdx--;
-		}
-		const result = endIdx === this.lastIdx ? null : this.items.slice(endIdx + 1, this.lastIdx + 1);
-		this.lastIdx = endIdx;
-		return result;
-	}
-=======
  * An alternative for Array.push(...items) method, Use this if you need to push large number of items to the array.
  * Array.push(...item) can only support limited number of items due to the maximum call stack size limit.
  * @param array The array to add items to.
@@ -720,5 +638,87 @@
 		startIndex = start;
 	}
 	return startIndex;
->>>>>>> e46b121f
+}
+
+/**
+ * Like Math.min with a delegate, and returns the winning index
+ */
+export function minIndex<T>(array: readonly T[], fn: (value: T) => number): number {
+	let minValue = Number.MAX_SAFE_INTEGER;
+	let minIdx = 0;
+	array.forEach((value, i) => {
+		const thisValue = fn(value);
+		if (thisValue < minValue) {
+			minValue = thisValue;
+			minIdx = i;
+		}
+	});
+
+	return minIdx;
+}
+
+/**
+ * Like Math.max with a delegate, and returns the winning index
+ */
+export function maxIndex<T>(array: readonly T[], fn: (value: T) => number): number {
+	let minValue = Number.MIN_SAFE_INTEGER;
+	let maxIdx = 0;
+	array.forEach((value, i) => {
+		const thisValue = fn(value);
+		if (thisValue > minValue) {
+			minValue = thisValue;
+			maxIdx = i;
+		}
+	});
+
+	return maxIdx;
+}
+
+export class ArrayQueue<T> {
+	private firstIdx = 0;
+	private lastIdx = this.items.length - 1;
+
+	/**
+	 * Constructs a queue that is backed by the given array. Runtime is O(1).
+	*/
+	constructor(private readonly items: T[]) { }
+
+	get length(): number {
+		return this.lastIdx - this.firstIdx + 1;
+	}
+
+	/**
+	 * Consumes elements from the beginning of the queue as long as the predicate returns true.
+	 * If no elements were consumed, `null` is returned. Has a runtime of O(result.length).
+	*/
+	takeWhile(predicate: (value: T) => boolean): T[] | null {
+		// P(k) := k <= this.lastIdx && predicate(this.items[k])
+		// Find s := min { k | k >= this.firstIdx && !P(k) } and return this.data[this.firstIdx...s)
+
+		let startIdx = this.firstIdx;
+		while (startIdx < this.items.length && predicate(this.items[startIdx])) {
+			startIdx++;
+		}
+		const result = startIdx === this.firstIdx ? null : this.items.slice(this.firstIdx, startIdx);
+		this.firstIdx = startIdx;
+		return result;
+	}
+
+	/**
+	 * Consumes elements from the end of the queue as long as the predicate returns true.
+	 * If no elements were consumed, `null` is returned.
+	 * The result has the same order as the underlying array!
+	*/
+	takeFromEndWhile(predicate: (value: T) => boolean): T[] | null {
+		// P(k) := this.firstIdx >= k && predicate(this.items[k])
+		// Find s := max { k | k <= this.lastIdx && !P(k) } and return this.data(s...this.lastIdx]
+
+		let endIdx = this.lastIdx;
+		while (endIdx >= 0 && predicate(this.items[endIdx])) {
+			endIdx--;
+		}
+		const result = endIdx === this.lastIdx ? null : this.items.slice(endIdx + 1, this.lastIdx + 1);
+		this.lastIdx = endIdx;
+		return result;
+	}
 }