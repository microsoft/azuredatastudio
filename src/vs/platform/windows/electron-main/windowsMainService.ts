--- conflicted
+++ resolved
@@ -1219,11 +1219,7 @@
 
 			// Create the window
 			mark('code/willCreateCodeWindow');
-<<<<<<< HEAD
-			const createdWindow = window = this.instantiationService.createInstance(CodeWindow, {
-=======
 			const createdWindow = window = this.instantiationService.createInstance(<any>CodeWindow, { // {{SQL CARBON EDIT}} Fix weird compile error...
->>>>>>> 3cb2f552
 				state,
 				extensionDevelopmentPath: configuration.extensionDevelopmentPath,
 				isExtensionTestHost: !!configuration.extensionTestsPath
