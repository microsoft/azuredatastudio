/*---------------------------------------------------------------------------------------------
 *  Copyright (c) Microsoft Corporation. All rights reserved.
 *  Licensed under the Source EULA. See License.txt in the project root for license information.
 *--------------------------------------------------------------------------------------------*/

import { createDecorator } from 'vs/platform/instantiation/common/instantiation';
import { Color } from 'vs/base/common/color';
import { IDisposable, toDisposable, Disposable } from 'vs/base/common/lifecycle';
import * as platform from 'vs/platform/registry/common/platform';
import { ColorIdentifier } from 'vs/platform/theme/common/colorRegistry';
import { Event, Emitter } from 'vs/base/common/event';
import { IEnvironmentService } from 'vs/platform/environment/common/environment';
import { ColorScheme } from 'vs/platform/theme/common/theme';
import { Codicon, CSSIcon } from 'vs/base/common/codicons';

export const IThemeService = createDecorator<IThemeService>('themeService');

export interface ThemeColor {
	id: string;
}

export namespace ThemeColor {
	export function isThemeColor(obj: any): obj is ThemeColor {
		return obj && typeof obj === 'object' && typeof (<ThemeColor>obj).id === 'string';
	}
}

export function themeColorFromId(id: ColorIdentifier) {
	return { id };
}

// theme icon
export interface ThemeIcon {
	readonly id: string;
	readonly color?: ThemeColor;
}

export namespace ThemeIcon {
	export function isThemeIcon(obj: any): obj is ThemeIcon {
		return obj && typeof obj === 'object' && typeof (<ThemeIcon>obj).id === 'string' && (typeof (<ThemeIcon>obj).color === 'undefined' || ThemeColor.isThemeColor((<ThemeIcon>obj).color));
	}

	const _regexFromString = /^\$\(([a-z.]+\/)?([a-z-~]+)\)$/i;

	export function fromString(str: string): ThemeIcon | undefined {
		const match = _regexFromString.exec(str);
		if (!match) {
			return undefined;
		}
		let [, owner, name] = match;
		if (!owner || owner === 'codicon/') {
			return { id: name };
		}
		return { id: owner + name };
	}

	export function modify(icon: ThemeIcon, modifier: 'disabled' | 'spin' | undefined): ThemeIcon {
		let id = icon.id;
		const tildeIndex = id.lastIndexOf('~');
		if (tildeIndex !== -1) {
			id = id.substring(0, tildeIndex);
		}
		if (modifier) {
			id = `${id}~${modifier}`;
		}
		return { id };
	}

	export function isEqual(ti1: ThemeIcon, ti2: ThemeIcon): boolean {
		return ti1.id === ti2.id && ti1.color?.id === ti2.color?.id;
	}

<<<<<<< HEAD
	const _regexAsClassName = /^(codicon\/)?([a-z-]+)(~[a-z]+)?$/i;

	export function asClassNameArray(icon: ThemeIcon): string[] {
		const match = _regexAsClassName.exec(icon.id);
		if (!match) {
			return ['codicon', 'codicon-error'];
		}
		let [, , name, modifier] = match;
		// {{SQL CARBON EDIT}} Modifying method to not add 'codicon' in front of sql carbon icons.
		let className = '';
		let sqlCarbonIcons = ['book', 'dataExplorer'];
		if (sqlCarbonIcons.includes(name)) {
			className = name;
		} else {
			className = `codicon-${name}`;
		}
		// {{SQL CARBON EDIT}} End of edit
		if (modifier) {
			return ['codicon', className, `codicon-modifier-${modifier.substr(1)}`];
		}
		return ['codicon', className];
	}


	export function asClassName(icon: ThemeIcon): string {
		return asClassNameArray(icon).join(' ');
	}

	export function asCSSSelector(icon: ThemeIcon): string {
		return '.' + asClassNameArray(icon).join('.');
	}

	export function asCSSIcon(icon: ThemeIcon): CSSIcon {
		return {
			classNames: asClassName(icon)
		};
	}

	export function asCodiconLabel(icon: ThemeIcon): string {
		return '$(' + icon.id + ')';
	}

	export function revive(icon: any): ThemeIcon | undefined {
		if (ThemeIcon.isThemeIcon(icon)) {
			return { id: icon.id, color: icon.color ? { id: icon.color.id } : undefined };
		}
		return undefined;
	}
=======
	export const asClassNameArray: (icon: ThemeIcon) => string[] = CSSIcon.asClassNameArray;
	export const asClassName: (icon: ThemeIcon) => string = CSSIcon.asClassName;
	export const asCSSSelector: (icon: ThemeIcon) => string = CSSIcon.asCSSSelector;
>>>>>>> 2b25e675
}

export const FileThemeIcon = Codicon.file;
export const FolderThemeIcon = Codicon.folder;

export function getThemeTypeSelector(type: ColorScheme): string {
	switch (type) {
		case ColorScheme.DARK: return 'vs-dark';
		case ColorScheme.HIGH_CONTRAST: return 'hc-black';
		default: return 'vs';
	}
}

export interface ITokenStyle {
	readonly foreground?: number;
	readonly bold?: boolean;
	readonly underline?: boolean;
	readonly italic?: boolean;
}

export interface IColorTheme {

	readonly type: ColorScheme;

	readonly label: string;

	/**
	 * Resolves the color of the given color identifier. If the theme does not
	 * specify the color, the default color is returned unless <code>useDefault</code> is set to false.
	 * @param color the id of the color
	 * @param useDefault specifies if the default color should be used. If not set, the default is used.
	 */
	getColor(color: ColorIdentifier, useDefault?: boolean): Color | undefined;

	/**
	 * Returns whether the theme defines a value for the color. If not, that means the
	 * default color will be used.
	 */
	defines(color: ColorIdentifier): boolean;

	/**
	 * Returns the token style for a given classification. The result uses the <code>MetadataConsts</code> format
	 */
	getTokenStyleMetadata(type: string, modifiers: string[], modelLanguage: string): ITokenStyle | undefined;

	/**
	 * List of all colors used with tokens. <code>getTokenStyleMetadata</code> references the colors by index into this list.
	 */
	readonly tokenColorMap: string[];

	/**
	 * Defines whether semantic highlighting should be enabled for the theme.
	 */
	readonly semanticHighlighting: boolean;
}

export interface IFileIconTheme {
	readonly hasFileIcons: boolean;
	readonly hasFolderIcons: boolean;
	readonly hidesExplorerArrows: boolean;
}

export interface ICssStyleCollector {
	addRule(rule: string): void;
}

export interface IThemingParticipant {
	(theme: IColorTheme, collector: ICssStyleCollector, environment: IEnvironmentService): void;
}

export interface IThemeService {
	readonly _serviceBrand: undefined;

	getColorTheme(): IColorTheme;

	readonly onDidColorThemeChange: Event<IColorTheme>;

	getFileIconTheme(): IFileIconTheme;

	readonly onDidFileIconThemeChange: Event<IFileIconTheme>;

}

// static theming participant
export const Extensions = {
	ThemingContribution: 'base.contributions.theming'
};

export interface IThemingRegistry {

	/**
	 * Register a theming participant that is invoked on every theme change.
	 */
	onColorThemeChange(participant: IThemingParticipant): IDisposable;

	getThemingParticipants(): IThemingParticipant[];

	readonly onThemingParticipantAdded: Event<IThemingParticipant>;
}

class ThemingRegistry implements IThemingRegistry {
	private themingParticipants: IThemingParticipant[] = [];
	private readonly onThemingParticipantAddedEmitter: Emitter<IThemingParticipant>;

	constructor() {
		this.themingParticipants = [];
		this.onThemingParticipantAddedEmitter = new Emitter<IThemingParticipant>();
	}

	public onColorThemeChange(participant: IThemingParticipant): IDisposable {
		this.themingParticipants.push(participant);
		this.onThemingParticipantAddedEmitter.fire(participant);
		return toDisposable(() => {
			const idx = this.themingParticipants.indexOf(participant);
			this.themingParticipants.splice(idx, 1);
		});
	}

	public get onThemingParticipantAdded(): Event<IThemingParticipant> {
		return this.onThemingParticipantAddedEmitter.event;
	}

	public getThemingParticipants(): IThemingParticipant[] {
		return this.themingParticipants;
	}
}

let themingRegistry = new ThemingRegistry();
platform.Registry.add(Extensions.ThemingContribution, themingRegistry);

export function registerThemingParticipant(participant: IThemingParticipant): IDisposable {
	return themingRegistry.onColorThemeChange(participant);
}

/**
 * Utility base class for all themable components.
 */
export class Themable extends Disposable {
	protected theme: IColorTheme;

	constructor(
		protected themeService: IThemeService
	) {
		super();

		this.theme = themeService.getColorTheme();

		// Hook up to theme changes
		this._register(this.themeService.onDidColorThemeChange(theme => this.onThemeChange(theme)));
	}

	protected onThemeChange(theme: IColorTheme): void {
		this.theme = theme;

		this.updateStyles();
	}

	protected updateStyles(): void {
		// Subclasses to override
	}

	protected getColor(id: string, modify?: (color: Color, theme: IColorTheme) => Color): string | null {
		let color = this.theme.getColor(id);

		if (color && modify) {
			color = modify(color, this.theme);
		}

		return color ? color.toString() : null;
	}
}<|MERGE_RESOLUTION|>--- conflicted
+++ resolved
@@ -70,60 +70,9 @@
 		return ti1.id === ti2.id && ti1.color?.id === ti2.color?.id;
 	}
 
-<<<<<<< HEAD
-	const _regexAsClassName = /^(codicon\/)?([a-z-]+)(~[a-z]+)?$/i;
-
-	export function asClassNameArray(icon: ThemeIcon): string[] {
-		const match = _regexAsClassName.exec(icon.id);
-		if (!match) {
-			return ['codicon', 'codicon-error'];
-		}
-		let [, , name, modifier] = match;
-		// {{SQL CARBON EDIT}} Modifying method to not add 'codicon' in front of sql carbon icons.
-		let className = '';
-		let sqlCarbonIcons = ['book', 'dataExplorer'];
-		if (sqlCarbonIcons.includes(name)) {
-			className = name;
-		} else {
-			className = `codicon-${name}`;
-		}
-		// {{SQL CARBON EDIT}} End of edit
-		if (modifier) {
-			return ['codicon', className, `codicon-modifier-${modifier.substr(1)}`];
-		}
-		return ['codicon', className];
-	}
-
-
-	export function asClassName(icon: ThemeIcon): string {
-		return asClassNameArray(icon).join(' ');
-	}
-
-	export function asCSSSelector(icon: ThemeIcon): string {
-		return '.' + asClassNameArray(icon).join('.');
-	}
-
-	export function asCSSIcon(icon: ThemeIcon): CSSIcon {
-		return {
-			classNames: asClassName(icon)
-		};
-	}
-
-	export function asCodiconLabel(icon: ThemeIcon): string {
-		return '$(' + icon.id + ')';
-	}
-
-	export function revive(icon: any): ThemeIcon | undefined {
-		if (ThemeIcon.isThemeIcon(icon)) {
-			return { id: icon.id, color: icon.color ? { id: icon.color.id } : undefined };
-		}
-		return undefined;
-	}
-=======
 	export const asClassNameArray: (icon: ThemeIcon) => string[] = CSSIcon.asClassNameArray;
 	export const asClassName: (icon: ThemeIcon) => string = CSSIcon.asClassName;
 	export const asCSSSelector: (icon: ThemeIcon) => string = CSSIcon.asCSSSelector;
->>>>>>> 2b25e675
 }
 
 export const FileThemeIcon = Codicon.file;
