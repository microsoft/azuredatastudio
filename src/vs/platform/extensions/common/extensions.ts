/*---------------------------------------------------------------------------------------------
 *  Copyright (c) Microsoft Corporation. All rights reserved.
 *  Licensed under the Source EULA. See License.txt in the project root for license information.
 *--------------------------------------------------------------------------------------------*/

import { areSameExtensions } from 'vs/platform/extensionManagement/common/extensionManagementUtil';
import * as strings from 'vs/base/common/strings';
import { ILocalization } from 'vs/platform/localizations/common/localizations';
import { URI } from 'vs/base/common/uri';

export const MANIFEST_CACHE_FOLDER = 'CachedExtensions';
export const USER_MANIFEST_CACHE_FILE = 'user';
export const BUILTIN_MANIFEST_CACHE_FILE = 'builtin';

export interface ICommand {
	command: string;
	title: string;
	category?: string;
}

export interface IConfigurationProperty {
	description: string;
	type: string | string[];
	default?: any;
}

export interface IConfiguration {
	properties: { [key: string]: IConfigurationProperty; };
}

export interface IDebugger {
	label?: string;
	type: string;
	runtime?: string;
}

export interface IGrammar {
	language: string;
}

export interface IJSONValidation {
	fileMatch: string;
	url: string;
}

export interface IKeyBinding {
	command: string;
	key: string;
	when?: string;
	mac?: string;
	linux?: string;
	win?: string;
}

export interface ILanguage {
	id: string;
	extensions: string[];
	aliases: string[];
}

export interface IMenu {
	command: string;
	alt?: string;
	when?: string;
	group?: string;
}

export interface ISnippet {
	language: string;
}

export interface ITheme {
	label: string;
}

export interface IViewContainer {
	id: string;
	title: string;
}

export interface IView {
	id: string;
	name: string;
}

export interface IColor {
	id: string;
	description: string;
	defaults: { light: string, dark: string, highContrast: string };
}

export interface IExtensionContributions {
	commands?: ICommand[];
	configuration?: IConfiguration | IConfiguration[];
	debuggers?: IDebugger[];
	grammars?: IGrammar[];
	jsonValidation?: IJSONValidation[];
	keybindings?: IKeyBinding[];
	languages?: ILanguage[];
	menus?: { [context: string]: IMenu[] };
	snippets?: ISnippet[];
	themes?: ITheme[];
	iconThemes?: ITheme[];
	viewsContainers?: { [location: string]: IViewContainer[] };
	views?: { [location: string]: IView[] };
	colors?: IColor[];
	localizations?: ILocalization[];
}

export type ExtensionKind = 'ui' | 'workspace';

export class ExtensionIdentifierWithVersion {
	constructor(
		readonly identifier: IExtensionIdentifier,
		readonly version: string
	) { }

	key(): string {
		return `${this.identifier.id}-${this.version}`;
	}

	equals(o: any): boolean {
		if (!(o instanceof ExtensionIdentifierWithVersion)) {
			return false;
		}
		return areSameExtensions(this.identifier, o.identifier) && this.version === o.version;
	}
}

export function isIExtensionIdentifier(thing: any): thing is IExtensionIdentifier {
	return thing
		&& typeof thing === 'object'
		&& typeof thing.id === 'string'
		&& (!thing.uuid || typeof thing.uuid === 'string');
}

export interface IExtensionIdentifier {
	id: string;
	uuid?: string;
}

export interface IExtensionManifest {
	readonly name: string;
	readonly displayName?: string;
	readonly publisher: string;
	readonly version: string;
	// {{SQL CARBON EDIT}}
<<<<<<< HEAD
	engines: { vscode: string; sqlops?: string };
=======
	engines: { vscode: string; azdata?: string };
>>>>>>> 86bac900
	readonly description?: string;
	readonly main?: string;
	readonly icon?: string;
	readonly categories?: string[];
	readonly keywords?: string[];
	readonly activationEvents?: string[];
	readonly extensionDependencies?: string[];
	readonly extensionPack?: string[];
	readonly extensionKind?: ExtensionKind;
	readonly contributes?: IExtensionContributions;
	readonly repository?: { url: string; };
	readonly bugs?: { url: string; };
	readonly enableProposedApi?: boolean;
}

export const enum ExtensionType {
	System,
	User
}

export interface IExtension {
	readonly type: ExtensionType;
	readonly identifier: IExtensionIdentifier;
	readonly manifest: IExtensionManifest;
	readonly location: URI;
}

/**
 * **!Do not construct directly!**
 *
 * **!Only static methods because it gets serialized!**
 *
 * This represents the "canonical" version for an extension identifier. Extension ids
 * have to be case-insensitive (due to the marketplace), but we must ensure case
 * preservation because the extension API is already public at this time.
 *
 * For example, given an extension with the publisher `"Hello"` and the name `"World"`,
 * its canonical extension identifier is `"Hello.World"`. This extension could be
 * referenced in some other extension's dependencies using the string `"hello.world"`.
 *
 * To make matters more complicated, an extension can optionally have an UUID. When two
 * extensions have the same UUID, they are considered equal even if their identifier is different.
 */
export class ExtensionIdentifier {
	public readonly value: string;
	private readonly _lower: string;

	constructor(value: string) {
		this.value = value;
		this._lower = value.toLowerCase();
	}

	public static equals(a: ExtensionIdentifier | string | null | undefined, b: ExtensionIdentifier | string | null | undefined) {
		if (typeof a === 'undefined' || a === null) {
			return (typeof b === 'undefined' || b === null);
		}
		if (typeof b === 'undefined' || b === null) {
			return false;
		}
		if (typeof a === 'string' || typeof b === 'string') {
			// At least one of the arguments is an extension id in string form,
			// so we have to use the string comparison which ignores case.
			let aValue = (typeof a === 'string' ? a : a.value);
			let bValue = (typeof b === 'string' ? b : b.value);
			return strings.equalsIgnoreCase(aValue, bValue);
		}

		// Now we know both arguments are ExtensionIdentifier
		return (a._lower === b._lower);
	}

	/**
	 * Gives the value by which to index (for equality).
	 */
	public static toKey(id: ExtensionIdentifier | string): string {
		if (typeof id === 'string') {
			return id.toLowerCase();
		}
		return id._lower;
	}
}<|MERGE_RESOLUTION|>--- conflicted
+++ resolved
@@ -145,11 +145,7 @@
 	readonly publisher: string;
 	readonly version: string;
 	// {{SQL CARBON EDIT}}
-<<<<<<< HEAD
-	engines: { vscode: string; sqlops?: string };
-=======
 	engines: { vscode: string; azdata?: string };
->>>>>>> 86bac900
 	readonly description?: string;
 	readonly main?: string;
 	readonly icon?: string;
