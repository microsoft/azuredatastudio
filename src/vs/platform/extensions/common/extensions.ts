--- conflicted
+++ resolved
@@ -357,19 +357,10 @@
 	readonly isUserBuiltin: boolean;
 	readonly isUnderDevelopment: boolean;
 	readonly extensionLocation: URI;
-<<<<<<< HEAD
+
+	/** @deprecated */
 	enableProposedApi?: boolean;
 	readonly forceReload?: boolean; // {{SQL CARBON EDIT}}
-}
-
-export function isProposedApiEnabled(extension: IExtensionDescription | IExtensionManifest): boolean {
-	return Boolean(extension.enableProposedApi);
-}
-=======
->>>>>>> 37794dfd
-
-	/** @deprecated */
-	enableProposedApi?: boolean;
 }
 
 export function isLanguagePackExtension(manifest: IExtensionManifest): boolean {
