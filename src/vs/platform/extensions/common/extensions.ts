/*---------------------------------------------------------------------------------------------
 *  Copyright (c) Microsoft Corporation. All rights reserved.
 *  Licensed under the Source EULA. See License.txt in the project root for license information.
 *--------------------------------------------------------------------------------------------*/

import * as strings from 'vs/base/common/strings';
import { URI } from 'vs/base/common/uri';
import { createDecorator } from 'vs/platform/instantiation/common/instantiation';
import { ILocalization } from 'vs/platform/localizations/common/localizations';
import { getRemoteName } from 'vs/platform/remote/common/remoteHosts';

export const MANIFEST_CACHE_FOLDER = 'CachedExtensions';
export const USER_MANIFEST_CACHE_FILE = 'user';
export const BUILTIN_MANIFEST_CACHE_FILE = 'builtin';

export const ExtensionsPolicyKey = 'extensions.extensionsPolicy'; // {{SQL CARBON EDIT}} start
export enum ExtensionsPolicy {
	allowAll = 'allowAll',
	allowNone = 'allowNone',
	allowMicrosoft = 'allowMicrosoft'
} // {{SQL CARBON EDIT}} - End

export interface ICommand {
	command: string;
	title: string;
	category?: string;
}

export interface IConfigurationProperty {
	description: string;
	type: string | string[];
	default?: any;
}

export interface IConfiguration {
	id?: string,
	order?: number,
	title?: string,
	properties: { [key: string]: IConfigurationProperty; };
}

export interface IDebugger {
	label?: string;
	type: string;
	runtime?: string;
}

export interface IGrammar {
	language: string;
}

export interface IJSONValidation {
	fileMatch: string | string[];
	url: string;
}

export interface IKeyBinding {
	command: string;
	key: string;
	when?: string;
	mac?: string;
	linux?: string;
	win?: string;
}

export interface ILanguage {
	id: string;
	extensions: string[];
	aliases: string[];
}

export interface IMenu {
	command: string;
	alt?: string;
	when?: string;
	group?: string;
}

export interface ISnippet {
	language: string;
}

export interface ITheme {
	label: string;
}

export interface IViewContainer {
	id: string;
	title: string;
}

export interface IView {
	id: string;
	name: string;
}

export interface IColor {
	id: string;
	description: string;
	defaults: { light: string, dark: string, highContrast: string };
}

export interface IWebviewEditor {
	readonly viewType: string;
	readonly priority: string;
	readonly selector: readonly {
		readonly filenamePattern?: string;
	}[];
}

export interface ICodeActionContributionAction {
	readonly kind: string;
	readonly title: string;
	readonly description?: string;
}

export interface ICodeActionContribution {
	readonly languages: readonly string[];
	readonly actions: readonly ICodeActionContributionAction[];
}

export interface IAuthenticationContribution {
	readonly id: string;
	readonly label: string;
}

export interface IWalkthroughStep {
	readonly id: string;
	readonly title: string;
	readonly description: string | undefined;
	readonly media:
	| { image: string | { dark: string, light: string, hc: string }, altText: string, markdown?: never, svg?: never }
	| { markdown: string, image?: never, svg?: never }
	| { svg: string, altText: string, markdown?: never, image?: never }
	readonly completionEvents?: string[];
	/** @deprecated use `completionEvents: 'onCommand:...'` */
	readonly doneOn?: { command: string };
	readonly when?: string;
}

export interface IWalkthrough {
	readonly id: string,
	readonly title: string;
	readonly description: string;
	readonly steps: IWalkthroughStep[];
	readonly featuredFor: string[] | undefined;
	readonly when?: string;
}

export interface IStartEntry {
	readonly title: string;
	readonly description: string;
	readonly command: string;
	readonly when?: string;
	readonly category: 'file' | 'folder' | 'notebook';
}

export interface INotebookEntry {
	readonly type: string;
	readonly displayName: string;
}

export interface INotebookRendererContribution {
	readonly id: string;
	readonly displayName: string;
	readonly mimeTypes: string[];
}

export interface IExtensionContributions {
	commands?: ICommand[];
	configuration?: IConfiguration | IConfiguration[];
	debuggers?: IDebugger[];
	grammars?: IGrammar[];
	jsonValidation?: IJSONValidation[];
	keybindings?: IKeyBinding[];
	languages?: ILanguage[];
	menus?: { [context: string]: IMenu[] };
	snippets?: ISnippet[];
	themes?: ITheme[];
	iconThemes?: ITheme[];
	productIconThemes?: ITheme[];
	viewsContainers?: { [location: string]: IViewContainer[] };
	views?: { [location: string]: IView[] };
	colors?: IColor[];
	localizations?: ILocalization[];
	readonly customEditors?: readonly IWebviewEditor[];
	readonly codeActions?: readonly ICodeActionContribution[];
	authentication?: IAuthenticationContribution[];
	walkthroughs?: IWalkthrough[];
	startEntries?: IStartEntry[];
	readonly notebooks?: INotebookEntry[];
	readonly notebookRenderer?: INotebookRendererContribution[];
}

export interface IExtensionCapabilities {
	readonly virtualWorkspaces?: ExtensionVirtualWorkspaceSupport;
	readonly untrustedWorkspaces?: ExtensionUntrustedWorkspaceSupport;
}


export const ALL_EXTENSION_KINDS: readonly ExtensionKind[] = ['ui', 'workspace', 'web'];
export type ExtensionKind = 'ui' | 'workspace' | 'web';

export type LimitedWorkspaceSupportType = 'limited';
export type ExtensionUntrustedWorkspaceSupportType = boolean | LimitedWorkspaceSupportType;
export type ExtensionUntrustedWorkspaceSupport = { supported: true; } | { supported: false, description: string } | { supported: LimitedWorkspaceSupportType, description: string, restrictedConfigurations?: string[] };

export type ExtensionVirtualWorkspaceSupportType = boolean | LimitedWorkspaceSupportType;
export type ExtensionVirtualWorkspaceSupport = boolean | { supported: true; } | { supported: false | LimitedWorkspaceSupportType, description: string };

export function getWorkspaceSupportTypeMessage(supportType: ExtensionUntrustedWorkspaceSupport | ExtensionVirtualWorkspaceSupport | undefined): string | undefined {
	if (typeof supportType === 'object' && supportType !== null) {
		if (supportType.supported !== true) {
			return supportType.description;
		}
	}
	return undefined;
}


export function isIExtensionIdentifier(thing: any): thing is IExtensionIdentifier {
	return thing
		&& typeof thing === 'object'
		&& typeof thing.id === 'string'
		&& (!thing.uuid || typeof thing.uuid === 'string');
}

export interface IExtensionIdentifier {
	id: string;
	uuid?: string;
}

// {{SQL CARBON EDIT}} - ADS only implemented language pack filtering
export const EXTENSION_CATEGORIES = [
	// 'Azure',
	// 'Data Science',
	// 'Debuggers',
	// 'Extension Packs',
	// 'Education',
	// 'Formatters',
	// 'Keymaps',
	'Language Packs',
	// 'Linters',
	// 'Machine Learning',
	// 'Notebooks',
	// 'Programming Languages',
	// 'SCM Providers',
	// 'Snippets',
	// 'Testing',
	// 'Themes',
	// 'Visualization',
	// 'Other',
];

export interface IExtensionManifest {
	readonly name: string;
	readonly displayName?: string;
	readonly publisher: string;
	readonly version: string;
	readonly engines: { vscode: string; azdata?: string }; // {{SQL CARBON EDIT}} add field
	readonly forceReload?: boolean; // {{SQL CARBON EDIT}} add field
	readonly description?: string;
	readonly main?: string;
	readonly browser?: string;
	readonly icon?: string;
	readonly categories?: string[];
	readonly keywords?: string[];
	readonly activationEvents?: string[];
	readonly extensionDependencies?: string[];
	readonly extensionPack?: string[];
	readonly extensionKind?: ExtensionKind | ExtensionKind[];
	readonly contributes?: IExtensionContributions;
	readonly repository?: { url: string; };
	readonly bugs?: { url: string; };
	readonly enabledApiProposals?: readonly string[];
	readonly api?: string;
	readonly scripts?: { [key: string]: string; };
	readonly capabilities?: IExtensionCapabilities;
}

export const enum ExtensionType {
	System,
	User
}

export interface IExtension {
	readonly type: ExtensionType;
	readonly isBuiltin: boolean;
	readonly identifier: IExtensionIdentifier;
	readonly manifest: IExtensionManifest;
	readonly location: URI;
	readonly readmeUrl?: URI;
	readonly changelogUrl?: URI;
}

/**
 * **!Do not construct directly!**
 *
 * **!Only static methods because it gets serialized!**
 *
 * This represents the "canonical" version for an extension identifier. Extension ids
 * have to be case-insensitive (due to the marketplace), but we must ensure case
 * preservation because the extension API is already public at this time.
 *
 * For example, given an extension with the publisher `"Hello"` and the name `"World"`,
 * its canonical extension identifier is `"Hello.World"`. This extension could be
 * referenced in some other extension's dependencies using the string `"hello.world"`.
 *
 * To make matters more complicated, an extension can optionally have an UUID. When two
 * extensions have the same UUID, they are considered equal even if their identifier is different.
 */
export class ExtensionIdentifier {
	public readonly value: string;
	private readonly _lower: string;

	constructor(value: string) {
		this.value = value;
		this._lower = value.toLowerCase();
	}

	public static equals(a: ExtensionIdentifier | string | null | undefined, b: ExtensionIdentifier | string | null | undefined) {
		if (typeof a === 'undefined' || a === null) {
			return (typeof b === 'undefined' || b === null);
		}
		if (typeof b === 'undefined' || b === null) {
			return false;
		}
		if (typeof a === 'string' || typeof b === 'string') {
			// At least one of the arguments is an extension id in string form,
			// so we have to use the string comparison which ignores case.
			let aValue = (typeof a === 'string' ? a : a.value);
			let bValue = (typeof b === 'string' ? b : b.value);
			return strings.equalsIgnoreCase(aValue, bValue);
		}

		// Now we know both arguments are ExtensionIdentifier
		return (a._lower === b._lower);
	}

	/**
	 * Gives the value by which to index (for equality).
	 */
	public static toKey(id: ExtensionIdentifier | string): string {
		if (typeof id === 'string') {
			return id.toLowerCase();
		}
		return id._lower;
	}
}

export interface IExtensionDescription extends IExtensionManifest {
	readonly identifier: ExtensionIdentifier;
	readonly uuid?: string;
	readonly isBuiltin: boolean;
	readonly isUserBuiltin: boolean;
	readonly isUnderDevelopment: boolean;
	readonly extensionLocation: URI;
<<<<<<< HEAD

	/** @deprecated */
	enableProposedApi?: boolean;
	readonly forceReload?: boolean; // {{SQL CARBON EDIT}}
=======
>>>>>>> 1d4b4130
}

export function isLanguagePackExtension(manifest: IExtensionManifest): boolean {
	return manifest.contributes && manifest.contributes.localizations ? manifest.contributes.localizations.length > 0 : false;
}

export function isAuthenticationProviderExtension(manifest: IExtensionManifest): boolean {
	return manifest.contributes && manifest.contributes.authentication ? manifest.contributes.authentication.length > 0 : false;
}

export function isResolverExtension(manifest: IExtensionManifest, remoteAuthority: string | undefined): boolean {
	if (remoteAuthority) {
		const activationEvent = `onResolveRemoteAuthority:${getRemoteName(remoteAuthority)}`;
		return manifest.activationEvents?.indexOf(activationEvent) !== -1;
	}
	return false;
}

export const IBuiltinExtensionsScannerService = createDecorator<IBuiltinExtensionsScannerService>('IBuiltinExtensionsScannerService');
export interface IBuiltinExtensionsScannerService {
	readonly _serviceBrand: undefined;
	scanBuiltinExtensions(): Promise<IExtension[]>;
}<|MERGE_RESOLUTION|>--- conflicted
+++ resolved
@@ -355,13 +355,7 @@
 	readonly isUserBuiltin: boolean;
 	readonly isUnderDevelopment: boolean;
 	readonly extensionLocation: URI;
-<<<<<<< HEAD
-
-	/** @deprecated */
-	enableProposedApi?: boolean;
 	readonly forceReload?: boolean; // {{SQL CARBON EDIT}}
-=======
->>>>>>> 1d4b4130
 }
 
 export function isLanguagePackExtension(manifest: IExtensionManifest): boolean {
