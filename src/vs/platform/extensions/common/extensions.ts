--- conflicted
+++ resolved
@@ -14,7 +14,6 @@
 export const USER_MANIFEST_CACHE_FILE = 'user';
 export const BUILTIN_MANIFEST_CACHE_FILE = 'builtin';
 export const UNDEFINED_PUBLISHER = 'undefined_publisher';
-
 export const ExtensionsPolicyKey = 'extensions.extensionsPolicy'; // {{SQL CARBON EDIT}} start
 export enum ExtensionsPolicy {
 	allowAll = 'allowAll',
@@ -266,39 +265,13 @@
 	// 'Other',
 ];
 
-<<<<<<< HEAD
-export interface IExtensionManifest {
-	readonly name: string;
-	readonly displayName?: string;
-	readonly publisher: string;
-	readonly version: string;
-	readonly engines: { vscode: string; azdata?: string }; // {{SQL CARBON EDIT}} add field
-	readonly forceReload?: boolean; // {{SQL CARBON EDIT}} add field
-	readonly description?: string;
-	readonly main?: string;
-	readonly browser?: string;
-	readonly icon?: string;
-	readonly categories?: string[];
-	readonly keywords?: string[];
-	readonly activationEvents?: string[];
-	readonly extensionDependencies?: string[];
-	readonly extensionPack?: string[];
-	readonly extensionKind?: ExtensionKind | ExtensionKind[];
-	readonly contributes?: IExtensionContributions;
-	readonly repository?: { url: string; };
-	readonly bugs?: { url: string; };
-	readonly enabledApiProposals?: readonly string[];
-	readonly api?: string;
-	readonly scripts?: { [key: string]: string; };
-	readonly capabilities?: IExtensionCapabilities;
-}
-=======
 export interface IRelaxedExtensionManifest {
 	name: string;
 	displayName?: string;
 	publisher: string;
 	version: string;
-	engines: { readonly vscode: string };
+	readonly engines: { readonly vscode: string };
+	readonly forceReload?: boolean; // {{SQL CARBON EDIT}} add field
 	description?: string;
 	main?: string;
 	browser?: string;
@@ -319,7 +292,6 @@
 }
 
 export type IExtensionManifest = Readonly<IRelaxedExtensionManifest>;
->>>>>>> 559e9bee
 
 export const enum ExtensionType {
 	System,
@@ -416,16 +388,6 @@
 	}
 }
 
-<<<<<<< HEAD
-export interface IExtensionDescription extends IExtensionManifest {
-	readonly identifier: ExtensionIdentifier;
-	readonly uuid?: string;
-	readonly isBuiltin: boolean;
-	readonly isUserBuiltin: boolean;
-	readonly isUnderDevelopment: boolean;
-	readonly extensionLocation: URI;
-	readonly forceReload?: boolean; // {{SQL CARBON EDIT}}
-=======
 export interface IRelaxedExtensionDescription extends IRelaxedExtensionManifest {
 	id?: string;
 	identifier: ExtensionIdentifier;
@@ -435,7 +397,7 @@
 	isUserBuiltin: boolean;
 	isUnderDevelopment: boolean;
 	extensionLocation: URI;
->>>>>>> 559e9bee
+	readonly forceReload?: boolean; // {{SQL CARBON EDIT}}
 }
 
 export type IExtensionDescription = Readonly<IRelaxedExtensionDescription>;
