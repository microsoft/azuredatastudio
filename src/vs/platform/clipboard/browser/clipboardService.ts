--- conflicted
+++ resolved
@@ -3,14 +3,9 @@
  *  Licensed under the Source EULA. See License.txt in the project root for license information.
  *--------------------------------------------------------------------------------------------*/
 
-<<<<<<< HEAD
-import { ClipboardData, IClipboardService } from 'vs/platform/clipboard/common/clipboardService';	// {{SQL CARBON EDIT}}
-import { URI } from 'vs/base/common/uri';
-=======
->>>>>>> 504f9346
 import { $ } from 'vs/base/browser/dom';
 import { URI } from 'vs/base/common/uri';
-import { IClipboardService } from 'vs/platform/clipboard/common/clipboardService';
+import { ClipboardData, IClipboardService } from 'vs/platform/clipboard/common/clipboardService';	// {{SQL CARBON EDIT}}
 
 export class BrowserClipboardService implements IClipboardService {
 
