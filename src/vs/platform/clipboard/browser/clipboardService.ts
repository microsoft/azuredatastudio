/*---------------------------------------------------------------------------------------------
 *  Copyright (c) Microsoft Corporation. All rights reserved.
 *  Licensed under the Source EULA. See License.txt in the project root for license information.
 *--------------------------------------------------------------------------------------------*/

import { IClipboardService } from 'vs/platform/clipboard/common/clipboardService';
import { URI } from 'vs/base/common/uri';
import { $ } from 'vs/base/browser/dom';

export class BrowserClipboardService implements IClipboardService {

	_serviceBrand: undefined;

	private readonly mapTextToType = new Map<string, string>(); // unsupported in web (only in-memory)

	async writeText(text: string, type?: string): Promise<void> {

		// With type: only in-memory is supported
		if (type) {
			this.mapTextToType.set(type, text);

			return;
		}

		// Guard access to navigator.clipboard with try/catch
		// as we have seen DOMExceptions in certain browsers
		// due to security policies.
		try {
			return await navigator.clipboard.writeText(text);
		} catch (error) {
			console.error(error);
		}

		// Fallback to textarea and execCommand solution

		const activeElement = document.activeElement;

		const textArea: HTMLTextAreaElement = document.body.appendChild($('textarea', { 'aria-hidden': true }));
		textArea.style.height = '1px';
		textArea.style.width = '1px';
		textArea.style.position = 'absolute';

		textArea.value = text;
		textArea.focus();
		textArea.select();

		document.execCommand('copy');

		if (activeElement instanceof HTMLElement) {
			activeElement.focus();
		}

		document.body.removeChild(textArea);

		return;
	}

	async readText(type?: string): Promise<string> {

		// With type: only in-memory is supported
		if (type) {
			return this.mapTextToType.get(type) || '';
		}

		// Guard access to navigator.clipboard with try/catch
		// as we have seen DOMExceptions in certain browsers
		// due to security policies.
		try {
			return await navigator.clipboard.readText();
		} catch (error) {
			console.error(error);

			return '';
		}
	}

	private findText = ''; // unsupported in web (only in-memory)

	async readFindText(): Promise<string> {
		return this.findText;
	}

<<<<<<< HEAD
	readFindText(): string {
		return undefined; // {{SQL CARBON EDIT}} strict-null-checks
=======
	async writeFindText(text: string): Promise<void> {
		this.findText = text;
>>>>>>> 76590a77
	}

	private resources: URI[] = []; // unsupported in web (only in-memory)

	async writeResources(resources: URI[]): Promise<void> {
		this.resources = resources;
	}

	async readResources(): Promise<URI[]> {
		return this.resources;
	}

	async hasResources(): Promise<boolean> {
		return this.resources.length > 0;
	}

	/** @deprecated */
	readTextSync(): string | undefined {
		return undefined;
	}

	/** @deprecated */
	readFindTextSync(): string {
		return this.findText;
	}

	/** @deprecated */
	writeFindTextSync(text: string): void {
		this.findText = text;
	}
}<|MERGE_RESOLUTION|>--- conflicted
+++ resolved
@@ -80,13 +80,8 @@
 		return this.findText;
 	}
 
-<<<<<<< HEAD
-	readFindText(): string {
-		return undefined; // {{SQL CARBON EDIT}} strict-null-checks
-=======
 	async writeFindText(text: string): Promise<void> {
 		this.findText = text;
->>>>>>> 76590a77
 	}
 
 	private resources: URI[] = []; // unsupported in web (only in-memory)
