--- conflicted
+++ resolved
@@ -11,209 +11,11 @@
 
 export class NativeEnvironmentService extends AbstractNativeEnvironmentService {
 
-<<<<<<< HEAD
-	declare readonly _serviceBrand: undefined;
-
-	get args(): NativeParsedArgs { return this._args; }
-
-	@memoize
-	get appRoot(): string { return dirname(FileAccess.asFileUri('', require).fsPath); }
-
-	readonly logsPath: string;
-
-	@memoize
-	get userHome(): URI { return URI.file(homedir()); }
-
-	@memoize
-	get userDataPath(): string {
-		const vscodePortable = process.env['VSCODE_PORTABLE'];
-		if (vscodePortable) {
-			return join(vscodePortable, 'user-data');
-		}
-
-		return parseUserDataDir(this._args, process);
-	}
-
-	@memoize
-	get appSettingsHome(): URI { return URI.file(join(this.userDataPath, 'User')); }
-
-	@memoize
-	get tmpDir(): URI { return URI.file(tmpdir()); }
-
-	@memoize
-	get userRoamingDataHome(): URI { return this.appSettingsHome; }
-
-	@memoize
-	get settingsResource(): URI { return joinPath(this.userRoamingDataHome, 'settings.json'); }
-
-	@memoize
-	get userDataSyncHome(): URI { return joinPath(this.userRoamingDataHome, 'sync'); }
-
-	@memoize
-	get userDataSyncLogResource(): URI { return URI.file(join(this.logsPath, 'userDataSync.log')); }
-
-	@memoize
-	get sync(): 'on' | 'off' | undefined { return this.args.sync; }
-
-	@memoize
-	get machineSettingsResource(): URI { return joinPath(URI.file(join(this.userDataPath, 'Machine')), 'settings.json'); }
-
-	@memoize
-	get globalStorageHome(): URI { return URI.joinPath(this.appSettingsHome, 'globalStorage'); }
-
-	@memoize
-	get workspaceStorageHome(): URI { return URI.joinPath(this.appSettingsHome, 'workspaceStorage'); }
-
-	@memoize
-	get keybindingsResource(): URI { return joinPath(this.userRoamingDataHome, 'keybindings.json'); }
-
-	@memoize
-	get keyboardLayoutResource(): URI { return joinPath(this.userRoamingDataHome, 'keyboardLayout.json'); }
-
-	@memoize
-	get argvResource(): URI {
-		const vscodePortable = process.env['VSCODE_PORTABLE'];
-		if (vscodePortable) {
-			return URI.file(join(vscodePortable, 'argv.json'));
-		}
-
-		return joinPath(this.userHome, product.dataFolderName, 'argv.json');
-	}
-
-	@memoize
-	get snippetsHome(): URI { return joinPath(this.userRoamingDataHome, 'snippets'); }
-
-	@memoize
-	get isExtensionDevelopment(): boolean { return !!this._args.extensionDevelopmentPath; }
-
-	@memoize
-	get untitledWorkspacesHome(): URI { return URI.file(join(this.userDataPath, 'Workspaces')); }
-
-	@memoize
-	get installSourcePath(): string { return join(this.userDataPath, 'installSource'); }
-
-	@memoize
-	get builtinExtensionsPath(): string {
-		const fromArgs = parsePathArg(this._args['builtin-extensions-dir'], process);
-		if (fromArgs) {
-			return fromArgs;
-		} else {
-			return normalize(join(FileAccess.asFileUri('', require).fsPath, '..', 'extensions'));
-		}
-	}
-
-	get extensionsDownloadPath(): string {
-		const fromArgs = parsePathArg(this._args['extensions-download-dir'], process);
-		if (fromArgs) {
-			return fromArgs;
-		} else {
-			return join(this.userDataPath, 'CachedExtensionVSIXs');
-		}
-	}
-
-	@memoize
-	get extensionsPath(): string {
-		const fromArgs = parsePathArg(this._args['extensions-dir'], process);
-
-		if (fromArgs) {
-			return fromArgs;
-		}
-
-		const vscodeExtensions = process.env['VSCODE_EXTENSIONS'];
-		if (vscodeExtensions) {
-			return vscodeExtensions;
-		}
-
-		const vscodePortable = process.env['VSCODE_PORTABLE'];
-		if (vscodePortable) {
-			return join(vscodePortable, 'extensions');
-		}
-
-		return joinPath(this.userHome, product.dataFolderName, 'extensions').fsPath;
-	}
-
-	@memoize
-	get extensionDevelopmentLocationURI(): URI[] | undefined {
-		const s = this._args.extensionDevelopmentPath;
-		if (Array.isArray(s)) {
-			return s.map(p => {
-				if (/^[^:/?#]+?:\/\//.test(p)) {
-					return URI.parse(p);
-				}
-				return URI.file(normalize(p));
-			});
-		}
-		return undefined;
-	}
-
-	@memoize
-	get extensionTestsLocationURI(): URI | undefined {
-		const s = this._args.extensionTestsPath;
-		if (s) {
-			if (/^[^:/?#]+?:\/\//.test(s)) {
-				return URI.parse(s);
-			}
-			return URI.file(normalize(s));
-		}
-		return undefined;
-	}
-
-	get disableExtensions(): boolean | string[] {
-		if (this._args['disable-extensions']) {
-			return true;
-		}
-		const disableExtensions = this._args['disable-extension'];
-		if (disableExtensions) {
-			if (typeof disableExtensions === 'string') {
-				return [disableExtensions];
-			}
-			if (Array.isArray(disableExtensions) && disableExtensions.length > 0) {
-				return disableExtensions;
-			}
-		}
-		return false;
-	}
-
-	@memoize
-	get debugExtensionHost(): IExtensionHostDebugParams { return parseExtensionHostPort(this._args, this.isBuilt); }
-	get debugRenderer(): boolean { return !!this._args.debugRenderer; }
-
-	get isBuilt(): boolean { return !process.env['VSCODE_DEV']; }
-	get verbose(): boolean { return !!this._args.verbose; }
-	get logLevel(): string | undefined { return this._args.log; }
-
-	@memoize
-	get serviceMachineIdResource(): URI { return joinPath(URI.file(this.userDataPath), 'machineid'); }
-
-	get crashReporterId(): string | undefined { return this._args['crash-reporter-id']; }
-	get crashReporterDirectory(): string | undefined { return this._args['crash-reporter-directory']; }
-
-	get driverHandle(): string | undefined { return this._args['driver']; }
-
-	@memoize
-	get telemetryLogResource(): URI { return URI.file(join(this.logsPath, 'telemetry.log')); }
-	get disableTelemetry(): boolean { return !!this._args['disable-telemetry']; }
-
-	constructor(protected _args: NativeParsedArgs) {
-		if (!_args.logsPath) {
-			const key = toLocalISOString(new Date()).replace(/-|:|\.\d+Z$/g, '');
-			_args.logsPath = join(this.userDataPath, 'logs', key);
-		}
-		// {{SQL CARBON EDIT}} Note we keep the VSCODE_LOGS var above in case merges come in that use that so we don't
-		//                     break functionality. ADS code should always use ADS_LOGS when referring to the log path
-		if (!process.env['ADS_LOGS']) {
-			const key = toLocalISOString(new Date()).replace(/-|:|\.\d+Z$/g, '');
-			process.env['ADS_LOGS'] = join(this.userDataPath, 'logs', key);
-		}
-
-		this.logsPath = process.env['ADS_LOGS']!;
-=======
 	constructor(args: NativeParsedArgs, productService: IProductService) {
 		super(args, {
 			homeDir: homedir(),
 			tmpDir: tmpdir(),
 			userDataDir: getUserDataPath(args)
 		}, productService);
->>>>>>> da7c7d1e
 	}
 }