/*---------------------------------------------------------------------------------------------
 *  Copyright (c) Microsoft Corporation. All rights reserved.
 *  Licensed under the Source EULA. See License.txt in the project root for license information.
 *--------------------------------------------------------------------------------------------*/

export interface INativeCliOptions {
	'cli-data-dir'?: string;
	'disable-telemetry'?: boolean;
	'telemetry-level'?: string;
}

/**
 * A list of command line arguments we support natively.
 */
export interface NativeParsedArgs {
	// subcommands
	tunnel?: INativeCliOptions & {
		user: {
			login: {
				'access-token'?: string;
				'provider'?: string;
			};
		};
	};
<<<<<<< HEAD
	/**
	 * {{ SQL CARBON EDIT}} Start
	 * Optional for Azure Data Studio to support URI conversion.
	 * Used to determine file paths to be opened with SQL Editor.
	 * If provided, we connect the given profile to to it.
	 * More than one files can be passed to connect to provided profile.
	 */
	_?: string[];
	/**  {{ SQL CARBON EDIT}} End */
=======
	'serve-web'?: INativeCliOptions;
	_: string[];
>>>>>>> 2db1f3b1
	'folder-uri'?: string[]; // undefined or array of 1 or more
	'file-uri'?: string[]; // undefined or array of 1 or more
	_urls?: string[];
	help?: boolean;
	version?: boolean;
	telemetry?: boolean;
	status?: boolean;
	wait?: boolean;
	waitMarkerFilePath?: string;
	diff?: boolean;
	merge?: boolean;
	add?: boolean;
	goto?: boolean;
	'new-window'?: boolean;
	'unity-launch'?: boolean; // Always open a new window, except if opening the first window or opening a file or folder as part of the launch.
	'reuse-window'?: boolean;
	locale?: string;
	'user-data-dir'?: string;
	'prof-startup'?: boolean;
	'prof-startup-prefix'?: string;
	'prof-append-timers'?: string;
	'prof-duration-markers'?: string[];
	'prof-duration-markers-file'?: string;
	'prof-v8-extensions'?: boolean;
	'no-cached-data'?: boolean;
	verbose?: boolean;
	trace?: boolean;
	'trace-category-filter'?: string;
	'trace-options'?: string;
	'open-devtools'?: boolean;
	log?: string[];
	logExtensionHostCommunication?: boolean;
	'extensions-dir'?: string;
	'extensions-download-dir'?: string;
	'builtin-extensions-dir'?: string;
	extensionDevelopmentPath?: string[]; // undefined or array of 1 or more local paths or URIs
	extensionTestsPath?: string; // either a local path or a URI
	extensionDevelopmentKind?: string[];
	extensionEnvironment?: string; // JSON-stringified Record<string, string> object
	'inspect-extensions'?: string;
	'inspect-brk-extensions'?: string;
	debugId?: string;
	debugRenderer?: boolean; // whether we expect a debugger (js-debug) to attach to the renderer, incl webviews+webworker
	'inspect-search'?: string;
	'inspect-brk-search'?: string;
	'inspect-ptyhost'?: string;
	'inspect-brk-ptyhost'?: string;
	'inspect-sharedprocess'?: string;
	'inspect-brk-sharedprocess'?: string;
	'disable-extensions'?: boolean;
	'disable-extension'?: string[]; // undefined or array of 1 or more
	'list-extensions'?: boolean;
	'show-versions'?: boolean;
	'category'?: string;
	'install-extension'?: string[]; // undefined or array of 1 or more
	'pre-release'?: boolean;
	'install-builtin-extension'?: string[]; // undefined or array of 1 or more
	'uninstall-extension'?: string[]; // undefined or array of 1 or more
	'locate-extension'?: string[]; // undefined or array of 1 or more
	'enable-proposed-api'?: string[]; // undefined or array of 1 or more
	'open-url'?: boolean;
	'skip-release-notes'?: boolean;
	'skip-welcome'?: boolean;
	'disable-telemetry'?: boolean;
	'export-default-configuration'?: string;
	'install-source'?: string;
	'disable-updates'?: boolean;
	'disable-keytar'?: boolean;
	'password-store'?: string;
	'disable-workspace-trust'?: boolean;
	'disable-crash-reporter'?: boolean;
	'crash-reporter-directory'?: string;
	'crash-reporter-id'?: string;
	'skip-add-to-recently-opened'?: boolean;
	'file-write'?: boolean;
	'file-chmod'?: boolean;
	'enable-smoke-test-driver'?: boolean;
	'remote'?: string;
	'force'?: boolean;
	'do-not-sync'?: boolean;
	'force-user-env'?: boolean;
	'force-disable-user-env'?: boolean;
	'sync'?: 'on' | 'off';
	'logsPath'?: string;
	'__enable-file-policy'?: boolean;
	editSessionId?: string;
	continueOn?: string;
	'locate-shell-integration-path'?: string;
	'profile'?: string;
	'profile-temp'?: boolean;
	'disable-chromium-sandbox'?: boolean;

	'enable-coi'?: boolean;

	// {{SQL CARBON EDIT}} Start
	/**
	 * Deprecated - used by SSMS - authenticationType should be used instead
	 */
	aad?: boolean;
	/**
	 * Supports providing applicationName that will be used for connection profile app name.
	 */
	applicationName?: string;
	/**
	 * Provide authenticationType to be used.
	 * accepted values: AzureMFA, SqlLogin, Integrated, etc.
	 */
	authenticationType?: string
	/**
	 * Operation to perform:
	 * accepted values: connect, openConnectionDialog
	 */
	command?: string;
	/**
	 *  Supports providing advanced connection properties that providers support.
	 *  Value must be a json object containing key-value pairs in format: '{"key1":"value1","key2":"value2",...}'
	 */
	connectionProperties?: string;
	/**
	 * Name of database
	 */
	database?: string;
	/**
	 * Deprecated - used by SSMS - authenticationType should be used instead.
	 */
	integrated?: boolean;
	/**
	 * Name of connection provider,
	 * accepted values: mssql (by default), pgsql, etc.
	 */
	provider?: string;
	/**
	 * Name of server
	 */
	server?: string;
	/**
	 * Whether or not to show dashboard
	 * accepted values: true, false (by default).
	 */
	showDashboard?: boolean;
	/**
	 * User name/email address
	 */
	user?: string;
	// {{SQL CARBON EDIT}} End

	// chromium command line args: https://electronjs.org/docs/all#supported-chrome-command-line-switches
	'no-proxy-server'?: boolean;
	'no-sandbox'?: boolean;
	'proxy-server'?: string;
	'proxy-bypass-list'?: string;
	'proxy-pac-url'?: string;
	'inspect'?: string;
	'inspect-brk'?: string;
	'js-flags'?: string;
	'disable-gpu'?: boolean;
	'disable-gpu-sandbox'?: boolean;
	'nolazy'?: boolean;
	'force-device-scale-factor'?: string;
	'force-renderer-accessibility'?: boolean;
	'ignore-certificate-errors'?: boolean;
	'allow-insecure-localhost'?: boolean;
	'log-net-log'?: string;
	'vmodule'?: string;
	'disable-dev-shm-usage'?: boolean;

	// MS Build command line arg
	'ms-enable-electron-run-as-node'?: boolean;
}<|MERGE_RESOLUTION|>--- conflicted
+++ resolved
@@ -22,20 +22,16 @@
 			};
 		};
 	};
-<<<<<<< HEAD
+	'serve-web'?: INativeCliOptions;
 	/**
 	 * {{ SQL CARBON EDIT}} Start
 	 * Optional for Azure Data Studio to support URI conversion.
 	 * Used to determine file paths to be opened with SQL Editor.
-	 * If provided, we connect the given profile to to it.
-	 * More than one files can be passed to connect to provided profile.
+	 * If provided, we connect the given profile to it.
+	 * More than one file can be passed to connect to provided profile.
 	 */
 	_?: string[];
 	/**  {{ SQL CARBON EDIT}} End */
-=======
-	'serve-web'?: INativeCliOptions;
-	_: string[];
->>>>>>> 2db1f3b1
 	'folder-uri'?: string[]; // undefined or array of 1 or more
 	'file-uri'?: string[]; // undefined or array of 1 or more
 	_urls?: string[];
