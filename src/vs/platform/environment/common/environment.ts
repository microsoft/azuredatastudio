--- conflicted
+++ resolved
@@ -69,7 +69,7 @@
 	'driver'?: string;
 	'driver-verbose'?: boolean;
 	remote?: string;
-<<<<<<< HEAD
+	'nodeless'?: boolean; // TODO@ben revisit electron5 nodeless support
 	// {{SQL CARBON EDIT}}
 	aad?: boolean;
 	database?: string;
@@ -78,9 +78,6 @@
 	user?: string;
 	command?: string;
 	// {{SQL CARBON EDIT}}
-=======
-	'nodeless'?: boolean; // TODO@ben revisit electron5 nodeless support
->>>>>>> 76c330c3
 }
 
 export const IEnvironmentService = createDecorator<IEnvironmentService>('environmentService');
