--- conflicted
+++ resolved
@@ -139,13 +139,9 @@
 	}
 
 	return { added, removed, updated };
-<<<<<<< HEAD
-}
-=======
 }
 
 function areSame(a: IStringDictionary<IStorageValue>, b: IStringDictionary<IStorageValue>): boolean {
 	const { added, removed, updated } = compare(a, b);
 	return added.size === 0 && removed.size === 0 && updated.size === 0;
 }
->>>>>>> adc309bf
