--- conflicted
+++ resolved
@@ -57,12 +57,8 @@
 				return true;
 			case 'off':
 				return false;
-			default: return this.storageService.getBoolean(enablementKey, StorageScope.GLOBAL, this.environmentService.enableSyncByDefault); // {{SQL CARBON EDIT}} strict-null-checks move this to a default case
-		}
-<<<<<<< HEAD
-=======
-		return this.storageService.getBoolean(enablementKey, StorageScope.GLOBAL, !!defaultEnablement);
->>>>>>> 5ed27688
+			default: return this.storageService.getBoolean(enablementKey, StorageScope.GLOBAL, !!defaultEnablement); // {{SQL CARBON EDIT}} strict-null-checks move this to a default case
+		}
 	}
 
 	canToggleEnablement(): boolean {
