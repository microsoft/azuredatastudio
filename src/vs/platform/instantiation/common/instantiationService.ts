/*---------------------------------------------------------------------------------------------
 *  Copyright (c) Microsoft Corporation. All rights reserved.
 *  Licensed under the Source EULA. See License.txt in the project root for license information.
 *--------------------------------------------------------------------------------------------*/

import { IdleValue } from 'vs/base/common/async';
import { illegalState } from 'vs/base/common/errors';
import { SyncDescriptor } from 'vs/platform/instantiation/common/descriptors';
import { Graph } from 'vs/platform/instantiation/common/graph';
import { IInstantiationService, ServiceIdentifier, ServicesAccessor, _util } from 'vs/platform/instantiation/common/instantiation';
import { ServiceCollection } from 'vs/platform/instantiation/common/serviceCollection';

// TRACING
const _enableTracing = false;

class CyclicDependencyError extends Error {
	constructor(graph: Graph<any>) {
		super('cyclic dependency between services');
		this.message = graph.findCycleSlow() ?? `UNABLE to detect cycle, dumping graph: \n${graph.toString()}`;
	}
}

export class InstantiationService implements IInstantiationService {

	declare readonly _serviceBrand: undefined;

	private readonly _services: ServiceCollection;
	private readonly _strict: boolean;
	private readonly _parent?: InstantiationService;

	constructor(services: ServiceCollection = new ServiceCollection(), strict: boolean = false, parent?: InstantiationService) {
		this._services = services;
		this._strict = strict;
		this._parent = parent;

		this._services.set(IInstantiationService, this);
	}

	createChild(services: ServiceCollection): IInstantiationService {
		return new InstantiationService(services, this._strict, this);
	}

	invokeFunction<R, TS extends any[] = []>(fn: (accessor: ServicesAccessor, ...args: TS) => R, ...args: TS): R {
		let _trace = Trace.traceInvocation(fn);
		let _done = false;
		try {
			const accessor: ServicesAccessor = {
				get: <T>(id: ServiceIdentifier<T>) => {

					if (_done) {
						throw illegalState('service accessor is only valid during the invocation of its target method');
					}

					const result = this._getOrCreateServiceInstance(id, _trace);
					if (!result) {
						throw new Error(`[invokeFunction] unknown service '${id}'`);
					}
					return result;
				}
			};
			return fn(accessor, ...args);
		} finally {
			_done = true;
			_trace.stop();
		}
	}

	createInstance(ctorOrDescriptor: any | SyncDescriptor<any>, ...rest: any[]): any {
		let _trace: Trace;
		let result: any;
		if (ctorOrDescriptor instanceof SyncDescriptor) {
			_trace = Trace.traceCreation(ctorOrDescriptor.ctor);
			result = this._createInstance(ctorOrDescriptor.ctor, ctorOrDescriptor.staticArguments.concat(rest), _trace);
		} else {
			_trace = Trace.traceCreation(ctorOrDescriptor);
			result = this._createInstance(ctorOrDescriptor, rest, _trace);
		}
		_trace.stop();
		return result;
	}

	private _createInstance<T>(ctor: any, args: any[] = [], _trace: Trace): T {

		// arguments defined by service decorators
		let serviceDependencies = _util.getServiceDependencies(ctor).sort((a, b) => a.index - b.index);
		let serviceArgs: any[] = [];
		for (const dependency of serviceDependencies) {
			let service = this._getOrCreateServiceInstance(dependency.id, _trace);
			if (!service) {
				this._throwIfStrict(`[createInstance] ${ctor.name} depends on UNKNOWN service ${dependency.id}.`, false);
			}
			serviceArgs.push(service);
		}

		let firstServiceArgPos = serviceDependencies.length > 0 ? serviceDependencies[0].index : args.length;

		// check for argument mismatches, adjust static args if needed
		if (args.length !== firstServiceArgPos) {
			console.trace(`[createInstance] First service dependency of ${ctor.name} at position ${firstServiceArgPos + 1} conflicts with ${args.length} static arguments`);

			let delta = firstServiceArgPos - args.length;
			if (delta > 0) {
				args = args.concat(new Array(delta));
			} else {
				args = args.slice(0, firstServiceArgPos);
			}
		}

		// now create the instance
		return <T>new ctor(...[...args, ...serviceArgs]);
	}

	private _setServiceInstance<T>(id: ServiceIdentifier<T>, instance: T): void {
		if (this._services.get(id) instanceof SyncDescriptor) {
			this._services.set(id, instance);
		} else if (this._parent) {
			this._parent._setServiceInstance(id, instance);
		} else {
			throw new Error('illegalState - setting UNKNOWN service instance');
		}
	}

	private _getServiceInstanceOrDescriptor<T>(id: ServiceIdentifier<T>): T | SyncDescriptor<T> {
		let instanceOrDesc = this._services.get(id);
		if (!instanceOrDesc && this._parent) {
			return this._parent._getServiceInstanceOrDescriptor(id);
		} else {
			return instanceOrDesc;
		}
	}

	protected _getOrCreateServiceInstance<T>(id: ServiceIdentifier<T>, _trace: Trace): T {
		let thing = this._getServiceInstanceOrDescriptor(id);
		if (thing instanceof SyncDescriptor) {
			return this._safeCreateAndCacheServiceInstance(id, thing, _trace.branch(id, true));
		} else {
			_trace.branch(id, false);
			return thing;
		}
	}

	private readonly _activeInstantiations = new Set<ServiceIdentifier<any>>();


	private _safeCreateAndCacheServiceInstance<T>(id: ServiceIdentifier<T>, desc: SyncDescriptor<T>, _trace: Trace): T {
		if (this._activeInstantiations.has(id)) {
			throw new Error(`illegal state - RECURSIVELY instantiating service '${id}'`);
		}
		this._activeInstantiations.add(id);
		try {
			return this._createAndCacheServiceInstance(id, desc, _trace);
		} finally {
			this._activeInstantiations.delete(id);
		}
	}

	private _createAndCacheServiceInstance<T>(id: ServiceIdentifier<T>, desc: SyncDescriptor<T>, _trace: Trace): T {

		type Triple = { id: ServiceIdentifier<any>; desc: SyncDescriptor<any>; _trace: Trace };
		const graph = new Graph<Triple>(data => data.id.toString());

		let cycleCount = 0;
		const stack = [{ id, desc, _trace }];
		while (stack.length) {
			const item = stack.pop()!;
			graph.lookupOrInsertNode(item);

			// a weak but working heuristic for cycle checks
			if (cycleCount++ > 1000) {
				throw new CyclicDependencyError(graph);
			}

			// check all dependencies for existence and if they need to be created first
			for (let dependency of _util.getServiceDependencies(item.desc.ctor)) {

				let instanceOrDesc = this._getServiceInstanceOrDescriptor(dependency.id);
				if (!instanceOrDesc) {
					this._throwIfStrict(`[createInstance] ${id} depends on ${dependency.id} which is NOT registered.`, true);
				}

				if (instanceOrDesc instanceof SyncDescriptor) {
					const d = { id: dependency.id, desc: instanceOrDesc, _trace: item._trace.branch(dependency.id, true) };
					graph.insertEdge(item, d);
					stack.push(d);
				}
			}
		}

		while (true) {
			const roots = graph.roots();

			// if there is no more roots but still
			// nodes in the graph we have a cycle
			if (roots.length === 0) {
				if (!graph.isEmpty()) {
					throw new CyclicDependencyError(graph);
				}
				break;
			}

			for (const { data } of roots) {
				// Repeat the check for this still being a service sync descriptor. That's because
				// instantiating a dependency might have side-effect and recursively trigger instantiation
				// so that some dependencies are now fullfilled already.
				const instanceOrDesc = this._getServiceInstanceOrDescriptor(data.id);
				if (instanceOrDesc instanceof SyncDescriptor) {
					// create instance and overwrite the service collections
					const instance = this._createServiceInstanceWithOwner(data.id, data.desc.ctor, data.desc.staticArguments, data.desc.supportsDelayedInstantiation, data._trace);
					this._setServiceInstance(data.id, instance);
				}
				graph.removeNode(data);
			}
		}
		return <T>this._getServiceInstanceOrDescriptor(id);
	}

	private _createServiceInstanceWithOwner<T>(id: ServiceIdentifier<T>, ctor: any, args: any[] = [], supportsDelayedInstantiation: boolean, _trace: Trace): T {
		if (this._services.get(id) instanceof SyncDescriptor) {
			return this._createServiceInstance(ctor, args, supportsDelayedInstantiation, _trace);
		} else if (this._parent) {
			return this._parent._createServiceInstanceWithOwner(id, ctor, args, supportsDelayedInstantiation, _trace);
		} else {
			throw new Error(`illegalState - creating UNKNOWN service instance ${ctor.name}`);
		}
	}

	private _createServiceInstance<T>(ctor: any, args: any[] = [], _supportsDelayedInstantiation: boolean, _trace: Trace): T {
		if (!_supportsDelayedInstantiation) {
			// eager instantiation
			return this._createInstance(ctor, args, _trace);

		} else {
			// Return a proxy object that's backed by an idle value. That
			// strategy is to instantiate services in our idle time or when actually
			// needed but not when injected into a consumer
			const idle = new IdleValue<any>(() => this._createInstance<T>(ctor, args, _trace));
			return <T>new Proxy(Object.create(null), {
				get(target: any, key: PropertyKey): any {
					if (key in target) {
						return target[key];
					}
					let obj = idle.value;
					let prop = obj[key];
					if (typeof prop !== 'function') {
						return prop;
					}
					prop = prop.bind(obj);
					target[key] = prop;
					return prop;
				},
				set(_target: T, p: PropertyKey, value: any): boolean {
					idle.value[p] = value;
					return true;
				}
			});
		}
	}

	private _throwIfStrict(msg: string, printWarning: boolean): void {
		if (printWarning) {
			console.warn(printWarning);
		}
		if (this._strict) {
			throw new Error(msg);
		}
	}
}

//#region -- tracing ---

const enum TraceType {
	Creation, Invocation, Branch
}

<<<<<<< HEAD
// {{SQL CARBON EDIT}} - Export trace
=======
>>>>>>> 559e9bee
export class Trace {

	private static readonly _None = new class extends Trace {
		constructor() { super(-1, null); }
		override stop() { }
		override branch() { return this; }
	};

	static traceInvocation(ctor: any): Trace {
		return !_enableTracing ? Trace._None : new Trace(TraceType.Invocation, ctor.name || (ctor.toString() as string).substring(0, 42).replace(/\n/g, ''));
	}

	static traceCreation(ctor: any): Trace {
		return !_enableTracing ? Trace._None : new Trace(TraceType.Creation, ctor.name);
	}

	private static _totals: number = 0;
	private readonly _start: number = Date.now();
	private readonly _dep: [ServiceIdentifier<any>, boolean, Trace?][] = [];

	private constructor(
		readonly type: TraceType,
		readonly name: string | null
	) { }

	branch(id: ServiceIdentifier<any>, first: boolean): Trace {
		let child = new Trace(TraceType.Branch, id.toString());
		this._dep.push([id, first, child]);
		return child;
	}

	stop() {
		let dur = Date.now() - this._start;
		Trace._totals += dur;

		let causedCreation = false;

		function printChild(n: number, trace: Trace) {
			let res: string[] = [];
			let prefix = new Array(n + 1).join('\t');
			for (const [id, first, child] of trace._dep) {
				if (first && child) {
					causedCreation = true;
					res.push(`${prefix}CREATES -> ${id}`);
					let nested = printChild(n + 1, child);
					if (nested) {
						res.push(nested);
					}
				} else {
					res.push(`${prefix}uses -> ${id}`);
				}
			}
			return res.join('\n');
		}

		let lines = [
			`${this.type === TraceType.Creation ? 'CREATE' : 'CALL'} ${this.name}`,
			`${printChild(1, this)}`,
			`DONE, took ${dur.toFixed(2)}ms (grand total ${Trace._totals.toFixed(2)}ms)`
		];

		if (dur > 2 || causedCreation) {
			console.log(lines.join('\n'));
		}
	}
}

//#endregion<|MERGE_RESOLUTION|>--- conflicted
+++ resolved
@@ -272,10 +272,7 @@
 	Creation, Invocation, Branch
 }
 
-<<<<<<< HEAD
 // {{SQL CARBON EDIT}} - Export trace
-=======
->>>>>>> 559e9bee
 export class Trace {
 
 	private static readonly _None = new class extends Trace {
