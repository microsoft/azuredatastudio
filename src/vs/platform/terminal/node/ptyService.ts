--- conflicted
+++ resolved
@@ -15,12 +15,6 @@
 import { IProcessDataEvent, IProcessReadyEvent, IPtyService, IRawTerminalInstanceLayoutInfo, IReconnectConstants, IRequestResolveVariablesEvent, IShellLaunchConfig, ITerminalDimensionsOverride, ITerminalInstanceLayoutInfoById, ITerminalLaunchError, ITerminalsLayoutInfo, ITerminalTabLayoutInfoById, TerminalIcon, TerminalShellType, TitleEventSource } from 'vs/platform/terminal/common/terminal';
 import { TerminalDataBufferer } from 'vs/platform/terminal/common/terminalDataBuffering';
 import { escapeNonWindowsPath } from 'vs/platform/terminal/common/terminalEnvironment';
-<<<<<<< HEAD
-import { URI } from 'vs/base/common/uri';
-import { RequestStore } from 'vs/platform/terminal/common/requestStore';
-import { Terminal } from 'xterm-headless';
-import { SerializeAddon } from 'vs/platform/terminal/node/serializeAddon';
-=======
 import { Terminal as XtermTerminal } from 'xterm-headless';
 import type { SerializeAddon as XtermSerializeAddon } from 'xterm-addon-serialize';
 import type { Unicode11Addon as XtermUnicode11Addon } from 'xterm-addon-unicode11';
@@ -29,7 +23,6 @@
 import { getWindowsBuildNumber } from 'vs/platform/terminal/node/terminalEnvironment';
 import { TerminalProcess } from 'vs/platform/terminal/node/terminalProcess';
 
->>>>>>> 504f9346
 type WorkspaceId = string;
 
 let SerializeAddon: typeof XtermSerializeAddon;
@@ -353,11 +346,7 @@
 	private _cwd = '';
 	private _title: string | undefined;
 	private _titleSource: TitleEventSource = TitleEventSource.Process;
-<<<<<<< HEAD
-	private _xterm: Terminal;
-=======
 	private _serializer: ITerminalSerializer;
->>>>>>> 504f9346
 
 	get pid(): number { return this._pid; }
 	get title(): string { return this._title || this._terminalProcess.currentTitle; }
@@ -383,10 +372,7 @@
 		readonly shouldPersistTerminal: boolean,
 		cols: number,
 		rows: number,
-<<<<<<< HEAD
-=======
 		unicodeVersion: '6' | '11',
->>>>>>> 504f9346
 		reconnectConstants: IReconnectConstants,
 		private readonly _logService: ILogService,
 		private _icon?: TerminalIcon,
@@ -395,10 +381,6 @@
 		super();
 		this._logService.trace('persistentTerminalProcess#ctor', _persistentProcessId, arguments);
 
-<<<<<<< HEAD
-		this._xterm = new Terminal({ cols, rows });
-		this._recorder = new TerminalRecorder(cols, rows);
-=======
 		if (reconnectConstants.useExperimentalSerialization) {
 			this._serializer = new XtermSerializer(
 				cols,
@@ -409,7 +391,6 @@
 		} else {
 			this._serializer = new TerminalRecorder(cols, rows);
 		}
->>>>>>> 504f9346
 		this._orphanQuestionBarrier = null;
 		this._orphanQuestionReplyTime = 0;
 		this._disconnectRunner1 = this._register(new RunOnceScheduler(() => {
@@ -435,14 +416,7 @@
 		this._register(this._terminalProcess.onProcessExit(() => this._bufferer.stopBuffering(this._persistentProcessId)));
 
 		// Data recording for reconnect
-<<<<<<< HEAD
-		this._register(this.onProcessData(e => {
-			this._xterm.write(e);
-			this._recorder.recordData(e);
-		}));
-=======
 		this._register(this.onProcessData(e => this._serializer.handleData(e)));
->>>>>>> 504f9346
 	}
 
 	attach(): void {
@@ -493,12 +467,7 @@
 		if (this._inReplay) {
 			return;
 		}
-<<<<<<< HEAD
-		this._xterm.resize(cols, rows);
-		this._recorder.recordResize(cols, rows);
-=======
 		this._serializer.handleResize(cols, rows);
->>>>>>> 504f9346
 
 		// Buffered events should flush when a resize occurs
 		this._bufferer.flushBuffer(this._persistentProcessId);
@@ -531,23 +500,7 @@
 			dataLength += e.data.length;
 		}
 		this._logService.info(`Persistent process "${this._persistentProcessId}": Replaying ${dataLength} chars and ${ev.events.length} size events`);
-		for (let i = 0; i < this._xterm.getOption('rows'); i++) {
-			this._logService.info(`Restore line: "${this._xterm.buffer.active.getLine(this._xterm.buffer.active.viewportY + i)?.translateToString(true)}"`);
-		}
-		const serialize = new SerializeAddon();
-		this._xterm.loadAddon(serialize);
-		const serialized = serialize.serialize(100);
-		this._logService.info('serialized', serialized);
-		// this._onProcessReplay.fire(ev);
-		this._onProcessReplay.fire({
-			events: [
-				{
-					cols: this._xterm.getOption('cols'),
-					rows: this._xterm.getOption('rows'),
-					data: serialized
-				}
-			]
-		});
+		this._onProcessReplay.fire(ev);
 		this._terminalProcess.clearUnacknowledgedChars();
 	}
 
