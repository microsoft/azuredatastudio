--- conflicted
+++ resolved
@@ -106,8 +106,6 @@
 			isAutoDetected: true
 		});
 		detectedProfiles.set('Command Prompt', {
-<<<<<<< HEAD
-=======
 			path: `${system32Path}\\cmd.exe`,
 			icon: Codicon.terminalCmd,
 			isAutoDetected: true
@@ -130,7 +128,6 @@
 		});
 		const cmderPath = `${process.env['CMDER_ROOT'] || `${process.env['HOMEDRIVE']}\\cmder`}\\vendor\\bin\\vscode_init.cmd`;
 		detectedProfiles.set('Cmder', {
->>>>>>> 5b6af074
 			path: `${system32Path}\\cmd.exe`,
 			args: ['/K', cmderPath],
 			// The path is safe if it was derived from CMDER_ROOT
@@ -267,20 +264,8 @@
 	profileSources.set(
 		ProfileSource.GitBash, {
 		profileName: 'Git Bash',
-<<<<<<< HEAD
-		paths: [
-			`${process.env['ProgramW6432']}\\Git\\bin\\bash.exe`,
-			`${process.env['ProgramW6432']}\\Git\\usr\\bin\\bash.exe`,
-			`${process.env['ProgramFiles']}\\Git\\bin\\bash.exe`,
-			`${process.env['ProgramFiles']}\\Git\\usr\\bin\\bash.exe`,
-			`${process.env['LocalAppData']}\\Programs\\Git\\bin\\bash.exe`,
-			`${process.env['UserProfile']}\\scoop\\apps\\git-with-openssh\\current\\bin\\bash.exe`,
-		],
-		args: ['--login']
-=======
 		paths: gitBashPaths,
 		args: ['--login', '-i']
->>>>>>> 5b6af074
 	});
 	profileSources.set(ProfileSource.Pwsh, {
 		profileName: 'PowerShell',
