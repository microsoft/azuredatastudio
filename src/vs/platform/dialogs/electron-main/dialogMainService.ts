--- conflicted
+++ resolved
@@ -108,11 +108,7 @@
 			return result.filePaths;
 		}
 
-<<<<<<< HEAD
-		return undefined; // {{SQL CARBON EDIT}} Strict nulls
-=======
 		return undefined;
->>>>>>> 559e9bee
 	}
 
 	private getWindowDialogQueue<T extends MessageBoxReturnValue | SaveDialogReturnValue | OpenDialogReturnValue>(window?: BrowserWindow): Queue<T> {
