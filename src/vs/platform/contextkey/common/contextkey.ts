--- conflicted
+++ resolved
@@ -54,20 +54,17 @@
 		return new ContextKeyAndExpr(expr);
 	}
 
-<<<<<<< HEAD
 	// {{SQL CARBON EDIT}}
 	public static greaterThanEquals(key: string, value: any): ContextKeyExpr {
 		return new ContextKeyGreaterThanEqualsExpr(key, value);
 	}
+
 	public static lessThanEquals(key: string, value: any): ContextKeyExpr {
 		return new ContextKeyLessThanEqualsExpr(key, value);
 	}
 	//
 
-	public static deserialize(serialized: string | null | undefined, strict: boolean = false): ContextKeyExpr | null {
-=======
 	public static deserialize(serialized: string | null | undefined, strict: boolean = false): ContextKeyExpr | undefined {
->>>>>>> d58dcf2e
 		if (!serialized) {
 			return undefined;
 		}
