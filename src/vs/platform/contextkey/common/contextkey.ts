--- conflicted
+++ resolved
@@ -16,18 +16,6 @@
 STATIC_VALUES.set('isWindows', isWindows);
 
 export const enum ContextKeyExprType {
-<<<<<<< HEAD
-	Defined = 1,
-	Not = 2,
-	Equals = 3,
-	NotEquals = 4,
-	And = 5,
-	Regex = 6,
-	NotRegex = 7,
-	Or = 8,
-	GreaterThanEquals = 9, 	// {{SQL CARBON EDIT}} add value
-	LessThanEquals = 10	// {{SQL CARBON EDIT}} add value
-=======
 	False = 0,
 	True = 1,
 	Defined = 2,
@@ -37,8 +25,9 @@
 	And = 6,
 	Regex = 7,
 	NotRegex = 8,
-	Or = 9
->>>>>>> 53293cbb
+	Or = 9,
+	GreaterThanEquals = 10, 	// {{SQL CARBON EDIT}} add value
+	LessThanEquals = 11	// {{SQL CARBON EDIT}} add value
 }
 
 export interface IContextKeyExprMapper {
@@ -63,7 +52,7 @@
 export type ContextKeyExpression = (
 	ContextKeyFalseExpr | ContextKeyTrueExpr | ContextKeyDefinedExpr | ContextKeyNotExpr
 	| ContextKeyEqualsExpr | ContextKeyNotEqualsExpr | ContextKeyRegexExpr
-	| ContextKeyNotRegexExpr | ContextKeyAndExpr | ContextKeyOrExpr
+	| ContextKeyNotRegexExpr | ContextKeyAndExpr | ContextKeyOrExpr | ContextKeyGreaterThanEqualsExpr | ContextKeyLessThanEqualsExpr
 );
 
 export abstract class ContextKeyExpr {
@@ -104,21 +93,17 @@
 		return ContextKeyOrExpr.create(expr);
 	}
 
-<<<<<<< HEAD
 	// {{SQL CARBON EDIT}}
-	public static greaterThanEquals(key: string, value: any): ContextKeyExpr {
-		return new ContextKeyGreaterThanEqualsExpr(key, value);
-	}
-
-	public static lessThanEquals(key: string, value: any): ContextKeyExpr {
-		return new ContextKeyLessThanEqualsExpr(key, value);
+	public static greaterThanEquals(key: string, value: any): ContextKeyExpression {
+		return ContextKeyGreaterThanEqualsExpr.create(key, value);
+	}
+
+	public static lessThanEquals(key: string, value: any): ContextKeyExpression {
+		return ContextKeyLessThanEqualsExpr.create(key, value);
 	}
 	//
 
-	public static deserialize(serialized: string | null | undefined, strict: boolean = false): ContextKeyExpr | undefined {
-=======
 	public static deserialize(serialized: string | null | undefined, strict: boolean = false): ContextKeyExpression | undefined {
->>>>>>> 53293cbb
 		if (!serialized) {
 			return undefined;
 		}
@@ -157,11 +142,11 @@
 		// {{SQL CARBON EDIT}}
 		if (serializedOne.indexOf('>=') >= 0) {
 			let pieces = serializedOne.split('>=');
-			return new ContextKeyGreaterThanEqualsExpr(pieces[0].trim(), this._deserializeValue(pieces[1], strict));
+			return ContextKeyGreaterThanEqualsExpr.create(pieces[0].trim(), this._deserializeValue(pieces[1], strict));
 		}
 		if (serializedOne.indexOf('<=') >= 0) {
 			let pieces = serializedOne.split('<=');
-			return new ContextKeyLessThanEqualsExpr(pieces[0].trim(), this._deserializeValue(pieces[1], strict));
+			return ContextKeyLessThanEqualsExpr.create(pieces[0].trim(), this._deserializeValue(pieces[1], strict));
 		}
 		//
 
@@ -232,35 +217,6 @@
 	return a.cmp(b);
 }
 
-<<<<<<< HEAD
-function cmp(a: ContextKeyExpr, b: ContextKeyExpr): number {
-	let aType = a.getType();
-	let bType = b.getType();
-	if (aType !== bType) {
-		return aType - bType;
-	}
-	switch (aType) {
-		case ContextKeyExprType.Defined:
-			return (<ContextKeyDefinedExpr>a).cmp(<ContextKeyDefinedExpr>b);
-		case ContextKeyExprType.Not:
-			return (<ContextKeyNotExpr>a).cmp(<ContextKeyNotExpr>b);
-		case ContextKeyExprType.Equals:
-			return (<ContextKeyEqualsExpr>a).cmp(<ContextKeyEqualsExpr>b);
-		case ContextKeyExprType.NotEquals:
-			return (<ContextKeyNotEqualsExpr>a).cmp(<ContextKeyNotEqualsExpr>b);
-		case ContextKeyExprType.Regex:
-			return (<ContextKeyRegexExpr>a).cmp(<ContextKeyRegexExpr>b);
-		case ContextKeyExprType.GreaterThanEquals: // {{SQL CARBON EDIT}} add case
-			return (<ContextKeyGreaterThanEqualsExpr>a).cmp(<ContextKeyGreaterThanEqualsExpr>b);
-		case ContextKeyExprType.LessThanEquals: // {{SQL CARBON EDIT}} add case
-			return (<ContextKeyLessThanEqualsExpr>a).cmp(<ContextKeyLessThanEqualsExpr>b);
-		case ContextKeyExprType.NotRegex:
-			return (<ContextKeyNotRegexExpr>a).cmp(<ContextKeyNotRegexExpr>b);
-		case ContextKeyExprType.And:
-			return (<ContextKeyAndExpr>a).cmp(<ContextKeyAndExpr>b);
-		default:
-			throw new Error('Unknown ContextKeyExpr!');
-=======
 export class ContextKeyFalseExpr implements IContextKeyExpression {
 	public static INSTANCE = new ContextKeyFalseExpr();
 
@@ -295,7 +251,6 @@
 
 	public negate(): ContextKeyExpression {
 		return ContextKeyTrueExpr.INSTANCE;
->>>>>>> 53293cbb
 	}
 }
 
@@ -982,15 +937,29 @@
 }
 
 // {{SQL CARBON EDIT}}
-export class ContextKeyGreaterThanEqualsExpr implements ContextKeyExpr {
+export class ContextKeyGreaterThanEqualsExpr implements IContextKeyExpression {
+
+	public static create(key: string, value: any): ContextKeyExpression {
+		if (typeof value === 'boolean') {
+			return (value ? ContextKeyDefinedExpr.create(key) : ContextKeyNotExpr.create(key));
+		}
+		const staticValue = STATIC_VALUES.get(key);
+		if (typeof staticValue === 'boolean') {
+			const trueValue = staticValue ? 'true' : 'false';
+			return (value === trueValue ? ContextKeyTrueExpr.INSTANCE : ContextKeyFalseExpr.INSTANCE);
+		}
+		return new ContextKeyGreaterThanEqualsExpr(key, value);
+	}
+
+	public readonly type = ContextKeyExprType.GreaterThanEquals;
+
 	constructor(private key: string, private value: any) {
 	}
 
-	public getType(): ContextKeyExprType {
-		return ContextKeyExprType.GreaterThanEquals;
-	}
-
-	public cmp(other: ContextKeyGreaterThanEqualsExpr): number {
+	public cmp(other: ContextKeyExpression): number {
+		if (other.type !== this.type) {
+			return this.type - other.type;
+		}
 		if (this.key < other.key) {
 			return -1;
 		}
@@ -1006,14 +975,14 @@
 		return 0;
 	}
 
-	public equals(other: ContextKeyExpr): boolean {
-		if (other instanceof ContextKeyGreaterThanEqualsExpr) {
+	public equals(other: ContextKeyExpression): boolean {
+		if (other.type === this.type) {
 			return (this.key === other.key && this.value === other.value);
 		}
 		return false;
 	}
 
-	public negate(): ContextKeyExpr {
+	public negate(): ContextKeyExpression {
 		throw new Error('Method not implemented.'); // @TODO anthonydresser need to figure out what to do in this case
 	}
 
@@ -1027,10 +996,6 @@
 		return (keyInt >= valueInt);
 	}
 
-	public normalize(): ContextKeyExpr {
-		return this;
-	}
-
 	public serialize(): string {
 		return this.key + ' >= \'' + this.value + '\'';
 	}
@@ -1039,21 +1004,35 @@
 		return [this.key];
 	}
 
-	public map(mapFnc: IContextKeyExprMapper): ContextKeyExpr {
+	public map(mapFnc: IContextKeyExprMapper): ContextKeyExpression {
 		return mapFnc.mapEquals(this.key, this.value);
 	}
 }
 
 // {{SQL CARBON EDIT}}
-export class ContextKeyLessThanEqualsExpr implements ContextKeyExpr {
+export class ContextKeyLessThanEqualsExpr implements IContextKeyExpression {
+
+	public static create(key: string, value: any): ContextKeyExpression {
+		if (typeof value === 'boolean') {
+			return (value ? ContextKeyDefinedExpr.create(key) : ContextKeyNotExpr.create(key));
+		}
+		const staticValue = STATIC_VALUES.get(key);
+		if (typeof staticValue === 'boolean') {
+			const trueValue = staticValue ? 'true' : 'false';
+			return (value === trueValue ? ContextKeyTrueExpr.INSTANCE : ContextKeyFalseExpr.INSTANCE);
+		}
+		return new ContextKeyLessThanEqualsExpr(key, value);
+	}
+
 	constructor(private key: string, private value: any) {
 	}
 
-	public getType(): ContextKeyExprType {
-		return ContextKeyExprType.LessThanEquals;
-	}
-
-	public cmp(other: ContextKeyLessThanEqualsExpr): number {
+	public readonly type = ContextKeyExprType.LessThanEquals;
+
+	public cmp(other: ContextKeyExpression): number {
+		if (other.type !== this.type) {
+			return this.type - other.type;
+		}
 		if (this.key < other.key) {
 			return -1;
 		}
@@ -1069,7 +1048,7 @@
 		return 0;
 	}
 
-	public equals(other: ContextKeyExpr): boolean {
+	public equals(other: ContextKeyExpression): boolean {
 		if (other instanceof ContextKeyLessThanEqualsExpr) {
 			return (this.key === other.key && this.value === other.value);
 		}
@@ -1086,11 +1065,7 @@
 		return (keyInt <= valueInt);
 	}
 
-	public normalize(): ContextKeyExpr {
-		return this;
-	}
-
-	public negate(): ContextKeyExpr {
+	public negate(): ContextKeyExpression {
 		throw new Error('Method not implemented.'); // @TODO anthonydresser need to figure out what to do in this case
 	}
 
@@ -1102,7 +1077,7 @@
 		return [this.key];
 	}
 
-	public map(mapFnc: IContextKeyExprMapper): ContextKeyExpr {
+	public map(mapFnc: IContextKeyExprMapper): ContextKeyExpression {
 		return mapFnc.mapEquals(this.key, this.value);
 	}
 }
