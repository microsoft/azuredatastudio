--- conflicted
+++ resolved
@@ -31,10 +31,6 @@
 			ContextKeyExpr.greaterThanEquals('e2', 'ee2'), // {{SQL CARBON EDIT}} add test case
 			ContextKeyExpr.lessThanEquals('f1', 'ff1'), // {{SQL CARBON EDIT}} add test case
 			ContextKeyExpr.lessThanEquals('f2', 'ff2'), // {{SQL CARBON EDIT}} add test case
-<<<<<<< HEAD
-			ContextKeyExpr.not('d2')
-=======
->>>>>>> 1d56a17f
 		)!;
 		let b = ContextKeyExpr.and(
 			ContextKeyExpr.lessThanEquals('f1', 'ff1'), // {{SQL CARBON EDIT}}
