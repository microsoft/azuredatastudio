/*---------------------------------------------------------------------------------------------
 *  Copyright (c) Microsoft Corporation. All rights reserved.
 *  Licensed under the Source EULA. See License.txt in the project root for license information.
 *--------------------------------------------------------------------------------------------*/
import * as assert from 'assert';
import { ContextKeyExpr } from 'vs/platform/contextkey/common/contextkey';

function createContext(ctx: any) {
	return {
		getValue: (key: string) => {
			return ctx[key];
		}
	};
}

suite('ContextKeyExpr', () => {
	test('ContextKeyExpr.equals', () => {
		let a = ContextKeyExpr.and(
			ContextKeyExpr.has('a1'),
			ContextKeyExpr.and(ContextKeyExpr.has('and.a')),
			ContextKeyExpr.has('a2'),
			ContextKeyExpr.regex('d3', /d.*/),
			ContextKeyExpr.regex('d4', /\*\*3*/),
			ContextKeyExpr.equals('b1', 'bb1'),
			ContextKeyExpr.equals('b2', 'bb2'),
			ContextKeyExpr.notEquals('c1', 'cc1'),
			ContextKeyExpr.notEquals('c2', 'cc2'),
			ContextKeyExpr.not('d1'),
<<<<<<< HEAD
			ContextKeyExpr.not('d2'),
			// {{SQL CARBON EDIT}}
			ContextKeyExpr.greaterThanEquals('e1', 'ee1'),
			ContextKeyExpr.greaterThanEquals('e2', 'ee2'),
			ContextKeyExpr.lessThanEquals('f1', 'ff1'),
			ContextKeyExpr.lessThanEquals('f2', 'ff2')
			//
		);
=======
			ContextKeyExpr.not('d2')
		)!;
>>>>>>> 8f485ebb
		let b = ContextKeyExpr.and(
			// {{SQL CARBON EDIT}}
			ContextKeyExpr.greaterThanEquals('e2', 'ee2'),
			ContextKeyExpr.equals('b2', 'bb2'),
			ContextKeyExpr.notEquals('c1', 'cc1'),
			ContextKeyExpr.not('d1'),
			ContextKeyExpr.lessThanEquals('f1', 'ff1'),
			ContextKeyExpr.regex('d4', /\*\*3*/),
			ContextKeyExpr.greaterThanEquals('e1', 'ee1'),
			ContextKeyExpr.notEquals('c2', 'cc2'),
			ContextKeyExpr.has('a2'),
			ContextKeyExpr.equals('b1', 'bb1'),
			ContextKeyExpr.regex('d3', /d.*/),
			ContextKeyExpr.has('a1'),
			ContextKeyExpr.lessThanEquals('f2', 'ff2'),
			ContextKeyExpr.and(ContextKeyExpr.equals('and.a', true)),
			ContextKeyExpr.not('d2')
		)!;
		assert(a.equals(b), 'expressions should be equal');
	});

	test('normalize', () => {
		let key1IsTrue = ContextKeyExpr.equals('key1', true);
		let key1IsNotFalse = ContextKeyExpr.notEquals('key1', false);
		let key1IsFalse = ContextKeyExpr.equals('key1', false);
		let key1IsNotTrue = ContextKeyExpr.notEquals('key1', true);

		assert.ok(key1IsTrue.equals(ContextKeyExpr.has('key1')));
		assert.ok(key1IsNotFalse.equals(ContextKeyExpr.has('key1')));
		assert.ok(key1IsFalse.equals(ContextKeyExpr.not('key1')));
		assert.ok(key1IsNotTrue.equals(ContextKeyExpr.not('key1')));
	});

	test('evaluate', () => {
		/* tslint:disable:triple-equals */
		let context = createContext({
			'a': true,
			'b': false,
			'c': '5',
			'd': 'd'
		});
		function testExpression(expr: string, expected: boolean): void {
			// console.log(expr + ' ' + expected);
			let rules = ContextKeyExpr.deserialize(expr);
			assert.equal(rules!.evaluate(context), expected, expr);
		}
		function testBatch(expr: string, value: any): void {
			testExpression(expr, !!value);
			testExpression(expr + ' == true', !!value);
			testExpression(expr + ' != true', !value);
			testExpression(expr + ' == false', !value);
			testExpression(expr + ' != false', !!value);
			testExpression(expr + ' == 5', value == <any>'5');
			testExpression(expr + ' != 5', value != <any>'5');
			testExpression('!' + expr, !value);
			testExpression(expr + ' =~ /d.*/', /d.*/.test(value));
			testExpression(expr + ' =~ /D/i', /D/i.test(value));
			// {{SQL CARBON EDIT}}
			testExpression(expr + ' >= 10', parseFloat(value) >= 10);
			testExpression(expr + ' <= 10', parseFloat(value) <= 10);
			//
		}

		testBatch('a', true);
		testBatch('b', false);
		testBatch('c', '5');
		testBatch('d', 'd');
		testBatch('z', undefined);

		testExpression('a && !b', true && !false);
		testExpression('a && b', true && false);
		testExpression('a && !b && c == 5', true && !false && '5' == '5');
		testExpression('d =~ /e.*/', false);
		/* tslint:enable:triple-equals */

		// precedence test: false && true || true === true because && is evaluated first
		testExpression('b && a || a', true);

		testExpression('a || b', true);
		testExpression('b || b', false);
		testExpression('b && a || a && b', false);
	});

	test('negate', () => {
		function testNegate(expr: string, expected: string): void {
			const actual = ContextKeyExpr.deserialize(expr)!.negate().serialize();
			assert.strictEqual(actual, expected);
		}
		testNegate('a', '!a');
		testNegate('a && b || c', '!a && !c || !b && !c');
		testNegate('a && b || c || d', '!a && !c && !d || !b && !c && !d');
		testNegate('!a && !b || !c && !d', 'a && c || a && d || b && c || b && d');
		testNegate('!a && !b || !c && !d || !e && !f', 'a && c && e || a && c && f || a && d && e || a && d && f || b && c && e || b && c && f || b && d && e || b && d && f');
	});
});<|MERGE_RESOLUTION|>--- conflicted
+++ resolved
@@ -26,19 +26,13 @@
 			ContextKeyExpr.notEquals('c1', 'cc1'),
 			ContextKeyExpr.notEquals('c2', 'cc2'),
 			ContextKeyExpr.not('d1'),
-<<<<<<< HEAD
 			ContextKeyExpr.not('d2'),
-			// {{SQL CARBON EDIT}}
-			ContextKeyExpr.greaterThanEquals('e1', 'ee1'),
-			ContextKeyExpr.greaterThanEquals('e2', 'ee2'),
-			ContextKeyExpr.lessThanEquals('f1', 'ff1'),
-			ContextKeyExpr.lessThanEquals('f2', 'ff2')
-			//
-		);
-=======
+			ContextKeyExpr.greaterThanEquals('e1', 'ee1'), // {{SQL CARBON EDIT}} add test case
+			ContextKeyExpr.greaterThanEquals('e2', 'ee2'), // {{SQL CARBON EDIT}} add test case
+			ContextKeyExpr.lessThanEquals('f1', 'ff1'), // {{SQL CARBON EDIT}} add test case
+			ContextKeyExpr.lessThanEquals('f2', 'ff2'), // {{SQL CARBON EDIT}} add test case
 			ContextKeyExpr.not('d2')
 		)!;
->>>>>>> 8f485ebb
 		let b = ContextKeyExpr.and(
 			// {{SQL CARBON EDIT}}
 			ContextKeyExpr.greaterThanEquals('e2', 'ee2'),
