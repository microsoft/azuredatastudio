--- conflicted
+++ resolved
@@ -88,14 +88,11 @@
 			testExpression('!' + expr, !value);
 			testExpression(expr + ' =~ /d.*/', /d.*/.test(value));
 			testExpression(expr + ' =~ /D/i', /D/i.test(value));
-<<<<<<< HEAD
 			// {{SQL CARBON EDIT}}
 			testExpression(expr + ' >= 10', parseFloat(value) >= 10);
 			testExpression(expr + ' <= 10', parseFloat(value) <= 10);
 			//
-=======
 			/* eslint-enable eqeqeq */
->>>>>>> 16a84b49
 		}
 
 		testBatch('a', true);
