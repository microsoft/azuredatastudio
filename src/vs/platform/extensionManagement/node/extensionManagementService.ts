--- conflicted
+++ resolved
@@ -142,40 +142,31 @@
 		return this.extensionsScanner.scanUserExtensionAtLocation(location);
 	}
 
-	async install(vsix: URI, options: InstallVSIXOptions = {}): Promise<ILocalExtension> {
+	async install(vsix: URI, options: ServerInstallVSIXOptions = {}): Promise<ILocalExtension> {
 		this.logService.trace('ExtensionManagementService#install', vsix.toString());
-
-<<<<<<< HEAD
-		const downloadLocation = await this.downloadVsix(vsix);
-		const manifest = await getManifest(path.resolve(downloadLocation.fsPath));
-		// {{SQL CARBON EDIT}} Do our own engine checks
-		const id = getGalleryExtensionId(manifest.publisher, manifest.name);
-		if (manifest.engines?.vscode && !isEngineValid(manifest.engines.vscode, this.productService.vscodeVersion, this.productService.date)) {
-			throw new Error(nls.localize('incompatible', "Unable to install extension '{0}' as it is not compatible with the current VS Code engine version '{1}'.", id, this.productService.vscodeVersion));
-		}
-		if (manifest.engines?.azdata && !isEngineValid(manifest.engines.azdata, this.productService.version, this.productService.date)) {
-			throw new ExtensionManagementError(extensionsWorkbenchServiceIncompatible(id, manifest.version, this.productService.version, manifest.engines.azdata), ExtensionManagementErrorCode.Incompatible);
-		}
-		/*
-		if (manifest.engines && manifest.engines.vscode && !isEngineValid(manifest.engines.vscode, this.productService.version, this.productService.date)) {
-			throw new Error(nls.localize('incompatible', "Unable to install extension '{0}' as it is not compatible with VS Code '{1}'.", getGalleryExtensionId(manifest.publisher, manifest.name), this.productService.version));
-		}
-		*/
-=======
-		const { location, cleanup } = await this.downloadVsix(vsix);
-
-		try {
-			const manifest = await getManifest(path.resolve(location.fsPath));
+		const { downloadLocation, cleanup } = await this.downloadVsix(vsix);
+
+		try {
+			const manifest = await getManifest(path.resolve(downloadLocation.fsPath));
+			// {{SQL CARBON EDIT}} Do our own engine checks
+			const id = getGalleryExtensionId(manifest.publisher, manifest.name);
+			if (manifest.engines?.vscode && !isEngineValid(manifest.engines.vscode, this.productService.vscodeVersion, this.productService.date)) {
+				throw new Error(nls.localize('incompatible', "Unable to install extension '{0}' as it is not compatible with the current VS Code engine version '{1}'.", id, this.productService.vscodeVersion));
+			}
+			if (manifest.engines?.azdata && !isEngineValid(manifest.engines.azdata, this.productService.version, this.productService.date)) {
+				throw new ExtensionManagementError(extensionsWorkbenchServiceIncompatible(id, manifest.version, this.productService.version, manifest.engines.azdata), ExtensionManagementErrorCode.Incompatible);
+			}
+			/*
 			if (manifest.engines && manifest.engines.vscode && !isEngineValid(manifest.engines.vscode, this.productService.version, this.productService.date)) {
 				throw new Error(nls.localize('incompatible', "Unable to install extension '{0}' as it is not compatible with VS Code '{1}'.", getGalleryExtensionId(manifest.publisher, manifest.name), this.productService.version));
 			}
-
-			return await this.installExtension(manifest, location, options);
+			*/
+
+			return this.installExtension(manifest, downloadLocation, options);
 		} finally {
 			await cleanup();
 		}
 	}
->>>>>>> 5b6af074
 
 	async installFromLocation(location: URI, profileLocation: URI): Promise<ILocalExtension> {
 		this.logService.trace('ExtensionManagementService#installFromLocation', location.toString());
