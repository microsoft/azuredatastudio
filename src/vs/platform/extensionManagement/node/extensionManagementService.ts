/*---------------------------------------------------------------------------------------------
 *  Copyright (c) Microsoft Corporation. All rights reserved.
 *  Licensed under the MIT License. See License.txt in the project root for license information.
 *--------------------------------------------------------------------------------------------*/

import * as nls from 'vs/nls';
import * as path from 'vs/base/common/path';
import * as pfs from 'vs/base/node/pfs';
import { zip, IFile } from 'vs/base/node/zip';
import {
	IExtensionManagementService, IExtensionGalleryService, ILocalExtension,
	IGalleryExtension, IGalleryMetadata,
	IExtensionIdentifier,
	InstallOperation,
	ExtensionManagementError,
	InstallOptions,
	InstallVSIXOptions,
} from 'vs/platform/extensionManagement/common/extensionManagement';
import { areSameExtensions, getGalleryExtensionId, ExtensionIdentifierWithVersion } from 'vs/platform/extensionManagement/common/extensionManagementUtil';
import { INativeEnvironmentService } from 'vs/platform/environment/common/environment';
import * as semver from 'vs/base/common/semver/semver';
import { URI } from 'vs/base/common/uri';
import product from 'vs/platform/product/common/product';
import { isMacintosh } from 'vs/base/common/platform';
import { ILogService } from 'vs/platform/log/common/log';
import { ExtensionsManifestCache } from 'vs/platform/extensionManagement/node/extensionsManifestCache';
import { toErrorMessage } from 'vs/base/common/errorMessage';
import { ITelemetryService } from 'vs/platform/telemetry/common/telemetry';
import { isEngineValid } from 'vs/platform/extensions/common/extensionValidator';
import { joinPath } from 'vs/base/common/resources';
import { generateUuid } from 'vs/base/common/uuid';
import { IDownloadService } from 'vs/platform/download/common/download';
import { optional, IInstantiationService } from 'vs/platform/instantiation/common/instantiation';
import { Schemas } from 'vs/base/common/network';
import { CancellationToken } from 'vs/base/common/cancellation';
import { getManifest } from 'vs/platform/extensionManagement/node/extensionManagementUtil';
import { IExtensionManifest, ExtensionType } from 'vs/platform/extensions/common/extensions';
import { ExtensionsDownloader } from 'vs/platform/extensionManagement/node/extensionDownloader';
import { ExtensionsScanner, ILocalExtensionManifest, IMetadata } from 'vs/platform/extensionManagement/node/extensionsScanner';
import { ExtensionsLifecycle } from 'vs/platform/extensionManagement/node/extensionLifecycle';
import { ExtensionsWatcher } from 'vs/platform/extensionManagement/node/extensionsWatcher';
import { IFileService } from 'vs/platform/files/common/files';
import { AbstractExtensionManagementService, joinErrors, IUninstallExtensionTask, IInstallExtensionTask, INSTALL_ERROR_VALIDATING, UninstallExtensionTaskOptions, AbstractExtensionTask } from 'vs/platform/extensionManagement/common/abstractExtensionManagementService';

const INSTALL_ERROR_UNSET_UNINSTALLED = 'unsetUninstalled';
const INSTALL_ERROR_DOWNLOADING = 'downloading';

interface InstallableExtension {
	zipPath: string;
	identifierWithVersion: ExtensionIdentifierWithVersion;
	metadata?: IMetadata;
}

export class ExtensionManagementService extends AbstractExtensionManagementService implements IExtensionManagementService {

	private readonly extensionsScanner: ExtensionsScanner;
	private readonly manifestCache: ExtensionsManifestCache;
	private readonly extensionsDownloader: ExtensionsDownloader;

	constructor(
		@IExtensionGalleryService galleryService: IExtensionGalleryService,
		@ITelemetryService telemetryService: ITelemetryService,
		@ILogService logService: ILogService,
		@INativeEnvironmentService private readonly environmentService: INativeEnvironmentService,
		@optional(IDownloadService) private downloadService: IDownloadService,
		@IInstantiationService instantiationService: IInstantiationService,
		@IFileService fileService: IFileService,
	) {
		super(galleryService, telemetryService, logService);
		const extensionLifecycle = this._register(instantiationService.createInstance(ExtensionsLifecycle));
		this.extensionsScanner = this._register(instantiationService.createInstance(ExtensionsScanner, extension => extensionLifecycle.postUninstall(extension)));
		this.manifestCache = this._register(new ExtensionsManifestCache(environmentService, this));
		this.extensionsDownloader = this._register(instantiationService.createInstance(ExtensionsDownloader));
		const extensionsWatcher = this._register(new ExtensionsWatcher(this, fileService, environmentService, logService));

		this._register(extensionsWatcher.onDidChangeExtensionsByAnotherSource(({ added, removed }) => {
			if (added.length) {
				this._onDidInstallExtensions.fire(added.map(local => ({ identifier: local.identifier, operation: InstallOperation.None, local })));
			}
			removed.forEach(extension => this._onDidUninstallExtension.fire({ identifier: extension }));
		}));
	}

	async zip(extension: ILocalExtension): Promise<URI> {
		this.logService.trace('ExtensionManagementService#zip', extension.identifier.id);
		const files = await this.collectFiles(extension);
		const location = await zip(joinPath(this.environmentService.tmpDir, generateUuid()).fsPath, files);
		return URI.file(location);
	}

	async unzip(zipLocation: URI): Promise<IExtensionIdentifier> {
		this.logService.trace('ExtensionManagementService#unzip', zipLocation.toString());
		const local = await this.install(zipLocation);
		return local.identifier;
	}

	async getManifest(vsix: URI): Promise<IExtensionManifest> {
		const downloadLocation = await this.downloadVsix(vsix);
		const zipPath = path.resolve(downloadLocation.fsPath);
		return getManifest(zipPath);
	}

	getInstalled(type: ExtensionType | null = null): Promise<ILocalExtension[]> {
		return this.extensionsScanner.scanExtensions(type);
	}

	async canInstall(extension: IGalleryExtension): Promise<boolean> {
		return true;
	}

	async install(vsix: URI, options: InstallVSIXOptions = {}): Promise<ILocalExtension> {
		this.logService.trace('ExtensionManagementService#install', vsix.toString());

		const downloadLocation = await this.downloadVsix(vsix);
<<<<<<< HEAD
		const zipPath = path.resolve(downloadLocation.fsPath);
		const manifest = await getManifest(zipPath);
		// {{SQL CARBON EDIT}} Do our own engine checks
		const id = getGalleryExtensionId(manifest.publisher, manifest.name);
		if (manifest.engines?.vscode && !isEngineValid(manifest.engines.vscode, product.vscodeVersion, product.date)) {
			throw new Error(nls.localize('incompatible', "Unable to install extension '{0}' as it is not compatible with the current VS Code engine version '{1}'.", id, product.vscodeVersion));
		}
		if (manifest.engines?.azdata && !isEngineValid(manifest.engines.azdata, product.version, product.date)) {
			throw new Error(nls.localize('incompatibleAzdata', "Unable to install extension '{0}' as it is not compatible with Azure Data Studio '{1}'.", id, product.version));
		}
		/*
=======
		const manifest = await getManifest(path.resolve(downloadLocation.fsPath));
>>>>>>> 4189c23b
		if (manifest.engines && manifest.engines.vscode && !isEngineValid(manifest.engines.vscode, product.version, product.date)) {
			throw new Error(nls.localize('incompatible', "Unable to install extension '{0}' as it is not compatible with VS Code '{1}'.", getGalleryExtensionId(manifest.publisher, manifest.name), product.version));
		}
		*/

<<<<<<< HEAD
		return this.installExtension(manifest, zipPath, options);
	}

	async installFromGallery(extension: IGalleryExtension, options: InstallOptions = {}): Promise<ILocalExtension> {
		if (!this.galleryService.isEnabled()) {
			throw new Error(nls.localize('MarketPlaceDisabled', "Marketplace is not enabled"));
		}

		try {
			extension = await this.checkAndGetCompatibleVersion(extension);
		} catch (error) {
			this.logService.error(getErrorMessage(error));
			reportTelemetry(this.telemetryService, 'extensionGallery:install', getGalleryExtensionTelemetryData(extension), undefined, error);
			throw error;
		}

		const manifest = await this.galleryService.getManifest(extension, CancellationToken.None);
		if (manifest === null) {
			const error = new ExtensionManagementError(`Missing manifest for extension ${extension.identifier.id}`, INSTALL_ERROR_VALIDATING);
			this.logService.error(`Failed to install extension:`, extension.identifier.id, error.message);
			reportTelemetry(this.telemetryService, 'extensionGallery:install', getGalleryExtensionTelemetryData(extension), undefined, error);
			throw error;
		}

		return this.installExtension(manifest, extension, options);
	}

	private async downloadVsix(vsix: URI): Promise<URI> {
		if (vsix.scheme === Schemas.file) {
			return vsix;
		}
		if (!this.downloadService) {
			throw new Error('Download service is not available');
		}

		const downloadedLocation = joinPath(this.environmentService.tmpDir, generateUuid());
		await this.downloadService.download(vsix, downloadedLocation);
		return downloadedLocation;
	}

	private createInstallVSIXExtensionTask(manifest: IExtensionManifest, zipPath: string, options: InstallVSIXOptions): InstallVSIXTask {
		return new InstallVSIXTask(manifest, zipPath, options, this.galleryService, this.extensionsScanner, this.logService);
	}

	private createInstallFromGalleryExtensionTask(extension: IGalleryExtension, options: InstallOptions): InstallExtensionTask {
		return new InstallGalleryExtensionTask(extension, options, this.extensionsDownloader, this.telemetryService, this.extensionsScanner, this.logService);
	}

	private createInstallExtensionTask(manifest: IExtensionManifest, extension: string | IGalleryExtension, options: InstallOptions & InstallVSIXOptions): InstallExtensionTask {
		return isString(extension) ? this.createInstallVSIXExtensionTask(manifest, extension, options) : this.createInstallFromGalleryExtensionTask(extension, options);
	}

	private async installExtension(manifest: IExtensionManifest, extension: string | IGalleryExtension, options: InstallOptions & InstallVSIXOptions): Promise<ILocalExtension> {
		// only cache gallery extensions tasks
		if (!isString(extension)) {
			let installExtensionTask = this.installingExtensions.get(new ExtensionIdentifierWithVersion(extension.identifier, extension.version).key());
			if (installExtensionTask) {
				this.logService.info('Extensions is already requested to install', extension.identifier.id);
				return installExtensionTask.waitUntilTaskIsFinished();
			}
			options = { ...options, installOnlyNewlyAddedFromExtensionPack: true /* always true for gallery extensions */ };
		}

		const allInstallExtensionTasks: { task: InstallExtensionTask, manifest: IExtensionManifest }[] = [];
		const installResults: (InstallExtensionResult & { local: ILocalExtension })[] = [];
		const installExtensionTask = this.createInstallExtensionTask(manifest, extension, options);
		if (!isString(extension)) {
			this.installingExtensions.set(new ExtensionIdentifierWithVersion(installExtensionTask.identifier, manifest.version).key(), installExtensionTask);
		}
		this._onInstallExtension.fire({ identifier: installExtensionTask.identifier, source: extension });
		this.logService.info('Installing extension:', installExtensionTask.identifier.id);
		allInstallExtensionTasks.push({ task: installExtensionTask, manifest });
		let installExtensionHasDependents: boolean = false;

		try {
			if (options.donotIncludePackAndDependencies) {
				this.logService.info('Installing the extension without checking dependencies and pack', installExtensionTask.identifier.id);
			} else {
				try {
					const allDepsAndPackExtensionsToInstall = await this.getAllDepsAndPackExtensionsToInstall(installExtensionTask.identifier, manifest, !!options.installOnlyNewlyAddedFromExtensionPack);
					for (const { gallery, manifest } of allDepsAndPackExtensionsToInstall) {
						installExtensionHasDependents = installExtensionHasDependents || !!manifest.extensionDependencies?.some(id => areSameExtensions({ id }, installExtensionTask.identifier));
						if (this.installingExtensions.has(new ExtensionIdentifierWithVersion(gallery.identifier, gallery.version).key())) {
							this.logService.info('Extension is already requested to install', gallery.identifier.id);
						} else {
							const task = this.createInstallExtensionTask(manifest, gallery, { ...options, donotIncludePackAndDependencies: true });
							this.installingExtensions.set(new ExtensionIdentifierWithVersion(task.identifier, manifest.version).key(), task);
							this._onInstallExtension.fire({ identifier: task.identifier, source: gallery });
							this.logService.info('Installing extension:', task.identifier.id);
							allInstallExtensionTasks.push({ task, manifest });
						}
					}
				} catch (error) {
					this.logService.error('Error while preparing to install dependencies and extension packs of the extension:', installExtensionTask.identifier.id);
					this.logService.error(error);
					throw error;
				}
			}

			const extensionsToInstallMap = allInstallExtensionTasks.reduce((result, { task, manifest }) => {
				result.set(task.identifier.id.toLowerCase(), { task, manifest });
				return result;
			}, new Map<string, { task: InstallExtensionTask, manifest: IExtensionManifest }>());

			while (extensionsToInstallMap.size) {
				let extensionsToInstall;
				const extensionsWithoutDepsToInstall = [...extensionsToInstallMap.values()].filter(({ manifest }) => !manifest.extensionDependencies?.some(id => extensionsToInstallMap.has(id.toLowerCase())));
				if (extensionsWithoutDepsToInstall.length) {
					extensionsToInstall = extensionsToInstallMap.size === 1 ? extensionsWithoutDepsToInstall
						/* If the main extension has no dependents remove it and install it at the end */
						: extensionsWithoutDepsToInstall.filter(({ task }) => !(task === installExtensionTask && !installExtensionHasDependents));
				} else {
					this.logService.info('Found extensions with circular dependencies', extensionsWithoutDepsToInstall.map(({ task }) => task.identifier.id));
					extensionsToInstall = [...extensionsToInstallMap.values()];
				}

				// Install extensions in parallel and wait until all extensions are installed / failed
				const result = await Promise.allSettled(extensionsToInstall.map(async ({ task }) => {
					try {
						const local = await task.run();
						installResults.push({ local, identifier: task.identifier, operation: task.operation, source: task.source });
					} catch (error) {
						this.logService.error('Error while installing the extension:', task.identifier.id);
						this.logService.error(error);
						throw error;
					} finally { extensionsToInstallMap.delete(task.identifier.id.toLowerCase()); }
				}));

				// Collect the errors
				// @ts-expect-error // {{SQL CARBON EDIT}} Not sure why this is erroring, ignore since this is vs code stuff
				const errors = result.reduce<any[]>((errors, r) => { if (r.status === 'rejected') { errors.push(r.reason); } return errors; }, []);
				// If there are errors, throw the error.
				if (errors.length) { throw joinErrors(errors); }
			}

			installResults.forEach(({ identifier }) => this.logService.info(`Extensions installed successfully:`, identifier.id));
			this._onDidInstallExtensions.fire(installResults);
			return installResults.filter(({ identifier }) => areSameExtensions(identifier, installExtensionTask.identifier))[0].local;

		} catch (error) {

			// cancel all tasks
			allInstallExtensionTasks.forEach(({ task }) => task.cancel());

			// rollback installed extensions
			if (installResults.length) {
				try {
					await this.extensionsScanner.setUninstalled(...installResults.map(({ local }) => local));
					this.logService.info('Rollback: Uninstalled extensions', ...installResults.map(({ identifier }) => identifier.id));
				} catch (error) {
					// ignore error
					this.logService.warn('Error while rolling back extensions', getErrorMessage(error));
				}
			}

			this.logService.error(`Failed to install extension:`, installExtensionTask.identifier.id, getErrorMessage(error));
			this._onDidInstallExtensions.fire(allInstallExtensionTasks.map(({ task }) => ({ identifier: task.identifier, operation: InstallOperation.Install, source: task.source })));

			if (error instanceof Error) {
				error.name = error && (<ExtensionManagementError>error).code ? (<ExtensionManagementError>error).code : ERROR_UNKNOWN;
			}
			throw error;
		} finally {
			/* Remove the gallery tasks from the cache */
			for (const { task, manifest } of allInstallExtensionTasks) {
				if (!isString(task.source)) {
					const key = new ExtensionIdentifierWithVersion(task.identifier, manifest.version).key();
					if (!this.installingExtensions.delete(key)) {
						this.logService.warn('Installation task is not found in the cache', key);
					}
				}
			}
		}
	}

	private async getAllDepsAndPackExtensionsToInstall(extensionIdentifier: IExtensionIdentifier, manifest: IExtensionManifest, getOnlyNewlyAddedFromExtensionPack: boolean): Promise<{ gallery: IGalleryExtension, manifest: IExtensionManifest }[]> {
		if (!this.galleryService.isEnabled()) {
			return [];
		}

		let installed = await this.getInstalled();
		const knownIdentifiers = [extensionIdentifier, ...(installed).map(i => i.identifier)];

		const allDependenciesAndPacks: { gallery: IGalleryExtension, manifest: IExtensionManifest }[] = [];
		const collectDependenciesAndPackExtensionsToInstall = async (extensionIdentifier: IExtensionIdentifier, manifest: IExtensionManifest): Promise<void> => {
			const dependenciesAndPackExtensions: string[] = manifest.extensionDependencies || [];
			if (manifest.extensionPack) {
				const existing = getOnlyNewlyAddedFromExtensionPack ? installed.find(e => areSameExtensions(e.identifier, extensionIdentifier)) : undefined;
				for (const extension of manifest.extensionPack) {
					// add only those extensions which are new in currently installed extension
					if (!(existing && existing.manifest.extensionPack && existing.manifest.extensionPack.some(old => areSameExtensions({ id: old }, { id: extension })))) {
						if (dependenciesAndPackExtensions.every(e => !areSameExtensions({ id: e }, { id: extension }))) {
							dependenciesAndPackExtensions.push(extension);
						}
					}
				}
			}

			if (dependenciesAndPackExtensions.length) {
				// filter out installed and known extensions
				const identifiers = [...knownIdentifiers, ...allDependenciesAndPacks.map(r => r.gallery.identifier)];
				const names = dependenciesAndPackExtensions.filter(id => identifiers.every(galleryIdentifier => !areSameExtensions(galleryIdentifier, { id })));
				if (names.length) {
					const galleryResult = await this.galleryService.query({ names, pageSize: dependenciesAndPackExtensions.length }, CancellationToken.None);
					for (const galleryExtension of galleryResult.firstPage) {
						if (identifiers.find(identifier => areSameExtensions(identifier, galleryExtension.identifier))) {
							continue;
						}
						const compatibleExtension = await this.checkAndGetCompatibleVersion(galleryExtension);
						if (!await this.canInstall(compatibleExtension)) {
							this.logService.info('Skipping the extension as it cannot be installed', compatibleExtension.identifier.id);
							continue;
						}
						const manifest = await this.galleryService.getManifest(compatibleExtension, CancellationToken.None);
						if (manifest === null) {
							throw new ExtensionManagementError(`Missing manifest for extension ${compatibleExtension.identifier.id}`, INSTALL_ERROR_VALIDATING);
						}
						allDependenciesAndPacks.push({ gallery: compatibleExtension, manifest });
						await collectDependenciesAndPackExtensionsToInstall(compatibleExtension.identifier, manifest);
					}
				}
			}
		};

		await collectDependenciesAndPackExtensionsToInstall(extensionIdentifier, manifest);
		installed = await this.getInstalled();
		return allDependenciesAndPacks.filter(e => !installed.some(i => areSameExtensions(i.identifier, e.gallery.identifier)));
	}

	private async checkAndGetCompatibleVersion(extension: IGalleryExtension): Promise<IGalleryExtension> {
		if (await this.isMalicious(extension)) {
			throw new ExtensionManagementError(nls.localize('malicious extension', "Can't install '{0}' extension since it was reported to be problematic.", extension.identifier.id), INSTALL_ERROR_MALICIOUS);
		}

		const compatibleExtension = await this.galleryService.getCompatibleExtension(extension);
		if (!compatibleExtension) {
			throw new ExtensionManagementError(nls.localize('notFoundCompatibleDependency', "Can't install '{0}' extension because it is not compatible with the current version of VS Code (version {1}).", extension.identifier.id, product.version), INSTALL_ERROR_INCOMPATIBLE);
		}

		return compatibleExtension;
	}

	async reinstallFromGallery(extension: ILocalExtension): Promise<void> {
		this.logService.trace('ExtensionManagementService#reinstallFromGallery', extension.identifier.id);
		if (!this.galleryService.isEnabled()) {
			throw new Error(nls.localize('MarketPlaceDisabled', "Marketplace is not enabled"));
		}

		const galleryExtension = await this.findGalleryExtension(extension);
		if (!galleryExtension) {
			throw new Error(nls.localize('Not a Marketplace extension', "Only Marketplace Extensions can be reinstalled"));
		}

		await this.extensionsScanner.setUninstalled(extension);
		try {
			await this.extensionsScanner.removeUninstalledExtension(extension);
		} catch (e) {
			throw new Error(nls.localize('removeError', "Error while removing the extension: {0}. Please Quit and Start VS Code before trying again.", toErrorMessage(e)));
		}

		await this.installFromGallery(galleryExtension);
	}

	private async isMalicious(extension: IGalleryExtension): Promise<boolean> {
		const report = await this.getExtensionsReport();
		return getMaliciousExtensionsSet(report).has(extension.identifier.id);
	}

	async uninstall(extension: ILocalExtension, options: UninstallOptions = {}): Promise<void> {
		this.logService.trace('ExtensionManagementService#uninstall', extension.identifier.id);
		const installed = await this.getInstalled(ExtensionType.User);
		const extensionToUninstall = installed.find(e => areSameExtensions(e.identifier, extension.identifier));
		if (!extensionToUninstall) {
			throw new Error(nls.localize('notInstalled', "Extension '{0}' is not installed.", extension.manifest.displayName || extension.manifest.name));
		}

		try {
			await this.checkForDependenciesAndUninstall(extensionToUninstall, installed, options);
		} catch (error) {
			throw joinErrors(error);
		}
=======
		return this.installExtension(manifest, downloadLocation, options);
>>>>>>> 4189c23b
	}

	async updateMetadata(local: ILocalExtension, metadata: IGalleryMetadata): Promise<ILocalExtension> {
		this.logService.trace('ExtensionManagementService#updateMetadata', local.identifier.id);
		local = await this.extensionsScanner.saveMetadataForLocalExtension(local, { ...((<ILocalExtensionManifest>local.manifest).__metadata || {}), ...metadata });
		this.manifestCache.invalidate();
		return local;
	}

	async updateExtensionScope(local: ILocalExtension, isMachineScoped: boolean): Promise<ILocalExtension> {
		this.logService.trace('ExtensionManagementService#updateExtensionScope', local.identifier.id);
		local = await this.extensionsScanner.saveMetadataForLocalExtension(local, { ...((<ILocalExtensionManifest>local.manifest).__metadata || {}), isMachineScoped });
		this.manifestCache.invalidate();
		return local;
	}

	removeDeprecatedExtensions(): Promise<void> {
		return this.extensionsScanner.cleanUp();
	}

	private async downloadVsix(vsix: URI): Promise<URI> {
		if (vsix.scheme === Schemas.file) {
			return vsix;
		}
		if (!this.downloadService) {
			throw new Error('Download service is not available');
		}

		const downloadedLocation = joinPath(this.environmentService.tmpDir, generateUuid());
		await this.downloadService.download(vsix, downloadedLocation);
		return downloadedLocation;
	}

	protected createInstallExtensionTask(manifest: IExtensionManifest, extension: URI | IGalleryExtension, options: InstallOptions & InstallVSIXOptions): IInstallExtensionTask {
		return URI.isUri(extension) ? new InstallVSIXTask(manifest, extension, options, this.galleryService, this.extensionsScanner, this.logService) : new InstallGalleryExtensionTask(extension, options, this.extensionsDownloader, this.extensionsScanner, this.logService);
	}

	protected createUninstallExtensionTask(extension: ILocalExtension, options: UninstallExtensionTaskOptions): IUninstallExtensionTask {
		return new UninstallExtensionTask(extension, options, this.extensionsScanner);
	}

	private async collectFiles(extension: ILocalExtension): Promise<IFile[]> {

		const collectFilesFromDirectory = async (dir: string): Promise<string[]> => {
			let entries = await pfs.Promises.readdir(dir);
			entries = entries.map(e => path.join(dir, e));
			const stats = await Promise.all(entries.map(e => pfs.Promises.stat(e)));
			let promise: Promise<string[]> = Promise.resolve([]);
			stats.forEach((stat, index) => {
				const entry = entries[index];
				if (stat.isFile()) {
					promise = promise.then(result => ([...result, entry]));
				}
				if (stat.isDirectory()) {
					promise = promise
						.then(result => collectFilesFromDirectory(entry)
							.then(files => ([...result, ...files])));
				}
			});
			return promise;
		};

		const files = await collectFilesFromDirectory(extension.location.fsPath);
		return files.map(f => (<IFile>{ path: `extension/${path.relative(extension.location.fsPath, f)}`, localPath: f }));
	}

}

abstract class AbstractInstallExtensionTask extends AbstractExtensionTask<ILocalExtension> implements IInstallExtensionTask {

	protected _operation = InstallOperation.Install;
	get operation() { return this._operation; }

	constructor(
		readonly identifier: IExtensionIdentifier,
		readonly source: URI | IGalleryExtension,
		protected readonly extensionsScanner: ExtensionsScanner,
		protected readonly logService: ILogService,
	) {
		super();
	}

	protected async installExtension(installableExtension: InstallableExtension, token: CancellationToken): Promise<ILocalExtension> {
		try {
			const local = await this.unsetUninstalledAndGetLocal(installableExtension.identifierWithVersion);
			if (local) {
				return installableExtension.metadata ? this.extensionsScanner.saveMetadataForLocalExtension(local, installableExtension.metadata) : local;
			}
		} catch (e) {
			if (isMacintosh) {
				throw new ExtensionManagementError(nls.localize('quitCode', "Unable to install the extension. Please Quit and Start VS Code before reinstalling."), INSTALL_ERROR_UNSET_UNINSTALLED);
			} else {
				throw new ExtensionManagementError(nls.localize('exitCode', "Unable to install the extension. Please Exit and Start VS Code before reinstalling."), INSTALL_ERROR_UNSET_UNINSTALLED);
			}
		}
		return this.extract(installableExtension, token);
	}

	protected async unsetUninstalledAndGetLocal(identifierWithVersion: ExtensionIdentifierWithVersion): Promise<ILocalExtension | null> {
		const isUninstalled = await this.isUninstalled(identifierWithVersion);
		if (!isUninstalled) {
			return null;
		}

		this.logService.trace('Removing the extension from uninstalled list:', identifierWithVersion.id);
		// If the same version of extension is marked as uninstalled, remove it from there and return the local.
		const local = await this.extensionsScanner.setInstalled(identifierWithVersion);
		this.logService.info('Removed the extension from uninstalled list:', identifierWithVersion.id);

		return local;
	}

	private async isUninstalled(identifier: ExtensionIdentifierWithVersion): Promise<boolean> {
		const uninstalled = await this.extensionsScanner.getUninstalledExtensions();
		return !!uninstalled[identifier.key()];
	}

	private async extract({ zipPath, identifierWithVersion, metadata }: InstallableExtension, token: CancellationToken): Promise<ILocalExtension> {
		let local = await this.extensionsScanner.extractUserExtension(identifierWithVersion, zipPath, token);
		this.logService.info('Extracting completed.', identifierWithVersion.id);
		if (metadata) {
			local = await this.extensionsScanner.saveMetadataForLocalExtension(local, metadata);
		}
		return local;
	}

}

class InstallGalleryExtensionTask extends AbstractInstallExtensionTask {

	constructor(
		private readonly gallery: IGalleryExtension,
		private readonly options: InstallOptions,
		private readonly extensionsDownloader: ExtensionsDownloader,
		extensionsScanner: ExtensionsScanner,
		logService: ILogService,
	) {
		super(gallery.identifier, gallery, extensionsScanner, logService);
	}

	protected async doRun(token: CancellationToken): Promise<ILocalExtension> {
		const installed = await this.extensionsScanner.scanExtensions(null);
		const existingExtension = installed.find(i => areSameExtensions(i.identifier, this.gallery.identifier));
		if (existingExtension) {
			this._operation = InstallOperation.Update;
		}

		const installableExtension = await this.downloadInstallableExtension(this.gallery, this._operation);
		installableExtension.metadata.isMachineScoped = this.options.isMachineScoped || existingExtension?.isMachineScoped;
		installableExtension.metadata.isBuiltin = this.options.isBuiltin || existingExtension?.isBuiltin;

		const local = await this.installExtension(installableExtension, token);
		if (existingExtension && semver.neq(existingExtension.manifest.version, this.gallery.version)) {
			await this.extensionsScanner.setUninstalled(existingExtension);
		}
		try { await this.extensionsDownloader.delete(URI.file(installableExtension.zipPath)); } catch (error) { /* Ignore */ }
		return local;
	}

	private async downloadInstallableExtension(extension: IGalleryExtension, operation: InstallOperation): Promise<Required<InstallableExtension>> {
		const metadata = <IGalleryMetadata>{
			id: extension.identifier.uuid,
			publisherId: extension.publisherId,
			publisherDisplayName: extension.publisherDisplayName,
		};

		let zipPath: string | undefined;
		try {
			this.logService.trace('Started downloading extension:', extension.identifier.id);
			zipPath = (await this.extensionsDownloader.downloadExtension(extension, operation)).fsPath;
			this.logService.info('Downloaded extension:', extension.identifier.id, zipPath);
		} catch (error) {
			throw new ExtensionManagementError(joinErrors(error).message, INSTALL_ERROR_DOWNLOADING);
		}

		try {
			const manifest = await getManifest(zipPath);
			return (<Required<InstallableExtension>>{ zipPath, identifierWithVersion: new ExtensionIdentifierWithVersion(extension.identifier, manifest.version), metadata });
		} catch (error) {
			throw new ExtensionManagementError(joinErrors(error).message, INSTALL_ERROR_VALIDATING);
		}
	}
}

class InstallVSIXTask extends AbstractInstallExtensionTask {

	constructor(
		private readonly manifest: IExtensionManifest,
		private readonly location: URI,
		private readonly options: InstallOptions,
		private readonly galleryService: IExtensionGalleryService,
		extensionsScanner: ExtensionsScanner,
		logService: ILogService
	) {
		super({ id: getGalleryExtensionId(manifest.publisher, manifest.name) }, location, extensionsScanner, logService);
	}

	protected async doRun(token: CancellationToken): Promise<ILocalExtension> {
		const identifierWithVersion = new ExtensionIdentifierWithVersion(this.identifier, this.manifest.version);
		const installedExtensions = await this.extensionsScanner.scanExtensions(ExtensionType.User);
		const existing = installedExtensions.find(i => areSameExtensions(this.identifier, i.identifier));
		const metadata = await this.getMetadata(this.identifier.id, token);

		if (existing) {
			metadata.isMachineScoped = this.options.isMachineScoped || existing.isMachineScoped;
			metadata.isBuiltin = this.options.isBuiltin || existing.isBuiltin;
			this._operation = InstallOperation.Update;
			if (identifierWithVersion.equals(new ExtensionIdentifierWithVersion(existing.identifier, existing.manifest.version))) {
				try {
					await this.extensionsScanner.removeExtension(existing, 'existing');
				} catch (e) {
					throw new Error(nls.localize('restartCode', "Please restart VS Code before reinstalling {0}.", this.manifest.displayName || this.manifest.name));
				}
			} else if (semver.gt(existing.manifest.version, this.manifest.version)) {
				await this.extensionsScanner.setUninstalled(existing);
			}
		} else {
			// Remove the extension with same version if it is already uninstalled.
			// Installing a VSIX extension shall replace the existing extension always.
			const existing = await this.unsetUninstalledAndGetLocal(identifierWithVersion);
			if (existing) {
				try {
					await this.extensionsScanner.removeExtension(existing, 'existing');
				} catch (e) {
					throw new Error(nls.localize('restartCode', "Please restart VS Code before reinstalling {0}.", this.manifest.displayName || this.manifest.name));
				}
			}
		}

		return this.installExtension({ zipPath: path.resolve(this.location.fsPath), identifierWithVersion, metadata }, token);
	}

	private async getMetadata(name: string, token: CancellationToken): Promise<IMetadata> {
		try {
			const galleryExtension = (await this.galleryService.query({ names: [name], pageSize: 1 }, token)).firstPage[0];
			if (galleryExtension) {
				return { id: galleryExtension.identifier.uuid, publisherDisplayName: galleryExtension.publisherDisplayName, publisherId: galleryExtension.publisherId };
			}
		} catch (error) {
			/* Ignore Error */
		}
		return {};
	}
}

class UninstallExtensionTask extends AbstractExtensionTask<void> implements IUninstallExtensionTask {

	constructor(
		readonly extension: ILocalExtension,
		private readonly options: UninstallExtensionTaskOptions,
		private readonly extensionsScanner: ExtensionsScanner
	) { super(); }

	protected async doRun(token: CancellationToken): Promise<void> {
		const toUninstall: ILocalExtension[] = [];
		const userExtensions = await this.extensionsScanner.scanUserExtensions(false);
		if (this.options.versionOnly) {
			const extensionIdentifierWithVersion = new ExtensionIdentifierWithVersion(this.extension.identifier, this.extension.manifest.version);
			toUninstall.push(...userExtensions.filter(u => extensionIdentifierWithVersion.equals(new ExtensionIdentifierWithVersion(u.identifier, u.manifest.version))));
		} else {
			toUninstall.push(...userExtensions.filter(u => areSameExtensions(u.identifier, this.extension.identifier)));
		}

		if (!toUninstall.length) {
			throw new Error(nls.localize('notInstalled', "Extension '{0}' is not installed.", this.extension.manifest.displayName || this.extension.manifest.name));
		}
		await this.extensionsScanner.setUninstalled(...toUninstall);

		if (this.options.remove) {
			for (const extension of toUninstall) {
				try {
					if (!token.isCancellationRequested) {
						await this.extensionsScanner.removeUninstalledExtension(extension);
					}
				} catch (e) {
					throw new Error(nls.localize('removeError', "Error while removing the extension: {0}. Please Quit and Start VS Code before trying again.", toErrorMessage(e)));
				}
			}
		}
	}

}<|MERGE_RESOLUTION|>--- conflicted
+++ resolved
@@ -112,9 +112,7 @@
 		this.logService.trace('ExtensionManagementService#install', vsix.toString());
 
 		const downloadLocation = await this.downloadVsix(vsix);
-<<<<<<< HEAD
-		const zipPath = path.resolve(downloadLocation.fsPath);
-		const manifest = await getManifest(zipPath);
+		const manifest = await getManifest(path.resolve(downloadLocation.fsPath));
 		// {{SQL CARBON EDIT}} Do our own engine checks
 		const id = getGalleryExtensionId(manifest.publisher, manifest.name);
 		if (manifest.engines?.vscode && !isEngineValid(manifest.engines.vscode, product.vscodeVersion, product.date)) {
@@ -124,299 +122,12 @@
 			throw new Error(nls.localize('incompatibleAzdata', "Unable to install extension '{0}' as it is not compatible with Azure Data Studio '{1}'.", id, product.version));
 		}
 		/*
-=======
-		const manifest = await getManifest(path.resolve(downloadLocation.fsPath));
->>>>>>> 4189c23b
 		if (manifest.engines && manifest.engines.vscode && !isEngineValid(manifest.engines.vscode, product.version, product.date)) {
 			throw new Error(nls.localize('incompatible', "Unable to install extension '{0}' as it is not compatible with VS Code '{1}'.", getGalleryExtensionId(manifest.publisher, manifest.name), product.version));
 		}
 		*/
 
-<<<<<<< HEAD
-		return this.installExtension(manifest, zipPath, options);
-	}
-
-	async installFromGallery(extension: IGalleryExtension, options: InstallOptions = {}): Promise<ILocalExtension> {
-		if (!this.galleryService.isEnabled()) {
-			throw new Error(nls.localize('MarketPlaceDisabled', "Marketplace is not enabled"));
-		}
-
-		try {
-			extension = await this.checkAndGetCompatibleVersion(extension);
-		} catch (error) {
-			this.logService.error(getErrorMessage(error));
-			reportTelemetry(this.telemetryService, 'extensionGallery:install', getGalleryExtensionTelemetryData(extension), undefined, error);
-			throw error;
-		}
-
-		const manifest = await this.galleryService.getManifest(extension, CancellationToken.None);
-		if (manifest === null) {
-			const error = new ExtensionManagementError(`Missing manifest for extension ${extension.identifier.id}`, INSTALL_ERROR_VALIDATING);
-			this.logService.error(`Failed to install extension:`, extension.identifier.id, error.message);
-			reportTelemetry(this.telemetryService, 'extensionGallery:install', getGalleryExtensionTelemetryData(extension), undefined, error);
-			throw error;
-		}
-
-		return this.installExtension(manifest, extension, options);
-	}
-
-	private async downloadVsix(vsix: URI): Promise<URI> {
-		if (vsix.scheme === Schemas.file) {
-			return vsix;
-		}
-		if (!this.downloadService) {
-			throw new Error('Download service is not available');
-		}
-
-		const downloadedLocation = joinPath(this.environmentService.tmpDir, generateUuid());
-		await this.downloadService.download(vsix, downloadedLocation);
-		return downloadedLocation;
-	}
-
-	private createInstallVSIXExtensionTask(manifest: IExtensionManifest, zipPath: string, options: InstallVSIXOptions): InstallVSIXTask {
-		return new InstallVSIXTask(manifest, zipPath, options, this.galleryService, this.extensionsScanner, this.logService);
-	}
-
-	private createInstallFromGalleryExtensionTask(extension: IGalleryExtension, options: InstallOptions): InstallExtensionTask {
-		return new InstallGalleryExtensionTask(extension, options, this.extensionsDownloader, this.telemetryService, this.extensionsScanner, this.logService);
-	}
-
-	private createInstallExtensionTask(manifest: IExtensionManifest, extension: string | IGalleryExtension, options: InstallOptions & InstallVSIXOptions): InstallExtensionTask {
-		return isString(extension) ? this.createInstallVSIXExtensionTask(manifest, extension, options) : this.createInstallFromGalleryExtensionTask(extension, options);
-	}
-
-	private async installExtension(manifest: IExtensionManifest, extension: string | IGalleryExtension, options: InstallOptions & InstallVSIXOptions): Promise<ILocalExtension> {
-		// only cache gallery extensions tasks
-		if (!isString(extension)) {
-			let installExtensionTask = this.installingExtensions.get(new ExtensionIdentifierWithVersion(extension.identifier, extension.version).key());
-			if (installExtensionTask) {
-				this.logService.info('Extensions is already requested to install', extension.identifier.id);
-				return installExtensionTask.waitUntilTaskIsFinished();
-			}
-			options = { ...options, installOnlyNewlyAddedFromExtensionPack: true /* always true for gallery extensions */ };
-		}
-
-		const allInstallExtensionTasks: { task: InstallExtensionTask, manifest: IExtensionManifest }[] = [];
-		const installResults: (InstallExtensionResult & { local: ILocalExtension })[] = [];
-		const installExtensionTask = this.createInstallExtensionTask(manifest, extension, options);
-		if (!isString(extension)) {
-			this.installingExtensions.set(new ExtensionIdentifierWithVersion(installExtensionTask.identifier, manifest.version).key(), installExtensionTask);
-		}
-		this._onInstallExtension.fire({ identifier: installExtensionTask.identifier, source: extension });
-		this.logService.info('Installing extension:', installExtensionTask.identifier.id);
-		allInstallExtensionTasks.push({ task: installExtensionTask, manifest });
-		let installExtensionHasDependents: boolean = false;
-
-		try {
-			if (options.donotIncludePackAndDependencies) {
-				this.logService.info('Installing the extension without checking dependencies and pack', installExtensionTask.identifier.id);
-			} else {
-				try {
-					const allDepsAndPackExtensionsToInstall = await this.getAllDepsAndPackExtensionsToInstall(installExtensionTask.identifier, manifest, !!options.installOnlyNewlyAddedFromExtensionPack);
-					for (const { gallery, manifest } of allDepsAndPackExtensionsToInstall) {
-						installExtensionHasDependents = installExtensionHasDependents || !!manifest.extensionDependencies?.some(id => areSameExtensions({ id }, installExtensionTask.identifier));
-						if (this.installingExtensions.has(new ExtensionIdentifierWithVersion(gallery.identifier, gallery.version).key())) {
-							this.logService.info('Extension is already requested to install', gallery.identifier.id);
-						} else {
-							const task = this.createInstallExtensionTask(manifest, gallery, { ...options, donotIncludePackAndDependencies: true });
-							this.installingExtensions.set(new ExtensionIdentifierWithVersion(task.identifier, manifest.version).key(), task);
-							this._onInstallExtension.fire({ identifier: task.identifier, source: gallery });
-							this.logService.info('Installing extension:', task.identifier.id);
-							allInstallExtensionTasks.push({ task, manifest });
-						}
-					}
-				} catch (error) {
-					this.logService.error('Error while preparing to install dependencies and extension packs of the extension:', installExtensionTask.identifier.id);
-					this.logService.error(error);
-					throw error;
-				}
-			}
-
-			const extensionsToInstallMap = allInstallExtensionTasks.reduce((result, { task, manifest }) => {
-				result.set(task.identifier.id.toLowerCase(), { task, manifest });
-				return result;
-			}, new Map<string, { task: InstallExtensionTask, manifest: IExtensionManifest }>());
-
-			while (extensionsToInstallMap.size) {
-				let extensionsToInstall;
-				const extensionsWithoutDepsToInstall = [...extensionsToInstallMap.values()].filter(({ manifest }) => !manifest.extensionDependencies?.some(id => extensionsToInstallMap.has(id.toLowerCase())));
-				if (extensionsWithoutDepsToInstall.length) {
-					extensionsToInstall = extensionsToInstallMap.size === 1 ? extensionsWithoutDepsToInstall
-						/* If the main extension has no dependents remove it and install it at the end */
-						: extensionsWithoutDepsToInstall.filter(({ task }) => !(task === installExtensionTask && !installExtensionHasDependents));
-				} else {
-					this.logService.info('Found extensions with circular dependencies', extensionsWithoutDepsToInstall.map(({ task }) => task.identifier.id));
-					extensionsToInstall = [...extensionsToInstallMap.values()];
-				}
-
-				// Install extensions in parallel and wait until all extensions are installed / failed
-				const result = await Promise.allSettled(extensionsToInstall.map(async ({ task }) => {
-					try {
-						const local = await task.run();
-						installResults.push({ local, identifier: task.identifier, operation: task.operation, source: task.source });
-					} catch (error) {
-						this.logService.error('Error while installing the extension:', task.identifier.id);
-						this.logService.error(error);
-						throw error;
-					} finally { extensionsToInstallMap.delete(task.identifier.id.toLowerCase()); }
-				}));
-
-				// Collect the errors
-				// @ts-expect-error // {{SQL CARBON EDIT}} Not sure why this is erroring, ignore since this is vs code stuff
-				const errors = result.reduce<any[]>((errors, r) => { if (r.status === 'rejected') { errors.push(r.reason); } return errors; }, []);
-				// If there are errors, throw the error.
-				if (errors.length) { throw joinErrors(errors); }
-			}
-
-			installResults.forEach(({ identifier }) => this.logService.info(`Extensions installed successfully:`, identifier.id));
-			this._onDidInstallExtensions.fire(installResults);
-			return installResults.filter(({ identifier }) => areSameExtensions(identifier, installExtensionTask.identifier))[0].local;
-
-		} catch (error) {
-
-			// cancel all tasks
-			allInstallExtensionTasks.forEach(({ task }) => task.cancel());
-
-			// rollback installed extensions
-			if (installResults.length) {
-				try {
-					await this.extensionsScanner.setUninstalled(...installResults.map(({ local }) => local));
-					this.logService.info('Rollback: Uninstalled extensions', ...installResults.map(({ identifier }) => identifier.id));
-				} catch (error) {
-					// ignore error
-					this.logService.warn('Error while rolling back extensions', getErrorMessage(error));
-				}
-			}
-
-			this.logService.error(`Failed to install extension:`, installExtensionTask.identifier.id, getErrorMessage(error));
-			this._onDidInstallExtensions.fire(allInstallExtensionTasks.map(({ task }) => ({ identifier: task.identifier, operation: InstallOperation.Install, source: task.source })));
-
-			if (error instanceof Error) {
-				error.name = error && (<ExtensionManagementError>error).code ? (<ExtensionManagementError>error).code : ERROR_UNKNOWN;
-			}
-			throw error;
-		} finally {
-			/* Remove the gallery tasks from the cache */
-			for (const { task, manifest } of allInstallExtensionTasks) {
-				if (!isString(task.source)) {
-					const key = new ExtensionIdentifierWithVersion(task.identifier, manifest.version).key();
-					if (!this.installingExtensions.delete(key)) {
-						this.logService.warn('Installation task is not found in the cache', key);
-					}
-				}
-			}
-		}
-	}
-
-	private async getAllDepsAndPackExtensionsToInstall(extensionIdentifier: IExtensionIdentifier, manifest: IExtensionManifest, getOnlyNewlyAddedFromExtensionPack: boolean): Promise<{ gallery: IGalleryExtension, manifest: IExtensionManifest }[]> {
-		if (!this.galleryService.isEnabled()) {
-			return [];
-		}
-
-		let installed = await this.getInstalled();
-		const knownIdentifiers = [extensionIdentifier, ...(installed).map(i => i.identifier)];
-
-		const allDependenciesAndPacks: { gallery: IGalleryExtension, manifest: IExtensionManifest }[] = [];
-		const collectDependenciesAndPackExtensionsToInstall = async (extensionIdentifier: IExtensionIdentifier, manifest: IExtensionManifest): Promise<void> => {
-			const dependenciesAndPackExtensions: string[] = manifest.extensionDependencies || [];
-			if (manifest.extensionPack) {
-				const existing = getOnlyNewlyAddedFromExtensionPack ? installed.find(e => areSameExtensions(e.identifier, extensionIdentifier)) : undefined;
-				for (const extension of manifest.extensionPack) {
-					// add only those extensions which are new in currently installed extension
-					if (!(existing && existing.manifest.extensionPack && existing.manifest.extensionPack.some(old => areSameExtensions({ id: old }, { id: extension })))) {
-						if (dependenciesAndPackExtensions.every(e => !areSameExtensions({ id: e }, { id: extension }))) {
-							dependenciesAndPackExtensions.push(extension);
-						}
-					}
-				}
-			}
-
-			if (dependenciesAndPackExtensions.length) {
-				// filter out installed and known extensions
-				const identifiers = [...knownIdentifiers, ...allDependenciesAndPacks.map(r => r.gallery.identifier)];
-				const names = dependenciesAndPackExtensions.filter(id => identifiers.every(galleryIdentifier => !areSameExtensions(galleryIdentifier, { id })));
-				if (names.length) {
-					const galleryResult = await this.galleryService.query({ names, pageSize: dependenciesAndPackExtensions.length }, CancellationToken.None);
-					for (const galleryExtension of galleryResult.firstPage) {
-						if (identifiers.find(identifier => areSameExtensions(identifier, galleryExtension.identifier))) {
-							continue;
-						}
-						const compatibleExtension = await this.checkAndGetCompatibleVersion(galleryExtension);
-						if (!await this.canInstall(compatibleExtension)) {
-							this.logService.info('Skipping the extension as it cannot be installed', compatibleExtension.identifier.id);
-							continue;
-						}
-						const manifest = await this.galleryService.getManifest(compatibleExtension, CancellationToken.None);
-						if (manifest === null) {
-							throw new ExtensionManagementError(`Missing manifest for extension ${compatibleExtension.identifier.id}`, INSTALL_ERROR_VALIDATING);
-						}
-						allDependenciesAndPacks.push({ gallery: compatibleExtension, manifest });
-						await collectDependenciesAndPackExtensionsToInstall(compatibleExtension.identifier, manifest);
-					}
-				}
-			}
-		};
-
-		await collectDependenciesAndPackExtensionsToInstall(extensionIdentifier, manifest);
-		installed = await this.getInstalled();
-		return allDependenciesAndPacks.filter(e => !installed.some(i => areSameExtensions(i.identifier, e.gallery.identifier)));
-	}
-
-	private async checkAndGetCompatibleVersion(extension: IGalleryExtension): Promise<IGalleryExtension> {
-		if (await this.isMalicious(extension)) {
-			throw new ExtensionManagementError(nls.localize('malicious extension', "Can't install '{0}' extension since it was reported to be problematic.", extension.identifier.id), INSTALL_ERROR_MALICIOUS);
-		}
-
-		const compatibleExtension = await this.galleryService.getCompatibleExtension(extension);
-		if (!compatibleExtension) {
-			throw new ExtensionManagementError(nls.localize('notFoundCompatibleDependency', "Can't install '{0}' extension because it is not compatible with the current version of VS Code (version {1}).", extension.identifier.id, product.version), INSTALL_ERROR_INCOMPATIBLE);
-		}
-
-		return compatibleExtension;
-	}
-
-	async reinstallFromGallery(extension: ILocalExtension): Promise<void> {
-		this.logService.trace('ExtensionManagementService#reinstallFromGallery', extension.identifier.id);
-		if (!this.galleryService.isEnabled()) {
-			throw new Error(nls.localize('MarketPlaceDisabled', "Marketplace is not enabled"));
-		}
-
-		const galleryExtension = await this.findGalleryExtension(extension);
-		if (!galleryExtension) {
-			throw new Error(nls.localize('Not a Marketplace extension', "Only Marketplace Extensions can be reinstalled"));
-		}
-
-		await this.extensionsScanner.setUninstalled(extension);
-		try {
-			await this.extensionsScanner.removeUninstalledExtension(extension);
-		} catch (e) {
-			throw new Error(nls.localize('removeError', "Error while removing the extension: {0}. Please Quit and Start VS Code before trying again.", toErrorMessage(e)));
-		}
-
-		await this.installFromGallery(galleryExtension);
-	}
-
-	private async isMalicious(extension: IGalleryExtension): Promise<boolean> {
-		const report = await this.getExtensionsReport();
-		return getMaliciousExtensionsSet(report).has(extension.identifier.id);
-	}
-
-	async uninstall(extension: ILocalExtension, options: UninstallOptions = {}): Promise<void> {
-		this.logService.trace('ExtensionManagementService#uninstall', extension.identifier.id);
-		const installed = await this.getInstalled(ExtensionType.User);
-		const extensionToUninstall = installed.find(e => areSameExtensions(e.identifier, extension.identifier));
-		if (!extensionToUninstall) {
-			throw new Error(nls.localize('notInstalled', "Extension '{0}' is not installed.", extension.manifest.displayName || extension.manifest.name));
-		}
-
-		try {
-			await this.checkForDependenciesAndUninstall(extensionToUninstall, installed, options);
-		} catch (error) {
-			throw joinErrors(error);
-		}
-=======
 		return this.installExtension(manifest, downloadLocation, options);
->>>>>>> 4189c23b
 	}
 
 	async updateMetadata(local: ILocalExtension, metadata: IGalleryMetadata): Promise<ILocalExtension> {
