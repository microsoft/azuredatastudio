--- conflicted
+++ resolved
@@ -7,6 +7,7 @@
 import * as path from 'vs/base/common/path';
 import * as pfs from 'vs/base/node/pfs';
 import { toDisposable, Disposable } from 'vs/base/common/lifecycle';
+import { isNonEmptyArray } from 'vs/base/common/arrays';
 import { zip, IFile } from 'vs/base/node/zip';
 import {
 	IExtensionManagementService, IExtensionGalleryService, ILocalExtension,
@@ -200,7 +201,6 @@
 			this.logService.info('Installing the extension:', identifier.id);
 			this._onInstallExtension.fire({ identifier, zipPath });
 
-<<<<<<< HEAD
 			// {{SQL CARBON EDIT}}
 			// Until there's a gallery for SQL Ops Studio, skip retrieving the metadata from the gallery
 			let isMachineScoped = options.isMachineScoped;
@@ -226,21 +226,6 @@
 			// 	this.logService.error('Failed to install the extension:', identifier.id, e.message);
 			// 	throw e;
 			// }
-=======
-			let metadata: IGalleryMetadata | undefined;
-			try {
-				metadata = await this.getGalleryMetadata(getGalleryExtensionId(manifest.publisher, manifest.name));
-			} catch (e) { /* Ignore */ }
-
-			try {
-				const local = await this.installFromZipPath(identifierWithVersion, zipPath, { ...(metadata || {}), ...options }, options, operation, token);
-				this.logService.info('Successfully installed the extension:', identifier.id);
-				return local;
-			} catch (e) {
-				this.logService.error('Failed to install the extension:', identifier.id, e.message);
-				throw e;
-			}
->>>>>>> 4a079b35
 		});
 	}
 
@@ -257,12 +242,8 @@
 		return downloadedLocation;
 	}
 
-<<<<<<< HEAD
 	// {{ SQL CARBON EDIT }}
 	/*private async installFromZipPath(identifierWithVersion: ExtensionIdentifierWithVersion, zipPath: string, metadata: IMetadata | undefined, operation: InstallOperation, token: CancellationToken): Promise<ILocalExtension> {
-=======
-	private async installFromZipPath(identifierWithVersion: ExtensionIdentifierWithVersion, zipPath: string, metadata: IMetadata | undefined, options: InstallOptions, operation: InstallOperation, token: CancellationToken): Promise<ILocalExtension> {
->>>>>>> 4a079b35
 		try {
 			const local = await this.installExtension({ zipPath, identifierWithVersion, metadata }, token);
 			try {
