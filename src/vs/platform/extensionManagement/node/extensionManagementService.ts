/*---------------------------------------------------------------------------------------------
 *  Copyright (c) Microsoft Corporation. All rights reserved.
 *  Licensed under the Source EULA. See License.txt in the project root for license information.
 *--------------------------------------------------------------------------------------------*/

import * as nls from 'vs/nls';
import * as path from 'path';
import * as pfs from 'vs/base/node/pfs';
import { assign } from 'vs/base/common/objects';
import { toDisposable, Disposable } from 'vs/base/common/lifecycle';
import { flatten } from 'vs/base/common/arrays';
import { extract, ExtractError, zip, IFile } from 'vs/platform/node/zip';
import {
	IExtensionManagementService, IExtensionGalleryService, ILocalExtension,
	IGalleryExtension, IGalleryMetadata,
	InstallExtensionEvent, DidInstallExtensionEvent, DidUninstallExtensionEvent,
	StatisticType,
	IExtensionIdentifier,
	IReportedExtension,
	InstallOperation,
	INSTALL_ERROR_MALICIOUS,
	INSTALL_ERROR_INCOMPATIBLE
} from 'vs/platform/extensionManagement/common/extensionManagement';
import { areSameExtensions, getGalleryExtensionId, groupByExtension, getMaliciousExtensionsSet, getGalleryExtensionTelemetryData, getLocalExtensionTelemetryData } from 'vs/platform/extensionManagement/common/extensionManagementUtil';
import { localizeManifest } from '../common/extensionNls';
import { IEnvironmentService } from 'vs/platform/environment/common/environment';
import { Limiter, always, createCancelablePromise, CancelablePromise, Queue } from 'vs/base/common/async';
import { Event, Emitter } from 'vs/base/common/event';
import * as semver from 'semver';
import { URI } from 'vs/base/common/uri';
import pkg from 'vs/platform/node/package';
import { isMacintosh, isWindows } from 'vs/base/common/platform';
import { ILogService } from 'vs/platform/log/common/log';
import { ExtensionsManifestCache } from 'vs/platform/extensionManagement/node/extensionsManifestCache';
import { ExtensionsLifecycle } from 'vs/platform/extensionManagement/node/extensionLifecycle';
import { toErrorMessage } from 'vs/base/common/errorMessage';
import { ITelemetryService } from 'vs/platform/telemetry/common/telemetry';
import { isEngineValid } from 'vs/platform/extensions/node/extensionValidator';
import { tmpdir } from 'os';
import { generateUuid } from 'vs/base/common/uuid';
import { IDownloadService } from 'vs/platform/download/common/download';
import { optional } from 'vs/platform/instantiation/common/instantiation';
import { Schemas } from 'vs/base/common/network';
import { CancellationToken } from 'vs/base/common/cancellation';
import { getPathFromAmdModule } from 'vs/base/common/amd';
import { getManifest } from 'vs/platform/extensionManagement/node/extensionManagementUtil';
import { IExtensionManifest, ExtensionType, ExtensionIdentifierWithVersion } from 'vs/platform/extensions/common/extensions';
import { IConfigurationService } from 'vs/platform/configuration/common/configuration';
import { isUIExtension } from 'vs/platform/extensions/node/extensionsUtil';

// {{SQL CARBON EDIT}
import product from 'vs/platform/node/product';

const ERROR_SCANNING_SYS_EXTENSIONS = 'scanningSystem';
const ERROR_SCANNING_USER_EXTENSIONS = 'scanningUser';
const INSTALL_ERROR_UNSET_UNINSTALLED = 'unsetUninstalled';
const INSTALL_ERROR_DOWNLOADING = 'downloading';
const INSTALL_ERROR_VALIDATING = 'validating';
const INSTALL_ERROR_LOCAL = 'local';
const INSTALL_ERROR_EXTRACTING = 'extracting';
const INSTALL_ERROR_RENAMING = 'renaming';
const INSTALL_ERROR_DELETING = 'deleting';
const ERROR_UNKNOWN = 'unknown';

export class ExtensionManagementError extends Error {
	constructor(message: string, readonly code: string) {
		super(message);
	}
}

function parseManifest(raw: string): Promise<{ manifest: IExtensionManifest; metadata: IGalleryMetadata; }> {
	return new Promise((c, e) => {
		try {
			const manifest = JSON.parse(raw);
			const metadata = manifest.__metadata || null;
			delete manifest.__metadata;
			c({ manifest, metadata });
		} catch (err) {
			e(new Error(nls.localize('invalidManifest', "Extension invalid: package.json is not a JSON file.")));
		}
	});
}

function readManifest(extensionPath: string): Promise<{ manifest: IExtensionManifest; metadata: IGalleryMetadata; }> {
	const promises = [
		pfs.readFile(path.join(extensionPath, 'package.json'), 'utf8')
			.then(raw => parseManifest(raw)),
		pfs.readFile(path.join(extensionPath, 'package.nls.json'), 'utf8')
			.then(undefined, err => err.code !== 'ENOENT' ? Promise.reject<string>(err) : '{}')
			.then(raw => JSON.parse(raw))
	];

	return Promise.all<any>(promises).then(([{ manifest, metadata }, translations]) => {
		return {
			manifest: localizeManifest(manifest, translations),
			metadata
		};
	});
}

interface InstallableExtension {
	zipPath: string;
	identifierWithVersion: ExtensionIdentifierWithVersion;
	metadata: IGalleryMetadata | null;
}

export class ExtensionManagementService extends Disposable implements IExtensionManagementService {

	_serviceBrand: any;

	private systemExtensionsPath: string;
	private extensionsPath: string;
	private uninstalledPath: string;
	private uninstalledFileLimiter: Queue<any>;
	private reportedExtensions: Promise<IReportedExtension[]> | undefined;
	private lastReportTimestamp = 0;
	private readonly installingExtensions: Map<string, CancelablePromise<void>> = new Map<string, CancelablePromise<void>>();
	private readonly uninstallingExtensions: Map<string, CancelablePromise<void>> = new Map<string, CancelablePromise<void>>();
	private readonly manifestCache: ExtensionsManifestCache;
	private readonly extensionLifecycle: ExtensionsLifecycle;

	private readonly _onInstallExtension = new Emitter<InstallExtensionEvent>();
	readonly onInstallExtension: Event<InstallExtensionEvent> = this._onInstallExtension.event;

	private readonly _onDidInstallExtension = new Emitter<DidInstallExtensionEvent>();
	readonly onDidInstallExtension: Event<DidInstallExtensionEvent> = this._onDidInstallExtension.event;

	private readonly _onUninstallExtension = new Emitter<IExtensionIdentifier>();
	readonly onUninstallExtension: Event<IExtensionIdentifier> = this._onUninstallExtension.event;

	private _onDidUninstallExtension = new Emitter<DidUninstallExtensionEvent>();
	onDidUninstallExtension: Event<DidUninstallExtensionEvent> = this._onDidUninstallExtension.event;

	constructor(
		private readonly remote: boolean,
		@IEnvironmentService private readonly environmentService: IEnvironmentService,
		@IConfigurationService private readonly configurationService: IConfigurationService,
		@IExtensionGalleryService private readonly galleryService: IExtensionGalleryService,
		@ILogService private readonly logService: ILogService,
		@optional(IDownloadService) private downloadService: IDownloadService,
		@ITelemetryService private readonly telemetryService: ITelemetryService,
	) {
		super();
		this.systemExtensionsPath = environmentService.builtinExtensionsPath;
		this.extensionsPath = environmentService.extensionsPath;
		this.uninstalledPath = path.join(this.extensionsPath, '.obsolete');
		this.uninstalledFileLimiter = new Queue();
		this.manifestCache = this._register(new ExtensionsManifestCache(environmentService, this));
		this.extensionLifecycle = this._register(new ExtensionsLifecycle(environmentService, this.logService));

		this._register(toDisposable(() => {
			this.installingExtensions.forEach(promise => promise.cancel());
			this.uninstallingExtensions.forEach(promise => promise.cancel());
			this.installingExtensions.clear();
			this.uninstallingExtensions.clear();
		}));
	}

	zip(extension: ILocalExtension): Promise<URI> {
		this.logService.trace('ExtensionManagementService#zip', extension.identifier.id);
		return this.collectFiles(extension)
			.then(files => zip(path.join(tmpdir(), generateUuid()), files))
			.then(path => URI.file(path));
	}

	unzip(zipLocation: URI, type: ExtensionType): Promise<IExtensionIdentifier> {
		this.logService.trace('ExtensionManagementService#unzip', zipLocation.toString());
		return this.install(zipLocation, type);
	}

	private collectFiles(extension: ILocalExtension): Promise<IFile[]> {

		const collectFilesFromDirectory = async (dir): Promise<string[]> => {
			let entries = await pfs.readdir(dir);
			entries = entries.map(e => path.join(dir, e));
			const stats = await Promise.all(entries.map(e => pfs.stat(e)));
			let promise: Promise<string[]> = Promise.resolve([]);
			stats.forEach((stat, index) => {
				const entry = entries[index];
				if (stat.isFile()) {
					promise = promise.then(result => ([...result, entry]));
				}
				if (stat.isDirectory()) {
					promise = promise
						.then(result => collectFilesFromDirectory(entry)
							.then(files => ([...result, ...files])));
				}
			});
			return promise;
		};

		return collectFilesFromDirectory(extension.location.fsPath)
			.then(files => files.map(f => (<IFile>{ path: `extension/${path.relative(extension.location.fsPath, f)}`, localPath: f })));

	}

<<<<<<< HEAD
	install(vsix: URI, type: ExtensionType = ExtensionType.User): Promise<IExtensionIdentifier> {
		this.logService.trace('ExtensionManagementService#install', vsix.toString());
		return createCancelablePromise(token => {
			return this.downloadVsix(vsix).then(downloadLocation => {
				const zipPath = path.resolve(downloadLocation.fsPath);

				return getManifest(zipPath)
					.then(manifest => {
						const identifier = { id: getGalleryExtensionId(manifest.publisher, manifest.name) };
						let operation: InstallOperation = InstallOperation.Install;
						// {{SQL CARBON EDIT - Remove VS Code version check}}
						// if (manifest.engines && manifest.engines.vscode && !isEngineValid(manifest.engines.vscode)) {
						// 	return Promise.reject(new Error(nls.localize('incompatible', "Unable to install extension '{0}' as it is not compatible with VS Code '{1}'.", identifier.id, pkg.version)));
						// }
						const identifierWithVersion = new ExtensionIdentifierWithVersion(identifier, manifest.version);
						return this.getInstalled(ExtensionType.User)
							.then(installedExtensions => {
								const existing = installedExtensions.filter(i => areSameExtensions(identifier, i.identifier))[0];
								if (existing) {
									operation = InstallOperation.Update;
									if (identifierWithVersion.equals(new ExtensionIdentifierWithVersion(existing.identifier, existing.manifest.version))) {
										return this.removeExtension(existing, 'existing').then(null, e => Promise.reject(new Error(nls.localize('restartCode', "Please restart VS Code before reinstalling {0}.", manifest.displayName || manifest.name))));
									} else if (semver.gt(existing.manifest.version, manifest.version)) {
										return this.uninstall(existing, true);
									}
								}
								return undefined;
							})
							.then(() => {
								this.logService.info('Installing the extension:', identifier.id);
								this._onInstallExtension.fire({ identifier, zipPath });
								// {{SQL CARBON EDIT}}
								// Until there's a gallery for SQL Ops Studio, skip retrieving the metadata from the gallery
								return this.installExtension({ zipPath, identifierWithVersion, metadata: null }, type, token)
								.then(
									local => this._onDidInstallExtension.fire({ identifier, zipPath, local, operation: InstallOperation.Install }),
									error => { this._onDidInstallExtension.fire({ identifier, zipPath, error, operation: InstallOperation.Install }); return Promise.reject(error); }
								);
								// return this.getMetadata(getGalleryExtensionId(manifest.publisher, manifest.name))
								// 	.then(
								// 		metadata => this.installFromZipPath(identifierWithVersion, zipPath, metadata, type, operation, token),
								// 		() => this.installFromZipPath(identifierWithVersion, zipPath, null, type, operation, token))
								// 	.then(
								// 		() => { this.logService.info('Successfully installed the extension:', identifier.id); return identifier; },
								// 		e => {
								// 			this.logService.error('Failed to install the extension:', identifier.id, e.message);
								// 			return Promise.reject(e);
								// 		});
								// {{SQL CARBON EDIT}} - End
							});
					});
			});
=======
	install(vsix: URI, type: LocalExtensionType = LocalExtensionType.User): Promise<IExtensionIdentifier> {
		// {{SQL CARBON EDIT}}
		let startTime = new Date().getTime();

		this.logService.trace('ExtensionManagementService#install', vsix.toString());
		return createCancelablePromise(token => {
			return this.downloadVsix(vsix)
				.then(downloadLocation => {
					const zipPath = path.resolve(downloadLocation.fsPath);

					return getManifest(zipPath)
						.then(manifest => {
							const identifier = { id: getLocalExtensionIdFromManifest(manifest) };
							// {{SQL CARBON EDIT - Check VSCode and ADS version}}
							if (manifest.engines && (!isEngineValid(manifest.engines.vscode, product.vscodeVersion)
								|| (manifest.engines.azdata && !isEngineValid(manifest.engines.azdata, pkg.version)))) {
								return Promise.reject(new Error(nls.localize('incompatible', "Unable to install version '{2}' of extension '{0}' as it is not compatible with Azure Data Studio '{1}'.", identifier.id, pkg.version, manifest.version)));
							}
							return this.removeIfExists(identifier.id)
								.then(
									() => {
										const extensionIdentifier = { id: getGalleryExtensionId(manifest.publisher, manifest.name) };
										return this.getInstalled(LocalExtensionType.User)
											.then(installedExtensions => {
												const newer = installedExtensions.filter(local => areSameExtensions(extensionIdentifier, { id: getGalleryExtensionIdFromLocal(local) }) && semver.gt(local.manifest.version, manifest.version))[0];
												return newer ? this.uninstall(newer, true) : null;
											})
											.then(() => {
												this.logService.info('Installing the extension:', identifier.id);
												this._onInstallExtension.fire({ identifier, zipPath });
												// {{SQL CARBON EDIT}}
												// Until there's a gallery for SQL Ops Studio, skip retrieving the metadata from the gallery
												return this.installExtension({ zipPath, id: identifier.id, metadata: null }, type, token)
													.then(
														local => {
															this.reportTelemetry(this.getTelemetryEvent(InstallOperation.Install), getLocalExtensionTelemetryData(local), new Date().getTime() - startTime, void 0);
															this._onDidInstallExtension.fire({ identifier, zipPath, local, operation: InstallOperation.Install });
														},
														error => { this._onDidInstallExtension.fire({ identifier, zipPath, error, operation: InstallOperation.Install }); return Promise.reject(error); }
													);
												// return this.getMetadata(getGalleryExtensionId(manifest.publisher, manifest.name))
												// 	.then(
												// 		metadata => this.installFromZipPath(identifier, zipPath, metadata, type, token),
												// 		error => this.installFromZipPath(identifier, zipPath, null, type, token))
												// 	.then(
												// 		() => { this.logService.info('Successfully installed the extension:', identifier.id); return identifier; },
												// 		e => {
												// 			this.logService.error('Failed to install the extension:', identifier.id, e.message);
												// 			return Promise.reject(e);
												// 		});
											});
									},
									// {{SQL CARBON EDIT}}
									e => Promise.reject(new Error(nls.localize('restartCode', "Please restart Azure Data Studio before reinstalling {0}.", manifest.displayName || manifest.name))));
						});
				});
>>>>>>> 7223b288
		});
	}

	private downloadVsix(vsix: URI): Promise<URI> {
		if (vsix.scheme === Schemas.file) {
			return Promise.resolve(vsix);
		}
		if (!this.downloadService) {
			throw new Error('Download service is not available');
		}
		const downloadedLocation = path.join(tmpdir(), generateUuid());
		return this.downloadService.download(vsix, downloadedLocation).then(() => URI.file(downloadedLocation));
	}

	private installFromZipPath(identifierWithVersion: ExtensionIdentifierWithVersion, zipPath: string, metadata: IGalleryMetadata | null, type: ExtensionType, operation: InstallOperation, token: CancellationToken): Promise<ILocalExtension> {
		return this.toNonCancellablePromise(this.installExtension({ zipPath, identifierWithVersion, metadata }, type, token)
			.then(local => this.installDependenciesAndPackExtensions(local, null).then(() => local, error => this.uninstall(local, true).then(() => Promise.reject(error), () => Promise.reject(error))))
			.then(
				local => { this._onDidInstallExtension.fire({ identifier: identifierWithVersion.identifier, zipPath, local, operation }); return local; },
				error => { this._onDidInstallExtension.fire({ identifier: identifierWithVersion.identifier, zipPath, operation, error }); return Promise.reject(error); }
			));
	}

	async installFromGallery(extension: IGalleryExtension): Promise<void> {
		const startTime = new Date().getTime();

		this.logService.info('Installing extension:', extension.identifier.id);
		this._onInstallExtension.fire({ identifier: extension.identifier, gallery: extension });

		const onDidInstallExtensionSuccess = (extension: IGalleryExtension, operation: InstallOperation, local: ILocalExtension) => {
			this.logService.info(`Extensions installed successfully:`, extension.identifier.id);
			this._onDidInstallExtension.fire({ identifier: extension.identifier, gallery: extension, local, operation });
			this.reportTelemetry(this.getTelemetryEvent(operation), getGalleryExtensionTelemetryData(extension), new Date().getTime() - startTime, undefined);
		};

		const onDidInstallExtensionFailure = (extension: IGalleryExtension, operation: InstallOperation, error) => {
			const errorCode = error && (<ExtensionManagementError>error).code ? (<ExtensionManagementError>error).code : ERROR_UNKNOWN;
			this.logService.error(`Failed to install extension:`, extension.identifier.id, error ? error.message : errorCode);
			this._onDidInstallExtension.fire({ identifier: extension.identifier, gallery: extension, operation, error: errorCode });
			this.reportTelemetry(this.getTelemetryEvent(operation), getGalleryExtensionTelemetryData(extension), new Date().getTime() - startTime, error);
			if (error instanceof Error) {
				error.name = errorCode;
			}
		};

		try {
			extension = await this.checkAndGetCompatibleVersion(extension);
		} catch (error) {
			onDidInstallExtensionFailure(extension, InstallOperation.Install, error);
			return Promise.reject(error);
		}

		const key = new ExtensionIdentifierWithVersion(extension.identifier, extension.version).key();
		let cancellablePromise = this.installingExtensions.get(key);
		if (!cancellablePromise) {

			let operation: InstallOperation = InstallOperation.Install;
			let cancellationToken: CancellationToken, successCallback: (a?: any) => void, errorCallback: (e?: any) => any | null;
			cancellablePromise = createCancelablePromise(token => { cancellationToken = token; return new Promise((c, e) => { successCallback = c; errorCallback = e; }); });
			this.installingExtensions.set(key, cancellablePromise);
			try {
				const installed = await this.getInstalled(ExtensionType.User);
				const existingExtension = installed.filter(i => areSameExtensions(i.identifier, extension.identifier))[0];
				if (existingExtension) {
					operation = InstallOperation.Update;
					if (semver.gt(existingExtension.manifest.version, extension.version)) {
						await this.uninstall(existingExtension, true);
					}
				}

				this.downloadInstallableExtension(extension, operation)
					.then(installableExtension => this.installExtension(installableExtension, ExtensionType.User, cancellationToken)
						.then(local => always(pfs.rimraf(installableExtension.zipPath), () => null).then(() => local)))
					.then(local => this.installDependenciesAndPackExtensions(local, existingExtension)
						.then(() => local, error => this.uninstall(local, true).then(() => Promise.reject(error), () => Promise.reject(error))))
					.then(
						local => {
							this.installingExtensions.delete(key);
							onDidInstallExtensionSuccess(extension, operation, local);
							successCallback(null);
						},
						error => {
							this.installingExtensions.delete(key);
							onDidInstallExtensionFailure(extension, operation, error);
							errorCallback(error);
						});

			} catch (error) {
				this.installingExtensions.delete(key);
				onDidInstallExtensionFailure(extension, operation, error);
				return Promise.reject(error);
			}

		}

		return cancellablePromise;
	}

	private async checkAndGetCompatibleVersion(extension: IGalleryExtension): Promise<IGalleryExtension> {
		if (await this.isMalicious(extension)) {
			return Promise.reject(new ExtensionManagementError(nls.localize('malicious extension', "Can't install extension since it was reported to be problematic."), INSTALL_ERROR_MALICIOUS));
		}

		const compatibleExtension = await this.galleryService.getCompatibleExtension(extension);

		if (!compatibleExtension) {
			return Promise.reject(new ExtensionManagementError(nls.localize('notFoundCompatibleDependency', "Unable to install because, the extension '{0}' compatible with current version '{1}' of VS Code is not found.", extension.identifier.id, pkg.version), INSTALL_ERROR_INCOMPATIBLE));
		}

		if (this.remote) {
			const manifest = await this.galleryService.getManifest(extension, CancellationToken.None);
			if (manifest && isUIExtension(manifest, this.configurationService)) {
				return Promise.reject(new Error(nls.localize('notSupportedUIExtension', "Can't install extension {0} since UI Extensions are not supported", extension.identifier.id)));
			}
		}

		return compatibleExtension;
	}

	reinstallFromGallery(extension: ILocalExtension): Promise<void> {
		this.logService.trace('ExtensionManagementService#reinstallFromGallery', extension.identifier.id);
		if (!this.galleryService.isEnabled()) {
			return Promise.reject(new Error(nls.localize('MarketPlaceDisabled', "Marketplace is not enabled")));
		}
		return this.findGalleryExtension(extension)
			.then(galleryExtension => {
				if (galleryExtension) {
					return this.setUninstalled(extension)
						.then(() => this.removeUninstalledExtension(extension)
							.then(
								() => this.installFromGallery(galleryExtension),
								e => Promise.reject(new Error(nls.localize('removeError', "Error while removing the extension: {0}. Please Quit and Start VS Code before trying again.", toErrorMessage(e))))));
				}
				return Promise.reject(new Error(nls.localize('Not a Marketplace extension', "Only Marketplace Extensions can be reinstalled")));
			});
	}

	private getTelemetryEvent(operation: InstallOperation): string {
		return operation === InstallOperation.Update ? 'extensionGallery:update' : 'extensionGallery:install';
	}

	private isMalicious(extension: IGalleryExtension): Promise<boolean> {
		return this.getExtensionsReport()
			.then(report => getMaliciousExtensionsSet(report).has(extension.identifier.id));
	}

	private downloadInstallableExtension(extension: IGalleryExtension, operation: InstallOperation): Promise<InstallableExtension> {
		const metadata = <IGalleryMetadata>{
			id: extension.identifier.uuid,
			publisherId: extension.publisherId,
			publisherDisplayName: extension.publisherDisplayName,
		};

		this.logService.trace('Started downloading extension:', extension.identifier.id);
		return this.galleryService.download(extension, operation)
			.then(
				zipPath => {
					this.logService.info('Downloaded extension:', extension.identifier.id, zipPath);
					return getManifest(zipPath)
						.then(
							manifest => (<InstallableExtension>{ zipPath, identifierWithVersion: new ExtensionIdentifierWithVersion(extension.identifier, manifest.version), metadata }),
							error => Promise.reject(new ExtensionManagementError(this.joinErrors(error).message, INSTALL_ERROR_VALIDATING))
						);
				},
				error => Promise.reject(new ExtensionManagementError(this.joinErrors(error).message, INSTALL_ERROR_DOWNLOADING)));
	}

	private installExtension(installableExtension: InstallableExtension, type: ExtensionType, token: CancellationToken): Promise<ILocalExtension> {
		return this.unsetUninstalledAndGetLocal(installableExtension.identifierWithVersion)
			.then(
				local => {
					if (local) {
						return local;
					}
					return this.extractAndInstall(installableExtension, type, token);
				},
				e => {
					if (isMacintosh) {
						return Promise.reject(new ExtensionManagementError(nls.localize('quitCode', "Unable to install the extension. Please Quit and Start VS Code before reinstalling."), INSTALL_ERROR_UNSET_UNINSTALLED));
					}
					return Promise.reject(new ExtensionManagementError(nls.localize('exitCode', "Unable to install the extension. Please Exit and Start VS Code before reinstalling."), INSTALL_ERROR_UNSET_UNINSTALLED));
				});
	}

	private unsetUninstalledAndGetLocal(identifierWithVersion: ExtensionIdentifierWithVersion): Promise<ILocalExtension | null> {
		return this.isUninstalled(identifierWithVersion)
			.then<ILocalExtension | null>(isUninstalled => {
				if (isUninstalled) {
					this.logService.trace('Removing the extension from uninstalled list:', identifierWithVersion.identifier.id);
					// If the same version of extension is marked as uninstalled, remove it from there and return the local.
					return this.unsetUninstalled(identifierWithVersion)
						.then(() => {
							this.logService.info('Removed the extension from uninstalled list:', identifierWithVersion.identifier.id);
							return this.getInstalled(ExtensionType.User);
						})
						.then(installed => installed.filter(i => new ExtensionIdentifierWithVersion(i.identifier, i.manifest.version).equals(identifierWithVersion))[0]);
				}
				return null;
			});
	}

	private extractAndInstall({ zipPath, identifierWithVersion, metadata }: InstallableExtension, type: ExtensionType, token: CancellationToken): Promise<ILocalExtension> {
		const { identifier } = identifierWithVersion;
		const location = type === ExtensionType.User ? this.extensionsPath : this.systemExtensionsPath;
		const folderName = identifierWithVersion.key();
		const tempPath = path.join(location, `.${folderName}`);
		const extensionPath = path.join(location, folderName);
		return pfs.rimraf(extensionPath)
			.then(() => this.extractAndRename(identifier, zipPath, tempPath, extensionPath, token), e => Promise.reject(new ExtensionManagementError(nls.localize('errorDeleting', "Unable to delete the existing folder '{0}' while installing the extension '{1}'. Please delete the folder manually and try again", extensionPath, identifier.id), INSTALL_ERROR_DELETING)))
			.then(() => this.scanExtension(folderName, location, type))
			.then(local => {
				if (!local) {
					return Promise.reject(nls.localize('cannot read', "Cannot read the extension from {0}", location));
				}
				this.logService.info('Installation completed.', identifier.id);
				if (metadata) {
					local.metadata = metadata;
					return this.saveMetadataForLocalExtension(local);
				}
				return local;
			}, error => pfs.rimraf(extensionPath).then(() => Promise.reject(error), () => Promise.reject(error)));
	}

	private extractAndRename(identifier: IExtensionIdentifier, zipPath: string, extractPath: string, renamePath: string, token: CancellationToken): Promise<void> {
		return this.extract(identifier, zipPath, extractPath, token)
			.then(() => this.rename(identifier, extractPath, renamePath, Date.now() + (2 * 60 * 1000) /* Retry for 2 minutes */)
				.then(
					() => this.logService.info('Renamed to', renamePath),
					e => {
						this.logService.info('Rename failed. Deleting from extracted location', extractPath);
						return always(pfs.rimraf(extractPath), () => null).then(() => Promise.reject(e));
					}));
	}

	private extract(identifier: IExtensionIdentifier, zipPath: string, extractPath: string, token: CancellationToken): Promise<void> {
		this.logService.trace(`Started extracting the extension from ${zipPath} to ${extractPath}`);
		return pfs.rimraf(extractPath)
			.then(
				() => extract(zipPath, extractPath, { sourcePath: 'extension', overwrite: true }, this.logService, token)
					.then(
						() => this.logService.info(`Extracted extension to ${extractPath}:`, identifier.id),
						e => always(pfs.rimraf(extractPath), () => null)
							.then(() => Promise.reject(new ExtensionManagementError(e.message, e instanceof ExtractError && e.type ? e.type : INSTALL_ERROR_EXTRACTING)))),
				e => Promise.reject(new ExtensionManagementError(this.joinErrors(e).message, INSTALL_ERROR_DELETING)));
	}

	private rename(identfier: IExtensionIdentifier, extractPath: string, renamePath: string, retryUntil: number): Promise<void> {
		return pfs.rename(extractPath, renamePath)
			.then(undefined, error => {
				if (isWindows && error && error.code === 'EPERM' && Date.now() < retryUntil) {
					this.logService.info(`Failed renaming ${extractPath} to ${renamePath} with 'EPERM' error. Trying again...`, identfier.id);
					return this.rename(identfier, extractPath, renamePath, retryUntil);
				}
				return Promise.reject(new ExtensionManagementError(error.message || nls.localize('renameError', "Unknown error while renaming {0} to {1}", extractPath, renamePath), error.code || INSTALL_ERROR_RENAMING));
			});
	}

	private async installDependenciesAndPackExtensions(installed: ILocalExtension, existing: ILocalExtension | null): Promise<void> {
		if (this.galleryService.isEnabled()) {
			const dependenciesAndPackExtensions: string[] = installed.manifest.extensionDependencies || [];
			if (installed.manifest.extensionPack) {
				for (const extension of installed.manifest.extensionPack) {
					// add only those extensions which are new in currently installed extension
					if (!(existing && existing.manifest.extensionPack && existing.manifest.extensionPack.some(old => areSameExtensions({ id: old }, { id: extension })))) {
						if (dependenciesAndPackExtensions.every(e => !areSameExtensions({ id: e }, { id: extension }))) {
							dependenciesAndPackExtensions.push(extension);
						}
					}
				}
			}
			if (dependenciesAndPackExtensions.length) {
				return this.getInstalled()
					.then(installed => {
						// filter out installed extensions
						const names = dependenciesAndPackExtensions.filter(id => installed.every(({ identifier: galleryIdentifier }) => !areSameExtensions(galleryIdentifier, { id })));
						if (names.length) {
							return this.galleryService.query({ names, pageSize: dependenciesAndPackExtensions.length })
								.then(galleryResult => {
									const extensionsToInstall = galleryResult.firstPage;
									return Promise.all(extensionsToInstall.map(async e => {
										if (this.remote) {
											const manifest = await this.galleryService.getManifest(e, CancellationToken.None);
											if (manifest && isUIExtension(manifest, this.configurationService)) {
												this.logService.info('Ignored installing the UI dependency', e.identifier.id);
												return;
											}
										}
										return this.installFromGallery(e);
									}))
										.then(() => null, errors => this.rollback(extensionsToInstall).then(() => Promise.reject(errors), () => Promise.reject(errors)));
								});
						}
						return null;
					});
			}
		}
		return Promise.resolve(undefined);
	}

	private rollback(extensions: IGalleryExtension[]): Promise<void> {
		return this.getInstalled(ExtensionType.User)
			.then(installed =>
				Promise.all(installed.filter(local => extensions.some(galleryExtension => new ExtensionIdentifierWithVersion(local.identifier, local.manifest.version).equals(new ExtensionIdentifierWithVersion(galleryExtension.identifier, galleryExtension.version)))) // Check with version because we want to rollback the exact version
					.map(local => this.uninstall(local, true))))
			.then(() => undefined, () => undefined);
	}

	uninstall(extension: ILocalExtension, force = false): Promise<void> {
		this.logService.trace('ExtensionManagementService#uninstall', extension.identifier.id);
		return this.toNonCancellablePromise(this.getInstalled(ExtensionType.User)
			.then(installed => {
				const extensionToUninstall = installed.filter(e => areSameExtensions(e.identifier, extension.identifier))[0];
				if (extensionToUninstall) {
					return this.checkForDependenciesAndUninstall(extensionToUninstall, installed).then(() => null, error => Promise.reject(this.joinErrors(error)));
				} else {
					return Promise.reject(new Error(nls.localize('notInstalled', "Extension '{0}' is not installed.", extension.manifest.displayName || extension.manifest.name)));
				}
			}));
	}

	updateMetadata(local: ILocalExtension, metadata: IGalleryMetadata): Promise<ILocalExtension> {
		this.logService.trace('ExtensionManagementService#updateMetadata', local.identifier.id);
		local.metadata = metadata;
		return this.saveMetadataForLocalExtension(local)
			.then(localExtension => {
				this.manifestCache.invalidate();
				return localExtension;
			});
	}

	private saveMetadataForLocalExtension(local: ILocalExtension): Promise<ILocalExtension> {
		if (!local.metadata) {
			return Promise.resolve(local);
		}
		const manifestPath = path.join(local.location.fsPath, 'package.json');
		return pfs.readFile(manifestPath, 'utf8')
			.then(raw => parseManifest(raw))
			.then(({ manifest }) => assign(manifest, { __metadata: local.metadata }))
			.then(manifest => pfs.writeFile(manifestPath, JSON.stringify(manifest, null, '\t')))
			.then(() => local);
	}

	private getMetadata(extensionName: string): Promise<IGalleryMetadata | null> {
		return this.findGalleryExtensionByName(extensionName)
			.then(galleryExtension => galleryExtension ? <IGalleryMetadata>{ id: galleryExtension.identifier.uuid, publisherDisplayName: galleryExtension.publisherDisplayName, publisherId: galleryExtension.publisherId } : null);
	}

	private findGalleryExtension(local: ILocalExtension): Promise<IGalleryExtension> {
		if (local.identifier.uuid) {
			return this.findGalleryExtensionById(local.identifier.uuid)
				.then(galleryExtension => galleryExtension ? galleryExtension : this.findGalleryExtensionByName(local.identifier.id));
		}
		return this.findGalleryExtensionByName(local.identifier.id);
	}

	private findGalleryExtensionById(uuid: string): Promise<IGalleryExtension> {
		return this.galleryService.query({ ids: [uuid], pageSize: 1 }).then(galleryResult => galleryResult.firstPage[0]);
	}

	private findGalleryExtensionByName(name: string): Promise<IGalleryExtension> {
		return this.galleryService.query({ names: [name], pageSize: 1 }).then(galleryResult => galleryResult.firstPage[0]);
	}

	private joinErrors(errorOrErrors: (Error | string) | (Array<Error | string>)): Error {
		const errors = Array.isArray(errorOrErrors) ? errorOrErrors : [errorOrErrors];
		if (errors.length === 1) {
			return errors[0] instanceof Error ? <Error>errors[0] : new Error(<string>errors[0]);
		}
		return errors.reduce<Error>((previousValue: Error, currentValue: Error | string) => {
			return new Error(`${previousValue.message}${previousValue.message ? ',' : ''}${currentValue instanceof Error ? currentValue.message : currentValue}`);
		}, new Error(''));
	}

	private checkForDependenciesAndUninstall(extension: ILocalExtension, installed: ILocalExtension[]): Promise<void> {
		return this.preUninstallExtension(extension)
			.then(() => {
				const packedExtensions = this.getAllPackExtensionsToUninstall(extension, installed);
				if (packedExtensions.length) {
					return this.uninstallExtensions(extension, packedExtensions, installed);
				}
				return this.uninstallExtensions(extension, [], installed);
			})
			.then(() => this.postUninstallExtension(extension),
				error => {
					this.postUninstallExtension(extension, new ExtensionManagementError(error instanceof Error ? error.message : error, INSTALL_ERROR_LOCAL));
					return Promise.reject(error);
				});
	}

	private uninstallExtensions(extension: ILocalExtension, otherExtensionsToUninstall: ILocalExtension[], installed: ILocalExtension[]): Promise<void> {
		const dependents = this.getDependents(extension, installed);
		if (dependents.length) {
			const remainingDependents = dependents.filter(dependent => extension !== dependent && otherExtensionsToUninstall.indexOf(dependent) === -1);
			if (remainingDependents.length) {
				return Promise.reject(new Error(this.getDependentsErrorMessage(extension, remainingDependents)));
			}
		}
		return Promise.all([this.uninstallExtension(extension), ...otherExtensionsToUninstall.map(d => this.doUninstall(d))]).then(() => undefined);
	}

	private getDependentsErrorMessage(extension: ILocalExtension, dependents: ILocalExtension[]): string {
		if (dependents.length === 1) {
			return nls.localize('singleDependentError', "Cannot uninstall extension '{0}'. Extension '{1}' depends on this.",
				extension.manifest.displayName || extension.manifest.name, dependents[0].manifest.displayName || dependents[0].manifest.name);
		}
		if (dependents.length === 2) {
			return nls.localize('twoDependentsError', "Cannot uninstall extension '{0}'. Extensions '{1}' and '{2}' depend on this.",
				extension.manifest.displayName || extension.manifest.name, dependents[0].manifest.displayName || dependents[0].manifest.name, dependents[1].manifest.displayName || dependents[1].manifest.name);
		}
		return nls.localize('multipleDependentsError', "Cannot uninstall extension '{0}'. Extensions '{1}', '{2}' and others depend on this.",
			extension.manifest.displayName || extension.manifest.name, dependents[0].manifest.displayName || dependents[0].manifest.name, dependents[1].manifest.displayName || dependents[1].manifest.name);
	}

	private getAllPackExtensionsToUninstall(extension: ILocalExtension, installed: ILocalExtension[], checked: ILocalExtension[] = []): ILocalExtension[] {
		if (checked.indexOf(extension) !== -1) {
			return [];
		}
		checked.push(extension);
		const extensionsPack = extension.manifest.extensionPack ? extension.manifest.extensionPack : [];
		if (extensionsPack.length) {
			const packedExtensions = installed.filter(i => extensionsPack.some(id => areSameExtensions({ id }, i.identifier)));
			const packOfPackedExtensions: ILocalExtension[] = [];
			for (const packedExtension of packedExtensions) {
				packOfPackedExtensions.push(...this.getAllPackExtensionsToUninstall(packedExtension, installed, checked));
			}
			return [...packedExtensions, ...packOfPackedExtensions];
		}
		return [];
	}

	private getDependents(extension: ILocalExtension, installed: ILocalExtension[]): ILocalExtension[] {
		return installed.filter(e => e.manifest.extensionDependencies && e.manifest.extensionDependencies.some(id => areSameExtensions({ id }, extension.identifier)));
	}

	private doUninstall(extension: ILocalExtension): Promise<void> {
		return this.preUninstallExtension(extension)
			.then(() => this.uninstallExtension(extension))
			.then(() => this.postUninstallExtension(extension),
				error => {
					this.postUninstallExtension(extension, new ExtensionManagementError(error instanceof Error ? error.message : error, INSTALL_ERROR_LOCAL));
					return Promise.reject(error);
				});
	}

	private preUninstallExtension(extension: ILocalExtension): Promise<void> {
		return Promise.resolve(pfs.exists(extension.location.fsPath))
			.then(exists => exists ? null : Promise.reject(new Error(nls.localize('notExists', "Could not find extension"))))
			.then(() => {
				this.logService.info('Uninstalling extension:', extension.identifier.id);
				this._onUninstallExtension.fire(extension.identifier);
			});
	}

	private uninstallExtension(local: ILocalExtension): Promise<void> {
		let promise = this.uninstallingExtensions.get(local.identifier.id);
		if (!promise) {
			// Set all versions of the extension as uninstalled
			promise = createCancelablePromise(token => this.scanUserExtensions(false)
				.then(userExtensions => this.setUninstalled(...userExtensions.filter(u => areSameExtensions(u.identifier, local.identifier))))
				.then(() => { this.uninstallingExtensions.delete(local.identifier.id); }));
			this.uninstallingExtensions.set(local.identifier.id, promise);
		}
		return promise;
	}

	private async postUninstallExtension(extension: ILocalExtension, error?: Error): Promise<void> {
		if (error) {
			this.logService.error('Failed to uninstall extension:', extension.identifier.id, error.message);
		} else {
			this.logService.info('Successfully uninstalled extension:', extension.identifier.id);
			// only report if extension has a mapped gallery extension. UUID identifies the gallery extension.
			if (extension.identifier.uuid) {
				await this.galleryService.reportStatistic(extension.manifest.publisher, extension.manifest.name, extension.manifest.version, StatisticType.Uninstall);
			}
		}
		this.reportTelemetry('extensionGallery:uninstall', getLocalExtensionTelemetryData(extension), undefined, error);
		const errorcode = error ? error instanceof ExtensionManagementError ? error.code : ERROR_UNKNOWN : undefined;
		this._onDidUninstallExtension.fire({ identifier: extension.identifier, error: errorcode });
	}

	getInstalled(type: ExtensionType | null = null): Promise<ILocalExtension[]> {
		const promises: Promise<ILocalExtension[]>[] = [];

		if (type === null || type === ExtensionType.System) {
			promises.push(this.scanSystemExtensions().then(null, e => Promise.reject(new ExtensionManagementError(this.joinErrors(e).message, ERROR_SCANNING_SYS_EXTENSIONS))));
		}

		if (type === null || type === ExtensionType.User) {
			promises.push(this.scanUserExtensions(true).then(null, e => Promise.reject(new ExtensionManagementError(this.joinErrors(e).message, ERROR_SCANNING_USER_EXTENSIONS))));
		}

		return Promise.all<ILocalExtension[]>(promises).then(flatten, errors => Promise.reject(this.joinErrors(errors)));
	}

	private scanSystemExtensions(): Promise<ILocalExtension[]> {
		this.logService.trace('Started scanning system extensions');
		const systemExtensionsPromise = this.scanExtensions(this.systemExtensionsPath, ExtensionType.System)
			.then(result => {
				this.logService.info('Scanned system extensions:', result.length);
				return result;
			});
		if (this.environmentService.isBuilt) {
			return systemExtensionsPromise;
		}

		// Scan other system extensions during development
		const devSystemExtensionsPromise = this.getDevSystemExtensionsList()
			.then(devSystemExtensionsList => {
				if (devSystemExtensionsList.length) {
					return this.scanExtensions(this.devSystemExtensionsPath, ExtensionType.System)
						.then(result => {
							this.logService.info('Scanned dev system extensions:', result.length);
							return result.filter(r => devSystemExtensionsList.some(id => areSameExtensions(r.identifier, { id })));
						});
				} else {
					return [];
				}
			});
		return Promise.all([systemExtensionsPromise, devSystemExtensionsPromise])
			.then(([systemExtensions, devSystemExtensions]) => [...systemExtensions, ...devSystemExtensions]);
	}

	private scanUserExtensions(excludeOutdated: boolean): Promise<ILocalExtension[]> {
		this.logService.trace('Started scanning user extensions');
		return Promise.all([this.getUninstalledExtensions(), this.scanExtensions(this.extensionsPath, ExtensionType.User)])
			.then(([uninstalled, extensions]) => {
				extensions = extensions.filter(e => !uninstalled[new ExtensionIdentifierWithVersion(e.identifier, e.manifest.version).key()]);
				if (excludeOutdated) {
					const byExtension: ILocalExtension[][] = groupByExtension(extensions, e => e.identifier);
					extensions = byExtension.map(p => p.sort((a, b) => semver.rcompare(a.manifest.version, b.manifest.version))[0]);
				}
				this.logService.info('Scanned user extensions:', extensions.length);
				return extensions;
			});
	}

	private scanExtensions(root: string, type: ExtensionType): Promise<ILocalExtension[]> {
		const limiter = new Limiter<any>(10);
		return pfs.readdir(root)
			.then(extensionsFolders => Promise.all<ILocalExtension>(extensionsFolders.map(extensionFolder => limiter.queue(() => this.scanExtension(extensionFolder, root, type)))))
			.then(extensions => extensions.filter(e => e && e.identifier));
	}

	private scanExtension(folderName: string, root: string, type: ExtensionType): Promise<ILocalExtension | null> {
		if (type === ExtensionType.User && folderName.indexOf('.') === 0) { // Do not consider user extension folder starting with `.`
			return Promise.resolve(null);
		}
		const extensionPath = path.join(root, folderName);
		return pfs.readdir(extensionPath)
			.then(children => readManifest(extensionPath)
				.then(({ manifest, metadata }) => {
					const readme = children.filter(child => /^readme(\.txt|\.md|)$/i.test(child))[0];
					const readmeUrl = readme ? URI.file(path.join(extensionPath, readme)) : null;
					const changelog = children.filter(child => /^changelog(\.txt|\.md|)$/i.test(child))[0];
					const changelogUrl = changelog ? URI.file(path.join(extensionPath, changelog)) : null;
					const identifier = { id: getGalleryExtensionId(manifest.publisher, manifest.name), uuid: metadata ? metadata.id : null };
					return <ILocalExtension>{ type, identifier, manifest, metadata, location: URI.file(extensionPath), readmeUrl, changelogUrl };
				}))
			.then(undefined, () => null);
	}

	removeDeprecatedExtensions(): Promise<any> {
		return this.removeUninstalledExtensions()
			.then(() => this.removeOutdatedExtensions());
	}

	private removeUninstalledExtensions(): Promise<void> {
		return this.getUninstalledExtensions()
			.then(uninstalled => this.scanExtensions(this.extensionsPath, ExtensionType.User) // All user extensions
				.then(extensions => {
					const toRemove: ILocalExtension[] = extensions.filter(e => uninstalled[new ExtensionIdentifierWithVersion(e.identifier, e.manifest.version).key()]);
					return Promise.all(toRemove.map(e => this.extensionLifecycle.postUninstall(e).then(() => this.removeUninstalledExtension(e))));
				})
			).then(() => undefined);
	}

	private removeOutdatedExtensions(): Promise<void> {
		return this.scanExtensions(this.extensionsPath, ExtensionType.User) // All user extensions
			.then(extensions => {
				const toRemove: ILocalExtension[] = [];

				// Outdated extensions
				const byExtension: ILocalExtension[][] = groupByExtension(extensions, e => e.identifier);
				toRemove.push(...flatten(byExtension.map(p => p.sort((a, b) => semver.rcompare(a.manifest.version, b.manifest.version)).slice(1))));

				return Promise.all(toRemove.map(extension => this.removeExtension(extension, 'outdated')));
			}).then(() => undefined);
	}

	private removeUninstalledExtension(extension: ILocalExtension): Promise<void> {
		return this.removeExtension(extension, 'uninstalled')
			.then(() => this.withUninstalledExtensions(uninstalled => delete uninstalled[new ExtensionIdentifierWithVersion(extension.identifier, extension.manifest.version).key()]))
			.then(() => undefined);
	}

	private removeExtension(extension: ILocalExtension, type: string): Promise<void> {
		this.logService.trace(`Deleting ${type} extension from disk`, extension.identifier.id, extension.location.fsPath);
		return pfs.rimraf(extension.location.fsPath).then(() => this.logService.info('Deleted from disk', extension.identifier.id, extension.location.fsPath));
	}

	private isUninstalled(identfier: ExtensionIdentifierWithVersion): Promise<boolean> {
		return this.filterUninstalled(identfier).then(uninstalled => uninstalled.length === 1);
	}

	private filterUninstalled(...identifiers: ExtensionIdentifierWithVersion[]): Promise<string[]> {
		return this.withUninstalledExtensions(allUninstalled => {
			const uninstalled: string[] = [];
			for (const identifier of identifiers) {
				if (!!allUninstalled[identifier.key()]) {
					uninstalled.push(identifier.key());
				}
			}
			return uninstalled;
		});
	}

	private setUninstalled(...extensions: ILocalExtension[]): Promise<{ [id: string]: boolean }> {
		const ids: ExtensionIdentifierWithVersion[] = extensions.map(e => new ExtensionIdentifierWithVersion(e.identifier, e.manifest.version));
		return this.withUninstalledExtensions(uninstalled => assign(uninstalled, ids.reduce((result, id) => { result[id.key()] = true; return result; }, {} as { [id: string]: boolean })));
	}

	private unsetUninstalled(extensionIdentifier: ExtensionIdentifierWithVersion): Promise<void> {
		return this.withUninstalledExtensions<void>(uninstalled => delete uninstalled[extensionIdentifier.key()]);
	}

	private getUninstalledExtensions(): Promise<{ [id: string]: boolean; }> {
		return this.withUninstalledExtensions(uninstalled => uninstalled);
	}

	private async withUninstalledExtensions<T>(fn: (uninstalled: { [id: string]: boolean; }) => T): Promise<T> {
		return await this.uninstalledFileLimiter.queue(() => {
			let result: T | null = null;
			return pfs.readFile(this.uninstalledPath, 'utf8')
				.then(undefined, err => err.code === 'ENOENT' ? Promise.resolve('{}') : Promise.reject(err))
				.then<{ [id: string]: boolean }>(raw => { try { return JSON.parse(raw); } catch (e) { return {}; } })
				.then(uninstalled => { result = fn(uninstalled); return uninstalled; })
				.then(uninstalled => {
					if (Object.keys(uninstalled).length === 0) {
						return pfs.rimraf(this.uninstalledPath);
					} else {
						const raw = JSON.stringify(uninstalled);
						return pfs.writeFile(this.uninstalledPath, raw);
					}
				})
				.then(() => result);
		});
	}

	getExtensionsReport(): Promise<IReportedExtension[]> {
		const now = new Date().getTime();

		if (!this.reportedExtensions || now - this.lastReportTimestamp > 1000 * 60 * 5) { // 5 minute cache freshness
			this.reportedExtensions = this.updateReportCache();
			this.lastReportTimestamp = now;
		}

		return this.reportedExtensions;
	}

	private updateReportCache(): Promise<IReportedExtension[]> {
		this.logService.trace('ExtensionManagementService.refreshReportedCache');

		return this.galleryService.getExtensionsReport()
			.then(result => {
				this.logService.trace(`ExtensionManagementService.refreshReportedCache - got ${result.length} reported extensions from service`);
				return result;
			}, err => {
				this.logService.trace('ExtensionManagementService.refreshReportedCache - failed to get extension report');
				return [];
			});
	}

	private _devSystemExtensionsPath: string | null = null;
	private get devSystemExtensionsPath(): string {
		if (!this._devSystemExtensionsPath) {
			this._devSystemExtensionsPath = path.normalize(path.join(getPathFromAmdModule(require, ''), '..', '.build', 'builtInExtensions'));
		}
		return this._devSystemExtensionsPath;
	}

	private _devSystemExtensionsFilePath: string | null = null;
	private get devSystemExtensionsFilePath(): string {
		if (!this._devSystemExtensionsFilePath) {
			this._devSystemExtensionsFilePath = path.normalize(path.join(getPathFromAmdModule(require, ''), '..', 'build', 'builtInExtensions.json'));
		}
		return this._devSystemExtensionsFilePath;
	}

	private getDevSystemExtensionsList(): Promise<string[]> {
		return pfs.readFile(this.devSystemExtensionsFilePath, 'utf8')
			.then<string[]>(raw => {
				const parsed: { name: string }[] = JSON.parse(raw);
				return parsed.map(({ name }) => name);
			});
	}

	private toNonCancellablePromise<T>(promise: Promise<T>): Promise<T> {
		return new Promise((c, e) => promise.then(result => c(result), error => e(error)));
	}

	private reportTelemetry(eventName: string, extensionData: any, duration?: number, error?: Error): void {
		const errorcode = error ? error instanceof ExtensionManagementError ? error.code : ERROR_UNKNOWN : undefined;
		/* __GDPR__
			"extensionGallery:install" : {
				"success": { "classification": "SystemMetaData", "purpose": "PerformanceAndHealth", "isMeasurement": true },
				"duration" : { "classification": "SystemMetaData", "purpose": "PerformanceAndHealth", "isMeasurement": true },
				"errorcode": { "classification": "CallstackOrException", "purpose": "PerformanceAndHealth" },
				"recommendationReason": { "retiredFromVersion": "1.23.0", "classification": "SystemMetaData", "purpose": "FeatureInsight", "isMeasurement": true },
				"${include}": [
					"${GalleryExtensionTelemetryData}"
				]
			}
		*/
		/* __GDPR__
			"extensionGallery:uninstall" : {
				"success": { "classification": "SystemMetaData", "purpose": "PerformanceAndHealth", "isMeasurement": true },
				"duration" : { "classification": "SystemMetaData", "purpose": "PerformanceAndHealth", "isMeasurement": true },
				"errorcode": { "classification": "CallstackOrException", "purpose": "PerformanceAndHealth" },
				"${include}": [
					"${GalleryExtensionTelemetryData}"
				]
			}
		*/
		/* __GDPR__
			"extensionGallery:update" : {
				"success": { "classification": "SystemMetaData", "purpose": "PerformanceAndHealth", "isMeasurement": true },
				"duration" : { "classification": "SystemMetaData", "purpose": "PerformanceAndHealth", "isMeasurement": true },
				"errorcode": { "classification": "CallstackOrException", "purpose": "PerformanceAndHealth" },
				"${include}": [
					"${GalleryExtensionTelemetryData}"
				]
			}
		*/
		this.telemetryService.publicLog(eventName, assign(extensionData, { success: !error, duration, errorcode }));
	}
}<|MERGE_RESOLUTION|>--- conflicted
+++ resolved
@@ -194,7 +194,6 @@
 
 	}
 
-<<<<<<< HEAD
 	install(vsix: URI, type: ExtensionType = ExtensionType.User): Promise<IExtensionIdentifier> {
 		this.logService.trace('ExtensionManagementService#install', vsix.toString());
 		return createCancelablePromise(token => {
@@ -205,10 +204,10 @@
 					.then(manifest => {
 						const identifier = { id: getGalleryExtensionId(manifest.publisher, manifest.name) };
 						let operation: InstallOperation = InstallOperation.Install;
-						// {{SQL CARBON EDIT - Remove VS Code version check}}
-						// if (manifest.engines && manifest.engines.vscode && !isEngineValid(manifest.engines.vscode)) {
-						// 	return Promise.reject(new Error(nls.localize('incompatible', "Unable to install extension '{0}' as it is not compatible with VS Code '{1}'.", identifier.id, pkg.version)));
-						// }
+						// {{SQL CARBON EDIT - Check VSCode and ADS version}}
+						if (manifest.engines && manifest.engines.vscode && (!isEngineValid(manifest.engines.vscode, product.vscodeVersion) || (manifest.engines.azdata && !isEngineValid(manifest.engines.azdata, pkg.version)))) {
+							return Promise.reject(new Error(nls.localize('incompatible', "Unable to install version '{2}' of extension '{0}' as it is not compatible with Azure Data Studio '{1}'.", identifier.id, pkg.version, manifest.version)));
+						}
 						const identifierWithVersion = new ExtensionIdentifierWithVersion(identifier, manifest.version);
 						return this.getInstalled(ExtensionType.User)
 							.then(installedExtensions => {
@@ -247,64 +246,6 @@
 							});
 					});
 			});
-=======
-	install(vsix: URI, type: LocalExtensionType = LocalExtensionType.User): Promise<IExtensionIdentifier> {
-		// {{SQL CARBON EDIT}}
-		let startTime = new Date().getTime();
-
-		this.logService.trace('ExtensionManagementService#install', vsix.toString());
-		return createCancelablePromise(token => {
-			return this.downloadVsix(vsix)
-				.then(downloadLocation => {
-					const zipPath = path.resolve(downloadLocation.fsPath);
-
-					return getManifest(zipPath)
-						.then(manifest => {
-							const identifier = { id: getLocalExtensionIdFromManifest(manifest) };
-							// {{SQL CARBON EDIT - Check VSCode and ADS version}}
-							if (manifest.engines && (!isEngineValid(manifest.engines.vscode, product.vscodeVersion)
-								|| (manifest.engines.azdata && !isEngineValid(manifest.engines.azdata, pkg.version)))) {
-								return Promise.reject(new Error(nls.localize('incompatible', "Unable to install version '{2}' of extension '{0}' as it is not compatible with Azure Data Studio '{1}'.", identifier.id, pkg.version, manifest.version)));
-							}
-							return this.removeIfExists(identifier.id)
-								.then(
-									() => {
-										const extensionIdentifier = { id: getGalleryExtensionId(manifest.publisher, manifest.name) };
-										return this.getInstalled(LocalExtensionType.User)
-											.then(installedExtensions => {
-												const newer = installedExtensions.filter(local => areSameExtensions(extensionIdentifier, { id: getGalleryExtensionIdFromLocal(local) }) && semver.gt(local.manifest.version, manifest.version))[0];
-												return newer ? this.uninstall(newer, true) : null;
-											})
-											.then(() => {
-												this.logService.info('Installing the extension:', identifier.id);
-												this._onInstallExtension.fire({ identifier, zipPath });
-												// {{SQL CARBON EDIT}}
-												// Until there's a gallery for SQL Ops Studio, skip retrieving the metadata from the gallery
-												return this.installExtension({ zipPath, id: identifier.id, metadata: null }, type, token)
-													.then(
-														local => {
-															this.reportTelemetry(this.getTelemetryEvent(InstallOperation.Install), getLocalExtensionTelemetryData(local), new Date().getTime() - startTime, void 0);
-															this._onDidInstallExtension.fire({ identifier, zipPath, local, operation: InstallOperation.Install });
-														},
-														error => { this._onDidInstallExtension.fire({ identifier, zipPath, error, operation: InstallOperation.Install }); return Promise.reject(error); }
-													);
-												// return this.getMetadata(getGalleryExtensionId(manifest.publisher, manifest.name))
-												// 	.then(
-												// 		metadata => this.installFromZipPath(identifier, zipPath, metadata, type, token),
-												// 		error => this.installFromZipPath(identifier, zipPath, null, type, token))
-												// 	.then(
-												// 		() => { this.logService.info('Successfully installed the extension:', identifier.id); return identifier; },
-												// 		e => {
-												// 			this.logService.error('Failed to install the extension:', identifier.id, e.message);
-												// 			return Promise.reject(e);
-												// 		});
-											});
-									},
-									// {{SQL CARBON EDIT}}
-									e => Promise.reject(new Error(nls.localize('restartCode', "Please restart Azure Data Studio before reinstalling {0}.", manifest.displayName || manifest.name))));
-						});
-				});
->>>>>>> 7223b288
 		});
 	}
 
