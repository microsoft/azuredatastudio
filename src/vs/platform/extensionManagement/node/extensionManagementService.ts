--- conflicted
+++ resolved
@@ -190,14 +190,10 @@
 
 	}
 
-<<<<<<< HEAD
-	install(vsix: URI, type: ExtensionType = ExtensionType.User): Promise<IExtensionIdentifier> {
+	install(vsix: URI, type: ExtensionType = ExtensionType.User): Promise<ILocalExtension> {
 		// {{SQL CARBON EDIT}}
 		let startTime = new Date().getTime();
 
-=======
-	install(vsix: URI, type: ExtensionType = ExtensionType.User): Promise<ILocalExtension> {
->>>>>>> 397629a1
 		this.logService.trace('ExtensionManagementService#install', vsix.toString());
 		return createCancelablePromise(token => {
 			return this.downloadVsix(vsix).then(downloadLocation => {
@@ -233,32 +229,24 @@
 								// Until there's a gallery for SQL Ops Studio, skip retrieving the metadata from the gallery
 								return this.installExtension({ zipPath, identifierWithVersion, metadata: null }, type, token)
 									.then(
-<<<<<<< HEAD
 										local => {
 											this.reportTelemetry(this.getTelemetryEvent(InstallOperation.Install), getLocalExtensionTelemetryData(local), new Date().getTime() - startTime, void 0);
 											this._onDidInstallExtension.fire({ identifier, zipPath, local, operation: InstallOperation.Install });
-											return identifier;
+											return local;
 										},
 										error => { this._onDidInstallExtension.fire({ identifier, zipPath, error, operation: InstallOperation.Install }); return Promise.reject(error); }
 									);
 								// return this.getMetadata(getGalleryExtensionId(manifest.publisher, manifest.name))
 								// 	.then(
 								// 		metadata => this.installFromZipPath(identifierWithVersion, zipPath, metadata, type, operation, token),
-								// 		() => this.installFromZipPath(identifierWithVersion, zipPath, null, type, operation, token))
-								// 	.then(
-								// 		() => { this.logService.info('Successfully installed the extension:', identifier.id); return identifier; },
-								// 		e => {
-								// 			this.logService.error('Failed to install the extension:', identifier.id, e.message);
-								// 			return Promise.reject(e);
-								// 		});
+								// () => this.installFromZipPath(identifierWithVersion, zipPath, null, type, operation, token))
+								// .then(
+								// 	local => { this.logService.info('Successfully installed the extension:', identifier.id); return local; },
+								// 	e => {
+								// 		this.logService.error('Failed to install the extension:', identifier.id, e.message);
+								// 		return Promise.reject(e);
+								// 	});
 								// {{SQL CARBON EDIT}} - End
-=======
-										local => { this.logService.info('Successfully installed the extension:', identifier.id); return local; },
-										e => {
-											this.logService.error('Failed to install the extension:', identifier.id, e.message);
-											return Promise.reject(e);
-										});
->>>>>>> 397629a1
 							});
 					});
 			});
