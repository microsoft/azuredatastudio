--- conflicted
+++ resolved
@@ -151,14 +151,10 @@
 
 	}
 
-<<<<<<< HEAD
-	install(vsix: URI, isDefault?: boolean): Promise<ILocalExtension> {
+	install(vsix: URI, isMachineScoped?: boolean): Promise<ILocalExtension> {
 		// {{SQL CARBON EDIT}}
 		let startTime = new Date().getTime();
 
-=======
-	install(vsix: URI, isMachineScoped?: boolean): Promise<ILocalExtension> {
->>>>>>> 37c72e77
 		this.logService.trace('ExtensionManagementService#install', vsix.toString());
 		return createCancelablePromise(token => {
 			return this.downloadVsix(vsix).then(downloadLocation => {
@@ -177,12 +173,8 @@
 							.then(installedExtensions => {
 								const existing = installedExtensions.filter(i => areSameExtensions(identifier, i.identifier))[0];
 								if (existing) {
-<<<<<<< HEAD
-									// operation = InstallOperation.Update; {{SQL CARBON EDIT}} comment out for no unused
-=======
 									isMachineScoped = isMachineScoped || existing.isMachineScoped;
-									operation = InstallOperation.Update;
->>>>>>> 37c72e77
+									// operation = InstallOperation.Update;
 									if (identifierWithVersion.equals(new ExtensionIdentifierWithVersion(existing.identifier, existing.manifest.version))) {
 										return this.extensionsScanner.removeExtension(existing, 'existing').then(null, e => Promise.reject(new Error(nls.localize('restartCode', "Please restart Azure Data Studio before reinstalling {0}.", manifest.displayName || manifest.name))));
 									} else if (semver.gt(existing.manifest.version, manifest.version)) {
@@ -204,16 +196,9 @@
 							.then(() => {
 								this.logService.info('Installing the extension:', identifier.id);
 								this._onInstallExtension.fire({ identifier, zipPath });
-<<<<<<< HEAD
 								// {{SQL CARBON EDIT}}
 								// Until there's a gallery for SQL Ops Studio, skip retrieving the metadata from the gallery
-								return this.installExtension({ zipPath, identifierWithVersion, metadata: { isDefault } }, token)
-=======
-								return this.getGalleryMetadata(getGalleryExtensionId(manifest.publisher, manifest.name))
-									.then(
-										metadata => this.installFromZipPath(identifierWithVersion, zipPath, { ...metadata, isMachineScoped }, operation, token),
-										() => this.installFromZipPath(identifierWithVersion, zipPath, isMachineScoped ? { isMachineScoped } : undefined, operation, token))
->>>>>>> 37c72e77
+								return this.installExtension({ zipPath, identifierWithVersion, metadata: { isMachineScoped } }, token)
 									.then(
 										local => {
 											this.reportTelemetry(this.getTelemetryEvent(InstallOperation.Install), getLocalExtensionTelemetryData(local), new Date().getTime() - startTime, void 0);
