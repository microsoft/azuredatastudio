/*---------------------------------------------------------------------------------------------
 *  Copyright (c) Microsoft Corporation. All rights reserved.
 *  Licensed under the Source EULA. See License.txt in the project root for license information.
 *--------------------------------------------------------------------------------------------*/

import { tmpdir } from 'os';
import * as path from 'vs/base/common/path';
import { getErrorMessage, isPromiseCanceledError, canceled } from 'vs/base/common/errors';
import { StatisticType, IGalleryExtension, IExtensionGalleryService, IGalleryExtensionAsset, IQueryOptions, SortBy, SortOrder, IExtensionIdentifier, IReportedExtension, InstallOperation, ITranslation, IGalleryExtensionVersion, IGalleryExtensionAssets, isIExtensionIdentifier } from 'vs/platform/extensionManagement/common/extensionManagement';
import { getGalleryExtensionId, getGalleryExtensionTelemetryData, adoptToGalleryExtensionId } from 'vs/platform/extensionManagement/common/extensionManagementUtil';
import { assign, getOrDefault } from 'vs/base/common/objects';
import { IRequestService } from 'vs/platform/request/node/request';
import { ITelemetryService } from 'vs/platform/telemetry/common/telemetry';
import { IPager } from 'vs/base/common/paging';
import { IRequestOptions, IRequestContext, download, asJson, asText } from 'vs/base/node/request';
import pkg from 'vs/platform/product/node/package';
import product from 'vs/platform/product/node/product';
import { isEngineValid } from 'vs/platform/extensions/node/extensionValidator';
import { IEnvironmentService } from 'vs/platform/environment/common/environment';
import { writeFileSync, readFile } from 'vs/base/node/pfs';
import { generateUuid, isUUID } from 'vs/base/common/uuid';
import { values } from 'vs/base/common/map';
// {{SQL CARBON EDIT}}
import { IConfigurationService } from 'vs/platform/configuration/common/configuration';
import { ExtensionsPolicy, ExtensionsPolicyKey } from 'vs/workbench/contrib/extensions/common/extensions';
// {{SQL CARBON EDIT}} - End
import { CancellationToken } from 'vs/base/common/cancellation';
import { ILogService } from 'vs/platform/log/common/log';
import { IExtensionManifest } from 'vs/platform/extensions/common/extensions';

interface IRawGalleryExtensionFile {
	assetType: string;
	source: string;
}

interface IRawGalleryExtensionProperty {
	key: string;
	value: string;
}

interface IRawGalleryExtensionVersion {
	version: string;
	lastUpdated: string;
	assetUri: string;
	fallbackAssetUri: string;
	files: IRawGalleryExtensionFile[];
	properties?: IRawGalleryExtensionProperty[];
}

interface IRawGalleryExtensionStatistics {
	statisticName: string;
	value: number;
}

interface IRawGalleryExtension {
	extensionId: string;
	extensionName: string;
	displayName: string;
	shortDescription: string;
	publisher: { displayName: string, publisherId: string, publisherName: string; };
	versions: IRawGalleryExtensionVersion[];
	statistics: IRawGalleryExtensionStatistics[];
	flags: string;
}

interface IRawGalleryQueryResult {
	results: {
		extensions: IRawGalleryExtension[];
		resultMetadata: {
			metadataType: string;
			metadataItems: {
				name: string;
				count: number;
			}[];
		}[]
	}[];
}

enum Flags {
	None = 0x0,
	IncludeVersions = 0x1,
	IncludeFiles = 0x2,
	IncludeCategoryAndTags = 0x4,
	IncludeSharedAccounts = 0x8,
	IncludeVersionProperties = 0x10,
	ExcludeNonValidated = 0x20,
	IncludeInstallationTargets = 0x40,
	IncludeAssetUri = 0x80,
	IncludeStatistics = 0x100,
	IncludeLatestVersionOnly = 0x200,
	Unpublished = 0x1000
}

function flagsToString(...flags: Flags[]): string {
	return String(flags.reduce((r, f) => r | f, 0));
}

enum FilterType {
	Tag = 1,
	ExtensionId = 4,
	Category = 5,
	ExtensionName = 7,
	Target = 8,
	Featured = 9,
	SearchText = 10,
	ExcludeWithFlags = 12
}

const AssetType = {
	Icon: 'Microsoft.VisualStudio.Services.Icons.Default',
	Details: 'Microsoft.VisualStudio.Services.Content.Details',
	Changelog: 'Microsoft.VisualStudio.Services.Content.Changelog',
	Manifest: 'Microsoft.VisualStudio.Code.Manifest',
	VSIX: 'Microsoft.VisualStudio.Services.VSIXPackage',
	License: 'Microsoft.VisualStudio.Services.Content.License',
	Repository: 'Microsoft.VisualStudio.Services.Links.Source',
	// {{SQL CARBON EDIT}}
	DownloadPage: 'Microsoft.SQLOps.DownloadPage'
};

const PropertyType = {
	Dependency: 'Microsoft.VisualStudio.Code.ExtensionDependencies',
	ExtensionPack: 'Microsoft.VisualStudio.Code.ExtensionPack',
	Engine: 'Microsoft.VisualStudio.Code.Engine',
	// {{SQL CARBON EDIT}}
	AzDataEngine: 'Microsoft.AzDataEngine',
	LocalizedLanguages: 'Microsoft.VisualStudio.Code.LocalizedLanguages'
};

interface ICriterium {
	filterType: FilterType;
	value?: string;
}

const DefaultPageSize = 10;

interface IQueryState {
	pageNumber: number;
	pageSize: number;
	sortBy: SortBy;
	sortOrder: SortOrder;
	flags: Flags;
	criteria: ICriterium[];
	assetTypes: string[];
}

const DefaultQueryState: IQueryState = {
	pageNumber: 1,
	pageSize: DefaultPageSize,
	sortBy: SortBy.NoneOrRelevance,
	sortOrder: SortOrder.Default,
	flags: Flags.None,
	criteria: [],
	assetTypes: []
};

class Query {

	constructor(private state = DefaultQueryState) { }

	get pageNumber(): number { return this.state.pageNumber; }
	get pageSize(): number { return this.state.pageSize; }
	get sortBy(): number { return this.state.sortBy; }
	get sortOrder(): number { return this.state.sortOrder; }
	get flags(): number { return this.state.flags; }
	// {{SQL CARBON EDIT}}
	get criteria(): ICriterium[] { return this.state.criteria ? this.state.criteria : []; }

	withPage(pageNumber: number, pageSize: number = this.state.pageSize): Query {
		return new Query(assign({}, this.state, { pageNumber, pageSize }));
	}

	withFilter(filterType: FilterType, ...values: string[]): Query {
		const criteria = [
			...this.state.criteria,
			...values.map(value => ({ filterType, value }))
		];

		return new Query(assign({}, this.state, { criteria }));
	}

	withSortBy(sortBy: SortBy): Query {
		return new Query(assign({}, this.state, { sortBy }));
	}

	withSortOrder(sortOrder: SortOrder): Query {
		return new Query(assign({}, this.state, { sortOrder }));
	}

	withFlags(...flags: Flags[]): Query {
		return new Query(assign({}, this.state, { flags: flags.reduce((r, f) => r | f, 0) }));
	}

	withAssetTypes(...assetTypes: string[]): Query {
		return new Query(assign({}, this.state, { assetTypes }));
	}

	get raw(): any {
		const { criteria, pageNumber, pageSize, sortBy, sortOrder, flags, assetTypes } = this.state;
		const filters = [{ criteria, pageNumber, pageSize, sortBy, sortOrder }];
		return { filters, assetTypes, flags };
	}

	get searchText(): string {
		const criterium = this.state.criteria.filter(criterium => criterium.filterType === FilterType.SearchText)[0];
		return criterium && criterium.value ? criterium.value : '';
	}
}

function getStatistic(statistics: IRawGalleryExtensionStatistics[], name: string): number {
	const result = (statistics || []).filter(s => s.statisticName === name)[0];
	return result ? result.value : 0;
}

function getCoreTranslationAssets(version: IRawGalleryExtensionVersion): { [languageId: string]: IGalleryExtensionAsset } {
	const coreTranslationAssetPrefix = 'Microsoft.VisualStudio.Code.Translation.';
	const result = version.files.filter(f => f.assetType.indexOf(coreTranslationAssetPrefix) === 0);
	return result.reduce((result, file) => {
		result[file.assetType.substring(coreTranslationAssetPrefix.length)] = getVersionAsset(version, file.assetType);
		return result;
	}, {});
}

function getRepositoryAsset(version: IRawGalleryExtensionVersion): IGalleryExtensionAsset | null {
	if (version.properties) {
		const results = version.properties.filter(p => p.key === AssetType.Repository);
		const gitRegExp = new RegExp('((git|ssh|http(s)?)|(git@[\w\.]+))(:(//)?)([\w\.@\:/\-~]+)(\.git)(/)?');

		const uri = results.filter(r => gitRegExp.test(r.value))[0];
		return uri ? { uri: uri.value, fallbackUri: uri.value } : null;
	}
	return getVersionAsset(version, AssetType.Repository);
}

function getDownloadAsset(version: IRawGalleryExtensionVersion): IGalleryExtensionAsset {
	// {{SQL CARBON EDIT}} - Use the extension VSIX download URL if present
	const asset = getVersionAsset(version, AssetType.VSIX);
	if (asset) {
		return asset;
	}
	// {{SQL CARBON EDIT}} - End

	return {
		uri: `${version.fallbackAssetUri}/${AssetType.VSIX}?redirect=true`,
		fallbackUri: `${version.fallbackAssetUri}/${AssetType.VSIX}`
	};
}

function getIconAsset(version: IRawGalleryExtensionVersion): IGalleryExtensionAsset {
	const asset = getVersionAsset(version, AssetType.Icon);
	if (asset) {
		return asset;
	}
	const uri = require.toUrl('./media/defaultIcon.png');
	return { uri, fallbackUri: uri };
}

function getVersionAsset(version: IRawGalleryExtensionVersion, type: string): IGalleryExtensionAsset | null {
	const result = version.files.filter(f => f.assetType === type)[0];

	// {{SQL CARBON EDIT}}
	let uriFromSource: string = undefined;
	if (result) {
		uriFromSource = result.source;
	}
	if (type === AssetType.VSIX) {
		return {
			uri: uriFromSource || `${version.fallbackAssetUri}/${type}?redirect=true`,
			fallbackUri: `${version.fallbackAssetUri}/${type}`
		};
	}
	if (version.assetUri) {
		return {
			uri: `${version.assetUri}/${type}`,
			fallbackUri: `${version.fallbackAssetUri}/${type}`
		};
	} else {
		return result ? { uri: uriFromSource, fallbackUri: `${version.fallbackAssetUri}/${type}` } : null;
	}
	// return result ? { uri: `${version.assetUri}/${type}`, fallbackUri: `${version.fallbackAssetUri}/${type}` } : null;
	// {{SQL CARBON EDIT}} - End
}

function getExtensions(version: IRawGalleryExtensionVersion, property: string): string[] {
	const values = version.properties ? version.properties.filter(p => p.key === property) : [];
	const value = values.length > 0 && values[0].value;
	return value ? value.split(',').map(v => adoptToGalleryExtensionId(v)) : [];
}

function getEngine(version: IRawGalleryExtensionVersion): string {
	const values = version.properties ? version.properties.filter(p => p.key === PropertyType.Engine) : [];
	return (values.length > 0 && values[0].value) || '';
}

// {{SQL CARBON EDIT}}
function getAzureDataStudioEngine(version: IRawGalleryExtensionVersion): string {
	const values = version.properties ? version.properties.filter(p => p.key === PropertyType.AzDataEngine) : [];
	return (values.length > 0 && values[0].value) || '';
}

function getLocalizedLanguages(version: IRawGalleryExtensionVersion): string[] {
	const values = version.properties ? version.properties.filter(p => p.key === PropertyType.LocalizedLanguages) : [];
	const value = (values.length > 0 && values[0].value) || '';
	return value ? value.split(',') : [];
}

function getIsPreview(flags: string): boolean {
	return flags.indexOf('preview') !== -1;
}

function toExtension(galleryExtension: IRawGalleryExtension, version: IRawGalleryExtensionVersion, index: number, query: Query, querySource?: string): IGalleryExtension {
	const assets = <IGalleryExtensionAssets>{
		manifest: getVersionAsset(version, AssetType.Manifest),
		readme: getVersionAsset(version, AssetType.Details),
		changelog: getVersionAsset(version, AssetType.Changelog),
		license: getVersionAsset(version, AssetType.License),
		repository: getRepositoryAsset(version),
		download: getDownloadAsset(version),
		// {{SQL CARBON EDIT}} - Add downloadPage
		downloadPage: getVersionAsset(version, AssetType.DownloadPage),
		icon: getIconAsset(version),
		coreTranslations: getCoreTranslationAssets(version)
	};

	return {
		identifier: {
			id: getGalleryExtensionId(galleryExtension.publisher.publisherName, galleryExtension.extensionName),
			uuid: galleryExtension.extensionId
		},
		name: galleryExtension.extensionName,
		version: version.version,
		date: version.lastUpdated,
		displayName: galleryExtension.displayName,
		publisherId: galleryExtension.publisher.publisherId,
		publisher: galleryExtension.publisher.publisherName,
		publisherDisplayName: galleryExtension.publisher.displayName,
		description: galleryExtension.shortDescription || '',
		installCount: getStatistic(galleryExtension.statistics, 'install') + getStatistic(galleryExtension.statistics, 'updateCount'),
		rating: getStatistic(galleryExtension.statistics, 'averagerating'),
		ratingCount: getStatistic(galleryExtension.statistics, 'ratingcount'),
		assets,
		properties: {
			dependencies: getExtensions(version, PropertyType.Dependency),
			extensionPack: getExtensions(version, PropertyType.ExtensionPack),
			engine: getEngine(version),
			// {{SQL CARBON EDIT}}
			azDataEngine: getAzureDataStudioEngine(version),
			localizedLanguages: getLocalizedLanguages(version)
		},
		/* __GDPR__FRAGMENT__
			"GalleryExtensionTelemetryData2" : {
				"index" : { "classification": "SystemMetaData", "purpose": "FeatureInsight", "isMeasurement": true },
				"searchText": { "classification": "CustomerContent", "purpose": "FeatureInsight" },
				"querySource": { "classification": "SystemMetaData", "purpose": "FeatureInsight" }
			}
		*/
		telemetryData: {
			index: ((query.pageNumber - 1) * query.pageSize) + index,
			searchText: query.searchText,
			querySource
		},
		preview: getIsPreview(galleryExtension.flags)
	};
}

interface IRawExtensionsReport {
	malicious: string[];
	slow: string[];
}

export class ExtensionGalleryService implements IExtensionGalleryService {

	_serviceBrand: any;

	private extensionsGalleryUrl: string;
	private extensionsControlUrl: string;

	private readonly commonHeadersPromise: Promise<{ [key: string]: string; }>;

	constructor(
		@IRequestService private readonly requestService: IRequestService,
		@ILogService private readonly logService: ILogService,
		@IEnvironmentService private readonly environmentService: IEnvironmentService,
		@ITelemetryService private readonly telemetryService: ITelemetryService,
		// {{SQL CARBON EDIT}}
		@IConfigurationService private configurationService: IConfigurationService
	) {
		const config = product.extensionsGallery;
		this.extensionsGalleryUrl = config && config.serviceUrl;
		this.extensionsControlUrl = config && config.controlUrl;
		this.commonHeadersPromise = resolveMarketplaceHeaders(this.environmentService);
	}

	private api(path = ''): string {
		// {{SQL CARBON EDIT}}
		return `${this.extensionsGalleryUrl}`;
	}

	isEnabled(): boolean {
		return !!this.extensionsGalleryUrl;
	}

	getCompatibleExtension(arg1: IExtensionIdentifier | IGalleryExtension, version?: string): Promise<IGalleryExtension | null> {
		const extension: IGalleryExtension | null = isIExtensionIdentifier(arg1) ? null : arg1;
		// {{SQL CARBON EDIT}}
		// Change to original version: removed the extension version validation
		// Reason: This method is used to find the matching gallery extension for the locally installed extension,
		//         since we only have one entry for each extension (not in-scope to enable mutiple version support for now),
		//         if the new version of extension is not compatible, the extension won't be displayed properly.
		if (extension) {
			return Promise.resolve(extension);
		}
		const { id, uuid } = extension ? extension.identifier : <IExtensionIdentifier>arg1;
		let query = new Query()
			.withFlags(Flags.IncludeAssetUri, Flags.IncludeStatistics, Flags.IncludeFiles, Flags.IncludeVersionProperties, Flags.ExcludeNonValidated)
			.withPage(1, 1)
			.withFilter(FilterType.Target, 'Microsoft.VisualStudio.Code')
			.withFilter(FilterType.ExcludeWithFlags, flagsToString(Flags.Unpublished));

		if (uuid) {
			query = query.withFilter(FilterType.ExtensionId, uuid);
		} else {
			query = query.withFilter(FilterType.ExtensionName, id);
		}

		return this.queryGallery(query, CancellationToken.None)
			.then(({ galleryExtensions }) => {
				const [rawExtension] = galleryExtensions;
				if (!rawExtension || !rawExtension.versions.length) {
					return null;
				}
				if (version) {
					const versionAsset = rawExtension.versions.filter(v => v.version === version)[0];
					if (versionAsset) {
						const extension = toExtension(rawExtension, versionAsset, 0, query);
						if (extension.properties.engine && isEngineValid(extension.properties.engine)) {
							return extension;
						}
					}
					return null;
				}
				return this.getLastValidExtensionVersion(rawExtension, rawExtension.versions)
					.then(rawVersion => {
						if (rawVersion) {
							return toExtension(rawExtension, rawVersion, 0, query);
						}
						return null;
					});
			});
	}

	query(token: CancellationToken): Promise<IPager<IGalleryExtension>>;
	query(options: IQueryOptions, token: CancellationToken): Promise<IPager<IGalleryExtension>>;
	query(arg1: any, arg2?: any): Promise<IPager<IGalleryExtension>> {
		const options: IQueryOptions = CancellationToken.isCancellationToken(arg1) ? {} : arg1;
		const token: CancellationToken = CancellationToken.isCancellationToken(arg1) ? arg1 : arg2;

		if (!this.isEnabled()) {
			return Promise.reject(new Error('No extension gallery service configured.'));
		}

		const type = options.names ? 'ids' : (options.text ? 'text' : 'all');
		let text = options.text || '';
		const pageSize = getOrDefault(options, o => o.pageSize, 50);

		/* __GDPR__
			"galleryService:query" : {
				"type" : { "classification": "SystemMetaData", "purpose": "FeatureInsight" },
				"text": { "classification": "CustomerContent", "purpose": "FeatureInsight" }
			}
		*/
		this.telemetryService.publicLog('galleryService:query', { type, text });

		let query = new Query()
			.withFlags(Flags.IncludeLatestVersionOnly, Flags.IncludeAssetUri, Flags.IncludeStatistics, Flags.IncludeFiles, Flags.IncludeVersionProperties)
			.withPage(1, pageSize)
			.withFilter(FilterType.Target, 'Microsoft.VisualStudio.Code')
			.withFilter(FilterType.ExcludeWithFlags, flagsToString(Flags.Unpublished));

		if (text) {
			// Use category filter instead of "category:themes"
			text = text.replace(/\bcategory:("([^"]*)"|([^"]\S*))(\s+|\b|$)/g, (_, quotedCategory, category) => {
				query = query.withFilter(FilterType.Category, category || quotedCategory);
				return '';
			});

			// Use tag filter instead of "tag:debuggers"
			text = text.replace(/\btag:("([^"]*)"|([^"]\S*))(\s+|\b|$)/g, (_, quotedTag, tag) => {
				query = query.withFilter(FilterType.Tag, tag || quotedTag);
				return '';
			});

			text = text.trim();

			if (text) {
				text = text.length < 200 ? text : text.substring(0, 200);
				query = query.withFilter(FilterType.SearchText, text);
			}

			query = query.withSortBy(SortBy.NoneOrRelevance);
		} else if (options.ids) {
			query = query.withFilter(FilterType.ExtensionId, ...options.ids);
		} else if (options.names) {
			query = query.withFilter(FilterType.ExtensionName, ...options.names);
		} else {
			query = query.withSortBy(SortBy.InstallCount);
		}

		if (typeof options.sortBy === 'number') {
			query = query.withSortBy(options.sortBy);
		}

		if (typeof options.sortOrder === 'number') {
			query = query.withSortOrder(options.sortOrder);
		}

		return this.queryGallery(query, token).then(({ galleryExtensions, total }) => {
			const extensions = galleryExtensions.map((e, index) => toExtension(e, e.versions[0], index, query, options.source));
			// {{SQL CARBON EDIT}}
			const pageSize = extensions.length;
			const getPage = (pageIndex: number, ct: CancellationToken) => {
				if (ct.isCancellationRequested) {
					return Promise.reject(canceled());
				}

				const nextPageQuery = query.withPage(pageIndex + 1);
				return this.queryGallery(nextPageQuery, ct)
					.then(({ galleryExtensions }) => galleryExtensions.map((e, index) => toExtension(e, e.versions[0], index, nextPageQuery, options.source)));
			};

			return { firstPage: extensions, total, pageSize, getPage } as IPager<IGalleryExtension>;
		});
	}

	// {{SQL CARBON EDIT}}
	/**
	 * The result of querying the gallery returns all the extensions because it's only reading a static file.
	 * So this method should apply all the filters and return the actual result
	 */
	private createQueryResult(query: Query, galleryExtensions: IRawGalleryExtension[]): { galleryExtensions: IRawGalleryExtension[], total: number; } {

		// Filtering
		let filteredExtensions = galleryExtensions;
		if (query.criteria) {
			const ids = query.criteria.filter(x => x.filterType === FilterType.ExtensionId).map(v => v.value.toLocaleLowerCase());
			if (ids && ids.length > 0) {
				filteredExtensions = filteredExtensions.filter(e => e.extensionId && ids.includes(e.extensionId.toLocaleLowerCase()));
			}
			const names = query.criteria.filter(x => x.filterType === FilterType.ExtensionName).map(v => v.value.toLocaleLowerCase());
			if (names && names.length > 0) {
				filteredExtensions = filteredExtensions.filter(e => e.extensionName && e.publisher.publisherName && names.includes(`${e.publisher.publisherName.toLocaleLowerCase()}.${e.extensionName.toLocaleLowerCase()}`));
			}
			const searchTexts = query.criteria.filter(x => x.filterType === FilterType.SearchText).map(v => v.value.toLocaleLowerCase());
			if (searchTexts && searchTexts.length > 0) {
				searchTexts.forEach(searchText => {
					if (searchText !== '@allmarketplace') {
						filteredExtensions = filteredExtensions.filter(e => ExtensionGalleryService.isMatchingExtension(e, searchText));
					}
				});
			}
		}

		// Sorting
		switch (query.sortBy) {
			case SortBy.PublisherName:
				filteredExtensions.sort((a, b) => ExtensionGalleryService.compareByField(a.publisher, b.publisher, 'publisherName'));
				break;
			case SortBy.Title:
			default:
				filteredExtensions.sort((a, b) => ExtensionGalleryService.compareByField(a, b, 'displayName'));
				break;
		}

		let actualTotal = filteredExtensions.length;

		// {{SQL CARBON EDIT}}
		let extensionPolicy = this.configurationService.getValue<string>(ExtensionsPolicyKey);
		if (extensionPolicy === ExtensionsPolicy.allowMicrosoft) {
			filteredExtensions = filteredExtensions.filter(ext => ext.publisher && ext.publisher.displayName === 'Microsoft');
		}
		return { galleryExtensions: filteredExtensions, total: actualTotal };
	}

	// {{SQL CARBON EDIT}}
	/*
	 * Checks whether the extension matches the search text
	 */
	public static isMatchingExtension(extension: IRawGalleryExtension, searchText: string): boolean {
		if (!searchText) {
			return true;
		}
		let text = searchText.toLocaleLowerCase();
		return extension
			&& (extension.extensionName && extension.extensionName.toLocaleLowerCase().includes(text) ||
				extension.publisher && extension.publisher.publisherName && extension.publisher.publisherName.toLocaleLowerCase().includes(text) ||
				extension.publisher && extension.publisher.displayName && extension.publisher.displayName.toLocaleLowerCase().includes(text) ||
				extension.displayName && extension.displayName.toLocaleLowerCase().includes(text) ||
				extension.shortDescription && extension.shortDescription.toLocaleLowerCase().includes(text) ||
				extension.extensionId && extension.extensionId.toLocaleLowerCase().includes(text));
	}

	public static compareByField(a: any, b: any, fieldName: string): number {
		if (a && !b) {
			return 1;
		}
		if (b && !a) {
			return -1;
		}
		if (a && a[fieldName] && (!b || !b[fieldName])) {
			return 1;
		}
		if (b && b[fieldName] && (!a || !a[fieldName])) {
			return -1;
		}
		if (!b || !b[fieldName] && (!a || !a[fieldName])) {
			return 0;
		}
		if (a[fieldName] === b[fieldName]) {
			return 0;
		}
		return a[fieldName] < b[fieldName] ? -1 : 1;
	}

	private queryGallery(query: Query, token: CancellationToken): Promise<{ galleryExtensions: IRawGalleryExtension[], total: number; }> {
		if (!this.isEnabled()) {
			return Promise.reject(new Error('No extension gallery service configured.'));
		}
		return this.commonHeadersPromise.then(commonHeaders => {
			const data = JSON.stringify(query.raw);
			const headers = assign({}, commonHeaders, {
				'Content-Type': 'application/json',
				'Accept': 'application/json;api-version=3.0-preview.1',
				'Accept-Encoding': 'gzip',
				'Content-Length': data.length
			});

			return this.requestService.request({
				// {{SQL CARBON EDIT}}
				type: 'GET',
				url: this.api('/extensionquery'),
				data,
				headers
			}, token).then(context => {

				// {{SQL CARBON EDIT}}
				let extensionPolicy: string = this.configurationService.getValue<string>(ExtensionsPolicyKey);
				if (context.res.statusCode && context.res.statusCode >= 400 && context.res.statusCode < 500 || extensionPolicy === ExtensionsPolicy.allowNone) {
					return { galleryExtensions: [], total: 0 };
				}

				return asJson<IRawGalleryQueryResult>(context).then(result => {
					if (result) {
						const r = result.results[0];
						const galleryExtensions = r.extensions;
						const resultCount = r.resultMetadata && r.resultMetadata.filter(m => m.metadataType === 'ResultCount')[0];
						const total = resultCount && resultCount.metadataItems.filter(i => i.name === 'TotalCount')[0].count || 0;

						// {{SQL CARBON EDIT}}
						let filteredExtensionsResult = this.createQueryResult(query, galleryExtensions);

						return { galleryExtensions: filteredExtensionsResult.galleryExtensions, total: filteredExtensionsResult.total };
						// {{SQL CARBON EDIT}} - End
					}
					return { galleryExtensions: [], total: 0 };
				});
			});
		});
	}

	reportStatistic(publisher: string, name: string, version: string, type: StatisticType): Promise<void> {
		if (!this.isEnabled()) {
			return Promise.resolve(undefined);
		}

		return this.commonHeadersPromise.then(commonHeaders => {
			const headers = { ...commonHeaders, Accept: '*/*;api-version=4.0-preview.1' };

			return this.requestService.request({
				type: 'POST',
				url: this.api(`/publishers/${publisher}/extensions/${name}/${version}/stats?statType=${type}`),
				headers
			}, CancellationToken.None).then(undefined, () => undefined);
		});
	}

	download(extension: IGalleryExtension, operation: InstallOperation): Promise<string> {
		this.logService.trace('ExtensionGalleryService#download', extension.identifier.id);
		const zipPath = path.join(tmpdir(), generateUuid());
		const data = getGalleryExtensionTelemetryData(extension);
		const startTime = new Date().getTime();
		/* __GDPR__
			"galleryService:downloadVSIX" : {
				"duration": { "classification": "SystemMetaData", "purpose": "PerformanceAndHealth", "isMeasurement": true },
				"${include}": [
					"${GalleryExtensionTelemetryData}"
				]
			}
		*/
		const log = (duration: number) => this.telemetryService.publicLog('galleryService:downloadVSIX', assign(data, { duration }));

		// {{SQL Carbon Edit}} - Don't append install or update on to the URL
		// const operationParam = operation === InstallOperation.Install ? 'install' : operation === InstallOperation.Update ? 'update' : '';
		const operationParam = undefined;
		const downloadAsset = operationParam ? {
			uri: `${extension.assets.download.uri}&${operationParam}=true`,
			fallbackUri: `${extension.assets.download.fallbackUri}?${operationParam}=true`
		} : extension.assets.download;

		return this.getAsset(downloadAsset)
			.then(context => download(zipPath, context))
			.then(() => log(new Date().getTime() - startTime))
			.then(() => zipPath);
	}

	getReadme(extension: IGalleryExtension, token: CancellationToken): Promise<string> {
		if (extension.assets.readme) {
			return this.getAsset(extension.assets.readme, {}, token)
				.then(context => asText(context))
				.then(content => content || '');
		}
		return Promise.resolve('');
	}

	getManifest(extension: IGalleryExtension, token: CancellationToken): Promise<IExtensionManifest | null> {
		if (extension.assets.manifest) {
			return this.getAsset(extension.assets.manifest, {}, token)
				.then(asText)
				.then(JSON.parse);
		}
		return Promise.resolve(null);
	}

	getCoreTranslation(extension: IGalleryExtension, languageId: string): Promise<ITranslation | null> {
		const asset = extension.assets.coreTranslations[languageId.toUpperCase()];
		if (asset) {
			return this.getAsset(asset)
				.then(asText)
				.then(JSON.parse);
		}
		return Promise.resolve(null);
	}

	getChangelog(extension: IGalleryExtension, token: CancellationToken): Promise<string> {
		if (extension.assets.changelog) {
			return this.getAsset(extension.assets.changelog, {}, token)
				.then(context => asText(context))
				.then(content => content || '');
		}
		return Promise.resolve('');
	}

	getAllVersions(extension: IGalleryExtension, compatible: boolean): Promise<IGalleryExtensionVersion[]> {
		let query = new Query()
			.withFlags(Flags.IncludeVersions, Flags.IncludeFiles, Flags.IncludeVersionProperties, Flags.ExcludeNonValidated)
			.withPage(1, 1)
			.withFilter(FilterType.Target, 'Microsoft.VisualStudio.Code')
			.withFilter(FilterType.ExcludeWithFlags, flagsToString(Flags.Unpublished));

		if (extension.identifier.uuid) {
			query = query.withFilter(FilterType.ExtensionId, extension.identifier.uuid);
		} else {
			query = query.withFilter(FilterType.ExtensionName, extension.identifier.id);
		}

		return this.queryGallery(query, CancellationToken.None).then(({ galleryExtensions }) => {
			if (galleryExtensions.length) {
				if (compatible) {
					return Promise.all(galleryExtensions[0].versions.map(v => this.getEngine(v).then(engine => isEngineValid(engine) ? v : null)))
						.then(versions => versions
							.filter(v => !!v)
							.map(v => ({ version: v!.version, date: v!.lastUpdated })));
				} else {
					return galleryExtensions[0].versions.map(v => ({ version: v.version, date: v.lastUpdated }));
				}
			}
			return [];
		});
	}

<<<<<<< HEAD
	private loadDependencies(extensionNames: string[], token: CancellationToken): Promise<IGalleryExtension[]> {
		if (!extensionNames || extensionNames.length === 0) {
			return Promise.resolve([]);
		}

		let query = new Query()
			.withFlags(Flags.IncludeLatestVersionOnly, Flags.IncludeAssetUri, Flags.IncludeStatistics, Flags.IncludeFiles, Flags.IncludeVersionProperties)
			.withPage(1, extensionNames.length)
			.withFilter(FilterType.Target, 'Microsoft.VisualStudio.Code')
			.withFilter(FilterType.ExcludeWithFlags, flagsToString(Flags.Unpublished))
			.withAssetTypes(AssetType.Icon, AssetType.License, AssetType.Details, AssetType.Manifest, AssetType.VSIX)
			.withFilter(FilterType.ExtensionName, ...extensionNames);

		return this.queryGallery(query, token).then(result => {
			const dependencies: IGalleryExtension[] = [];
			const ids: string[] = [];

			for (let index = 0; index < result.galleryExtensions.length; index++) {
				const rawExtension = result.galleryExtensions[index];
				if (ids.indexOf(rawExtension.extensionId) === -1) {
					dependencies.push(toExtension(rawExtension, rawExtension.versions[0], index, query, 'dependencies'));
					ids.push(rawExtension.extensionId);
				}
			}
			return dependencies;
		});
	}

	private getDependenciesRecursively(toGet: string[], result: IGalleryExtension[], token: CancellationToken): Promise<IGalleryExtension[]> {
		if (!toGet || !toGet.length) {
			return Promise.resolve(result);
		}
		toGet = result.length ? toGet.filter(e => !ExtensionGalleryService.hasExtensionByName(result, e)) : toGet;
		if (!toGet.length) {
			return Promise.resolve(result);
		}

		return this.loadDependencies(toGet, token)
			.then(loadedDependencies => {
				const dependenciesSet = new Set<string>();
				for (const dep of loadedDependencies) {
					if (dep.properties.dependencies) {
						dep.properties.dependencies.forEach(d => dependenciesSet.add(d));
					}
				}
				result = distinct(result.concat(loadedDependencies), d => d.identifier.uuid);
				const dependencies: string[] = [];
				dependenciesSet.forEach(d => !ExtensionGalleryService.hasExtensionByName(result, d) && dependencies.push(d));
				return this.getDependenciesRecursively(dependencies, result, token);
			});
	}

=======
>>>>>>> 222af4b8
	private getAsset(asset: IGalleryExtensionAsset, options: IRequestOptions = {}, token: CancellationToken = CancellationToken.None): Promise<IRequestContext> {
		return this.commonHeadersPromise.then(commonHeaders => {
			const baseOptions = { type: 'GET' };
			const headers = assign({}, commonHeaders, options.headers || {});
			options = assign({}, options, baseOptions, { headers });

			const url = asset.uri;
			const fallbackUrl = asset.fallbackUri;
			const firstOptions = assign({}, options, { url });

			return this.requestService.request(firstOptions, token)
				.then(context => {
					if (context.res.statusCode === 200) {
						return Promise.resolve(context);
					}

					return asText(context)
						.then(message => Promise.reject(new Error(`Expected 200, got back ${context.res.statusCode} instead.\n\n${message}`)));
				})
				.then(undefined, err => {
					if (isPromiseCanceledError(err)) {
						return Promise.reject(err);
					}

					const message = getErrorMessage(err);
					/* __GDPR__
						"galleryService:requestError" : {
							"url" : { "classification": "SystemMetaData", "purpose": "FeatureInsight" },
							"cdn": { "classification": "SystemMetaData", "purpose": "FeatureInsight", "isMeasurement": true },
							"message": { "classification": "CallstackOrException", "purpose": "FeatureInsight" }
						}
					*/
					this.telemetryService.publicLog('galleryService:requestError', { url, cdn: true, message });
					/* __GDPR__
						"galleryService:cdnFallback" : {
							"url" : { "classification": "SystemMetaData", "purpose": "FeatureInsight" },
							"message": { "classification": "SystemMetaData", "purpose": "FeatureInsight" }
						}
					*/
					this.telemetryService.publicLog('galleryService:cdnFallback', { url, message });

					const fallbackOptions = assign({}, options, { url: fallbackUrl });
					return this.requestService.request(fallbackOptions, token).then(undefined, err => {
						if (isPromiseCanceledError(err)) {
							return Promise.reject(err);
						}

						const message = getErrorMessage(err);
						/* __GDPR__
							"galleryService:requestError" : {
								"url" : { "classification": "SystemMetaData", "purpose": "FeatureInsight" },
								"cdn": { "classification": "SystemMetaData", "purpose": "FeatureInsight" },
								"message": { "classification": "CallstackOrException", "purpose": "FeatureInsight" }
							}
						*/
						this.telemetryService.publicLog('galleryService:requestError', { url: fallbackUrl, cdn: false, message });
						return Promise.reject(err);
					});
				});
		});
	}

	private getLastValidExtensionVersion(extension: IRawGalleryExtension, versions: IRawGalleryExtensionVersion[]): Promise<IRawGalleryExtensionVersion | null> {
		const version = this.getLastValidExtensionVersionFromProperties(extension, versions);
		if (version) {
			return version;
		}
		return this.getLastValidExtensionVersionRecursively(extension, versions);
	}

	private getLastValidExtensionVersionFromProperties(extension: IRawGalleryExtension, versions: IRawGalleryExtensionVersion[]): Promise<IRawGalleryExtensionVersion> | null {
		for (const version of versions) {
			const engine = getEngine(version);
			if (!engine) {
				return null;
			}
			if (isEngineValid(engine)) {
				return Promise.resolve(version);
			}
		}
		return null;
	}

	private getEngine(version: IRawGalleryExtensionVersion): Promise<string> {
		const engine = getEngine(version);
		if (engine) {
			return Promise.resolve(engine);
		}

		const manifest = getVersionAsset(version, AssetType.Manifest);
		if (!manifest) {
			return Promise.reject('Manifest was not found');
		}

		const headers = { 'Accept-Encoding': 'gzip' };
		return this.getAsset(manifest, { headers })
			.then(context => asJson<IExtensionManifest>(context))
			.then(manifest => manifest ? manifest.engines.vscode : Promise.reject<string>('Error while reading manifest'));
	}

	private getLastValidExtensionVersionRecursively(extension: IRawGalleryExtension, versions: IRawGalleryExtensionVersion[]): Promise<IRawGalleryExtensionVersion | null> {
		if (!versions.length) {
			return Promise.resolve(null);
		}

		const version = versions[0];
		return this.getEngine(version)
			.then(engine => {
				if (!isEngineValid(engine)) {
					return this.getLastValidExtensionVersionRecursively(extension, versions.slice(1));
				}

				version.properties = version.properties || [];
				version.properties.push({ key: PropertyType.Engine, value: engine });
				return version;
			});
	}

	getExtensionsReport(): Promise<IReportedExtension[]> {
		if (!this.isEnabled()) {
			return Promise.reject(new Error('No extension gallery service configured.'));
		}

		if (!this.extensionsControlUrl) {
			return Promise.resolve([]);
		}

		return this.requestService.request({ type: 'GET', url: this.extensionsControlUrl }, CancellationToken.None).then(context => {
			if (context.res.statusCode !== 200) {
				return Promise.reject(new Error('Could not get extensions report.'));
			}

			return asJson<IRawExtensionsReport>(context).then(result => {
				const map = new Map<string, IReportedExtension>();

				if (result) {
					for (const id of result.malicious) {
						const ext = map.get(id) || { id: { id }, malicious: true, slow: false };
						ext.malicious = true;
						map.set(id, ext);
					}
				}

				return Promise.resolve(values(map));
			});
		});
	}
}

export function resolveMarketplaceHeaders(environmentService: IEnvironmentService): Promise<{ [key: string]: string; }> {
	const marketplaceMachineIdFile = path.join(environmentService.userDataPath, 'machineid');

	return readFile(marketplaceMachineIdFile, 'utf8')
		.then<string | null>(contents => isUUID(contents) ? contents : null, () => null /* error reading ID file */)
		.then(uuid => {
			if (!uuid) {
				uuid = generateUuid();
				try {
					writeFileSync(marketplaceMachineIdFile, uuid);
				} catch (error) {
					//noop
				}
			}
			return {
				'X-Market-Client-Id': `VSCode ${pkg.version}`,
				'User-Agent': `VSCode ${pkg.version}`,
				'X-Market-User-Id': uuid
			};
		});
}<|MERGE_RESOLUTION|>--- conflicted
+++ resolved
@@ -777,61 +777,6 @@
 		});
 	}
 
-<<<<<<< HEAD
-	private loadDependencies(extensionNames: string[], token: CancellationToken): Promise<IGalleryExtension[]> {
-		if (!extensionNames || extensionNames.length === 0) {
-			return Promise.resolve([]);
-		}
-
-		let query = new Query()
-			.withFlags(Flags.IncludeLatestVersionOnly, Flags.IncludeAssetUri, Flags.IncludeStatistics, Flags.IncludeFiles, Flags.IncludeVersionProperties)
-			.withPage(1, extensionNames.length)
-			.withFilter(FilterType.Target, 'Microsoft.VisualStudio.Code')
-			.withFilter(FilterType.ExcludeWithFlags, flagsToString(Flags.Unpublished))
-			.withAssetTypes(AssetType.Icon, AssetType.License, AssetType.Details, AssetType.Manifest, AssetType.VSIX)
-			.withFilter(FilterType.ExtensionName, ...extensionNames);
-
-		return this.queryGallery(query, token).then(result => {
-			const dependencies: IGalleryExtension[] = [];
-			const ids: string[] = [];
-
-			for (let index = 0; index < result.galleryExtensions.length; index++) {
-				const rawExtension = result.galleryExtensions[index];
-				if (ids.indexOf(rawExtension.extensionId) === -1) {
-					dependencies.push(toExtension(rawExtension, rawExtension.versions[0], index, query, 'dependencies'));
-					ids.push(rawExtension.extensionId);
-				}
-			}
-			return dependencies;
-		});
-	}
-
-	private getDependenciesRecursively(toGet: string[], result: IGalleryExtension[], token: CancellationToken): Promise<IGalleryExtension[]> {
-		if (!toGet || !toGet.length) {
-			return Promise.resolve(result);
-		}
-		toGet = result.length ? toGet.filter(e => !ExtensionGalleryService.hasExtensionByName(result, e)) : toGet;
-		if (!toGet.length) {
-			return Promise.resolve(result);
-		}
-
-		return this.loadDependencies(toGet, token)
-			.then(loadedDependencies => {
-				const dependenciesSet = new Set<string>();
-				for (const dep of loadedDependencies) {
-					if (dep.properties.dependencies) {
-						dep.properties.dependencies.forEach(d => dependenciesSet.add(d));
-					}
-				}
-				result = distinct(result.concat(loadedDependencies), d => d.identifier.uuid);
-				const dependencies: string[] = [];
-				dependenciesSet.forEach(d => !ExtensionGalleryService.hasExtensionByName(result, d) && dependencies.push(d));
-				return this.getDependenciesRecursively(dependencies, result, token);
-			});
-	}
-
-=======
->>>>>>> 222af4b8
 	private getAsset(asset: IGalleryExtensionAsset, options: IRequestOptions = {}, token: CancellationToken = CancellationToken.None): Promise<IRequestContext> {
 		return this.commonHeadersPromise.then(commonHeaders => {
 			const baseOptions = { type: 'GET' };
