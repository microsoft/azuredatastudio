--- conflicted
+++ resolved
@@ -765,68 +765,6 @@
 		});
 	}
 
-<<<<<<< HEAD
-=======
-	loadCompatibleVersion(extension: IGalleryExtension, fromVersion: string = extension.version): Promise<IGalleryExtension> {
-		// {{SQL CARBON EDIT}}
-		// Change to original version: removed the extension version validation
-		// Reason: This method is used to find the matching gallery extension for the locally installed extension,
-		//         since we only have one entry for each extension (not in-scope to enable mutiple version support for now),
-		//         if the new version of extension is not compatible, the extension won't be displayed properly.
-		if (extension.version === fromVersion) {
-			return Promise.resolve(extension);
-		}
-		const query = new Query()
-			.withFlags(Flags.IncludeVersions, Flags.IncludeFiles, Flags.IncludeVersionProperties)
-			.withPage(1, 1)
-			.withFilter(FilterType.Target, 'Microsoft.VisualStudio.Code')
-			.withFilter(FilterType.ExcludeWithFlags, flagsToString(Flags.Unpublished))
-			.withAssetTypes(AssetType.Manifest, AssetType.VSIX)
-			.withFilter(FilterType.ExtensionId, extension.identifier.uuid);
-
-		return this.queryGallery(query, CancellationToken.None)
-			.then(({ galleryExtensions }) => {
-				const [rawExtension] = galleryExtensions;
-
-				if (!rawExtension) {
-					return null;
-				}
-
-				const versions: IRawGalleryExtensionVersion[] = this.getVersionsFrom(rawExtension.versions, fromVersion);
-				if (!versions.length) {
-					return null;
-				}
-
-				return this.getLastValidExtensionVersion(rawExtension, versions)
-					.then(rawVersion => {
-						if (rawVersion) {
-							return toExtension(rawExtension, rawVersion, 0, query);
-						}
-						return null;
-					});
-			});
-	}
-
-	private getVersionsFrom(versions: IRawGalleryExtensionVersion[], version: string): IRawGalleryExtensionVersion[] {
-		if (versions[0].version === version) {
-			return versions;
-		}
-		const result: IRawGalleryExtensionVersion[] = [];
-		let currentVersion: IRawGalleryExtensionVersion = null;
-		for (const v of versions) {
-			if (!currentVersion) {
-				if (v.version === version) {
-					currentVersion = v;
-				}
-			}
-			if (currentVersion) {
-				result.push(v);
-			}
-		}
-		return result;
-	}
->>>>>>> 7223b288
-
 	private loadDependencies(extensionNames: string[], token: CancellationToken): Promise<IGalleryExtension[]> {
 		if (!extensionNames || extensionNames.length === 0) {
 			return Promise.resolve([]);
