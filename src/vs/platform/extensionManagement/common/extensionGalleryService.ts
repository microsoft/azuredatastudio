--- conflicted
+++ resolved
@@ -330,7 +330,6 @@
 
 function getVersionAsset(version: IRawGalleryExtensionVersion, type: string): IGalleryExtensionAsset | null {
 	const result = version.files.filter(f => f.assetType === type)[0];
-<<<<<<< HEAD
 
 	// {{SQL CARBON EDIT}}
 	let uriFromSource: string | undefined;
@@ -353,12 +352,6 @@
 	}
 	// return result ? { uri: `${version.assetUri}/${type}`, fallbackUri: `${version.fallbackAssetUri}/${type}` } : null;
 	// {{SQL CARBON EDIT}} - End
-=======
-	return result ? {
-		uri: `${version.assetUri}/${type}${version.targetPlatform ? `?targetPlatform=${version.targetPlatform}` : ''}`,
-		fallbackUri: `${version.fallbackAssetUri}/${type}${version.targetPlatform ? `?targetPlatform=${version.targetPlatform}` : ''}`
-	} : null;
->>>>>>> fbc01b95
 }
 
 function getExtensions(version: IRawGalleryExtensionVersion, property: string): string[] {
