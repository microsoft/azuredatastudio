--- conflicted
+++ resolved
@@ -152,8 +152,6 @@
 	assetTypes: []
 };
 
-<<<<<<< HEAD
-=======
 type GalleryServiceQueryClassification = {
 	readonly filterTypes: { classification: 'SystemMetaData', purpose: 'FeatureInsight' };
 	readonly sortBy: { classification: 'SystemMetaData', purpose: 'FeatureInsight' };
@@ -167,15 +165,12 @@
 	readonly count?: { classification: 'SystemMetaData', purpose: 'FeatureInsight' };
 };
 
->>>>>>> daabc187
 type QueryTelemetryData = {
 	readonly filterTypes: string[];
 	readonly sortBy: string;
 	readonly sortOrder: string;
 };
 
-<<<<<<< HEAD
-=======
 type GalleryServiceQueryEvent = QueryTelemetryData & {
 	readonly duration: number;
 	readonly success: boolean;
@@ -186,7 +181,6 @@
 	readonly count?: string;
 };
 
->>>>>>> daabc187
 class Query {
 
 	constructor(private state = DefaultQueryState) { }
