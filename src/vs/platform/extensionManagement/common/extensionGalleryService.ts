/*---------------------------------------------------------------------------------------------
 *  Copyright (c) Microsoft Corporation. All rights reserved.
 *  Licensed under the Source EULA. See License.txt in the project root for license information.
 *--------------------------------------------------------------------------------------------*/

import { getErrorMessage, isPromiseCanceledError, canceled } from 'vs/base/common/errors';
import { StatisticType, IGalleryExtension, IExtensionGalleryService, IGalleryExtensionAsset, IQueryOptions, SortBy, SortOrder, IExtensionIdentifier, IReportedExtension, InstallOperation, ITranslation, IGalleryExtensionVersion, IGalleryExtensionAssets, isIExtensionIdentifier } from 'vs/platform/extensionManagement/common/extensionManagement';
import { getGalleryExtensionId, getGalleryExtensionTelemetryData, adoptToGalleryExtensionId } from 'vs/platform/extensionManagement/common/extensionManagementUtil';
import { assign, getOrDefault } from 'vs/base/common/objects';
import { ITelemetryService } from 'vs/platform/telemetry/common/telemetry';
import { IPager } from 'vs/base/common/paging';
import { IRequestService, IRequestOptions, IRequestContext, asJson, asText, IHeaders } from 'vs/platform/request/common/request';
import { isEngineValid } from 'vs/platform/extensions/common/extensionValidator';
import { IEnvironmentService } from 'vs/platform/environment/common/environment';
import { generateUuid, isUUID } from 'vs/base/common/uuid';
import { values } from 'vs/base/common/map';
// {{SQL CARBON EDIT}}
import { IConfigurationService } from 'vs/platform/configuration/common/configuration';
import { ExtensionsPolicy, ExtensionsPolicyKey } from 'vs/workbench/contrib/extensions/common/extensions';
// {{SQL CARBON EDIT}} - End
import { CancellationToken } from 'vs/base/common/cancellation';
import { ILogService } from 'vs/platform/log/common/log';
import { IExtensionManifest } from 'vs/platform/extensions/common/extensions';
import { IFileService } from 'vs/platform/files/common/files';
import { URI } from 'vs/base/common/uri';
import { joinPath } from 'vs/base/common/resources';
import { VSBuffer } from 'vs/base/common/buffer';
import { IProductService } from 'vs/platform/product/common/product';
import { IStorageService, StorageScope } from 'vs/platform/storage/common/storage';
import { optional } from 'vs/platform/instantiation/common/instantiation';

interface IRawGalleryExtensionFile {
	assetType: string;
	source: string;
}

interface IRawGalleryExtensionProperty {
	key: string;
	value: string;
}

interface IRawGalleryExtensionVersion {
	version: string;
	lastUpdated: string;
	assetUri: string;
	fallbackAssetUri: string;
	files: IRawGalleryExtensionFile[];
	properties?: IRawGalleryExtensionProperty[];
}

interface IRawGalleryExtensionStatistics {
	statisticName: string;
	value: number;
}

interface IRawGalleryExtension {
	extensionId: string;
	extensionName: string;
	displayName: string;
	shortDescription: string;
	publisher: { displayName: string, publisherId: string, publisherName: string; };
	versions: IRawGalleryExtensionVersion[];
	statistics: IRawGalleryExtensionStatistics[];
	flags: string;
}

interface IRawGalleryQueryResult {
	results: {
		extensions: IRawGalleryExtension[];
		resultMetadata: {
			metadataType: string;
			metadataItems: {
				name: string;
				count: number;
			}[];
		}[]
	}[];
}

enum Flags {
	None = 0x0,
	IncludeVersions = 0x1,
	IncludeFiles = 0x2,
	IncludeCategoryAndTags = 0x4,
	IncludeSharedAccounts = 0x8,
	IncludeVersionProperties = 0x10,
	ExcludeNonValidated = 0x20,
	IncludeInstallationTargets = 0x40,
	IncludeAssetUri = 0x80,
	IncludeStatistics = 0x100,
	IncludeLatestVersionOnly = 0x200,
	Unpublished = 0x1000
}

function flagsToString(...flags: Flags[]): string {
	return String(flags.reduce((r, f) => r | f, 0));
}

enum FilterType {
	Tag = 1,
	ExtensionId = 4,
	Category = 5,
	ExtensionName = 7,
	Target = 8,
	Featured = 9,
	SearchText = 10,
	ExcludeWithFlags = 12
}

const AssetType = {
	Icon: 'Microsoft.VisualStudio.Services.Icons.Default',
	Details: 'Microsoft.VisualStudio.Services.Content.Details',
	Changelog: 'Microsoft.VisualStudio.Services.Content.Changelog',
	Manifest: 'Microsoft.VisualStudio.Code.Manifest',
	VSIX: 'Microsoft.VisualStudio.Services.VSIXPackage',
	License: 'Microsoft.VisualStudio.Services.Content.License',
	Repository: 'Microsoft.VisualStudio.Services.Links.Source',
	// {{SQL CARBON EDIT}}
	DownloadPage: 'Microsoft.SQLOps.DownloadPage'
};

const PropertyType = {
	Dependency: 'Microsoft.VisualStudio.Code.ExtensionDependencies',
	ExtensionPack: 'Microsoft.VisualStudio.Code.ExtensionPack',
	Engine: 'Microsoft.VisualStudio.Code.Engine',
	// {{SQL CARBON EDIT}}
	AzDataEngine: 'Microsoft.AzDataEngine',
	LocalizedLanguages: 'Microsoft.VisualStudio.Code.LocalizedLanguages'
};

interface ICriterium {
	filterType: FilterType;
	value?: string;
}

const DefaultPageSize = 10;

interface IQueryState {
	pageNumber: number;
	pageSize: number;
	sortBy: SortBy;
	sortOrder: SortOrder;
	flags: Flags;
	criteria: ICriterium[];
	assetTypes: string[];
}

const DefaultQueryState: IQueryState = {
	pageNumber: 1,
	pageSize: DefaultPageSize,
	sortBy: SortBy.NoneOrRelevance,
	sortOrder: SortOrder.Default,
	flags: Flags.None,
	criteria: [],
	assetTypes: []
};

class Query {

	constructor(private state = DefaultQueryState) { }

	get pageNumber(): number { return this.state.pageNumber; }
	get pageSize(): number { return this.state.pageSize; }
	get sortBy(): number { return this.state.sortBy; }
	get sortOrder(): number { return this.state.sortOrder; }
	get flags(): number { return this.state.flags; }
	// {{SQL CARBON EDIT}}
	get criteria(): ICriterium[] { return this.state.criteria ? this.state.criteria : []; }

	withPage(pageNumber: number, pageSize: number = this.state.pageSize): Query {
		return new Query(assign({}, this.state, { pageNumber, pageSize }));
	}

	withFilter(filterType: FilterType, ...values: string[]): Query {
		const criteria = [
			...this.state.criteria,
			...values.map(value => ({ filterType, value }))
		];

		return new Query(assign({}, this.state, { criteria }));
	}

	withSortBy(sortBy: SortBy): Query {
		return new Query(assign({}, this.state, { sortBy }));
	}

	withSortOrder(sortOrder: SortOrder): Query {
		return new Query(assign({}, this.state, { sortOrder }));
	}

	withFlags(...flags: Flags[]): Query {
		return new Query(assign({}, this.state, { flags: flags.reduce((r, f) => r | f, 0) }));
	}

	withAssetTypes(...assetTypes: string[]): Query {
		return new Query(assign({}, this.state, { assetTypes }));
	}

	get raw(): any {
		const { criteria, pageNumber, pageSize, sortBy, sortOrder, flags, assetTypes } = this.state;
		const filters = [{ criteria, pageNumber, pageSize, sortBy, sortOrder }];
		return { filters, assetTypes, flags };
	}

	get searchText(): string {
		const criterium = this.state.criteria.filter(criterium => criterium.filterType === FilterType.SearchText)[0];
		return criterium && criterium.value ? criterium.value : '';
	}
}

function getStatistic(statistics: IRawGalleryExtensionStatistics[], name: string): number {
	const result = (statistics || []).filter(s => s.statisticName === name)[0];
	return result ? result.value : 0;
}

function getCoreTranslationAssets(version: IRawGalleryExtensionVersion): [string, IGalleryExtensionAsset][] {
	const coreTranslationAssetPrefix = 'Microsoft.VisualStudio.Code.Translation.';
	const result = version.files.filter(f => f.assetType.indexOf(coreTranslationAssetPrefix) === 0);
	return result.reduce<[string, IGalleryExtensionAsset][]>((result, file) => {
		const asset = getVersionAsset(version, file.assetType);
		if (asset) {
			result.push([file.assetType.substring(coreTranslationAssetPrefix.length), asset]);
		}
		return result;
	}, []);
}

function getRepositoryAsset(version: IRawGalleryExtensionVersion): IGalleryExtensionAsset | null {
	if (version.properties) {
		const results = version.properties.filter(p => p.key === AssetType.Repository);
		const gitRegExp = new RegExp('((git|ssh|http(s)?)|(git@[\w\.]+))(:(//)?)([\w\.@\:/\-~]+)(\.git)(/)?');

		const uri = results.filter(r => gitRegExp.test(r.value))[0];
		return uri ? { uri: uri.value, fallbackUri: uri.value } : null;
	}
	return getVersionAsset(version, AssetType.Repository);
}

function getDownloadAsset(version: IRawGalleryExtensionVersion): IGalleryExtensionAsset {
	// {{SQL CARBON EDIT}} - Use the extension VSIX download URL if present
	const asset = getVersionAsset(version, AssetType.VSIX);
	if (asset) {
		return asset;
	}
	// {{SQL CARBON EDIT}} - End

	return {
		uri: `${version.fallbackAssetUri}/${AssetType.VSIX}?redirect=true`,
		fallbackUri: `${version.fallbackAssetUri}/${AssetType.VSIX}`
	};
}

function getIconAsset(version: IRawGalleryExtensionVersion): IGalleryExtensionAsset {
	const asset = getVersionAsset(version, AssetType.Icon);
	if (asset) {
		return asset;
	}
	const uri = require.toUrl('./media/defaultIcon.png');
	return { uri, fallbackUri: uri };
}

function getVersionAsset(version: IRawGalleryExtensionVersion, type: string): IGalleryExtensionAsset | null {
	const result = version.files.filter(f => f.assetType === type)[0];

	// {{SQL CARBON EDIT}}
	let uriFromSource: string | undefined;
	if (result) {
		uriFromSource = result.source;
	}
	if (type === AssetType.VSIX) {
		return {
			uri: uriFromSource || `${version.fallbackAssetUri}/${type}?redirect=true`,
			fallbackUri: `${version.fallbackAssetUri}/${type}`
		};
	}
	if (version.assetUri) {
		return {
			uri: `${version.assetUri}/${type}`,
			fallbackUri: `${version.fallbackAssetUri}/${type}`
		};
	} else {
		return result ? { uri: uriFromSource!, fallbackUri: `${version.fallbackAssetUri}/${type}` } : null;
	}
	// return result ? { uri: `${version.assetUri}/${type}`, fallbackUri: `${version.fallbackAssetUri}/${type}` } : null;
	// {{SQL CARBON EDIT}} - End
}

function getExtensions(version: IRawGalleryExtensionVersion, property: string): string[] {
	const values = version.properties ? version.properties.filter(p => p.key === property) : [];
	const value = values.length > 0 && values[0].value;
	return value ? value.split(',').map(v => adoptToGalleryExtensionId(v)) : [];
}

function getEngine(version: IRawGalleryExtensionVersion): string {
	const values = version.properties ? version.properties.filter(p => p.key === PropertyType.Engine) : [];
	return (values.length > 0 && values[0].value) || '';
}

// {{SQL CARBON EDIT}}
function getAzureDataStudioEngine(version: IRawGalleryExtensionVersion): string {
	const values = version.properties ? version.properties.filter(p => p.key === PropertyType.AzDataEngine) : [];
	return (values.length > 0 && values[0].value) || '';
}

function getLocalizedLanguages(version: IRawGalleryExtensionVersion): string[] {
	const values = version.properties ? version.properties.filter(p => p.key === PropertyType.LocalizedLanguages) : [];
	const value = (values.length > 0 && values[0].value) || '';
	return value ? value.split(',') : [];
}

function getIsPreview(flags: string): boolean {
	return flags.indexOf('preview') !== -1;
}

function toExtension(galleryExtension: IRawGalleryExtension, version: IRawGalleryExtensionVersion, index: number, query: Query, querySource?: string): IGalleryExtension {
	const assets = <IGalleryExtensionAssets>{
		manifest: getVersionAsset(version, AssetType.Manifest),
		readme: getVersionAsset(version, AssetType.Details),
		changelog: getVersionAsset(version, AssetType.Changelog),
		license: getVersionAsset(version, AssetType.License),
		repository: getRepositoryAsset(version),
		download: getDownloadAsset(version),
		// {{SQL CARBON EDIT}} - Add downloadPage
		downloadPage: getVersionAsset(version, AssetType.DownloadPage),
		icon: getIconAsset(version),
		coreTranslations: getCoreTranslationAssets(version)
	};

	return {
		identifier: {
			id: getGalleryExtensionId(galleryExtension.publisher.publisherName, galleryExtension.extensionName),
			uuid: galleryExtension.extensionId
		},
		name: galleryExtension.extensionName,
		version: version.version,
		date: version.lastUpdated,
		displayName: galleryExtension.displayName,
		publisherId: galleryExtension.publisher.publisherId,
		publisher: galleryExtension.publisher.publisherName,
		publisherDisplayName: galleryExtension.publisher.displayName,
		description: galleryExtension.shortDescription || '',
		installCount: getStatistic(galleryExtension.statistics, 'install') + getStatistic(galleryExtension.statistics, 'updateCount'),
		rating: getStatistic(galleryExtension.statistics, 'averagerating'),
		ratingCount: getStatistic(galleryExtension.statistics, 'ratingcount'),
		assets,
		properties: {
			dependencies: getExtensions(version, PropertyType.Dependency),
			extensionPack: getExtensions(version, PropertyType.ExtensionPack),
			engine: getEngine(version),
			// {{SQL CARBON EDIT}}
			azDataEngine: getAzureDataStudioEngine(version),
			localizedLanguages: getLocalizedLanguages(version)
		},
		/* __GDPR__FRAGMENT__
			"GalleryExtensionTelemetryData2" : {
				"index" : { "classification": "SystemMetaData", "purpose": "FeatureInsight", "isMeasurement": true },
				"searchText": { "classification": "CustomerContent", "purpose": "FeatureInsight" },
				"querySource": { "classification": "SystemMetaData", "purpose": "FeatureInsight" }
			}
		*/
		telemetryData: {
			index: ((query.pageNumber - 1) * query.pageSize) + index,
			searchText: query.searchText,
			querySource
		},
		preview: getIsPreview(galleryExtension.flags)
	};
}

interface IRawExtensionsReport {
	malicious: string[];
	slow: string[];
}

export class ExtensionGalleryService implements IExtensionGalleryService {

	_serviceBrand: any;

	private extensionsGalleryUrl: string | undefined;
	private extensionsControlUrl: string | undefined;

	private readonly commonHeadersPromise: Promise<{ [key: string]: string; }>;

	constructor(
		@IRequestService private readonly requestService: IRequestService,
		@ILogService private readonly logService: ILogService,
		@IEnvironmentService private readonly environmentService: IEnvironmentService,
		@ITelemetryService private readonly telemetryService: ITelemetryService,
		// {{SQL CARBON EDIT}}
		@IConfigurationService private configurationService: IConfigurationService,
		@IFileService private readonly fileService: IFileService,
		@IProductService private readonly productService: IProductService,
		@optional(IStorageService) private readonly storageService: IStorageService,
	) {
		const config = productService.productConfiguration.extensionsGallery;
		this.extensionsGalleryUrl = config && config.serviceUrl;
		this.extensionsControlUrl = config && config.controlUrl;
		this.commonHeadersPromise = resolveMarketplaceHeaders(productService.productConfiguration.version, this.environmentService, this.fileService, this.storageService);
	}

	private api(path = ''): string {
		// {{SQL CARBON EDIT}}
		return `${this.extensionsGalleryUrl}`;
	}

	isEnabled(): boolean {
		return !!this.extensionsGalleryUrl;
	}

	getCompatibleExtension(arg1: IExtensionIdentifier | IGalleryExtension, version?: string): Promise<IGalleryExtension | null> {
		const extension: IGalleryExtension | null = isIExtensionIdentifier(arg1) ? null : arg1;
<<<<<<< HEAD
		// {{SQL CARBON EDIT}}
		// Change to original version: removed the extension version validation
		// Reason: This method is used to find the matching gallery extension for the locally installed extension,
		//         since we only have one entry for each extension (not in-scope to enable mutiple version support for now),
		//         if the new version of extension is not compatible, the extension won't be displayed properly.
		if (extension) {
=======
		if (extension && extension.properties.engine && isEngineValid(extension.properties.engine, this.productService.productConfiguration.version)) {
>>>>>>> e0a685e5
			return Promise.resolve(extension);
		}
		const { id, uuid } = <IExtensionIdentifier>arg1; // {{SQL CARBON EDIT}} @anthonydresser remove extension ? extension.identifier
		let query = new Query()
			.withFlags(Flags.IncludeAssetUri, Flags.IncludeStatistics, Flags.IncludeFiles, Flags.IncludeVersionProperties, Flags.ExcludeNonValidated)
			.withPage(1, 1)
			.withFilter(FilterType.Target, 'Microsoft.VisualStudio.Code')
			.withFilter(FilterType.ExcludeWithFlags, flagsToString(Flags.Unpublished));

		if (uuid) {
			query = query.withFilter(FilterType.ExtensionId, uuid);
		} else {
			query = query.withFilter(FilterType.ExtensionName, id);
		}

		return this.queryGallery(query, CancellationToken.None)
			.then(({ galleryExtensions }) => {
				const [rawExtension] = galleryExtensions;
				if (!rawExtension || !rawExtension.versions.length) {
					return null;
				}
				if (version) {
					const versionAsset = rawExtension.versions.filter(v => v.version === version)[0];
					if (versionAsset) {
						const extension = toExtension(rawExtension, versionAsset, 0, query);
						if (extension.properties.engine && isEngineValid(extension.properties.engine, this.productService.productConfiguration.version)) {
							return extension;
						}
					}
					return null;
				}
				return this.getLastValidExtensionVersion(rawExtension, rawExtension.versions)
					.then(rawVersion => {
						if (rawVersion) {
							return toExtension(rawExtension, rawVersion, 0, query);
						}
						return null;
					});
			});
	}

	query(token: CancellationToken): Promise<IPager<IGalleryExtension>>;
	query(options: IQueryOptions, token: CancellationToken): Promise<IPager<IGalleryExtension>>;
	query(arg1: any, arg2?: any): Promise<IPager<IGalleryExtension>> {
		const options: IQueryOptions = CancellationToken.isCancellationToken(arg1) ? {} : arg1;
		const token: CancellationToken = CancellationToken.isCancellationToken(arg1) ? arg1 : arg2;

		if (!this.isEnabled()) {
			return Promise.reject(new Error('No extension gallery service configured.'));
		}

		const type = options.names ? 'ids' : (options.text ? 'text' : 'all');
		let text = options.text || '';
		const pageSize = getOrDefault(options, o => o.pageSize, 50);

		type GalleryServiceQueryClassification = {
			type: { classification: 'SystemMetaData', purpose: 'FeatureInsight' };
			text: { classification: 'CustomerContent', purpose: 'FeatureInsight' };
		};
		type GalleryServiceQueryEvent = {
			type: string;
			text: string;
		};
		this.telemetryService.publicLog2<GalleryServiceQueryEvent, GalleryServiceQueryClassification>('galleryService:query', { type, text });

		let query = new Query()
			.withFlags(Flags.IncludeLatestVersionOnly, Flags.IncludeAssetUri, Flags.IncludeStatistics, Flags.IncludeFiles, Flags.IncludeVersionProperties)
			.withPage(1, pageSize)
			.withFilter(FilterType.Target, 'Microsoft.VisualStudio.Code')
			.withFilter(FilterType.ExcludeWithFlags, flagsToString(Flags.Unpublished));

		if (text) {
			// Use category filter instead of "category:themes"
			text = text.replace(/\bcategory:("([^"]*)"|([^"]\S*))(\s+|\b|$)/g, (_, quotedCategory, category) => {
				query = query.withFilter(FilterType.Category, category || quotedCategory);
				return '';
			});

			// Use tag filter instead of "tag:debuggers"
			text = text.replace(/\btag:("([^"]*)"|([^"]\S*))(\s+|\b|$)/g, (_, quotedTag, tag) => {
				query = query.withFilter(FilterType.Tag, tag || quotedTag);
				return '';
			});

			text = text.trim();

			if (text) {
				text = text.length < 200 ? text : text.substring(0, 200);
				query = query.withFilter(FilterType.SearchText, text);
			}

			query = query.withSortBy(SortBy.NoneOrRelevance);
		} else if (options.ids) {
			query = query.withFilter(FilterType.ExtensionId, ...options.ids);
		} else if (options.names) {
			query = query.withFilter(FilterType.ExtensionName, ...options.names);
		} else {
			query = query.withSortBy(SortBy.InstallCount);
		}

		if (typeof options.sortBy === 'number') {
			query = query.withSortBy(options.sortBy);
		}

		if (typeof options.sortOrder === 'number') {
			query = query.withSortOrder(options.sortOrder);
		}

		return this.queryGallery(query, token).then(({ galleryExtensions, total }) => {
			const extensions = galleryExtensions.map((e, index) => toExtension(e, e.versions[0], index, query, options.source));
			// {{SQL CARBON EDIT}}
			const pageSize = extensions.length;
			const getPage = (pageIndex: number, ct: CancellationToken) => {
				if (ct.isCancellationRequested) {
					return Promise.reject(canceled());
				}

				const nextPageQuery = query.withPage(pageIndex + 1);
				return this.queryGallery(nextPageQuery, ct)
					.then(({ galleryExtensions }) => galleryExtensions.map((e, index) => toExtension(e, e.versions[0], index, nextPageQuery, options.source)));
			};

			return { firstPage: extensions, total, pageSize, getPage } as IPager<IGalleryExtension>;
		});
	}

	// {{SQL CARBON EDIT}}
	/**
	 * The result of querying the gallery returns all the extensions because it's only reading a static file.
	 * So this method should apply all the filters and return the actual result
	 */
	private createQueryResult(query: Query, galleryExtensions: IRawGalleryExtension[]): { galleryExtensions: IRawGalleryExtension[], total: number; } {

		// Filtering
		let filteredExtensions = galleryExtensions;
		if (query.criteria) {
			const ids = query.criteria.filter(x => x.filterType === FilterType.ExtensionId).map(v => v.value ? v.value.toLocaleLowerCase() : undefined);
			if (ids && ids.length > 0) {
				filteredExtensions = filteredExtensions.filter(e => e.extensionId && ids.includes(e.extensionId.toLocaleLowerCase()));
			}
			const names = query.criteria.filter(x => x.filterType === FilterType.ExtensionName).map(v => v.value ? v.value.toLocaleLowerCase() : undefined);
			if (names && names.length > 0) {
				filteredExtensions = filteredExtensions.filter(e => e.extensionName && e.publisher.publisherName && names.includes(`${e.publisher.publisherName.toLocaleLowerCase()}.${e.extensionName.toLocaleLowerCase()}`));
			}
			const categoryFilters = query.criteria.filter(x => x.filterType === FilterType.Category).map(v => v.value ? v.value.toLowerCase() : undefined);
			if (categoryFilters && categoryFilters.length > 0) {
				// Implement the @category: "language packs" filtering
				if (categoryFilters.includes('language packs')) {
					filteredExtensions = filteredExtensions.filter(e => {
						// we only have 1 version for our extensions in the gallery file, so this should always be the case
						if (e.versions.length === 1) {
							const extension = toExtension(e, e.versions[0], 0, query);
							return extension.properties.localizedLanguages && extension.properties.localizedLanguages.length > 0;
						}
						return false;
					});
				}
			}
			const searchTexts = query.criteria.filter(x => x.filterType === FilterType.SearchText).map(v => v.value ? v.value.toLocaleLowerCase() : undefined);
			if (searchTexts && searchTexts.length > 0) {
				searchTexts.forEach(searchText => {
					if (searchText !== '@allmarketplace') {
						filteredExtensions = filteredExtensions.filter(e => ExtensionGalleryService.isMatchingExtension(e, searchText));
					}
				});
			}
		}

		// Sorting
		switch (query.sortBy) {
			case SortBy.PublisherName:
				filteredExtensions.sort((a, b) => ExtensionGalleryService.compareByField(a.publisher, b.publisher, 'publisherName'));
				break;
			case SortBy.Title:
			default:
				filteredExtensions.sort((a, b) => ExtensionGalleryService.compareByField(a, b, 'displayName'));
				break;
		}

		let actualTotal = filteredExtensions.length;

		// {{SQL CARBON EDIT}}
		let extensionPolicy = this.configurationService.getValue<string>(ExtensionsPolicyKey);
		if (extensionPolicy === ExtensionsPolicy.allowMicrosoft) {
			filteredExtensions = filteredExtensions.filter(ext => ext.publisher && ext.publisher.displayName === 'Microsoft');
		}
		return { galleryExtensions: filteredExtensions, total: actualTotal };
	}

	// {{SQL CARBON EDIT}}
	/*
	 * Checks whether the extension matches the search text
	 */
	public static isMatchingExtension(extension?: IRawGalleryExtension, searchText?: string): boolean {
		if (!searchText) {
			return true;
		}
		let text = searchText.toLocaleLowerCase();
		return !!extension
			&& !!(extension.extensionName && extension.extensionName.toLocaleLowerCase().includes(text) ||
				extension.publisher && extension.publisher.publisherName && extension.publisher.publisherName.toLocaleLowerCase().includes(text) ||
				extension.publisher && extension.publisher.displayName && extension.publisher.displayName.toLocaleLowerCase().includes(text) ||
				extension.displayName && extension.displayName.toLocaleLowerCase().includes(text) ||
				extension.shortDescription && extension.shortDescription.toLocaleLowerCase().includes(text) ||
				extension.extensionId && extension.extensionId.toLocaleLowerCase().includes(text));
	}

	public static compareByField(a: any, b: any, fieldName: string): number {
		if (a && !b) {
			return 1;
		}
		if (b && !a) {
			return -1;
		}
		if (a && a[fieldName] && (!b || !b[fieldName])) {
			return 1;
		}
		if (b && b[fieldName] && (!a || !a[fieldName])) {
			return -1;
		}
		if (!b || !b[fieldName] && (!a || !a[fieldName])) {
			return 0;
		}
		if (a[fieldName] === b[fieldName]) {
			return 0;
		}
		return a[fieldName] < b[fieldName] ? -1 : 1;
	}

	private queryGallery(query: Query, token: CancellationToken): Promise<{ galleryExtensions: IRawGalleryExtension[], total: number; }> {
		if (!this.isEnabled()) {
			return Promise.reject(new Error('No extension gallery service configured.'));
		}
		return this.commonHeadersPromise.then(commonHeaders => {
			const data = JSON.stringify(query.raw);
			const headers = assign({}, commonHeaders, {
				'Content-Type': 'application/json',
				'Accept': 'application/json;api-version=3.0-preview.1',
				'Accept-Encoding': 'gzip',
				'Content-Length': data.length
			});

			return this.requestService.request({
				// {{SQL CARBON EDIT}}
				type: 'GET',
				url: this.api('/extensionquery'),
				data,
				headers
			}, token).then(context => {

				// {{SQL CARBON EDIT}}
				let extensionPolicy: string = this.configurationService.getValue<string>(ExtensionsPolicyKey);
				if (context.res.statusCode && context.res.statusCode >= 400 && context.res.statusCode < 500 || extensionPolicy === ExtensionsPolicy.allowNone) {
					return { galleryExtensions: [], total: 0 };
				}

				return asJson<IRawGalleryQueryResult>(context).then(result => {
					if (result) {
						const r = result.results[0];
						const galleryExtensions = r.extensions;
						const resultCount = r.resultMetadata && r.resultMetadata.filter(m => m.metadataType === 'ResultCount')[0];
						const total = resultCount && resultCount.metadataItems.filter(i => i.name === 'TotalCount')[0].count || 0;

						// {{SQL CARBON EDIT}}
						let filteredExtensionsResult = this.createQueryResult(query, galleryExtensions);

						return { galleryExtensions: filteredExtensionsResult.galleryExtensions, total: filteredExtensionsResult.total };
						// {{SQL CARBON EDIT}} - End
					}
					return { galleryExtensions: [], total: 0 };
				});
			});
		});
	}

	reportStatistic(publisher: string, name: string, version: string, type: StatisticType): Promise<void> {
		if (!this.isEnabled()) {
			return Promise.resolve(undefined);
		}

		return this.commonHeadersPromise.then(commonHeaders => {
			const headers = { ...commonHeaders, Accept: '*/*;api-version=4.0-preview.1' };

			return this.requestService.request({
				type: 'POST',
				url: this.api(`/publishers/${publisher}/extensions/${name}/${version}/stats?statType=${type}`),
				headers
			}, CancellationToken.None).then(undefined, () => undefined);
		});
	}

	download(extension: IGalleryExtension, location: URI, operation: InstallOperation): Promise<URI> {
		this.logService.trace('ExtensionGalleryService#download', extension.identifier.id);
		const zip = joinPath(location, generateUuid());
		const data = getGalleryExtensionTelemetryData(extension);
		const startTime = new Date().getTime();
		/* __GDPR__
			"galleryService:downloadVSIX" : {
				"duration": { "classification": "SystemMetaData", "purpose": "PerformanceAndHealth", "isMeasurement": true },
				"${include}": [
					"${GalleryExtensionTelemetryData}"
				]
			}
		*/
		const log = (duration: number) => this.telemetryService.publicLog('galleryService:downloadVSIX', assign(data, { duration }));

		// {{SQL Carbon Edit}} - Don't append install or update on to the URL
		// const operationParam = operation === InstallOperation.Install ? 'install' : operation === InstallOperation.Update ? 'update' : '';
		const operationParam = undefined;
		const downloadAsset = operationParam ? {
			uri: `${extension.assets.download.uri}&${operationParam}=true`,
			fallbackUri: `${extension.assets.download.fallbackUri}?${operationParam}=true`
		} : extension.assets.download;

		return this.getAsset(downloadAsset)
			.then(context => this.fileService.writeFile(zip, context.stream))
			.then(() => log(new Date().getTime() - startTime))
			.then(() => zip);
	}

	getReadme(extension: IGalleryExtension, token: CancellationToken): Promise<string> {
		if (extension.assets.readme) {
			return this.getAsset(extension.assets.readme, {}, token)
				.then(context => asText(context))
				.then(content => content || '');
		}
		return Promise.resolve('');
	}

	getManifest(extension: IGalleryExtension, token: CancellationToken): Promise<IExtensionManifest | null> {
		if (extension.assets.manifest) {
			return this.getAsset(extension.assets.manifest, {}, token)
				.then(asText)
				.then(JSON.parse);
		}
		return Promise.resolve(null);
	}

	getCoreTranslation(extension: IGalleryExtension, languageId: string): Promise<ITranslation | null> {
		const asset = extension.assets.coreTranslations.filter(t => t[0] === languageId.toUpperCase())[0];
		if (asset) {
			return this.getAsset(asset[1])
				.then(asText)
				.then(JSON.parse);
		}
		return Promise.resolve(null);
	}

	getChangelog(extension: IGalleryExtension, token: CancellationToken): Promise<string> {
		if (extension.assets.changelog) {
			return this.getAsset(extension.assets.changelog, {}, token)
				.then(context => asText(context))
				.then(content => content || '');
		}
		return Promise.resolve('');
	}

	getAllVersions(extension: IGalleryExtension, compatible: boolean): Promise<IGalleryExtensionVersion[]> {
		let query = new Query()
			.withFlags(Flags.IncludeVersions, Flags.IncludeFiles, Flags.IncludeVersionProperties, Flags.ExcludeNonValidated)
			.withPage(1, 1)
			.withFilter(FilterType.Target, 'Microsoft.VisualStudio.Code')
			.withFilter(FilterType.ExcludeWithFlags, flagsToString(Flags.Unpublished));

		if (extension.identifier.uuid) {
			query = query.withFilter(FilterType.ExtensionId, extension.identifier.uuid);
		} else {
			query = query.withFilter(FilterType.ExtensionName, extension.identifier.id);
		}

		return this.queryGallery(query, CancellationToken.None).then(({ galleryExtensions }) => {
			if (galleryExtensions.length) {
				if (compatible) {
					return Promise.all(galleryExtensions[0].versions.map(v => this.getEngine(v).then(engine => isEngineValid(engine, this.productService.productConfiguration.version) ? v : null)))
						.then(versions => versions
							.filter(v => !!v)
							.map(v => ({ version: v!.version, date: v!.lastUpdated })));
				} else {
					return galleryExtensions[0].versions.map(v => ({ version: v.version, date: v.lastUpdated }));
				}
			}
			return [];
		});
	}

	private getAsset(asset: IGalleryExtensionAsset, options: IRequestOptions = {}, token: CancellationToken = CancellationToken.None): Promise<IRequestContext> {
		return this.commonHeadersPromise.then(commonHeaders => {
			const baseOptions = { type: 'GET' };
			const headers = assign({}, commonHeaders, options.headers || {});
			options = assign({}, options, baseOptions, { headers });

			const url = asset.uri;
			const fallbackUrl = asset.fallbackUri;
			const firstOptions = assign({}, options, { url });

			return this.requestService.request(firstOptions, token)
				.then(context => {
					if (context.res.statusCode === 200) {
						return Promise.resolve(context);
					}

					return asText(context)
						.then(message => Promise.reject(new Error(`Expected 200, got back ${context.res.statusCode} instead.\n\n${message}`)));
				})
				.then(undefined, err => {
					if (isPromiseCanceledError(err)) {
						return Promise.reject(err);
					}

					const message = getErrorMessage(err);
					type GalleryServiceRequestErrorClassification = {
						url: { classification: 'SystemMetaData', purpose: 'FeatureInsight' };
						cdn: { classification: 'SystemMetaData', purpose: 'FeatureInsight', isMeasurement: true };
						message: { classification: 'CallstackOrException', purpose: 'FeatureInsight' };
					};
					type GalleryServiceRequestErrorEvent = {
						url: string;
						cdn: boolean;
						message: string;
					};
					this.telemetryService.publicLog2<GalleryServiceRequestErrorEvent, GalleryServiceRequestErrorClassification>('galleryService:requestError', { url, cdn: true, message });
					type GalleryServiceCDNFallbackClassification = {
						url: { classification: 'SystemMetaData', purpose: 'FeatureInsight' };
						message: { classification: 'SystemMetaData', purpose: 'FeatureInsight' };
					};
					type GalleryServiceCDNFallbackEvent = {
						url: string;
						message: string;
					};
					this.telemetryService.publicLog2<GalleryServiceCDNFallbackEvent, GalleryServiceCDNFallbackClassification>('galleryService:cdnFallback', { url, message });

					const fallbackOptions = assign({}, options, { url: fallbackUrl });
					return this.requestService.request(fallbackOptions, token).then(undefined, err => {
						if (isPromiseCanceledError(err)) {
							return Promise.reject(err);
						}

						const message = getErrorMessage(err);
						this.telemetryService.publicLog2<GalleryServiceRequestErrorEvent, GalleryServiceRequestErrorClassification>('galleryService:requestError', { url: fallbackUrl, cdn: false, message });
						return Promise.reject(err);
					});
				});
		});
	}

	private getLastValidExtensionVersion(extension: IRawGalleryExtension, versions: IRawGalleryExtensionVersion[]): Promise<IRawGalleryExtensionVersion | null> {
		const version = this.getLastValidExtensionVersionFromProperties(extension, versions);
		if (version) {
			return version;
		}
		return this.getLastValidExtensionVersionRecursively(extension, versions);
	}

	private getLastValidExtensionVersionFromProperties(extension: IRawGalleryExtension, versions: IRawGalleryExtensionVersion[]): Promise<IRawGalleryExtensionVersion> | null {
		for (const version of versions) {
			const engine = getEngine(version);
			if (!engine) {
				return null;
			}
			if (isEngineValid(engine, this.productService.productConfiguration.version)) {
				return Promise.resolve(version);
			}
		}
		return null;
	}

	private getEngine(version: IRawGalleryExtensionVersion): Promise<string> {
		const engine = getEngine(version);
		if (engine) {
			return Promise.resolve(engine);
		}

		const manifest = getVersionAsset(version, AssetType.Manifest);
		if (!manifest) {
			return Promise.reject('Manifest was not found');
		}

		const headers = { 'Accept-Encoding': 'gzip' };
		return this.getAsset(manifest, { headers })
			.then(context => asJson<IExtensionManifest>(context))
			.then(manifest => manifest ? manifest.engines.vscode : Promise.reject<string>('Error while reading manifest'));
	}

	private getLastValidExtensionVersionRecursively(extension: IRawGalleryExtension, versions: IRawGalleryExtensionVersion[]): Promise<IRawGalleryExtensionVersion | null> {
		if (!versions.length) {
			return Promise.resolve(null);
		}

		const version = versions[0];
		return this.getEngine(version)
			.then(engine => {
				if (!isEngineValid(engine, this.productService.productConfiguration.version)) {
					return this.getLastValidExtensionVersionRecursively(extension, versions.slice(1));
				}

				version.properties = version.properties || [];
				version.properties.push({ key: PropertyType.Engine, value: engine });
				return version;
			});
	}

	getExtensionsReport(): Promise<IReportedExtension[]> {
		if (!this.isEnabled()) {
			return Promise.reject(new Error('No extension gallery service configured.'));
		}

		if (!this.extensionsControlUrl) {
			return Promise.resolve([]);
		}

		return this.requestService.request({ type: 'GET', url: this.extensionsControlUrl }, CancellationToken.None).then(context => {
			if (context.res.statusCode !== 200) {
				return Promise.reject(new Error('Could not get extensions report.'));
			}

			return asJson<IRawExtensionsReport>(context).then(result => {
				const map = new Map<string, IReportedExtension>();

				if (result) {
					for (const id of result.malicious) {
						const ext = map.get(id) || { id: { id }, malicious: true, slow: false };
						ext.malicious = true;
						map.set(id, ext);
					}
				}

				return Promise.resolve(values(map));
			});
		});
	}
}

export async function resolveMarketplaceHeaders(version: string, environmentService: IEnvironmentService, fileService: IFileService, storageService?: IStorageService): Promise<{ [key: string]: string; }> {
	const headers: IHeaders = {
		'X-Market-Client-Id': `VSCode ${version}`,
		'User-Agent': `VSCode ${version}`
	};
	let uuid: string | null = null;
	if (environmentService.galleryMachineIdResource) {
		try {
			const contents = await fileService.readFile(environmentService.galleryMachineIdResource);
			const value = contents.value.toString();
			uuid = isUUID(value) ? value : null;
		} catch (e) {
			uuid = null;
		}

		if (!uuid) {
			uuid = generateUuid();
			try {
				await fileService.writeFile(environmentService.galleryMachineIdResource, VSBuffer.fromString(uuid));
			} catch (error) {
				//noop
			}
		}
	}

	if (storageService) {
		uuid = storageService.get('marketplace.userid', StorageScope.GLOBAL) || null;
		if (!uuid) {
			uuid = generateUuid();
			storageService.store('marketplace.userid', uuid, StorageScope.GLOBAL);
		}
	}

	if (uuid) {
		headers['X-Market-User-Id'] = uuid;
	}

	return headers;

}<|MERGE_RESOLUTION|>--- conflicted
+++ resolved
@@ -409,16 +409,12 @@
 
 	getCompatibleExtension(arg1: IExtensionIdentifier | IGalleryExtension, version?: string): Promise<IGalleryExtension | null> {
 		const extension: IGalleryExtension | null = isIExtensionIdentifier(arg1) ? null : arg1;
-<<<<<<< HEAD
 		// {{SQL CARBON EDIT}}
 		// Change to original version: removed the extension version validation
 		// Reason: This method is used to find the matching gallery extension for the locally installed extension,
 		//         since we only have one entry for each extension (not in-scope to enable mutiple version support for now),
 		//         if the new version of extension is not compatible, the extension won't be displayed properly.
 		if (extension) {
-=======
-		if (extension && extension.properties.engine && isEngineValid(extension.properties.engine, this.productService.productConfiguration.version)) {
->>>>>>> e0a685e5
 			return Promise.resolve(extension);
 		}
 		const { id, uuid } = <IExtensionIdentifier>arg1; // {{SQL CARBON EDIT}} @anthonydresser remove extension ? extension.identifier
