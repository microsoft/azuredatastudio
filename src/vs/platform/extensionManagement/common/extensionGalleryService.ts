/*---------------------------------------------------------------------------------------------
 *  Copyright (c) Microsoft Corporation. All rights reserved.
 *  Licensed under the Source EULA. See License.txt in the project root for license information.
 *--------------------------------------------------------------------------------------------*/

import { distinct } from 'vs/base/common/arrays';
import { CancellationToken } from 'vs/base/common/cancellation';
import { IStringDictionary } from 'vs/base/common/collections';
import { CancellationError, getErrorMessage, isCancellationError } from 'vs/base/common/errors';
import { getOrDefault } from 'vs/base/common/objects';
import { IPager } from 'vs/base/common/paging';
import { isWeb, platform } from 'vs/base/common/platform';
import { arch } from 'vs/base/common/process';
import { isBoolean } from 'vs/base/common/types';
import { URI } from 'vs/base/common/uri';
import { IRequestContext, IRequestOptions } from 'vs/base/parts/request/common/request';
import { IConfigurationService } from 'vs/platform/configuration/common/configuration';
import { IEnvironmentService } from 'vs/platform/environment/common/environment';
import { getFallbackTargetPlarforms, getTargetPlatform, IExtensionGalleryService, IExtensionIdentifier, IExtensionInfo, IGalleryExtension, IGalleryExtensionAsset, IGalleryExtensionAssets, IGalleryExtensionVersion, InstallOperation, IQueryOptions, IExtensionsControlManifest, isNotWebExtensionInWebTargetPlatform, isTargetPlatformCompatible, ITranslation, SortBy, SortOrder, StatisticType, toTargetPlatform, WEB_EXTENSION_TAG, IExtensionQueryOptions } from 'vs/platform/extensionManagement/common/extensionManagement';
import { adoptToGalleryExtensionId, areSameExtensions, getGalleryExtensionId, getGalleryExtensionTelemetryData } from 'vs/platform/extensionManagement/common/extensionManagementUtil';
<<<<<<< HEAD
import { ExtensionsPolicy, ExtensionsPolicyKey, IExtensionManifest } from 'vs/platform/extensions/common/extensions'; // {{SQL CARBON EDIT}} Add ExtensionsPolicy and ExtensionsPolicyKey
=======
import { IExtensionManifest, TargetPlatform } from 'vs/platform/extensions/common/extensions';
>>>>>>> 559e9bee
import { isEngineValid } from 'vs/platform/extensions/common/extensionValidator';
import { IFileService } from 'vs/platform/files/common/files';
import { ILogService } from 'vs/platform/log/common/log';
import { IProductService } from 'vs/platform/product/common/productService';
<<<<<<< HEAD
import { asJson, asText, IRequestService } from 'vs/platform/request/common/request'; // {{SQL CARBON EDIT}} Remove unused
import { getServiceMachineId } from 'vs/platform/serviceMachineId/common/serviceMachineId';
=======
import { asJson, asTextOrError, IRequestService, isSuccess } from 'vs/platform/request/common/request';
import { resolveMarketplaceHeaders } from 'vs/platform/externalServices/common/marketplace';
>>>>>>> 559e9bee
import { IStorageService } from 'vs/platform/storage/common/storage';
import { ITelemetryService } from 'vs/platform/telemetry/common/telemetry';

const CURRENT_TARGET_PLATFORM = isWeb ? TargetPlatform.WEB : getTargetPlatform(platform, arch);

interface IRawGalleryExtensionFile {
	readonly assetType: string;
	readonly source: string;
}

interface IRawGalleryExtensionProperty {
	readonly key: string;
	readonly value: string;
}

export interface IRawGalleryExtensionVersion {
	readonly version: string;
	readonly lastUpdated: string;
	readonly assetUri: string;
	readonly fallbackAssetUri: string;
	readonly files: IRawGalleryExtensionFile[];
	readonly properties?: IRawGalleryExtensionProperty[];
	readonly targetPlatform?: string;
}

interface IRawGalleryExtensionStatistics {
	readonly statisticName: string;
	readonly value: number;
}

interface IRawGalleryExtensionPublisher {
	readonly displayName: string;
	readonly publisherId: string;
	readonly publisherName: string;
	readonly domain?: string | null;
	readonly isDomainVerified?: boolean;
}

interface IRawGalleryExtension {
	readonly extensionId: string;
	readonly extensionName: string;
	readonly displayName: string;
	readonly shortDescription: string;
	readonly publisher: IRawGalleryExtensionPublisher;
	readonly versions: IRawGalleryExtensionVersion[];
	readonly statistics: IRawGalleryExtensionStatistics[];
	readonly tags: string[] | undefined;
	readonly releaseDate: string;
	readonly publishedDate: string;
	readonly lastUpdated: string;
	readonly categories: string[] | undefined;
	readonly flags: string;
}

interface IRawGalleryQueryResult {
	readonly results: {
		readonly extensions: IRawGalleryExtension[];
		readonly resultMetadata: {
			readonly metadataType: string;
			readonly metadataItems: {
				readonly name: string;
				readonly count: number;
			}[];
		}[];
	}[];
}

enum Flags {

	/**
	 * None is used to retrieve only the basic extension details.
	 */
	None = 0x0,

	/**
	 * IncludeVersions will return version information for extensions returned
	 */
	IncludeVersions = 0x1,

	/**
	 * IncludeFiles will return information about which files were found
	 * within the extension that were stored independent of the manifest.
	 * When asking for files, versions will be included as well since files
	 * are returned as a property of the versions.
	 * These files can be retrieved using the path to the file without
	 * requiring the entire manifest be downloaded.
	 */
	IncludeFiles = 0x2,

	/**
	 * Include the Categories and Tags that were added to the extension definition.
	 */
	IncludeCategoryAndTags = 0x4,

	/**
	 * Include the details about which accounts the extension has been shared
	 * with if the extension is a private extension.
	 */
	IncludeSharedAccounts = 0x8,

	/**
	 * Include properties associated with versions of the extension
	 */
	IncludeVersionProperties = 0x10,

	/**
	 * Excluding non-validated extensions will remove any extension versions that
	 * either are in the process of being validated or have failed validation.
	 */
	ExcludeNonValidated = 0x20,

	/**
	 * Include the set of installation targets the extension has requested.
	 */
	IncludeInstallationTargets = 0x40,

	/**
	 * Include the base uri for assets of this extension
	 */
	IncludeAssetUri = 0x80,

	/**
	 * Include the statistics associated with this extension
	 */
	IncludeStatistics = 0x100,

	/**
	 * When retrieving versions from a query, only include the latest
	 * version of the extensions that matched. This is useful when the
	 * caller doesn't need all the published versions. It will save a
	 * significant size in the returned payload.
	 */
	IncludeLatestVersionOnly = 0x200,

	/**
	 * This flag switches the asset uri to use GetAssetByName instead of CDN
	 * When this is used, values of base asset uri and base asset uri fallback are switched
	 * When this is used, source of asset files are pointed to Gallery service always even if CDN is available
	 */
	Unpublished = 0x1000,

	/**
	 * Include the details if an extension is in conflict list or not
	 */
	IncludeNameConflictInfo = 0x8000,
}

function flagsToString(...flags: Flags[]): string {
	return String(flags.reduce((r, f) => r | f, 0));
}

enum FilterType {
	Tag = 1,
	ExtensionId = 4,
	Category = 5,
	ExtensionName = 7,
	Target = 8,
	Featured = 9,
	SearchText = 10,
	ExcludeWithFlags = 12
}

const AssetType = {
	Icon: 'Microsoft.VisualStudio.Services.Icons.Default',
	Details: 'Microsoft.VisualStudio.Services.Content.Details',
	Changelog: 'Microsoft.VisualStudio.Services.Content.Changelog',
	Manifest: 'Microsoft.VisualStudio.Code.Manifest',
	VSIX: 'Microsoft.VisualStudio.Services.VSIXPackage',
	License: 'Microsoft.VisualStudio.Services.Content.License',
	Repository: 'Microsoft.VisualStudio.Services.Links.Source',
	// {{SQL CARBON EDIT}}
	DownloadPage: 'Microsoft.SQLOps.DownloadPage'
};

const PropertyType = {
	Dependency: 'Microsoft.VisualStudio.Code.ExtensionDependencies',
	ExtensionPack: 'Microsoft.VisualStudio.Code.ExtensionPack',
	Engine: 'Microsoft.VisualStudio.Code.Engine',
	PreRelease: 'Microsoft.VisualStudio.Code.PreRelease',
	// {{SQL CARBON EDIT}}
	AzDataEngine: 'Microsoft.AzDataEngine',
	LocalizedLanguages: 'Microsoft.VisualStudio.Code.LocalizedLanguages',
	WebExtension: 'Microsoft.VisualStudio.Code.WebExtension'
};

interface ICriterium {
	readonly filterType: FilterType;
	readonly value?: string;
}

const DefaultPageSize = 10;

interface IQueryState {
	readonly pageNumber: number;
	readonly pageSize: number;
	readonly sortBy: SortBy;
	readonly sortOrder: SortOrder;
	readonly flags: Flags;
	readonly criteria: ICriterium[];
	readonly assetTypes: string[];
	readonly source?: string;
}

const DefaultQueryState: IQueryState = {
	pageNumber: 1,
	pageSize: DefaultPageSize,
	sortBy: SortBy.NoneOrRelevance,
	sortOrder: SortOrder.Default,
	flags: Flags.None,
	criteria: [],
	assetTypes: []
};

/* {{SQL CARBON EDIT}} Remove unused
type GalleryServiceQueryClassification = {
	readonly filterTypes: { classification: 'SystemMetaData'; purpose: 'FeatureInsight' };
	readonly flags: { classification: 'SystemMetaData'; purpose: 'FeatureInsight' };
	readonly sortBy: { classification: 'SystemMetaData'; purpose: 'FeatureInsight' };
	readonly sortOrder: { classification: 'SystemMetaData'; purpose: 'FeatureInsight' };
	readonly pageNumber: { classification: 'SystemMetaData'; purpose: 'FeatureInsight' };
	readonly duration: { classification: 'SystemMetaData'; purpose: 'PerformanceAndHealth'; 'isMeasurement': true };
	readonly success: { classification: 'SystemMetaData'; purpose: 'FeatureInsight' };
	readonly requestBodySize: { classification: 'SystemMetaData'; purpose: 'FeatureInsight' };
	readonly responseBodySize?: { classification: 'SystemMetaData'; purpose: 'FeatureInsight' };
	readonly statusCode?: { classification: 'SystemMetaData'; purpose: 'FeatureInsight' };
	readonly errorCode?: { classification: 'SystemMetaData'; purpose: 'FeatureInsight' };
	readonly count?: { classification: 'SystemMetaData'; purpose: 'FeatureInsight' };
	readonly source?: { classification: 'SystemMetaData'; purpose: 'FeatureInsight' };
};
*/

type QueryTelemetryData = {
	readonly flags: number;
	readonly filterTypes: string[];
	readonly sortBy: string;
	readonly sortOrder: string;
	readonly pageNumber: string;
	readonly source?: string;
};

/* {{SQL CARBON EDIT}} Remove unused
type GalleryServiceQueryEvent = QueryTelemetryData & {
	readonly duration: number;
	readonly success: boolean;
	readonly requestBodySize: string;
	readonly responseBodySize?: string;
	readonly statusCode?: string;
	readonly errorCode?: string;
	readonly count?: string;
};

type GalleryServiceAdditionalQueryClassification = {
	readonly duration: { classification: 'SystemMetaData'; purpose: 'PerformanceAndHealth'; 'isMeasurement': true };
	readonly count: { classification: 'SystemMetaData'; purpose: 'FeatureInsight' };
};

type GalleryServiceAdditionalQueryEvent = {
	readonly duration: number;
	readonly count: number;
};
*/

interface IExtensionCriteria {
	readonly targetPlatform: TargetPlatform;
	readonly compatible: boolean;
	readonly includePreRelease: boolean | (IExtensionIdentifier & { includePreRelease: boolean })[];
	readonly versions?: (IExtensionIdentifier & { version: string })[];
}

class Query {

	constructor(private state = DefaultQueryState) { }

	get pageNumber(): number { return this.state.pageNumber; }
	get pageSize(): number { return this.state.pageSize; }
	get sortBy(): number { return this.state.sortBy; }
	get sortOrder(): number { return this.state.sortOrder; }
	get flags(): number { return this.state.flags; }
	// {{SQL CARBON EDIT}}
	get criteria(): ICriterium[] { return this.state.criteria ? this.state.criteria : []; }

	withPage(pageNumber: number, pageSize: number = this.state.pageSize): Query {
		return new Query({ ...this.state, pageNumber, pageSize });
	}

	withFilter(filterType: FilterType, ...values: string[]): Query {
		const criteria = [
			...this.state.criteria,
			...values.length ? values.map(value => ({ filterType, value })) : [{ filterType }]
		];

		return new Query({ ...this.state, criteria });
	}

	withSortBy(sortBy: SortBy): Query {
		return new Query({ ...this.state, sortBy });
	}

	withSortOrder(sortOrder: SortOrder): Query {
		return new Query({ ...this.state, sortOrder });
	}

	withFlags(...flags: Flags[]): Query {
		return new Query({ ...this.state, flags: flags.reduce<number>((r, f) => r | f, 0) });
	}

	withAssetTypes(...assetTypes: string[]): Query {
		return new Query({ ...this.state, assetTypes });
	}

	withSource(source: string): Query {
		return new Query({ ...this.state, source });
	}

	get raw(): any {
		const { criteria, pageNumber, pageSize, sortBy, sortOrder, flags, assetTypes } = this.state;
		const filters = [{ criteria, pageNumber, pageSize, sortBy, sortOrder }];
		return { filters, assetTypes, flags };
	}

	get searchText(): string {
		const criterium = this.state.criteria.filter(criterium => criterium.filterType === FilterType.SearchText)[0];
		return criterium && criterium.value ? criterium.value : '';
	}

	get telemetryData(): QueryTelemetryData {
		return {
			filterTypes: this.state.criteria.map(criterium => String(criterium.filterType)),
			flags: this.state.flags,
			sortBy: String(this.sortBy),
			sortOrder: String(this.sortOrder),
			pageNumber: String(this.pageNumber),
			source: this.state.source
		};
	}
}

function getStatistic(statistics: IRawGalleryExtensionStatistics[], name: string): number {
	const result = (statistics || []).filter(s => s.statisticName === name)[0];
	return result ? result.value : 0;
}

function getCoreTranslationAssets(version: IRawGalleryExtensionVersion): [string, IGalleryExtensionAsset][] {
	const coreTranslationAssetPrefix = 'Microsoft.VisualStudio.Code.Translation.';
	const result = version.files.filter(f => f.assetType.indexOf(coreTranslationAssetPrefix) === 0);
	return result.reduce<[string, IGalleryExtensionAsset][]>((result, file) => {
		const asset = getVersionAsset(version, file.assetType);
		if (asset) {
			result.push([file.assetType.substring(coreTranslationAssetPrefix.length), asset]);
		}
		return result;
	}, []);
}

function getRepositoryAsset(version: IRawGalleryExtensionVersion): IGalleryExtensionAsset | null {
	if (version.properties) {
		const results = version.properties.filter(p => p.key === AssetType.Repository);
		const gitRegExp = new RegExp('((git|ssh|http(s)?)|(git@[\\w.]+))(:(//)?)([\\w.@:/\\-~]+)(.git)(/)?');

		const uri = results.filter(r => gitRegExp.test(r.value))[0];
		return uri ? { uri: uri.value, fallbackUri: uri.value } : null;
	}
	return getVersionAsset(version, AssetType.Repository);
}

function getDownloadAsset(version: IRawGalleryExtensionVersion): IGalleryExtensionAsset {
	// {{SQL CARBON EDIT}} - Use the extension VSIX download URL if present
	const asset = getVersionAsset(version, AssetType.VSIX);
	if (asset) {
		return asset;
	}
	// {{SQL CARBON EDIT}} - End

	return {
		uri: `${version.fallbackAssetUri}/${AssetType.VSIX}?redirect=true${version.targetPlatform ? `&targetPlatform=${version.targetPlatform}` : ''}`,
		fallbackUri: `${version.fallbackAssetUri}/${AssetType.VSIX}${version.targetPlatform ? `?targetPlatform=${version.targetPlatform}` : ''}`
	};
}

function getVersionAsset(version: IRawGalleryExtensionVersion, type: string): IGalleryExtensionAsset | null {
	const result = version.files.filter(f => f.assetType === type)[0];

	// {{SQL CARBON EDIT}}
	let uriFromSource: string | undefined;
	if (result) {
		uriFromSource = result.source;
	}
	if (type === AssetType.VSIX) {
		return {
			uri: uriFromSource || `${version.fallbackAssetUri}/${type}?redirect=true`,
			fallbackUri: `${version.fallbackAssetUri}/${type}`
		};
	}
	if (version.assetUri) {
		return {
			uri: `${version.assetUri}/${type}`,
			fallbackUri: `${version.fallbackAssetUri}/${type}`
		};
	} else {
		return result ? { uri: uriFromSource!, fallbackUri: `${version.fallbackAssetUri}/${type}` } : null;
	}
	// return result ? { uri: `${version.assetUri}/${type}`, fallbackUri: `${version.fallbackAssetUri}/${type}` } : null;
	// {{SQL CARBON EDIT}} - End
}

function getExtensions(version: IRawGalleryExtensionVersion, property: string): string[] {
	const values = version.properties ? version.properties.filter(p => p.key === property) : [];
	const value = values.length > 0 && values[0].value;
	return value ? value.split(',').map(v => adoptToGalleryExtensionId(v)) : [];
}

function getEngine(version: IRawGalleryExtensionVersion): string {
	const values = version.properties ? version.properties.filter(p => p.key === PropertyType.Engine) : [];
	return (values.length > 0 && values[0].value) || '';
}

// {{SQL CARBON EDIT}}
function getAzureDataStudioEngine(version: IRawGalleryExtensionVersion): string {
	const values = version.properties ? version.properties.filter(p => p.key === PropertyType.AzDataEngine) : [];
	return (values.length > 0 && values[0].value) || '';
}

function isPreReleaseVersion(version: IRawGalleryExtensionVersion): boolean {
	const values = version.properties ? version.properties.filter(p => p.key === PropertyType.PreRelease) : [];
	return values.length > 0 && values[0].value === 'true';
}

function getLocalizedLanguages(version: IRawGalleryExtensionVersion): string[] {
	const values = version.properties ? version.properties.filter(p => p.key === PropertyType.LocalizedLanguages) : [];
	const value = (values.length > 0 && values[0].value) || '';
	return value ? value.split(',') : [];
}

function getIsPreview(flags: string): boolean {
	return flags.indexOf('preview') !== -1;
}

function getTargetPlatformForExtensionVersion(version: IRawGalleryExtensionVersion): TargetPlatform {
	return version.targetPlatform ? toTargetPlatform(version.targetPlatform) : TargetPlatform.UNDEFINED;
}

function getAllTargetPlatforms(rawGalleryExtension: IRawGalleryExtension): TargetPlatform[] {
	const allTargetPlatforms = distinct(rawGalleryExtension.versions.map(getTargetPlatformForExtensionVersion));

	// Is a web extension only if it has WEB_EXTENSION_TAG
	const isWebExtension = !!rawGalleryExtension.tags?.includes(WEB_EXTENSION_TAG);

	// Include Web Target Platform only if it is a web extension
	const webTargetPlatformIndex = allTargetPlatforms.indexOf(TargetPlatform.WEB);
	if (isWebExtension) {
		if (webTargetPlatformIndex === -1) {
			// Web extension but does not has web target platform -> add it
			allTargetPlatforms.push(TargetPlatform.WEB);
		}
	} else {
		if (webTargetPlatformIndex !== -1) {
			// Not a web extension but has web target platform -> remove it
			allTargetPlatforms.splice(webTargetPlatformIndex, 1);
		}
	}

	return allTargetPlatforms;
}

export function sortExtensionVersions(versions: IRawGalleryExtensionVersion[], preferredTargetPlatform: TargetPlatform): IRawGalleryExtensionVersion[] {
	/* It is expected that versions from Marketplace are sorted by version. So we are just sorting by preferred targetPlatform */
	const fallbackTargetPlatforms = getFallbackTargetPlarforms(preferredTargetPlatform);
	for (let index = 0; index < versions.length; index++) {
		const version = versions[index];
		if (version.version === versions[index - 1]?.version) {
			let insertionIndex = index;
			const versionTargetPlatform = getTargetPlatformForExtensionVersion(version);
			/* put it at the beginning */
			if (versionTargetPlatform === preferredTargetPlatform) {
				while (insertionIndex > 0 && versions[insertionIndex - 1].version === version.version) { insertionIndex--; }
			}
			/* put it after version with preferred targetPlatform or at the beginning */
			else if (fallbackTargetPlatforms.includes(versionTargetPlatform)) {
				while (insertionIndex > 0 && versions[insertionIndex - 1].version === version.version && getTargetPlatformForExtensionVersion(versions[insertionIndex - 1]) !== preferredTargetPlatform) { insertionIndex--; }
			}
			if (insertionIndex !== index) {
				versions.splice(index, 1);
				versions.splice(insertionIndex, 0, version);
			}
		}
	}
	return versions;
}

function setTelemetry(extension: IGalleryExtension, index: number, querySource?: string): void {
	/* __GDPR__FRAGMENT__
	"GalleryExtensionTelemetryData2" : {
		"index" : { "classification": "SystemMetaData", "purpose": "FeatureInsight", "isMeasurement": true },
		"querySource": { "classification": "SystemMetaData", "purpose": "FeatureInsight" }
	}
	*/
	extension.telemetryData = { index, querySource };
}

function toExtension(galleryExtension: IRawGalleryExtension, version: IRawGalleryExtensionVersion, allTargetPlatforms: TargetPlatform[]): IGalleryExtension {
	const latestVersion = galleryExtension.versions[0];
	const assets = <IGalleryExtensionAssets>{
		manifest: getVersionAsset(version, AssetType.Manifest),
		readme: getVersionAsset(version, AssetType.Details),
		changelog: getVersionAsset(version, AssetType.Changelog),
		license: getVersionAsset(version, AssetType.License),
		repository: getRepositoryAsset(version),
		download: getDownloadAsset(version),
<<<<<<< HEAD
		// {{SQL CARBON EDIT}} - Add downloadPage
		downloadPage: getVersionAsset(version, AssetType.DownloadPage),
		icon: getIconAsset(version),
=======
		icon: getVersionAsset(version, AssetType.Icon),
>>>>>>> 559e9bee
		coreTranslations: getCoreTranslationAssets(version)
	};

	return {
		identifier: {
			id: getGalleryExtensionId(galleryExtension.publisher.publisherName, galleryExtension.extensionName),
			uuid: galleryExtension.extensionId
		},
		name: galleryExtension.extensionName,
		version: version.version,
		displayName: galleryExtension.displayName,
		publisherId: galleryExtension.publisher.publisherId,
		publisher: galleryExtension.publisher.publisherName,
		publisherDisplayName: galleryExtension.publisher.displayName,
		publisherDomain: galleryExtension.publisher.domain ? { link: galleryExtension.publisher.domain, verified: !!galleryExtension.publisher.isDomainVerified } : undefined,
		description: galleryExtension.shortDescription || '',
		installCount: getStatistic(galleryExtension.statistics, 'install'),
		rating: getStatistic(galleryExtension.statistics, 'averagerating'),
		ratingCount: getStatistic(galleryExtension.statistics, 'ratingcount'),
		categories: galleryExtension.categories || [],
		tags: galleryExtension.tags || [],
		releaseDate: Date.parse(galleryExtension.releaseDate),
		lastUpdated: Date.parse(version.lastUpdated), // {{SQL CARBON EDIT}} We don't have the lastUpdated at the top level currently
		allTargetPlatforms,
		assets,
		properties: {
			dependencies: getExtensions(version, PropertyType.Dependency),
			extensionPack: getExtensions(version, PropertyType.ExtensionPack),
			engine: getEngine(version),
			// {{SQL CARBON EDIT}}
			azDataEngine: getAzureDataStudioEngine(version),
			localizedLanguages: getLocalizedLanguages(version),
			targetPlatform: getTargetPlatformForExtensionVersion(version),
			isPreReleaseVersion: isPreReleaseVersion(version)
		},
		hasPreReleaseVersion: isPreReleaseVersion(latestVersion),
		hasReleaseVersion: true,
		preview: getIsPreview(galleryExtension.flags),
	};
}

type PreReleaseMigrationInfo = { id: string; displayName: string; migrateStorage?: boolean; engine?: string };
interface IRawExtensionsControlManifest {
	malicious: string[];
	unsupported?: IStringDictionary<boolean | { preReleaseExtension: { id: string; displayName: string } }>;
	migrateToPreRelease?: IStringDictionary<PreReleaseMigrationInfo>;
}

abstract class AbstractExtensionGalleryService implements IExtensionGalleryService {

	declare readonly _serviceBrand: undefined;

	private extensionsGalleryUrl: string | undefined;
	private extensionsControlUrl: string | undefined;

	private readonly commonHeadersPromise: Promise<{ [key: string]: string }>;

	constructor(
		storageService: IStorageService | undefined,
		@IRequestService private readonly requestService: IRequestService,
		@ILogService private readonly logService: ILogService,
		@IEnvironmentService private readonly environmentService: IEnvironmentService,
		@ITelemetryService private readonly telemetryService: ITelemetryService,
		@IFileService private readonly fileService: IFileService,
		@IProductService private readonly productService: IProductService,
		@IConfigurationService private readonly configurationService: IConfigurationService,
	) {
		const config = productService.extensionsGallery;
		this.extensionsGalleryUrl = config && config.serviceUrl;
		this.extensionsControlUrl = config && config.controlUrl;
		this.commonHeadersPromise = resolveMarketplaceHeaders(productService.version, productService, this.environmentService, this.configurationService, this.fileService, storageService);
	}

	private api(path = ''): string {
		// {{SQL CARBON EDIT}}
		return `${this.extensionsGalleryUrl}`;
	}

	isEnabled(): boolean {
		return !!this.extensionsGalleryUrl;
	}

	getExtensions(extensionInfos: ReadonlyArray<IExtensionInfo>, token: CancellationToken): Promise<IGalleryExtension[]>;
	getExtensions(extensionInfos: ReadonlyArray<IExtensionInfo>, options: IExtensionQueryOptions, token: CancellationToken): Promise<IGalleryExtension[]>;
	async getExtensions(extensionInfos: ReadonlyArray<IExtensionInfo>, arg1: any, arg2?: any): Promise<IGalleryExtension[]> {
		const options = CancellationToken.isCancellationToken(arg1) ? {} : arg1 as IExtensionQueryOptions;
		const token = CancellationToken.isCancellationToken(arg1) ? arg1 : arg2 as CancellationToken;
		const names: string[] = []; const ids: string[] = [], includePreReleases: (IExtensionIdentifier & { includePreRelease: boolean })[] = [], versions: (IExtensionIdentifier & { version: string })[] = [];
		let isQueryForReleaseVersionFromPreReleaseVersion = true;
		for (const extensionInfo of extensionInfos) {
			if (extensionInfo.uuid) {
				ids.push(extensionInfo.uuid);
			} else {
				names.push(extensionInfo.id);
			}
			// Set includePreRelease to true if version is set, because the version can be a pre-release version
			const includePreRelease = !!(extensionInfo.version || extensionInfo.preRelease);
			includePreReleases.push({ id: extensionInfo.id, uuid: extensionInfo.uuid, includePreRelease });
			if (extensionInfo.version) {
				versions.push({ id: extensionInfo.id, uuid: extensionInfo.uuid, version: extensionInfo.version });
			}
			isQueryForReleaseVersionFromPreReleaseVersion = isQueryForReleaseVersionFromPreReleaseVersion && (!!extensionInfo.hasPreRelease && !includePreRelease);
		}

		if (!ids.length && !names.length) {
			return [];
		}

		let query = new Query().withPage(1, extensionInfos.length);
		if (ids.length) {
			query = query.withFilter(FilterType.ExtensionId, ...ids);
		}
		if (names.length) {
			query = query.withFilter(FilterType.ExtensionName, ...names);
		}
<<<<<<< HEAD

		const { galleryExtensions: rawGalleryExtensions } = await this.queryGallery(query, CURRENT_TARGET_PLATFORM, CancellationToken.None);
		const rawGalleryExtensionsInput = rawGalleryExtensions.map(rawGalleryExtension => {
			const id = getGalleryExtensionId(rawGalleryExtension.publisher.publisherName, rawGalleryExtension.extensionName);
			const identifier = identifiers.find(identifier => areSameExtensions(identifier, { id, uuid: rawGalleryExtension.extensionId }));
			return { rawGalleryExtension, preRelease: !!identifier?.preRelease };
		});

		return this.converToGalleryExtensions(rawGalleryExtensionsInput, CURRENT_TARGET_PLATFORM, () => undefined, CancellationToken.None);
	}

	async getCompatibleExtension(arg1: IExtensionIdentifier | IGalleryExtension, targetPlatform: TargetPlatform): Promise<IGalleryExtension | null> {
		return this.getCompatibleExtensionByEngine(arg1, version);
	}

	private async getCompatibleExtensionByEngine(arg1: IExtensionIdentifier | IGalleryExtension, version?: string): Promise<IGalleryExtension | null> {
		const extension: IGalleryExtension | null = isIExtensionIdentifier(arg1) ? null : arg1;
		// {{SQL CARBON EDIT}}
		// Change to original version: removed the extension version validation
		// Reason: This method is used to find the matching gallery extension for the locally installed extension,
		//         since we only have one entry for each extension (not in-scope to enable mutiple version support for now),
		//         if the new version of extension is not compatible, the extension won't be displayed properly.
		if (extension) {
			return Promise.resolve(extension);
		}
		const { id, uuid } = <IExtensionIdentifier>arg1; // {{SQL CARBON EDIT}} @anthonydresser remove extension ? extension.identifier
		let query = new Query()
			.withFlags(Flags.IncludeAssetUri, Flags.IncludeStatistics, Flags.IncludeCategoryAndTags, Flags.IncludeFiles, Flags.IncludeVersionProperties)
			.withPage(1, 1)
			.withFilter(FilterType.Target, 'Microsoft.VisualStudio.Code');

		if (uuid) {
			query = query.withFilter(FilterType.ExtensionId, uuid);
		} else {
			query = query.withFilter(FilterType.ExtensionName, id);
		}

		const { galleryExtensions } = await this.queryGallery(query, CURRENT_TARGET_PLATFORM, CancellationToken.None);
		const [rawExtension] = galleryExtensions;
		if (!rawExtension || !rawExtension.versions.length) {
			return null;
=======
		if (options.queryAllVersions || isQueryForReleaseVersionFromPreReleaseVersion /* Inlcude all versions if every requested extension is for release version and has pre-release version  */) {
			query = query.withFlags(query.flags, Flags.IncludeVersions);
		}
		if (options.source) {
			query = query.withSource(options.source);
		}

		const { extensions } = await this.queryGalleryExtensions(query, { targetPlatform: options.targetPlatform ?? CURRENT_TARGET_PLATFORM, includePreRelease: includePreReleases, versions, compatible: !!options.compatible }, token);
		if (options.source) {
			extensions.forEach((e, index) => setTelemetry(e, index, options.source));
>>>>>>> 559e9bee
		}
		return extensions;
	}

	async getCompatibleExtension(extension: IGalleryExtension, includePreRelease: boolean, targetPlatform: TargetPlatform): Promise<IGalleryExtension | null> {
		if (isNotWebExtensionInWebTargetPlatform(extension.allTargetPlatforms, targetPlatform)) {
			return null;
		}
		if (await this.isExtensionCompatible(extension, includePreRelease, targetPlatform)) {
			return extension;
		}
		const query = new Query()
			.withFlags(Flags.IncludeVersions)
			.withPage(1, 1)
			.withFilter(FilterType.ExtensionId, extension.identifier.uuid);
		const { extensions } = await this.queryGalleryExtensions(query, { targetPlatform, compatible: true, includePreRelease }, CancellationToken.None);
		return extensions[0] || null;
	}

	async isExtensionCompatible(extension: IGalleryExtension, includePreRelease: boolean, targetPlatform: TargetPlatform): Promise<boolean> {
		if (!isTargetPlatformCompatible(extension.properties.targetPlatform, extension.allTargetPlatforms, targetPlatform)) {
			return false;
		}

		if (!includePreRelease && extension.properties.isPreReleaseVersion) {
			// Pre-releases are not allowed when include pre-release flag is not set
			return false;
		}

		let engine = extension.properties.engine;
		if (!engine) {
			const manifest = await this.getManifest(extension, CancellationToken.None);
			if (!manifest) {
				throw new Error('Manifest was not found');
			}
			engine = manifest.engines.vscode;
		}
		return isEngineValid(engine, this.productService.version, this.productService.date);
	}

	private async isValidVersion(rawGalleryExtensionVersion: IRawGalleryExtensionVersion, versionType: 'release' | 'prerelease' | 'any', compatible: boolean, allTargetPlatforms: TargetPlatform[], targetPlatform: TargetPlatform): Promise<boolean> {
		if (!isTargetPlatformCompatible(getTargetPlatformForExtensionVersion(rawGalleryExtensionVersion), allTargetPlatforms, targetPlatform)) {
			return false;
		}

		if (versionType !== 'any' && isPreReleaseVersion(rawGalleryExtensionVersion) !== (versionType === 'prerelease')) {
			return false;
		}

		if (compatible) {
			const engine = await this.getEngine(rawGalleryExtensionVersion);
			if (!isEngineValid(engine, this.productService.version, this.productService.date)) {
				return false;
			}
		}

		return true;
	}

	async query(options: IQueryOptions, token: CancellationToken): Promise<IPager<IGalleryExtension>> {
		if (!this.isEnabled()) {
			throw new Error('No extension gallery service configured.');
		}

		const type = options.names ? 'ids' : (options.text ? 'text' : 'all');
		let text = options.text || '';
		const pageSize = getOrDefault(options, o => o.pageSize, 50);

		type GalleryServiceQueryClassification = {
			type: { classification: 'SystemMetaData', purpose: 'FeatureInsight' };
			text: { classification: 'CustomerContent', purpose: 'FeatureInsight' };
		};
		type GalleryServiceQueryEvent = {
			type: string;
			text: string;
		};
		this.telemetryService.publicLog2<GalleryServiceQueryEvent, GalleryServiceQueryClassification>('galleryService:query', { type, text });

		let query = new Query()
			.withPage(1, pageSize);

		if (options.excludeFlags) {
			query = query.withFilter(FilterType.ExcludeWithFlags, options.excludeFlags); // {{SQL CARBON EDIT}} exclude extensions matching excludeFlags options
		}

		if (text) {
			// Use category filter instead of "category:themes"
			text = text.replace(/\bcategory:("([^"]*)"|([^"]\S*))(\s+|\b|$)/g, (_, quotedCategory, category) => {
				query = query.withFilter(FilterType.Category, category || quotedCategory);
				return '';
			});

			// Use tag filter instead of "tag:debuggers"
			text = text.replace(/\btag:("([^"]*)"|([^"]\S*))(\s+|\b|$)/g, (_, quotedTag, tag) => {
				query = query.withFilter(FilterType.Tag, tag || quotedTag);
				return '';
			});

			// Use featured filter
			text = text.replace(/\bfeatured(\s+|\b|$)/g, () => {
				query = query.withFilter(FilterType.Featured);
				return '';
			});

			text = text.trim();

			if (text) {
				text = text.length < 200 ? text : text.substring(0, 200);
				query = query.withFilter(FilterType.SearchText, text);
			}

			query = query.withSortBy(SortBy.NoneOrRelevance);
		} else if (options.ids) {
			query = query.withFilter(FilterType.ExtensionId, ...options.ids);
		} else if (options.names) {
			query = query.withFilter(FilterType.ExtensionName, ...options.names);
		} else {
			query = query.withSortBy(SortBy.InstallCount);
		}

		if (typeof options.sortBy === 'number') {
			query = query.withSortBy(options.sortBy);
		}

		if (typeof options.sortOrder === 'number') {
			query = query.withSortOrder(options.sortOrder);
		}

		if (options.source) {
			query = query.withSource(options.source);
		}

		const runQuery = async (query: Query, token: CancellationToken) => {
			const { extensions, total } = await this.queryGalleryExtensions(query, { targetPlatform: CURRENT_TARGET_PLATFORM, compatible: false, includePreRelease: !!options.includePreRelease }, token);
			extensions.forEach((e, index) => setTelemetry(e, ((query.pageNumber - 1) * query.pageSize) + index, options.source));
			return { extensions, total };
		};
		const { extensions, total } = await runQuery(query, token);
		const getPage = async (pageIndex: number, ct: CancellationToken) => {
			if (ct.isCancellationRequested) {
				throw new CancellationError();
			}
			const { extensions } = await runQuery(query.withPage(pageIndex + 1), ct);
			return extensions;
		};

		// {{SQL CARBON EDIT}}
		return { firstPage: extensions, total, pageSize: extensions.length, getPage } as IPager<IGalleryExtension>;
	}

	private async queryGalleryExtensions(query: Query, criteria: IExtensionCriteria, token: CancellationToken): Promise<{ extensions: IGalleryExtension[]; total: number }> {
		const flags = query.flags;

		/**
		 * If both version flags (IncludeLatestVersionOnly and IncludeVersions) are included, then only include latest versions (IncludeLatestVersionOnly) flag.
		 */
		if (!!(query.flags & Flags.IncludeLatestVersionOnly) && !!(query.flags & Flags.IncludeVersions)) {
			query = query.withFlags(query.flags & ~Flags.IncludeVersions, Flags.IncludeLatestVersionOnly);
		}

		/**
		 * If version flags (IncludeLatestVersionOnly and IncludeVersions) are not included, default is to query for latest versions (IncludeLatestVersionOnly).
		 */
		if (!(query.flags & Flags.IncludeLatestVersionOnly) && !(query.flags & Flags.IncludeVersions)) {
			query = query.withFlags(query.flags, Flags.IncludeLatestVersionOnly);
		}

		/**
		 * If versions criteria exist, then remove IncludeLatestVersionOnly flag and add IncludeVersions flag.
		 */
		if (criteria.versions?.length) {
			query = query.withFlags(query.flags & ~Flags.IncludeLatestVersionOnly, Flags.IncludeVersions);
		}

		/**
		 * Add necessary extension flags
		 */
		query = query.withFlags(query.flags, Flags.IncludeAssetUri, Flags.IncludeCategoryAndTags, Flags.IncludeFiles, Flags.IncludeStatistics, Flags.IncludeVersionProperties);
		const { galleryExtensions: rawGalleryExtensions, total } = await this.queryRawGalleryExtensions(query, token);

		const hasAllVersions: boolean = !(query.flags & Flags.IncludeLatestVersionOnly);
		if (hasAllVersions) {
			const extensions: IGalleryExtension[] = [];
			for (const rawGalleryExtension of rawGalleryExtensions) {
				const extension = await this.toGalleryExtensionWithCriteria(rawGalleryExtension, criteria);
				if (extension) {
					extensions.push(extension);
				}
			}
			return { extensions, total };
		}

		const result: [number, IGalleryExtension][] = [];
		const needAllVersions = new Map<string, number>();
		for (let index = 0; index < rawGalleryExtensions.length; index++) {
			const rawGalleryExtension = rawGalleryExtensions[index];
			const extensionIdentifier = { id: getGalleryExtensionId(rawGalleryExtension.publisher.publisherName, rawGalleryExtension.extensionName), uuid: rawGalleryExtension.extensionId };
			const includePreRelease = isBoolean(criteria.includePreRelease) ? criteria.includePreRelease : !!criteria.includePreRelease.find(extensionIdentifierWithPreRelease => areSameExtensions(extensionIdentifierWithPreRelease, extensionIdentifier))?.includePreRelease;
			if (criteria.compatible && isNotWebExtensionInWebTargetPlatform(getAllTargetPlatforms(rawGalleryExtension), criteria.targetPlatform)) {
				/** Skip if requested for a web-compatible extension and it is not a web extension.
				 * All versions are not needed in this case
				*/
				continue;
			}
			const extension = await this.toGalleryExtensionWithCriteria(rawGalleryExtension, criteria);
			if (!extension
				/** Need all versions if the extension is a pre-release version but
				 * 		- the query is to look for a release version or
				 * 		- the extension has no release version
				 * Get all versions to get or check the release version
				*/
				|| (extension.properties.isPreReleaseVersion && (!includePreRelease || !extension.hasReleaseVersion))
				/**
				 * Need all versions if the extension is a release version with a different target platform than requested and also has a pre-release version
				 * Because, this is a platform specific extension and can have a newer release version supporting this platform.
				 * See https://github.com/microsoft/vscode/issues/139628
				*/
				|| (!extension.properties.isPreReleaseVersion && extension.properties.targetPlatform !== criteria.targetPlatform && extension.hasPreReleaseVersion)
			) {
				needAllVersions.set(rawGalleryExtension.extensionId, index);
			} else {
				result.push([index, extension]);
			}
		}

		if (needAllVersions.size) {
			const startTime = new Date().getTime();
			const query = new Query()
				.withFlags(flags & ~Flags.IncludeLatestVersionOnly, Flags.IncludeVersions)
				.withPage(1, needAllVersions.size)
				.withFilter(FilterType.ExtensionId, ...needAllVersions.keys());
			const { extensions } = await this.queryGalleryExtensions(query, criteria, token);
			this.telemetryService.publicLog2<GalleryServiceAdditionalQueryEvent, GalleryServiceAdditionalQueryClassification>('galleryService:additionalQuery', {
				duration: new Date().getTime() - startTime,
				count: needAllVersions.size
			});
			for (const extension of extensions) {
				const index = needAllVersions.get(extension.identifier.uuid)!;
				result.push([index, extension]);
			}
		}

		return { extensions: result.sort((a, b) => a[0] - b[0]).map(([, extension]) => extension), total };
	}

<<<<<<< HEAD
	// {{SQL CARBON EDIT}}
	/**
	 * The result of querying the gallery returns all the extensions because it's only reading a static file.
	 * So this method should apply all the filters and return the actual result
	 */
	private createQueryResult(query: Query, galleryExtensions: IRawGalleryExtension[]): { galleryExtensions: IRawGalleryExtension[], total: number; } {

		// Filtering
		let filteredExtensions = galleryExtensions;
		if (query.criteria) {
			const ids = query.criteria.filter(x => x.filterType === FilterType.ExtensionId).map(v => v.value ? v.value.toLocaleLowerCase() : undefined);
			if (ids && ids.length > 0) {
				filteredExtensions = filteredExtensions.filter(e => e.extensionId && ids.find(x => x === e.extensionId.toLocaleLowerCase()));
			}
			const names = query.criteria.filter(x => x.filterType === FilterType.ExtensionName).map(v => v.value ? v.value.toLocaleLowerCase() : undefined);
			if (names && names.length > 0) {
				filteredExtensions = filteredExtensions.filter(e => e.extensionName && e.publisher.publisherName && names.find(x => x === `${e.publisher.publisherName.toLocaleLowerCase()}.${e.extensionName.toLocaleLowerCase()}`));
			}
			const categoryFilters = query.criteria.filter(x => x.filterType === FilterType.Category).map(v => v.value ? v.value.toLowerCase() : undefined);
			if (categoryFilters && categoryFilters.length > 0) {
				// Implement the @category: "language packs" filtering
				if (categoryFilters.find(x => x === 'language packs')) {
					filteredExtensions = filteredExtensions.filter(e => {
						// we only have 1 version for our extensions in the gallery file, so this should always be the case
						if (e.versions.length === 1) {
							const allTargetPlatforms = getAllTargetPlatforms(e);
							const extension = toExtension(e, e.versions[0], allTargetPlatforms, 0, query);
							return extension.properties.localizedLanguages && extension.properties.localizedLanguages.length > 0;
						}
						return false;
					});
				}
			}
			// ADS doesn't support extension tags, we need to return empty array to avoid breaking some scenarios. e.g. file extension based recommendations.
			const tagFilters = query.criteria.filter(x => x.filterType === FilterType.Tag);
			if (tagFilters?.length > 0) {
				filteredExtensions = [];
			}
			const searchTexts = query.criteria.filter(x => x.filterType === FilterType.SearchText).map(v => v.value ? v.value.toLocaleLowerCase() : undefined);
			if (searchTexts && searchTexts.length > 0) {
				searchTexts.forEach(searchText => {
					if (searchText !== '@allmarketplace') {
						filteredExtensions = filteredExtensions.filter(e => ExtensionGalleryService.isMatchingExtension(e, searchText));
					}
				});
			}

			// {{SQL CARBON EDIT}} - filter out extensions that match the excludeFlags options
			const flags = query.criteria.filter(x => x.filterType === FilterType.ExcludeWithFlags).map(v => v.value ? v.value.toLocaleLowerCase() : undefined);
			if (flags && flags.length > 0) {
				filteredExtensions = filteredExtensions.filter(e => !e.flags || flags.find(x => x === e.flags.toLocaleLowerCase()) === undefined);
			}
		}

		// Sorting
		switch (query.sortBy) {
			case SortBy.PublisherName:
				filteredExtensions.sort((a, b) => ExtensionGalleryService.compareByField(a.publisher, b.publisher, 'publisherName'));
				break;
			case SortBy.Title:
			default:
				filteredExtensions.sort((a, b) => ExtensionGalleryService.compareByField(a, b, 'displayName'));
				break;
		}

		let actualTotal = filteredExtensions.length;

		// {{SQL CARBON EDIT}}
		let extensionPolicy = this.configurationService.getValue<string>(ExtensionsPolicyKey);
		if (extensionPolicy === ExtensionsPolicy.allowMicrosoft) {
			filteredExtensions = filteredExtensions.filter(ext => ext.publisher && ext.publisher.displayName === 'Microsoft');
		}
		return { galleryExtensions: filteredExtensions, total: actualTotal };
	}

	// {{SQL CARBON EDIT}}
	/*
	 * Checks whether the extension matches the search text
	 */
	public static isMatchingExtension(extension?: IRawGalleryExtension, searchText?: string): boolean {
		if (!searchText) {
			return true;
		}
		let text = searchText.toLocaleLowerCase();
		return !!extension
			&& !!(extension.extensionName && extension.extensionName.toLocaleLowerCase().indexOf(text) > -1 ||
				extension.publisher && extension.publisher.publisherName && extension.publisher.publisherName.toLocaleLowerCase().indexOf(text) > -1 ||
				extension.publisher && extension.publisher.displayName && extension.publisher.displayName.toLocaleLowerCase().indexOf(text) > -1 ||
				extension.displayName && extension.displayName.toLocaleLowerCase().indexOf(text) > -1 ||
				extension.shortDescription && extension.shortDescription.toLocaleLowerCase().indexOf(text) > -1 ||
				extension.extensionId && extension.extensionId.toLocaleLowerCase().indexOf(text) > -1);
	}

	public static compareByField(a: any, b: any, fieldName: string): number {
		if (a && !b) {
			return 1;
		}
		if (b && !a) {
			return -1;
		}
		if (a && a[fieldName] && (!b || !b[fieldName])) {
			return 1;
		}
		if (b && b[fieldName] && (!a || !a[fieldName])) {
			return -1;
		}
		if (!b || !b[fieldName] && (!a || !a[fieldName])) {
			return 0;
		}
		if (a[fieldName] === b[fieldName]) {
			return 0;
		}
		return a[fieldName] < b[fieldName] ? -1 : 1;
	}

	private async queryGallery(query: Query, targetPlatform: TargetPlatform, token: CancellationToken): Promise<{ galleryExtensions: IRawGalleryExtension[], total: number; }> {
		if (!this.isEnabled()) {
			throw new Error('No extension gallery service configured.');
		}
		// Always exclude non validated and unpublished extensions
=======
	private async toGalleryExtensionWithCriteria(rawGalleryExtension: IRawGalleryExtension, criteria: IExtensionCriteria): Promise<IGalleryExtension | null> {

		const extensionIdentifier = { id: getGalleryExtensionId(rawGalleryExtension.publisher.publisherName, rawGalleryExtension.extensionName), uuid: rawGalleryExtension.extensionId };
		const version = criteria.versions?.find(extensionIdentifierWithVersion => areSameExtensions(extensionIdentifierWithVersion, extensionIdentifier))?.version;
		const includePreRelease = isBoolean(criteria.includePreRelease) ? criteria.includePreRelease : !!criteria.includePreRelease.find(extensionIdentifierWithPreRelease => areSameExtensions(extensionIdentifierWithPreRelease, extensionIdentifier))?.includePreRelease;
		const allTargetPlatforms = getAllTargetPlatforms(rawGalleryExtension);
		const rawGalleryExtensionVersions = sortExtensionVersions(rawGalleryExtension.versions, criteria.targetPlatform);

		if (criteria.compatible && isNotWebExtensionInWebTargetPlatform(allTargetPlatforms, criteria.targetPlatform)) {
			return null;
		}

		for (let index = 0; index < rawGalleryExtensionVersions.length; index++) {
			const rawGalleryExtensionVersion = rawGalleryExtensionVersions[index];
			if (version && rawGalleryExtensionVersion.version !== version) {
				continue;
			}
			// Allow any version if includePreRelease flag is set otherwise only release versions are allowed
			if (await this.isValidVersion(rawGalleryExtensionVersion, includePreRelease ? 'any' : 'release', criteria.compatible, allTargetPlatforms, criteria.targetPlatform)) {
				return toExtension(rawGalleryExtension, rawGalleryExtensionVersion, allTargetPlatforms);
			}
			if (version && rawGalleryExtensionVersion.version === version) {
				return null;
			}
		}

		if (version || criteria.compatible) {
			return null;
		}

		/**
		 * Fallback: Return the latest version
		 * This can happen when the extension does not have a release version or does not have a version compatible with the given target platform.
		 */
		return toExtension(rawGalleryExtension, rawGalleryExtension.versions[0], allTargetPlatforms);
	}

	private async queryRawGalleryExtensions(query: Query, token: CancellationToken): Promise<{ galleryExtensions: IRawGalleryExtension[]; total: number }> {
		if (!this.isEnabled()) {
			throw new Error('No extension gallery service configured.');
		}

>>>>>>> 559e9bee
		query = query
			/* Always exclude non validated extensions */
			.withFlags(query.flags, Flags.ExcludeNonValidated)
			.withFilter(FilterType.Target, 'Microsoft.VisualStudio.Code')
			/* Always exclude unpublished extensions */
			.withFilter(FilterType.ExcludeWithFlags, flagsToString(Flags.Unpublished));

		const commonHeaders = await this.commonHeadersPromise;
		const data = JSON.stringify(query.raw);
		const headers = {
			...commonHeaders,
			'Content-Type': 'application/json',
			'Accept': 'application/json;api-version=3.0-preview.1',
			'Accept-Encoding': 'gzip',
			'Content-Length': String(data.length)
		};

		const context = await this.requestService.request({
			// {{SQL CARBON EDIT}}
			type: 'GET',
			url: this.api('/extensionquery'),
			data,
			headers
		}, token);

		// {{SQL CARBON EDIT}}
		let extensionPolicy: string = this.configurationService.getValue<string>(ExtensionsPolicyKey);
		if (context.res.statusCode && context.res.statusCode >= 400 && context.res.statusCode < 500 || extensionPolicy === ExtensionsPolicy.allowNone) {
			return { galleryExtensions: [], total: 0 };
		}

		const result = await asJson<IRawGalleryQueryResult>(context);
		if (result) {
			const r = result.results[0];
			const galleryExtensions = r.extensions;
			galleryExtensions.forEach(e => sortExtensionVersions(e.versions, targetPlatform));
			// const resultCount = r.resultMetadata && r.resultMetadata.filter(m => m.metadataType === 'ResultCount')[0]; {{SQL CARBON EDIT}} comment out for no unused
			// const total = resultCount && resultCount.metadataItems.filter(i => i.name === 'TotalCount')[0].count || 0; {{SQL CARBON EDIT}} comment out for no unused

<<<<<<< HEAD
			// {{SQL CARBON EDIT}}
			let filteredExtensionsResult = this.createQueryResult(query, galleryExtensions);

			return { galleryExtensions: filteredExtensionsResult.galleryExtensions, total: filteredExtensionsResult.total };
			// {{SQL CARBON EDIT}} - End
=======
			const result = await asJson<IRawGalleryQueryResult>(context);
			if (result) {
				const r = result.results[0];
				const galleryExtensions = r.extensions;
				const resultCount = r.resultMetadata && r.resultMetadata.filter(m => m.metadataType === 'ResultCount')[0];
				total = resultCount && resultCount.metadataItems.filter(i => i.name === 'TotalCount')[0].count || 0;

				return { galleryExtensions, total };
			}
			return { galleryExtensions: [], total };

		} catch (e) {
			error = e;
			throw e;
		} finally {
			this.telemetryService.publicLog2<GalleryServiceQueryEvent, GalleryServiceQueryClassification>('galleryService:query', {
				...query.telemetryData,
				requestBodySize: String(data.length),
				duration: new Date().getTime() - startTime,
				success: !!context && isSuccess(context),
				responseBodySize: context?.res.headers['Content-Length'],
				statusCode: context ? String(context.res.statusCode) : undefined,
				errorCode: error
					? isCancellationError(error) ? 'canceled' : getErrorMessage(error).startsWith('XHR timeout') ? 'timeout' : 'failed'
					: undefined,
				count: String(total)
			});
>>>>>>> 559e9bee
		}
		return { galleryExtensions: [], total: 0 };
	}

	async reportStatistic(publisher: string, name: string, version: string, type: StatisticType): Promise<void> {
		if (!this.isEnabled()) {
			return undefined;
		}

		const url = isWeb ? this.api(`/itemName/${publisher}.${name}/version/${version}/statType/${type === StatisticType.Install ? '1' : '3'}/vscodewebextension`) : this.api(`/publishers/${publisher}/extensions/${name}/${version}/stats?statType=${type}`);
		const Accept = isWeb ? 'api-version=6.1-preview.1' : '*/*;api-version=4.0-preview.1';

		const commonHeaders = await this.commonHeadersPromise;
		const headers = { ...commonHeaders, Accept };
		try {
			await this.requestService.request({
				type: 'POST',
				url,
				headers
			}, CancellationToken.None);
		} catch (error) { /* Ignore */ }
	}

	async download(extension: IGalleryExtension, location: URI, operation: InstallOperation): Promise<void> {
		this.logService.trace('ExtensionGalleryService#download', extension.identifier.id);
		const data = getGalleryExtensionTelemetryData(extension);
		const startTime = new Date().getTime();
		/* __GDPR__
			"galleryService:downloadVSIX" : {
				"duration": { "classification": "SystemMetaData", "purpose": "PerformanceAndHealth", "isMeasurement": true },
				"${include}": [
					"${GalleryExtensionTelemetryData}"
				]
			}
		*/
		const log = (duration: number) => this.telemetryService.publicLog('galleryService:downloadVSIX', { ...data, duration });

		// {{SQL CARBON EDIT}} - Don't append install or update on to the URL
		// const operationParam = operation === InstallOperation.Install ? 'install' : operation === InstallOperation.Update ? 'update' : '';
		const operationParam = undefined;
		const downloadAsset = operationParam ? {
			uri: `${extension.assets.download.uri}${URI.parse(extension.assets.download.uri).query ? '&' : '?'}${operationParam}=true`,
			fallbackUri: `${extension.assets.download.fallbackUri}${URI.parse(extension.assets.download.fallbackUri).query ? '&' : '?'}${operationParam}=true`
		} : extension.assets.download;

		const context = await this.getAsset(downloadAsset);
		await this.fileService.writeFile(location, context.stream);
		log(new Date().getTime() - startTime);
	}

	async getReadme(extension: IGalleryExtension, token: CancellationToken): Promise<string> {
		if (extension.assets.readme) {
			const context = await this.getAsset(extension.assets.readme, {}, token);
			const content = await asTextOrError(context);
			return content || '';
		}
		return '';
	}

	async getManifest(extension: IGalleryExtension, token: CancellationToken): Promise<IExtensionManifest | null> {
		if (extension.assets.manifest) {
			const context = await this.getAsset(extension.assets.manifest, {}, token);
			const text = await asTextOrError(context);
			return text ? JSON.parse(text) : null;
		}
		return null;
	}

	private async getManifestFromRawExtensionVersion(rawExtensionVersion: IRawGalleryExtensionVersion, token: CancellationToken): Promise<IExtensionManifest | null> {
		const manifestAsset = getVersionAsset(rawExtensionVersion, AssetType.Manifest);
		if (!manifestAsset) {
			throw new Error('Manifest was not found');
		}
		const headers = { 'Accept-Encoding': 'gzip' };
		const context = await this.getAsset(manifestAsset, { headers });
		return await asJson<IExtensionManifest>(context);
	}

	async getCoreTranslation(extension: IGalleryExtension, languageId: string): Promise<ITranslation | null> {
		const asset = extension.assets.coreTranslations.filter(t => t[0] === languageId.toUpperCase())[0];
		if (asset) {
			const context = await this.getAsset(asset[1]);
			const text = await asTextOrError(context);
			return text ? JSON.parse(text) : null;
		}
		return null;
	}

	async getChangelog(extension: IGalleryExtension, token: CancellationToken): Promise<string> {
		if (extension.assets.changelog) {
			const context = await this.getAsset(extension.assets.changelog, {}, token);
			const content = await asTextOrError(context);
			return content || '';
		}
		return '';
	}

	async getAllCompatibleVersions(extension: IGalleryExtension, includePreRelease: boolean, targetPlatform: TargetPlatform): Promise<IGalleryExtensionVersion[]> {
		let query = new Query()
			.withFlags(Flags.IncludeVersions, Flags.IncludeCategoryAndTags, Flags.IncludeFiles, Flags.IncludeVersionProperties)
			.withPage(1, 1);

		if (extension.identifier.uuid) {
			query = query.withFilter(FilterType.ExtensionId, extension.identifier.uuid);
		} else {
			query = query.withFilter(FilterType.ExtensionName, extension.identifier.id);
		}

		const { galleryExtensions } = await this.queryRawGalleryExtensions(query, CancellationToken.None);
		if (!galleryExtensions.length) {
			return [];
		}

		const allTargetPlatforms = getAllTargetPlatforms(galleryExtensions[0]);
		if (isNotWebExtensionInWebTargetPlatform(allTargetPlatforms, targetPlatform)) {
			return [];
		}

		const validVersions: IRawGalleryExtensionVersion[] = [];
		await Promise.all(galleryExtensions[0].versions.map(async (version) => {
			try {
				if (await this.isValidVersion(version, includePreRelease ? 'any' : 'release', true, allTargetPlatforms, targetPlatform)) {
					validVersions.push(version);
				}
			} catch (error) { /* Ignore error and skip version */ }
		}));

		const result: IGalleryExtensionVersion[] = [];
		const seen = new Set<string>();
		for (const version of sortExtensionVersions(validVersions, targetPlatform)) {
			if (!seen.has(version.version)) {
				seen.add(version.version);
				result.push({ version: version.version, date: version.lastUpdated, isPreReleaseVersion: isPreReleaseVersion(version) });
			}
		}

		return result;
	}

	private async getAsset(asset: IGalleryExtensionAsset, options: IRequestOptions = {}, token: CancellationToken = CancellationToken.None): Promise<IRequestContext> {
		const commonHeaders = {}; // await this.commonHeadersPromise; {{SQL CARBON EDIT}} Because we query other sources such as github don't insert the custom VS headers - otherwise Electron will make a CORS preflight request which not all endpoints support.
		const baseOptions = { type: 'GET' };
		const headers = { ...commonHeaders, ...(options.headers || {}) };
		options = { ...options, ...baseOptions, headers };

		const url = asset.uri;
		const fallbackUrl = asset.fallbackUri;
		const firstOptions = { ...options, url };

		try {
			const context = await this.requestService.request(firstOptions, token);
			if (context.res.statusCode === 200) {
				return context;
			}
			const message = await asTextOrError(context);
			throw new Error(`Expected 200, got back ${context.res.statusCode} instead.\n\n${message}`);
		} catch (err) {
			if (isCancellationError(err)) {
				throw err;
			}

			const message = getErrorMessage(err);
			type GalleryServiceCDNFallbackClassification = {
				url: { classification: 'SystemMetaData'; purpose: 'FeatureInsight' };
				message: { classification: 'SystemMetaData'; purpose: 'FeatureInsight' };
			};
			type GalleryServiceCDNFallbackEvent = {
				url: string;
				message: string;
			};
			this.telemetryService.publicLog2<GalleryServiceCDNFallbackEvent, GalleryServiceCDNFallbackClassification>('galleryService:cdnFallback', { url, message });

			const fallbackOptions = { ...options, url: fallbackUrl };
			return this.requestService.request(fallbackOptions, token);
		}
	}
	private async getLastValidExtensionVersion(extension: IRawGalleryExtension, versions: IRawGalleryExtensionVersion[]): Promise<IRawGalleryExtensionVersion | null> {
		const version = this.getLastValidExtensionVersionFromProperties(extension, versions);
		if (version) {
			return version;
		}
		return this.getLastValidExtensionVersionRecursively(extension, versions);
	}

	private getLastValidExtensionVersionFromProperties(extension: IRawGalleryExtension, versions: IRawGalleryExtensionVersion[]): IRawGalleryExtensionVersion | null {
		for (const version of versions) {
			// {{SQL CARBON EDIT}}
			const vsCodeEngine = getEngine(version);
			const azDataEngine = getAzureDataStudioEngine(version);
			// Require at least one engine version
			if (!vsCodeEngine && !azDataEngine) {
				return null;
			}
			const vsCodeEngineValid = !vsCodeEngine || (vsCodeEngine && isEngineValid(vsCodeEngine, this.productService.vscodeVersion, this.productService.date));
			const azDataEngineValid = !azDataEngine || (azDataEngine && isEngineValid(azDataEngine, this.productService.version, this.productService.date));
			if (vsCodeEngineValid && azDataEngineValid) {
				return version;
			}
		}
		return null;
	}

	private async getEngine(rawExtensionVersion: IRawGalleryExtensionVersion): Promise<string> {
		let engine = getEngine(rawExtensionVersion);
		if (!engine) {
			const manifest = await this.getManifestFromRawExtensionVersion(rawExtensionVersion, CancellationToken.None);
			if (!manifest) {
				throw new Error('Manifest was not found');
			}
			engine = manifest.engines.vscode;
		}
		return engine;
	}

	private async getLastValidExtensionVersionRecursively(extension: IRawGalleryExtension, versions: IRawGalleryExtensionVersion[]): Promise<IRawGalleryExtensionVersion | null> {
		if (!versions.length) {
			return null;
		}

		const version = versions[0];
		const engine = await this.getEngine(version);
		if (!isEngineValid(engine, this.productService.version, this.productService.date)) {
			return this.getLastValidExtensionVersionRecursively(extension, versions.slice(1));
		}

		return {
			...version,
			properties: [...(version.properties || []), { key: PropertyType.Engine, value: engine }]
		};
	}

	async getExtensionsControlManifest(): Promise<IExtensionsControlManifest> {
		if (!this.isEnabled()) {
			throw new Error('No extension gallery service configured.');
		}

		if (!this.extensionsControlUrl) {
			return { malicious: [] };
		}

		const context = await this.requestService.request({ type: 'GET', url: this.extensionsControlUrl }, CancellationToken.None);
		if (context.res.statusCode !== 200) {
			throw new Error('Could not get extensions report.');
		}

		const result = await asJson<IRawExtensionsControlManifest>(context);
		const malicious: IExtensionIdentifier[] = [];
		const unsupportedPreReleaseExtensions: IStringDictionary<{ id: string; displayName: string; migrateStorage?: boolean }> = {};

		if (result) {
			for (const id of result.malicious) {
				malicious.push({ id });
			}
			if (result.unsupported) {
				for (const extensionId of Object.keys(result.unsupported)) {
					const value = result.unsupported[extensionId];
					if (!isBoolean(value)) {
						unsupportedPreReleaseExtensions[extensionId.toLowerCase()] = value.preReleaseExtension;
					}
				}
			}
			if (result.migrateToPreRelease) {
				for (const [unsupportedPreReleaseExtensionId, preReleaseExtensionInfo] of Object.entries(result.migrateToPreRelease)) {
					if (!preReleaseExtensionInfo.engine || isEngineValid(preReleaseExtensionInfo.engine, this.productService.version, this.productService.date)) {
						unsupportedPreReleaseExtensions[unsupportedPreReleaseExtensionId.toLowerCase()] = preReleaseExtensionInfo;
					}
				}
			}
		}

		return { malicious, unsupportedPreReleaseExtensions };
	}
}

export class ExtensionGalleryService extends AbstractExtensionGalleryService {

	constructor(
		@IStorageService storageService: IStorageService,
		@IRequestService requestService: IRequestService,
		@ILogService logService: ILogService,
		@IEnvironmentService environmentService: IEnvironmentService,
		@ITelemetryService telemetryService: ITelemetryService,
		@IFileService fileService: IFileService,
		@IProductService productService: IProductService,
		@IConfigurationService configurationService: IConfigurationService,
	) {
		super(storageService, requestService, logService, environmentService, telemetryService, fileService, productService, configurationService);
	}
}

export class ExtensionGalleryServiceWithNoStorageService extends AbstractExtensionGalleryService {

	constructor(
		@IRequestService requestService: IRequestService,
		@ILogService logService: ILogService,
		@IEnvironmentService environmentService: IEnvironmentService,
		@ITelemetryService telemetryService: ITelemetryService,
		@IFileService fileService: IFileService,
		@IProductService productService: IProductService,
		@IConfigurationService configurationService: IConfigurationService,
	) {
		super(undefined, requestService, logService, environmentService, telemetryService, fileService, productService, configurationService);
	}
}<|MERGE_RESOLUTION|>--- conflicted
+++ resolved
@@ -18,22 +18,13 @@
 import { IEnvironmentService } from 'vs/platform/environment/common/environment';
 import { getFallbackTargetPlarforms, getTargetPlatform, IExtensionGalleryService, IExtensionIdentifier, IExtensionInfo, IGalleryExtension, IGalleryExtensionAsset, IGalleryExtensionAssets, IGalleryExtensionVersion, InstallOperation, IQueryOptions, IExtensionsControlManifest, isNotWebExtensionInWebTargetPlatform, isTargetPlatformCompatible, ITranslation, SortBy, SortOrder, StatisticType, toTargetPlatform, WEB_EXTENSION_TAG, IExtensionQueryOptions } from 'vs/platform/extensionManagement/common/extensionManagement';
 import { adoptToGalleryExtensionId, areSameExtensions, getGalleryExtensionId, getGalleryExtensionTelemetryData } from 'vs/platform/extensionManagement/common/extensionManagementUtil';
-<<<<<<< HEAD
-import { ExtensionsPolicy, ExtensionsPolicyKey, IExtensionManifest } from 'vs/platform/extensions/common/extensions'; // {{SQL CARBON EDIT}} Add ExtensionsPolicy and ExtensionsPolicyKey
-=======
-import { IExtensionManifest, TargetPlatform } from 'vs/platform/extensions/common/extensions';
->>>>>>> 559e9bee
+import { IExtensionManifest } from 'vs/platform/extensions/common/extensions';
 import { isEngineValid } from 'vs/platform/extensions/common/extensionValidator';
 import { IFileService } from 'vs/platform/files/common/files';
 import { ILogService } from 'vs/platform/log/common/log';
 import { IProductService } from 'vs/platform/product/common/productService';
-<<<<<<< HEAD
-import { asJson, asText, IRequestService } from 'vs/platform/request/common/request'; // {{SQL CARBON EDIT}} Remove unused
-import { getServiceMachineId } from 'vs/platform/serviceMachineId/common/serviceMachineId';
-=======
-import { asJson, asTextOrError, IRequestService, isSuccess } from 'vs/platform/request/common/request';
+import { asJson, asText, IRequestService, isSuccess } from 'vs/platform/request/common/request';
 import { resolveMarketplaceHeaders } from 'vs/platform/externalServices/common/marketplace';
->>>>>>> 559e9bee
 import { IStorageService } from 'vs/platform/storage/common/storage';
 import { ITelemetryService } from 'vs/platform/telemetry/common/telemetry';
 
@@ -295,7 +286,6 @@
 	readonly count: number;
 };
 */
-
 interface IExtensionCriteria {
 	readonly targetPlatform: TargetPlatform;
 	readonly compatible: boolean;
@@ -542,13 +532,9 @@
 		license: getVersionAsset(version, AssetType.License),
 		repository: getRepositoryAsset(version),
 		download: getDownloadAsset(version),
-<<<<<<< HEAD
 		// {{SQL CARBON EDIT}} - Add downloadPage
 		downloadPage: getVersionAsset(version, AssetType.DownloadPage),
-		icon: getIconAsset(version),
-=======
 		icon: getVersionAsset(version, AssetType.Icon),
->>>>>>> 559e9bee
 		coreTranslations: getCoreTranslationAssets(version)
 	};
 
@@ -664,76 +650,38 @@
 		if (names.length) {
 			query = query.withFilter(FilterType.ExtensionName, ...names);
 		}
-<<<<<<< HEAD
-
-		const { galleryExtensions: rawGalleryExtensions } = await this.queryGallery(query, CURRENT_TARGET_PLATFORM, CancellationToken.None);
-		const rawGalleryExtensionsInput = rawGalleryExtensions.map(rawGalleryExtension => {
-			const id = getGalleryExtensionId(rawGalleryExtension.publisher.publisherName, rawGalleryExtension.extensionName);
-			const identifier = identifiers.find(identifier => areSameExtensions(identifier, { id, uuid: rawGalleryExtension.extensionId }));
-			return { rawGalleryExtension, preRelease: !!identifier?.preRelease };
-		});
-
-		return this.converToGalleryExtensions(rawGalleryExtensionsInput, CURRENT_TARGET_PLATFORM, () => undefined, CancellationToken.None);
-	}
-
-	async getCompatibleExtension(arg1: IExtensionIdentifier | IGalleryExtension, targetPlatform: TargetPlatform): Promise<IGalleryExtension | null> {
+		if (options.queryAllVersions || isQueryForReleaseVersionFromPreReleaseVersion /* Inlcude all versions if every requested extension is for release version and has pre-release version  */) {
+			query = query.withFlags(query.flags, Flags.IncludeVersions);
+		}
+		if (options.source) {
+			query = query.withSource(options.source);
+		}
+
+		const { extensions } = await this.queryGalleryExtensions(query, { targetPlatform: options.targetPlatform ?? CURRENT_TARGET_PLATFORM, includePreRelease: includePreReleases, versions, compatible: !!options.compatible }, token);
+		if (options.source) {
+			extensions.forEach((e, index) => setTelemetry(e, index, options.source));
+		}
+		return extensions;
+	}
+
+	async getCompatibleExtension(arg1: IExtensionIdentifier | IGalleryExtension, includePreRelease: boolean, targetPlatform: TargetPlatform): Promise<IGalleryExtension | null> {
 		return this.getCompatibleExtensionByEngine(arg1, version);
 	}
 
 	private async getCompatibleExtensionByEngine(arg1: IExtensionIdentifier | IGalleryExtension, version?: string): Promise<IGalleryExtension | null> {
-		const extension: IGalleryExtension | null = isIExtensionIdentifier(arg1) ? null : arg1;
 		// {{SQL CARBON EDIT}}
 		// Change to original version: removed the extension version validation
 		// Reason: This method is used to find the matching gallery extension for the locally installed extension,
 		//         since we only have one entry for each extension (not in-scope to enable mutiple version support for now),
 		//         if the new version of extension is not compatible, the extension won't be displayed properly.
-		if (extension) {
 			return Promise.resolve(extension);
 		}
-		const { id, uuid } = <IExtensionIdentifier>arg1; // {{SQL CARBON EDIT}} @anthonydresser remove extension ? extension.identifier
-		let query = new Query()
-			.withFlags(Flags.IncludeAssetUri, Flags.IncludeStatistics, Flags.IncludeCategoryAndTags, Flags.IncludeFiles, Flags.IncludeVersionProperties)
-			.withPage(1, 1)
-			.withFilter(FilterType.Target, 'Microsoft.VisualStudio.Code');
-
-		if (uuid) {
-			query = query.withFilter(FilterType.ExtensionId, uuid);
-		} else {
-			query = query.withFilter(FilterType.ExtensionName, id);
-		}
-
-		const { galleryExtensions } = await this.queryGallery(query, CURRENT_TARGET_PLATFORM, CancellationToken.None);
-		const [rawExtension] = galleryExtensions;
-		if (!rawExtension || !rawExtension.versions.length) {
-			return null;
-=======
-		if (options.queryAllVersions || isQueryForReleaseVersionFromPreReleaseVersion /* Inlcude all versions if every requested extension is for release version and has pre-release version  */) {
-			query = query.withFlags(query.flags, Flags.IncludeVersions);
-		}
-		if (options.source) {
-			query = query.withSource(options.source);
-		}
-
-		const { extensions } = await this.queryGalleryExtensions(query, { targetPlatform: options.targetPlatform ?? CURRENT_TARGET_PLATFORM, includePreRelease: includePreReleases, versions, compatible: !!options.compatible }, token);
-		if (options.source) {
-			extensions.forEach((e, index) => setTelemetry(e, index, options.source));
->>>>>>> 559e9bee
-		}
-		return extensions;
-	}
-
-	async getCompatibleExtension(extension: IGalleryExtension, includePreRelease: boolean, targetPlatform: TargetPlatform): Promise<IGalleryExtension | null> {
-		if (isNotWebExtensionInWebTargetPlatform(extension.allTargetPlatforms, targetPlatform)) {
-			return null;
-		}
-		if (await this.isExtensionCompatible(extension, includePreRelease, targetPlatform)) {
-			return extension;
-		}
+		const { id, uuid } = extension ? extension.identifier : <IExtensionIdentifier>arg1;
 		const query = new Query()
 			.withFlags(Flags.IncludeVersions)
 			.withPage(1, 1)
 			.withFilter(FilterType.ExtensionId, extension.identifier.uuid);
-		const { extensions } = await this.queryGalleryExtensions(query, { targetPlatform, compatible: true, includePreRelease }, CancellationToken.None);
+		const { galleryExtensions } = await this.queryGallery(query, targetPlatform, CancellationToken.None);
 		return extensions[0] || null;
 	}
 
@@ -963,7 +911,43 @@
 		return { extensions: result.sort((a, b) => a[0] - b[0]).map(([, extension]) => extension), total };
 	}
 
-<<<<<<< HEAD
+	private async toGalleryExtensionWithCriteria(rawGalleryExtension: IRawGalleryExtension, criteria: IExtensionCriteria): Promise<IGalleryExtension | null> {
+
+		const extensionIdentifier = { id: getGalleryExtensionId(rawGalleryExtension.publisher.publisherName, rawGalleryExtension.extensionName), uuid: rawGalleryExtension.extensionId };
+		const version = criteria.versions?.find(extensionIdentifierWithVersion => areSameExtensions(extensionIdentifierWithVersion, extensionIdentifier))?.version;
+		const includePreRelease = isBoolean(criteria.includePreRelease) ? criteria.includePreRelease : !!criteria.includePreRelease.find(extensionIdentifierWithPreRelease => areSameExtensions(extensionIdentifierWithPreRelease, extensionIdentifier))?.includePreRelease;
+		const allTargetPlatforms = getAllTargetPlatforms(rawGalleryExtension);
+		const rawGalleryExtensionVersions = sortExtensionVersions(rawGalleryExtension.versions, criteria.targetPlatform);
+
+		if (criteria.compatible && isNotWebExtensionInWebTargetPlatform(allTargetPlatforms, criteria.targetPlatform)) {
+			return null;
+		}
+
+		for (let index = 0; index < rawGalleryExtensionVersions.length; index++) {
+			const rawGalleryExtensionVersion = rawGalleryExtensionVersions[index];
+			if (version && rawGalleryExtensionVersion.version !== version) {
+				continue;
+			}
+			// Allow any version if includePreRelease flag is set otherwise only release versions are allowed
+			if (await this.isValidVersion(rawGalleryExtensionVersion, includePreRelease ? 'any' : 'release', criteria.compatible, allTargetPlatforms, criteria.targetPlatform)) {
+				return toExtension(rawGalleryExtension, rawGalleryExtensionVersion, allTargetPlatforms);
+			}
+			if (version && rawGalleryExtensionVersion.version === version) {
+				return null;
+			}
+		}
+
+		if (version || criteria.compatible) {
+			return null;
+		}
+
+		/**
+		 * Fallback: Return the latest version
+		 * This can happen when the extension does not have a release version or does not have a version compatible with the given target platform.
+		 */
+		return toExtension(rawGalleryExtension, rawGalleryExtension.versions[0], allTargetPlatforms);
+	}
+
 	// {{SQL CARBON EDIT}}
 	/**
 	 * The result of querying the gallery returns all the extensions because it's only reading a static file.
@@ -1079,55 +1063,10 @@
 		return a[fieldName] < b[fieldName] ? -1 : 1;
 	}
 
-	private async queryGallery(query: Query, targetPlatform: TargetPlatform, token: CancellationToken): Promise<{ galleryExtensions: IRawGalleryExtension[], total: number; }> {
-		if (!this.isEnabled()) {
-			throw new Error('No extension gallery service configured.');
-		}
-		// Always exclude non validated and unpublished extensions
-=======
-	private async toGalleryExtensionWithCriteria(rawGalleryExtension: IRawGalleryExtension, criteria: IExtensionCriteria): Promise<IGalleryExtension | null> {
-
-		const extensionIdentifier = { id: getGalleryExtensionId(rawGalleryExtension.publisher.publisherName, rawGalleryExtension.extensionName), uuid: rawGalleryExtension.extensionId };
-		const version = criteria.versions?.find(extensionIdentifierWithVersion => areSameExtensions(extensionIdentifierWithVersion, extensionIdentifier))?.version;
-		const includePreRelease = isBoolean(criteria.includePreRelease) ? criteria.includePreRelease : !!criteria.includePreRelease.find(extensionIdentifierWithPreRelease => areSameExtensions(extensionIdentifierWithPreRelease, extensionIdentifier))?.includePreRelease;
-		const allTargetPlatforms = getAllTargetPlatforms(rawGalleryExtension);
-		const rawGalleryExtensionVersions = sortExtensionVersions(rawGalleryExtension.versions, criteria.targetPlatform);
-
-		if (criteria.compatible && isNotWebExtensionInWebTargetPlatform(allTargetPlatforms, criteria.targetPlatform)) {
-			return null;
-		}
-
-		for (let index = 0; index < rawGalleryExtensionVersions.length; index++) {
-			const rawGalleryExtensionVersion = rawGalleryExtensionVersions[index];
-			if (version && rawGalleryExtensionVersion.version !== version) {
-				continue;
-			}
-			// Allow any version if includePreRelease flag is set otherwise only release versions are allowed
-			if (await this.isValidVersion(rawGalleryExtensionVersion, includePreRelease ? 'any' : 'release', criteria.compatible, allTargetPlatforms, criteria.targetPlatform)) {
-				return toExtension(rawGalleryExtension, rawGalleryExtensionVersion, allTargetPlatforms);
-			}
-			if (version && rawGalleryExtensionVersion.version === version) {
-				return null;
-			}
-		}
-
-		if (version || criteria.compatible) {
-			return null;
-		}
-
-		/**
-		 * Fallback: Return the latest version
-		 * This can happen when the extension does not have a release version or does not have a version compatible with the given target platform.
-		 */
-		return toExtension(rawGalleryExtension, rawGalleryExtension.versions[0], allTargetPlatforms);
-	}
-
 	private async queryRawGalleryExtensions(query: Query, token: CancellationToken): Promise<{ galleryExtensions: IRawGalleryExtension[]; total: number }> {
 		if (!this.isEnabled()) {
 			throw new Error('No extension gallery service configured.');
 		}
-
->>>>>>> 559e9bee
 		query = query
 			/* Always exclude non validated extensions */
 			.withFlags(query.flags, Flags.ExcludeNonValidated)
@@ -1167,41 +1106,10 @@
 			// const resultCount = r.resultMetadata && r.resultMetadata.filter(m => m.metadataType === 'ResultCount')[0]; {{SQL CARBON EDIT}} comment out for no unused
 			// const total = resultCount && resultCount.metadataItems.filter(i => i.name === 'TotalCount')[0].count || 0; {{SQL CARBON EDIT}} comment out for no unused
 
-<<<<<<< HEAD
 			// {{SQL CARBON EDIT}}
 			let filteredExtensionsResult = this.createQueryResult(query, galleryExtensions);
-
 			return { galleryExtensions: filteredExtensionsResult.galleryExtensions, total: filteredExtensionsResult.total };
 			// {{SQL CARBON EDIT}} - End
-=======
-			const result = await asJson<IRawGalleryQueryResult>(context);
-			if (result) {
-				const r = result.results[0];
-				const galleryExtensions = r.extensions;
-				const resultCount = r.resultMetadata && r.resultMetadata.filter(m => m.metadataType === 'ResultCount')[0];
-				total = resultCount && resultCount.metadataItems.filter(i => i.name === 'TotalCount')[0].count || 0;
-
-				return { galleryExtensions, total };
-			}
-			return { galleryExtensions: [], total };
-
-		} catch (e) {
-			error = e;
-			throw e;
-		} finally {
-			this.telemetryService.publicLog2<GalleryServiceQueryEvent, GalleryServiceQueryClassification>('galleryService:query', {
-				...query.telemetryData,
-				requestBodySize: String(data.length),
-				duration: new Date().getTime() - startTime,
-				success: !!context && isSuccess(context),
-				responseBodySize: context?.res.headers['Content-Length'],
-				statusCode: context ? String(context.res.statusCode) : undefined,
-				errorCode: error
-					? isCancellationError(error) ? 'canceled' : getErrorMessage(error).startsWith('XHR timeout') ? 'timeout' : 'failed'
-					: undefined,
-				count: String(total)
-			});
->>>>>>> 559e9bee
 		}
 		return { galleryExtensions: [], total: 0 };
 	}
