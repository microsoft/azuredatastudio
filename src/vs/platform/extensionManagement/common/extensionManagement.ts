--- conflicted
+++ resolved
@@ -311,15 +311,12 @@
 	sortBy?: SortBy;
 	sortOrder?: SortOrder;
 	source?: string;
-<<<<<<< HEAD
+	includePreRelease?: boolean;
 	// {{SQL CARBON EDIT}} do not show extensions matching excludeFlags in the marketplace
 	// This field only supports an exact match of a single flag.  It doesn't currently
 	// support setting multiple flags such as "hidden,preview" since this functionality isn't
 	// required by current usage scenarios.
 	excludeFlags?: string;
-=======
-	includePreRelease?: boolean;
->>>>>>> 1d4b4130
 }
 
 export const enum StatisticType {
