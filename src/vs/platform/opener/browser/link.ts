/*---------------------------------------------------------------------------------------------
 *  Copyright (c) Microsoft Corporation. All rights reserved.
 *  Licensed under the Source EULA. See License.txt in the project root for license information.
 *--------------------------------------------------------------------------------------------*/

import { Event } from 'vs/base/common/event';
import { IOpenerService } from 'vs/platform/opener/common/opener';
import { $, EventHelper, EventLike } from 'vs/base/browser/dom';
import { domEvent } from 'vs/base/browser/event';
import { StandardKeyboardEvent } from 'vs/base/browser/keyboardEvent';
import { KeyCode } from 'vs/base/common/keyCodes';
import { Disposable } from 'vs/base/common/lifecycle';
import { Color } from 'vs/base/common/color';

export interface ILinkDescriptor {
	readonly label: string;
	readonly href: string;
	readonly title?: string;
}

export interface ILinkStyles {
	readonly textLinkForeground?: Color;
	readonly disabled?: boolean;
}

export class Link extends Disposable {

	readonly el: HTMLAnchorElement;
	private disabled: boolean;
	private styles: ILinkStyles = {
		textLinkForeground: Color.fromHex('#006AB1')
	};

	constructor(
		link: ILinkDescriptor,
		@IOpenerService openerService: IOpenerService
	) {
		super();

		this.el = $<HTMLAnchorElement>('a', {
			tabIndex: 0,
			href: link.href,
			title: link.title
		}, link.label);

		const onClick = domEvent(this.el, 'click');
		const onEnterPress = Event.chain(domEvent(this.el, 'keypress'))
			.map(e => new StandardKeyboardEvent(e))
			.filter(e => e.keyCode === KeyCode.Enter)
			.event;
		const onOpen = Event.any<EventLike>(onClick, onEnterPress);

		this._register(onOpen(e => {
			EventHelper.stop(e, true);
<<<<<<< HEAD
			if (!this.disabled) {
				openerService.open(link.href);
			}
=======
			openerService.open(link.href, { allowCommands: true });
>>>>>>> 0a707c2b
		}));

		this.disabled = false;
		this.applyStyles();
	}

	style(styles: ILinkStyles): void {
		this.styles = styles;
		this.applyStyles();
	}

	private applyStyles(): void {
		const color = this.styles.textLinkForeground?.toString();
		if (color) {
			this.el.style.color = color;
		}
		if (typeof this.styles.disabled === 'boolean' && this.styles.disabled !== this.disabled) {
			if (this.styles.disabled) {
				this.el.setAttribute('aria-disabled', 'true');
				this.el.tabIndex = -1;
				this.el.style.pointerEvents = 'none';
				this.el.style.opacity = '0.4';
				this.el.style.cursor = 'default';
				this.disabled = true;
			} else {
				this.el.setAttribute('aria-disabled', 'false');
				this.el.tabIndex = 0;
				this.el.style.pointerEvents = 'auto';
				this.el.style.opacity = '1';
				this.el.style.cursor = 'pointer';
				this.disabled = false;
			}
		}
	}
}<|MERGE_RESOLUTION|>--- conflicted
+++ resolved
@@ -52,13 +52,7 @@
 
 		this._register(onOpen(e => {
 			EventHelper.stop(e, true);
-<<<<<<< HEAD
-			if (!this.disabled) {
-				openerService.open(link.href);
-			}
-=======
 			openerService.open(link.href, { allowCommands: true });
->>>>>>> 0a707c2b
 		}));
 
 		this.disabled = false;
