/*---------------------------------------------------------------------------------------------
 *  Copyright (c) Microsoft Corporation. All rights reserved.
 *  Licensed under the Source EULA. See License.txt in the project root for license information.
 *--------------------------------------------------------------------------------------------*/

import * as nls from 'vs/nls';
import { isMacintosh, language } from 'vs/base/common/platform';
import { IEnvironmentMainService } from 'vs/platform/environment/electron-main/environmentMainService';
import { app, Menu, MenuItem, BrowserWindow, MenuItemConstructorOptions, WebContents, KeyboardEvent } from 'electron';
import { getTitleBarStyle, INativeRunActionInWindowRequest, INativeRunKeybindingInWindowRequest, IWindowOpenable } from 'vs/platform/windows/common/windows';
import { IConfigurationService } from 'vs/platform/configuration/common/configuration';
import { ITelemetryService } from 'vs/platform/telemetry/common/telemetry';
import { IUpdateService, StateType } from 'vs/platform/update/common/update';
import { IProductService } from 'vs/platform/product/common/productService';
import { RunOnceScheduler } from 'vs/base/common/async';
import { ILogService } from 'vs/platform/log/common/log';
import { mnemonicMenuLabel } from 'vs/base/common/labels';
import { IWindowsMainService, IWindowsCountChangedEvent, OpenContext } from 'vs/platform/windows/electron-main/windows';
import { IWorkspacesHistoryMainService } from 'vs/platform/workspaces/electron-main/workspacesHistoryMainService';
import { IMenubarData, IMenubarKeybinding, MenubarMenuItem, isMenubarMenuItemSeparator, isMenubarMenuItemSubmenu, isMenubarMenuItemAction, IMenubarMenu, isMenubarMenuItemRecentAction, IMenubarMenuRecentItemAction } from 'vs/platform/menubar/common/menubar';
import { URI } from 'vs/base/common/uri';
import { IStateService } from 'vs/platform/state/node/state';
import { ILifecycleMainService } from 'vs/platform/lifecycle/electron-main/lifecycleMainService';
import { WorkbenchActionExecutedEvent, WorkbenchActionExecutedClassification } from 'vs/base/common/actions';
import { INativeHostMainService } from 'vs/platform/native/electron-main/nativeHostMainService';
import { CancellationToken } from 'vs/base/common/cancellation';

const telemetryFrom = 'menu';

interface IMenuItemClickHandler {
	inDevTools: (contents: WebContents) => void;
	inNoWindow: () => void;
}

type IMenuItemInvocation = (
	{ type: 'commandId'; commandId: string; }
	| { type: 'keybinding'; userSettingsLabel: string; }
);

interface IMenuItemWithKeybinding {
	userSettingsLabel?: string;
}

export class Menubar {

	private static readonly lastKnownMenubarStorageKey = 'lastKnownMenubarData';

	private willShutdown: boolean | undefined;
	private appMenuInstalled: boolean | undefined;
	private closedLastWindow: boolean;
	private noActiveWindow: boolean;

	private menuUpdater: RunOnceScheduler;
	private menuGC: RunOnceScheduler;

	// Array to keep menus around so that GC doesn't cause crash as explained in #55347
	// TODO@sbatten Remove this when fixed upstream by Electron
	private oldMenus: Menu[];

	private menubarMenus: { [id: string]: IMenubarMenu };

	private keybindings: { [commandId: string]: IMenubarKeybinding };

	private readonly fallbackMenuHandlers: { [id: string]: (menuItem: MenuItem, browserWindow: BrowserWindow | undefined, event: KeyboardEvent) => void } = Object.create(null);

	constructor(
		@IUpdateService private readonly updateService: IUpdateService,
		@IConfigurationService private readonly configurationService: IConfigurationService,
		@IWindowsMainService private readonly windowsMainService: IWindowsMainService,
		@IEnvironmentMainService private readonly environmentMainService: IEnvironmentMainService,
		@ITelemetryService private readonly telemetryService: ITelemetryService,
		@IWorkspacesHistoryMainService private readonly workspacesHistoryMainService: IWorkspacesHistoryMainService,
		@IStateService private readonly stateService: IStateService,
		@ILifecycleMainService private readonly lifecycleMainService: ILifecycleMainService,
		@ILogService private readonly logService: ILogService,
<<<<<<< HEAD
		@INativeHostMainService private readonly nativeHostMainService: any // {{SQL CARBON EDIT}} remove interface, naster work around
=======
		@INativeHostMainService private readonly nativeHostMainService: INativeHostMainService,
		@IProductService private readonly productService: IProductService
>>>>>>> da7c7d1e
	) {
		this.menuUpdater = new RunOnceScheduler(() => this.doUpdateMenu(), 0);

		this.menuGC = new RunOnceScheduler(() => { this.oldMenus = []; }, 10000);

		this.menubarMenus = Object.create(null);
		this.keybindings = Object.create(null);

		if (isMacintosh || getTitleBarStyle(this.configurationService) === 'native') {
			this.restoreCachedMenubarData();
		}

		this.addFallbackHandlers();

		this.closedLastWindow = false;
		this.noActiveWindow = false;

		this.oldMenus = [];

		this.install();

		this.registerListeners();
	}

	private restoreCachedMenubarData() {
		const menubarData = this.stateService.getItem<IMenubarData>(Menubar.lastKnownMenubarStorageKey);
		if (menubarData) {
			if (menubarData.menus) {
				this.menubarMenus = menubarData.menus;
			}

			if (menubarData.keybindings) {
				this.keybindings = menubarData.keybindings;
			}
		}
	}

	private addFallbackHandlers(): void {

		// File Menu Items
		this.fallbackMenuHandlers['workbench.action.files.newUntitledFile'] = (menuItem, win, event) => this.windowsMainService.openEmptyWindow({ context: OpenContext.MENU, contextWindowId: win?.id });
		this.fallbackMenuHandlers['workbench.action.newWindow'] = (menuItem, win, event) => this.windowsMainService.openEmptyWindow({ context: OpenContext.MENU, contextWindowId: win?.id });
		this.fallbackMenuHandlers['workbench.action.files.openFileFolder'] = (menuItem, win, event) => this.nativeHostMainService.pickFileFolderAndOpen(undefined, { forceNewWindow: this.isOptionClick(event), telemetryExtraData: { from: telemetryFrom } });
		this.fallbackMenuHandlers['workbench.action.openWorkspace'] = (menuItem, win, event) => this.nativeHostMainService.pickWorkspaceAndOpen(undefined, { forceNewWindow: this.isOptionClick(event), telemetryExtraData: { from: telemetryFrom } });

		// Recent Menu Items
		this.fallbackMenuHandlers['workbench.action.clearRecentFiles'] = () => this.workspacesHistoryMainService.clearRecentlyOpened();

		// Help Menu Items
		const twitterUrl = this.productService.twitterUrl;
		if (twitterUrl) {
			this.fallbackMenuHandlers['workbench.action.openTwitterUrl'] = () => this.openUrl(twitterUrl, 'openTwitterUrl');
		}

		const requestFeatureUrl = this.productService.requestFeatureUrl;
		if (requestFeatureUrl) {
			this.fallbackMenuHandlers['workbench.action.openRequestFeatureUrl'] = () => this.openUrl(requestFeatureUrl, 'openUserVoiceUrl');
		}

		const reportIssueUrl = this.productService.reportIssueUrl;
		if (reportIssueUrl) {
			this.fallbackMenuHandlers['workbench.action.openIssueReporter'] = () => this.openUrl(reportIssueUrl, 'openReportIssues');
		}

		const licenseUrl = this.productService.licenseUrl;
		if (licenseUrl) {
			this.fallbackMenuHandlers['workbench.action.openLicenseUrl'] = () => {
				if (language) {
					const queryArgChar = licenseUrl.indexOf('?') > 0 ? '&' : '?';
					this.openUrl(`${licenseUrl}${queryArgChar}lang=${language}`, 'openLicenseUrl');
				} else {
					this.openUrl(licenseUrl, 'openLicenseUrl');
				}
			};
		}

		const privacyStatementUrl = this.productService.privacyStatementUrl;
		if (privacyStatementUrl && licenseUrl) {
			this.fallbackMenuHandlers['workbench.action.openPrivacyStatementUrl'] = () => {
				if (language) {
					const queryArgChar = licenseUrl.indexOf('?') > 0 ? '&' : '?';
					this.openUrl(`${privacyStatementUrl}${queryArgChar}lang=${language}`, 'openPrivacyStatement');
				} else {
					this.openUrl(privacyStatementUrl, 'openPrivacyStatement');
				}
			};
		}
	}

	private registerListeners(): void {
		// Keep flag when app quits
		this.lifecycleMainService.onWillShutdown(() => this.willShutdown = true);

		// // Listen to some events from window service to update menu
		this.windowsMainService.onDidChangeWindowsCount(e => this.onDidChangeWindowsCount(e));
		this.nativeHostMainService.onDidBlurWindow(() => this.onDidChangeWindowFocus());
		this.nativeHostMainService.onDidFocusWindow(() => this.onDidChangeWindowFocus());
	}

	private get currentEnableMenuBarMnemonics(): boolean {
		let enableMenuBarMnemonics = this.configurationService.getValue<boolean>('window.enableMenuBarMnemonics');
		if (typeof enableMenuBarMnemonics !== 'boolean') {
			enableMenuBarMnemonics = true;
		}

		return enableMenuBarMnemonics;
	}

	private get currentEnableNativeTabs(): boolean {
		if (!isMacintosh) {
			return false;
		}

		let enableNativeTabs = this.configurationService.getValue<boolean>('window.nativeTabs');
		if (typeof enableNativeTabs !== 'boolean') {
			enableNativeTabs = false;
		}
		return enableNativeTabs;
	}

	updateMenu(menubarData: IMenubarData, windowId: number) {
		this.menubarMenus = menubarData.menus;
		this.keybindings = menubarData.keybindings;

		// Save off new menu and keybindings
		this.stateService.setItem(Menubar.lastKnownMenubarStorageKey, menubarData);

		this.scheduleUpdateMenu();
	}


	private scheduleUpdateMenu(): void {
		this.menuUpdater.schedule(); // buffer multiple attempts to update the menu
	}

	private doUpdateMenu(): void {

		// Due to limitations in Electron, it is not possible to update menu items dynamically. The suggested
		// workaround from Electron is to set the application menu again.
		// See also https://github.com/electron/electron/issues/846
		//
		// Run delayed to prevent updating menu while it is open
		if (!this.willShutdown) {
			setTimeout(() => {
				if (!this.willShutdown) {
					this.install();
				}
			}, 10 /* delay this because there is an issue with updating a menu when it is open */);
		}
	}

	private onDidChangeWindowsCount(e: IWindowsCountChangedEvent): void {
		if (!isMacintosh) {
			return;
		}

		// Update menu if window count goes from N > 0 or 0 > N to update menu item enablement
		if ((e.oldCount === 0 && e.newCount > 0) || (e.oldCount > 0 && e.newCount === 0)) {
			this.closedLastWindow = e.newCount === 0;
			this.scheduleUpdateMenu();
		}
	}

	private onDidChangeWindowFocus(): void {
		if (!isMacintosh) {
			return;
		}

		this.noActiveWindow = !BrowserWindow.getFocusedWindow();
		this.scheduleUpdateMenu();
	}

	private install(): void {
		// Store old menu in our array to avoid GC to collect the menu and crash. See #55347
		// TODO@sbatten Remove this when fixed upstream by Electron
		const oldMenu = Menu.getApplicationMenu();
		if (oldMenu) {
			this.oldMenus.push(oldMenu);
		}

		// If we don't have a menu yet, set it to null to avoid the electron menu.
		// This should only happen on the first launch ever
		if (Object.keys(this.menubarMenus).length === 0) {
			Menu.setApplicationMenu(isMacintosh ? new Menu() : null);
			return;
		}

		// Menus
		const menubar = new Menu();

		// Mac: Application
		let macApplicationMenuItem: MenuItem;
		if (isMacintosh) {
			const applicationMenu = new Menu();
<<<<<<< HEAD
			// {{SQL CARBON EDIT}} - Use long name
			macApplicationMenuItem = new MenuItem({ label: product.nameLong, submenu: applicationMenu });
=======
			macApplicationMenuItem = new MenuItem({ label: this.productService.nameShort, submenu: applicationMenu });
>>>>>>> da7c7d1e
			this.setMacApplicationMenu(applicationMenu);
			menubar.append(macApplicationMenuItem);
		}

		// Mac: Dock
		if (isMacintosh && !this.appMenuInstalled) {
			this.appMenuInstalled = true;

			const dockMenu = new Menu();
			dockMenu.append(new MenuItem({ label: this.mnemonicLabel(nls.localize({ key: 'miNewWindow', comment: ['&& denotes a mnemonic'] }, "New &&Window")), click: () => this.windowsMainService.openEmptyWindow({ context: OpenContext.DOCK }) }));

			app.dock.setMenu(dockMenu);
		}

		// File
		const fileMenu = new Menu();
		const fileMenuItem = new MenuItem({ label: this.mnemonicLabel(nls.localize({ key: 'mFile', comment: ['&& denotes a mnemonic'] }, "&&File")), submenu: fileMenu });

		this.setMenuById(fileMenu, 'File');
		menubar.append(fileMenuItem);

		// Edit
		const editMenu = new Menu();
		const editMenuItem = new MenuItem({ label: this.mnemonicLabel(nls.localize({ key: 'mEdit', comment: ['&& denotes a mnemonic'] }, "&&Edit")), submenu: editMenu });

		this.setMenuById(editMenu, 'Edit');
		menubar.append(editMenuItem);

		// Selection
		/*const selectionMenu = new Menu();
		const selectionMenuItem = new MenuItem({ label: this.mnemonicLabel(nls.localize({ key: 'mSelection', comment: ['&& denotes a mnemonic'] }, "&&Selection")), submenu: selectionMenu });

		this.setMenuById(selectionMenu, 'Selection');
		menubar.append(selectionMenuItem);  {{SQL CARBON EDIT}} - Disable unused menus */

		// View
		const viewMenu = new Menu();
		const viewMenuItem = new MenuItem({ label: this.mnemonicLabel(nls.localize({ key: 'mView', comment: ['&& denotes a mnemonic'] }, "&&View")), submenu: viewMenu });

		this.setMenuById(viewMenu, 'View');
		menubar.append(viewMenuItem);

		// Go
		/* const gotoMenu = new Menu();
		const gotoMenuItem = new MenuItem({ label: this.mnemonicLabel(nls.localize({ key: 'mGoto', comment: ['&& denotes a mnemonic'] }, "&&Go")), submenu: gotoMenu });

		this.setMenuById(gotoMenu, 'Go');
		menubar.append(gotoMenuItem);  {{SQL CARBON EDIT}} - Disable unused menus */

		// Debug
		/*const debugMenu = new Menu();
		const debugMenuItem = new MenuItem({ label: this.mnemonicLabel(nls.localize({ key: 'mRun', comment: ['&& denotes a mnemonic'] }, "&&Run")), submenu: debugMenu });

		this.setMenuById(debugMenu, 'Run');
		menubar.append(debugMenuItem); {{SQL CARBON EDIT}} - Disable unused menus */

		// Terminal
		/*const terminalMenu = new Menu();
		const terminalMenuItem = new MenuItem({ label: this.mnemonicLabel(nls.localize({ key: 'mTerminal', comment: ['&& denotes a mnemonic'] }, "&&Terminal")), submenu: terminalMenu });

		this.setMenuById(terminalMenu, 'Terminal');
		menubar.append(terminalMenuItem);  {{SQL CARBON EDIT}} - Disable unused menus */

		// Mac: Window
		let macWindowMenuItem: MenuItem | undefined;
		if (this.shouldDrawMenu('Window')) {
			const windowMenu = new Menu();
			macWindowMenuItem = new MenuItem({ label: this.mnemonicLabel(nls.localize('mWindow', "Window")), submenu: windowMenu, role: 'window' });
			this.setMacWindowMenu(windowMenu);
		}

		if (macWindowMenuItem) {
			menubar.append(macWindowMenuItem);
		}

		// Help
		const helpMenu = new Menu();
		const helpMenuItem = new MenuItem({ label: this.mnemonicLabel(nls.localize({ key: 'mHelp', comment: ['&& denotes a mnemonic'] }, "&&Help")), submenu: helpMenu, role: 'help' });

		this.setMenuById(helpMenu, 'Help');
		menubar.append(helpMenuItem);

		if (menubar.items && menubar.items.length > 0) {
			Menu.setApplicationMenu(menubar);
		} else {
			Menu.setApplicationMenu(null);
		}

		// Dispose of older menus after some time
		this.menuGC.schedule();
	}

	private setMacApplicationMenu(macApplicationMenu: Menu): void {
		const about = this.createMenuItem(nls.localize('mAbout', "About {0}", this.productService.nameLong), 'workbench.action.showAboutDialog');
		const checkForUpdates = this.getUpdateMenuItems();

		let preferences;
		if (this.shouldDrawMenu('Preferences')) {
			const preferencesMenu = new Menu();
			this.setMenuById(preferencesMenu, 'Preferences');
			preferences = new MenuItem({ label: this.mnemonicLabel(nls.localize({ key: 'miPreferences', comment: ['&& denotes a mnemonic'] }, "&&Preferences")), submenu: preferencesMenu });
		}

		const servicesMenu = new Menu();
		const services = new MenuItem({ label: nls.localize('mServices', "Services"), role: 'services', submenu: servicesMenu });
		const hide = new MenuItem({ label: nls.localize('mHide', "Hide {0}", this.productService.nameLong), role: 'hide', accelerator: 'Command+H' });
		const hideOthers = new MenuItem({ label: nls.localize('mHideOthers', "Hide Others"), role: 'hideOthers', accelerator: 'Command+Alt+H' });
		const showAll = new MenuItem({ label: nls.localize('mShowAll', "Show All"), role: 'unhide' });
		const quit = new MenuItem(this.likeAction('workbench.action.quit', {
			label: nls.localize('miQuit', "Quit {0}", this.productService.nameLong), click: () => {
				const lastActiveWindow = this.windowsMainService.getLastActiveWindow();
				if (
					this.windowsMainService.getWindowCount() === 0 || 	// allow to quit when no more windows are open
					!!BrowserWindow.getFocusedWindow() ||				// allow to quit when window has focus (fix for https://github.com/microsoft/vscode/issues/39191)
					lastActiveWindow?.isMinimized()						// allow to quit when window has no focus but is minimized (https://github.com/microsoft/vscode/issues/63000)
				) {
					this.nativeHostMainService.quit(undefined);
				}
			}
		}));

		const actions = [about];
		actions.push(...checkForUpdates);

		if (preferences) {
			actions.push(...[
				__separator__(),
				preferences
			]);
		}

		actions.push(...[
			__separator__(),
			services,
			__separator__(),
			hide,
			hideOthers,
			showAll,
			__separator__(),
			quit
		]);

		actions.forEach(i => macApplicationMenu.append(i));
	}

	private shouldDrawMenu(menuId: string): boolean {
		// We need to draw an empty menu to override the electron default
		if (!isMacintosh && getTitleBarStyle(this.configurationService) === 'custom') {
			return false;
		}

		switch (menuId) {
			case 'File':
			case 'Help':
				if (isMacintosh) {
					return (this.windowsMainService.getWindowCount() === 0 && this.closedLastWindow) || (this.windowsMainService.getWindowCount() > 0 && this.noActiveWindow) || (!!this.menubarMenus && !!this.menubarMenus[menuId]);
				}

			case 'Window':
				if (isMacintosh) {
					return (this.windowsMainService.getWindowCount() === 0 && this.closedLastWindow) || (this.windowsMainService.getWindowCount() > 0 && this.noActiveWindow) || !!this.menubarMenus;
				}

			default:
				return this.windowsMainService.getWindowCount() > 0 && (!!this.menubarMenus && !!this.menubarMenus[menuId]);
		}
	}


	private setMenu(menu: Menu, items: Array<MenubarMenuItem>) {
		items.forEach((item: MenubarMenuItem) => {
			if (isMenubarMenuItemSeparator(item)) {
				menu.append(__separator__());
			} else if (isMenubarMenuItemSubmenu(item)) {
				const submenu = new Menu();
				const submenuItem = new MenuItem({ label: this.mnemonicLabel(item.label), submenu });
				this.setMenu(submenu, item.submenu.items);
				menu.append(submenuItem);
			} else if (isMenubarMenuItemRecentAction(item)) {
				menu.append(this.createOpenRecentMenuItem(item));
			} else if (isMenubarMenuItemAction(item)) {
				if (item.id === 'workbench.action.showAboutDialog') {
					this.insertCheckForUpdatesItems(menu);
				}

				if (isMacintosh) {
					if ((this.windowsMainService.getWindowCount() === 0 && this.closedLastWindow) ||
						(this.windowsMainService.getWindowCount() > 0 && this.noActiveWindow)) {
						// In the fallback scenario, we are either disabled or using a fallback handler
						if (this.fallbackMenuHandlers[item.id]) {
							menu.append(new MenuItem(this.likeAction(item.id, { label: this.mnemonicLabel(item.label), click: this.fallbackMenuHandlers[item.id] })));
						} else {
							menu.append(this.createMenuItem(item.label, item.id, false, item.checked));
						}
					} else {
						menu.append(this.createMenuItem(item.label, item.id, item.enabled === false ? false : true, !!item.checked));
					}
				} else {
					menu.append(this.createMenuItem(item.label, item.id, item.enabled === false ? false : true, !!item.checked));
				}
			}
		});
	}

	private setMenuById(menu: Menu, menuId: string): void {
		if (this.menubarMenus && this.menubarMenus[menuId]) {
			this.setMenu(menu, this.menubarMenus[menuId].items);
		}
	}

	private insertCheckForUpdatesItems(menu: Menu) {
		const updateItems = this.getUpdateMenuItems();
		if (updateItems.length) {
			updateItems.forEach(i => menu.append(i));
			menu.append(__separator__());
		}
	}

	private createOpenRecentMenuItem(item: IMenubarMenuRecentItemAction): MenuItem {
		const revivedUri = URI.revive(item.uri);
		const commandId = item.id;
		const openable: IWindowOpenable =
			(commandId === 'openRecentFile') ? { fileUri: revivedUri } :
				(commandId === 'openRecentWorkspace') ? { workspaceUri: revivedUri } : { folderUri: revivedUri };

		return new MenuItem(this.likeAction(commandId, {
			label: item.label,
			click: (menuItem, win, event) => {
				const openInNewWindow = this.isOptionClick(event);
				const success = this.windowsMainService.open({
					context: OpenContext.MENU,
					cli: this.environmentMainService.args,
					urisToOpen: [openable],
					forceNewWindow: openInNewWindow,
					gotoLineMode: false,
					remoteAuthority: item.remoteAuthority
				}).length > 0;

				if (!success) {
					this.workspacesHistoryMainService.removeRecentlyOpened([revivedUri]);
				}
			}
		}, false));
	}

	private isOptionClick(event: KeyboardEvent): boolean {
		return !!(event && ((!isMacintosh && (event.ctrlKey || event.shiftKey)) || (isMacintosh && (event.metaKey || event.altKey))));
	}

	private createRoleMenuItem(label: string, commandId: string, role: any): MenuItem {
		const options: MenuItemConstructorOptions = {
			label: this.mnemonicLabel(label),
			role,
			enabled: true
		};

		return new MenuItem(this.withKeybinding(commandId, options));
	}

	private setMacWindowMenu(macWindowMenu: Menu): void {
		const minimize = new MenuItem({ label: nls.localize('mMinimize', "Minimize"), role: 'minimize', accelerator: 'Command+M', enabled: this.windowsMainService.getWindowCount() > 0 });
		const zoom = new MenuItem({ label: nls.localize('mZoom', "Zoom"), role: 'zoom', enabled: this.windowsMainService.getWindowCount() > 0 });
		const bringAllToFront = new MenuItem({ label: nls.localize('mBringToFront', "Bring All to Front"), role: 'front', enabled: this.windowsMainService.getWindowCount() > 0 });
		const switchWindow = this.createMenuItem(nls.localize({ key: 'miSwitchWindow', comment: ['&& denotes a mnemonic'] }, "Switch &&Window..."), 'workbench.action.switchWindow');

		const nativeTabMenuItems: MenuItem[] = [];
		if (this.currentEnableNativeTabs) {
			nativeTabMenuItems.push(__separator__());

			nativeTabMenuItems.push(this.createMenuItem(nls.localize('mNewTab', "New Tab"), 'workbench.action.newWindowTab'));

			nativeTabMenuItems.push(this.createRoleMenuItem(nls.localize('mShowPreviousTab', "Show Previous Tab"), 'workbench.action.showPreviousWindowTab', 'selectPreviousTab'));
			nativeTabMenuItems.push(this.createRoleMenuItem(nls.localize('mShowNextTab', "Show Next Tab"), 'workbench.action.showNextWindowTab', 'selectNextTab'));
			nativeTabMenuItems.push(this.createRoleMenuItem(nls.localize('mMoveTabToNewWindow', "Move Tab to New Window"), 'workbench.action.moveWindowTabToNewWindow', 'moveTabToNewWindow'));
			nativeTabMenuItems.push(this.createRoleMenuItem(nls.localize('mMergeAllWindows', "Merge All Windows"), 'workbench.action.mergeAllWindowTabs', 'mergeAllWindows'));
		}

		[
			minimize,
			zoom,
			__separator__(),
			switchWindow,
			...nativeTabMenuItems,
			__separator__(),
			bringAllToFront
		].forEach(item => macWindowMenu.append(item));
	}

	private getUpdateMenuItems(): MenuItem[] {
		const state = this.updateService.state;

		switch (state.type) {
			case StateType.Uninitialized:
				return [];

			case StateType.Idle:
				return [new MenuItem({
					label: this.mnemonicLabel(nls.localize('miCheckForUpdates', "Check for &&Updates...")), click: () => setTimeout(() => {
						this.reportMenuActionTelemetry('CheckForUpdate');

						const window = this.windowsMainService.getLastActiveWindow();
						const context = window && `window:${window.id}`; // sessionId
						this.updateService.checkForUpdates(context);
					}, 0)
				})];

			case StateType.CheckingForUpdates:
				return [new MenuItem({ label: nls.localize('miCheckingForUpdates', "Checking for Updates..."), enabled: false })];

			case StateType.AvailableForDownload:
				return [new MenuItem({
					label: this.mnemonicLabel(nls.localize('miDownloadUpdate', "D&&ownload Available Update")), click: () => {
						this.updateService.downloadUpdate();
					}
				})];

			case StateType.Downloading:
				return [new MenuItem({ label: nls.localize('miDownloadingUpdate', "Downloading Update..."), enabled: false })];

			case StateType.Downloaded:
				return [new MenuItem({
					label: this.mnemonicLabel(nls.localize('miInstallUpdate', "Install &&Update...")), click: () => {
						this.reportMenuActionTelemetry('InstallUpdate');
						this.updateService.applyUpdate();
					}
				})];

			case StateType.Updating:
				return [new MenuItem({ label: nls.localize('miInstallingUpdate', "Installing Update..."), enabled: false })];

			case StateType.Ready:
				return [new MenuItem({
					label: this.mnemonicLabel(nls.localize('miRestartToUpdate', "Restart to &&Update")), click: () => {
						this.reportMenuActionTelemetry('RestartToUpdate');
						this.updateService.quitAndInstall();
					}
				})];
		}
	}

	private createMenuItem(label: string, commandId: string | string[], enabled?: boolean, checked?: boolean): MenuItem;
	private createMenuItem(label: string, click: () => void, enabled?: boolean, checked?: boolean): MenuItem;
	private createMenuItem(arg1: string, arg2: any, arg3?: boolean, arg4?: boolean): MenuItem {
		const label = this.mnemonicLabel(arg1);
		const click: () => void = (typeof arg2 === 'function') ? arg2 : (menuItem: MenuItem & IMenuItemWithKeybinding, win: BrowserWindow, event: KeyboardEvent) => {
			const userSettingsLabel = menuItem ? menuItem.userSettingsLabel : null;
			let commandId = arg2;
			if (Array.isArray(arg2)) {
				commandId = this.isOptionClick(event) ? arg2[1] : arg2[0]; // support alternative action if we got multiple action Ids and the option key was pressed while invoking
			}

			if (userSettingsLabel && event.triggeredByAccelerator) {
				this.runActionInRenderer({ type: 'keybinding', userSettingsLabel });
			} else {
				this.runActionInRenderer({ type: 'commandId', commandId });
			}
		};
		const enabled = typeof arg3 === 'boolean' ? arg3 : this.windowsMainService.getWindowCount() > 0;
		const checked = typeof arg4 === 'boolean' ? arg4 : false;

		const options: MenuItemConstructorOptions = {
			label,
			click,
			enabled
		};

		if (checked) {
			options.type = 'checkbox';
			options.checked = checked;
		}

		let commandId: string | undefined;
		if (typeof arg2 === 'string') {
			commandId = arg2;
		} else if (Array.isArray(arg2)) {
			commandId = arg2[0];
		}

		if (isMacintosh) {

			// Add role for special case menu items
			if (commandId === 'editor.action.clipboardCutAction') {
				options.role = 'cut';
			} else if (commandId === 'editor.action.clipboardCopyAction') {
				options.role = 'copy';
			} else if (commandId === 'editor.action.clipboardPasteAction') {
				options.role = 'paste';
			}

			// Add context aware click handlers for special case menu items
			if (commandId === 'undo') {
				options.click = this.makeContextAwareClickHandler(click, {
					inDevTools: devTools => devTools.undo(),
					inNoWindow: () => Menu.sendActionToFirstResponder('undo:')
				});
			} else if (commandId === 'redo') {
				options.click = this.makeContextAwareClickHandler(click, {
					inDevTools: devTools => devTools.redo(),
					inNoWindow: () => Menu.sendActionToFirstResponder('redo:')
				});
			} else if (commandId === 'editor.action.selectAll') {
				options.click = this.makeContextAwareClickHandler(click, {
					inDevTools: devTools => devTools.selectAll(),
					inNoWindow: () => Menu.sendActionToFirstResponder('selectAll:')
				});
			}
		}

		return new MenuItem(this.withKeybinding(commandId, options));
	}

	private makeContextAwareClickHandler(click: (menuItem: MenuItem, win: BrowserWindow, event: KeyboardEvent) => void, contextSpecificHandlers: IMenuItemClickHandler): (menuItem: MenuItem, win: BrowserWindow | undefined, event: KeyboardEvent) => void {
		return (menuItem: MenuItem, win: BrowserWindow | undefined, event: KeyboardEvent) => {

			// No Active Window
			const activeWindow = BrowserWindow.getFocusedWindow();
			if (!activeWindow) {
				return contextSpecificHandlers.inNoWindow();
			}

			// DevTools focused
			if (activeWindow.webContents.isDevToolsFocused() &&
				activeWindow.webContents.devToolsWebContents) {
				return contextSpecificHandlers.inDevTools(activeWindow.webContents.devToolsWebContents);
			}

			// Finally execute command in Window
			click(menuItem, win || activeWindow, event);
		};
	}

	private runActionInRenderer(invocation: IMenuItemInvocation): void {
		// We make sure to not run actions when the window has no focus, this helps
		// for https://github.com/microsoft/vscode/issues/25907 and specifically for
		// https://github.com/microsoft/vscode/issues/11928
		// Still allow to run when the last active window is minimized though for
		// https://github.com/microsoft/vscode/issues/63000
		let activeBrowserWindow = BrowserWindow.getFocusedWindow();
		if (!activeBrowserWindow) {
			const lastActiveWindow = this.windowsMainService.getLastActiveWindow();
			if (lastActiveWindow?.isMinimized()) {
				activeBrowserWindow = lastActiveWindow.win;
			}
		}

		const activeWindow = activeBrowserWindow ? this.windowsMainService.getWindowById(activeBrowserWindow.id) : undefined;
		if (activeWindow) {
			this.logService.trace('menubar#runActionInRenderer', invocation);

			if (isMacintosh && !this.environmentMainService.isBuilt && !activeWindow.isReady) {
				if ((invocation.type === 'commandId' && invocation.commandId === 'workbench.action.toggleDevTools') || (invocation.type !== 'commandId' && invocation.userSettingsLabel === 'alt+cmd+i')) {
					// prevent this action from running twice on macOS (https://github.com/microsoft/vscode/issues/62719)
					// we already register a keybinding in bootstrap-window.js for opening developer tools in case something
					// goes wrong and that keybinding is only removed when the application has loaded (= window ready).
					return;
				}
			}

			if (invocation.type === 'commandId') {
				const runActionPayload: INativeRunActionInWindowRequest = { id: invocation.commandId, from: 'menu' };
				activeWindow.sendWhenReady('vscode:runAction', CancellationToken.None, runActionPayload);
			} else {
				const runKeybindingPayload: INativeRunKeybindingInWindowRequest = { userSettingsLabel: invocation.userSettingsLabel };
				activeWindow.sendWhenReady('vscode:runKeybinding', CancellationToken.None, runKeybindingPayload);
			}
		} else {
			this.logService.trace('menubar#runActionInRenderer: no active window found', invocation);
		}
	}

	private withKeybinding(commandId: string | undefined, options: MenuItemConstructorOptions & IMenuItemWithKeybinding): MenuItemConstructorOptions {
		const binding = typeof commandId === 'string' ? this.keybindings[commandId] : undefined;

		// Apply binding if there is one
		if (binding?.label) {

			// if the binding is native, we can just apply it
			if (binding.isNative !== false) {
				options.accelerator = binding.label;
				options.userSettingsLabel = binding.userSettingsLabel;
			}

			// the keybinding is not native so we cannot show it as part of the accelerator of
			// the menu item. we fallback to a different strategy so that we always display it
			else if (typeof options.label === 'string') {
				const bindingIndex = options.label.indexOf('[');
				if (bindingIndex >= 0) {
					options.label = `${options.label.substr(0, bindingIndex)} [${binding.label}]`;
				} else {
					options.label = `${options.label} [${binding.label}]`;
				}
			}
		}

		// Unset bindings if there is none
		else {
			options.accelerator = undefined;
		}

		return options;
	}

	private likeAction(commandId: string, options: MenuItemConstructorOptions, setAccelerator = !options.accelerator): MenuItemConstructorOptions {
		if (setAccelerator) {
			options = this.withKeybinding(commandId, options);
		}

		const originalClick = options.click;
		options.click = (item, window, event) => {
			this.reportMenuActionTelemetry(commandId);
			if (originalClick) {
				originalClick(item, window, event);
			}
		};

		return options;
	}

	private openUrl(url: string, id: string): void {
		this.nativeHostMainService.openExternal(undefined, url);
		this.reportMenuActionTelemetry(id);
	}

	private reportMenuActionTelemetry(id: string): void {
		this.telemetryService.publicLog2<WorkbenchActionExecutedEvent, WorkbenchActionExecutedClassification>('workbenchActionExecuted', { id, from: telemetryFrom });
	}

	private mnemonicLabel(label: string): string {
		return mnemonicMenuLabel(label, !this.currentEnableMenuBarMnemonics);
	}
}

function __separator__(): MenuItem {
	return new MenuItem({ type: 'separator' });
}<|MERGE_RESOLUTION|>--- conflicted
+++ resolved
@@ -73,12 +73,8 @@
 		@IStateService private readonly stateService: IStateService,
 		@ILifecycleMainService private readonly lifecycleMainService: ILifecycleMainService,
 		@ILogService private readonly logService: ILogService,
-<<<<<<< HEAD
-		@INativeHostMainService private readonly nativeHostMainService: any // {{SQL CARBON EDIT}} remove interface, naster work around
-=======
 		@INativeHostMainService private readonly nativeHostMainService: INativeHostMainService,
 		@IProductService private readonly productService: IProductService
->>>>>>> da7c7d1e
 	) {
 		this.menuUpdater = new RunOnceScheduler(() => this.doUpdateMenu(), 0);
 
@@ -273,12 +269,8 @@
 		let macApplicationMenuItem: MenuItem;
 		if (isMacintosh) {
 			const applicationMenu = new Menu();
-<<<<<<< HEAD
 			// {{SQL CARBON EDIT}} - Use long name
-			macApplicationMenuItem = new MenuItem({ label: product.nameLong, submenu: applicationMenu });
-=======
-			macApplicationMenuItem = new MenuItem({ label: this.productService.nameShort, submenu: applicationMenu });
->>>>>>> da7c7d1e
+			macApplicationMenuItem = new MenuItem({ label: this.productService.nameLong, submenu: applicationMenu });
 			this.setMacApplicationMenu(applicationMenu);
 			menubar.append(macApplicationMenuItem);
 		}
