--- conflicted
+++ resolved
@@ -117,12 +117,9 @@
 	}
 }
 
-<<<<<<< HEAD
 suite.skip('Disk File Service', function () { // {{SQL CARBON EDIT}} Disable occasionally failing tests
-=======
-flakySuite('Disk File Service', function () {
->>>>>>> 1e44ae5d
-
+
+	const parentDir = getRandomTestPath(tmpdir(), 'vsctests', 'diskfileservice');
 	const testSchema = 'test';
 
 	let service: FileService;
