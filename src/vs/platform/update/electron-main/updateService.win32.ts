--- conflicted
+++ resolved
@@ -53,13 +53,8 @@
 
 	@memoize
 	get cachePath(): Promise<string> {
-<<<<<<< HEAD
 		const result = path.join(tmpdir(), `sqlops-update-${this.productService.target}-${process.arch}`);
 		return fs.promises.mkdir(result, { recursive: true }).then(() => result);
-=======
-		const result = path.join(tmpdir(), `vscode-update-${this.productService.target}-${process.arch}`);
-		return pfs.Promises.mkdir(result, { recursive: true }).then(() => result);
->>>>>>> 91fdd52d
 	}
 
 	constructor(
