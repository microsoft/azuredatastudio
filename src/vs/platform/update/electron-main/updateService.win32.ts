--- conflicted
+++ resolved
@@ -55,11 +55,7 @@
 
 	@memoize
 	get cachePath(): Promise<string> {
-<<<<<<< HEAD
-		const result = path.join(tmpdir(), `sqlops-update-${product.target}-${process.arch}`);
-=======
-		const result = path.join(tmpdir(), `vscode-update-${this.productService.target}-${process.arch}`);
->>>>>>> da7c7d1e
+		const result = path.join(tmpdir(), `sqlops-update-${this.productService.target}-${process.arch}`);
 		return fs.promises.mkdir(result, { recursive: true }).then(() => result);
 	}
 
@@ -190,12 +186,7 @@
 
 	private async getUpdatePackagePath(version: string): Promise<string> {
 		const cachePath = await this.cachePath;
-<<<<<<< HEAD
-		// {{SQL CARBON EDIT}}
-		return path.join(cachePath, `AzureDataStudioSetup-${product.quality}-${version}.exe`);
-=======
-		return path.join(cachePath, `CodeSetup-${this.productService.quality}-${version}.exe`);
->>>>>>> da7c7d1e
+		return path.join(cachePath, `AzureDataStudioSetup-${this.productService.quality}-${version}.exe`); // {{SQL CARBON EDIT}}
 	}
 
 	private async cleanup(exceptVersion: string | null = null): Promise<any> {
