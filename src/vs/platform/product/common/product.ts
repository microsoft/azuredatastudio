--- conflicted
+++ resolved
@@ -20,23 +20,13 @@
 	// Running out of sources
 	if (Object.keys(product).length === 0) {
 		Object.assign(product, {
-<<<<<<< HEAD
 			version: '1.17.0-dev',
 			vscodeVersion: '1.50.0-dev',
 			nameLong: 'Azure Data Studio Web Dev',
 			nameShort: 'Azure Data Studio Web Dev',
-			urlProtocol: 'azuredatastudio-oss',
-=======
-			version: '1.51.0-dev',
-			nameShort: isWeb ? 'Code Web - OSS Dev' : 'Code - OSS Dev',
-			nameLong: isWeb ? 'Code Web - OSS Dev' : 'Code - OSS Dev',
 			applicationName: 'code-oss',
 			dataFolderName: '.vscode-oss',
-			urlProtocol: 'code-oss',
-			reportIssueUrl: 'https://github.com/microsoft/vscode/issues/new',
-			licenseName: 'MIT',
-			licenseUrl: 'https://github.com/microsoft/vscode/blob/master/LICENSE.txt',
->>>>>>> b24e3ecf
+			urlProtocol: 'azuredatastudio-oss',
 			extensionAllowedProposedApi: [
 				'ms-vscode.vscode-js-profile-flame',
 				'ms-vscode.vscode-js-profile-table',
