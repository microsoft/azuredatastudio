--- conflicted
+++ resolved
@@ -11,44 +11,7 @@
 
 	_serviceBrand: ServiceIdentifier<any>;
 
-<<<<<<< HEAD
-	readonly version: string;
-	readonly vscodeVersion: string; // {{SQL CARBON EDIT}} add vscode version
-	readonly recommendedExtensionsByScenario: { [area: string]: Array<string> }; // {{SQL CARBON EDIT}} add getter
-	readonly commit?: string;
-	readonly date?: string;
-
-	readonly nameLong: string;
-	readonly urlProtocol: string;
-	readonly extensionAllowedProposedApi: readonly string[];
-	readonly uiExtensions?: readonly string[];
-
-	readonly enableTelemetry: boolean;
-	readonly extensionsGallery?: {
-		readonly serviceUrl: string;
-		readonly itemUrl: string;
-		readonly controlUrl: string;
-		readonly recommendationsUrl: string;
-	};
-
-	readonly sendASmile?: {
-		readonly reportIssueUrl: string;
-		readonly requestFeatureUrl: string;
-	};
-
-	readonly settingsSearchBuildId?: number;
-	readonly settingsSearchUrl?: string;
-
-	readonly experimentsUrl?: string;
-	readonly extensionKeywords?: { [extension: string]: readonly string[]; };
-	readonly extensionAllowedBadgeProviders?: readonly string[];
-
-	readonly aiConfig?: {
-		readonly asimovKey: string;
-	};
-=======
 	readonly productConfiguration: IProductConfiguration;
->>>>>>> e0a685e5
 }
 
 export interface IProductConfiguration {
@@ -83,6 +46,8 @@
 	extensionTips: { [id: string]: string; };
 	recommendedExtensions: string[]; // {{SQL CARBON EDIT}}
 	recommendedExtensionsByScenario: { [area: string]: Array<string> }; // {{SQL CARBON EDIT}}
+	readonly vscodeVersion: string; // {{SQL CARBON EDIT}} add vscode version
+	readonly gettingStartedUrl: string; // {SQL CARBON EDIT}
 	extensionImportantTips: { [id: string]: { name: string; pattern: string; isExtensionPack?: boolean }; };
 	readonly exeBasedExtensionTips: { [id: string]: IExeBasedExtensionTip; };
 	readonly extensionKeywords: { [extension: string]: readonly string[]; };
@@ -104,8 +69,6 @@
 	};
 	readonly documentationUrl: string;
 	readonly releaseNotesUrl: string;
-	readonly gettingStartedUrl: string; // {SQL CARBON EDIT}
-	readonly vscodeVersion: string; // {SQL CARBON EDIT}
 	readonly keyboardShortcutsUrlMac: string;
 	readonly keyboardShortcutsUrlLinux: string;
 	readonly keyboardShortcutsUrlWin: string;
