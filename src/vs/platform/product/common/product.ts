/*---------------------------------------------------------------------------------------------
 *  Copyright (c) Microsoft Corporation. All rights reserved.
 *  Licensed under the Source EULA. See License.txt in the project root for license information.
 *--------------------------------------------------------------------------------------------*/

import { FileAccess } from 'vs/base/common/network';
import { isWeb, globals } from 'vs/base/common/platform';
import { env } from 'vs/base/common/process';
import { dirname, joinPath } from 'vs/base/common/resources';
import { IProductConfiguration } from 'vs/base/common/product';
import { ISandboxConfiguration } from 'vs/base/parts/sandbox/common/sandboxTypes';

let product: IProductConfiguration;

// Native sandbox environment
if (typeof globals.vscode !== 'undefined' && typeof globals.vscode.context !== 'undefined') {
	const configuration: ISandboxConfiguration | undefined = globals.vscode.context.configuration();
	if (configuration) {
		product = configuration.product;
	} else {
		throw new Error('Sandbox: unable to resolve product configuration from preload script.');
	}
}

// Native node.js environment
else if (typeof require?.__$__nodeRequire === 'function') {

	// Obtain values from product.json and package.json
	const rootPath = dirname(FileAccess.asFileUri('', require));

	product = require.__$__nodeRequire(joinPath(rootPath, 'product.json').fsPath);
	const pkg = require.__$__nodeRequire(joinPath(rootPath, 'package.json').fsPath) as { version: string; };

	// Running out of sources
	if (env['VSCODE_DEV']) {
		Object.assign(product, {
			nameShort: `${product.nameShort} Dev`,
			nameLong: `${product.nameLong} Dev`,
			dataFolderName: `${product.dataFolderName}-dev`
		});
	}

	Object.assign(product, {
		version: pkg.version
	});
}

// Web environment or unknown
else {

	// Built time configuration (do NOT modify)
	product = { /*BUILD->INSERT_PRODUCT_CONFIGURATION*/ } as IProductConfiguration;

	// Running out of sources
	if (Object.keys(product).length === 0) {
		Object.assign(product, {
<<<<<<< HEAD
			version: '1.27.0-dev',
			vscodeVersion: '1.53.0-dev',
			nameLong: isWeb ? 'Azure Data Studio Web Dev' : 'Azure Data Studio Dev',
			nameShort: isWeb ? 'Azure Data Studio Web Dev' : 'Azure Data Studio Dev',
			applicationName: 'azuredatastudio-oss',
			dataFolderName: '.azuredatastudio-oss',
			urlProtocol: 'azuredatastudio-oss',
			reportIssueUrl: 'https://github.com/microsoft/azuredatastudio/issues/new',
=======
			version: '1.59.0-dev',
			nameShort: isWeb ? 'Code Web - OSS Dev' : 'Code - OSS Dev',
			nameLong: isWeb ? 'Code Web - OSS Dev' : 'Code - OSS Dev',
			applicationName: 'code-oss',
			dataFolderName: '.vscode-oss',
			urlProtocol: 'code-oss',
			reportIssueUrl: 'https://github.com/microsoft/vscode/issues/new',
>>>>>>> 66de74f5
			licenseName: 'MIT',
			licenseUrl: 'https://github.com/microsoft/azuredatastudio/blob/master/LICENSE.txt',
			extensionAllowedProposedApi: [
				'ms-vscode.vscode-js-profile-flame',
				'ms-vscode.vscode-js-profile-table',
				'ms-vscode.remotehub',
				'ms-vscode.remotehub-insiders',
				'GitHub.remotehub',
				'GitHub.remotehub-insiders'
			],
		});
	}
}

export default product;<|MERGE_RESOLUTION|>--- conflicted
+++ resolved
@@ -54,24 +54,14 @@
 	// Running out of sources
 	if (Object.keys(product).length === 0) {
 		Object.assign(product, {
-<<<<<<< HEAD
-			version: '1.27.0-dev',
-			vscodeVersion: '1.53.0-dev',
+			version: '1.33.0-dev',
+			vscodeVersion: '1.59.0-dev',
 			nameLong: isWeb ? 'Azure Data Studio Web Dev' : 'Azure Data Studio Dev',
 			nameShort: isWeb ? 'Azure Data Studio Web Dev' : 'Azure Data Studio Dev',
 			applicationName: 'azuredatastudio-oss',
 			dataFolderName: '.azuredatastudio-oss',
 			urlProtocol: 'azuredatastudio-oss',
 			reportIssueUrl: 'https://github.com/microsoft/azuredatastudio/issues/new',
-=======
-			version: '1.59.0-dev',
-			nameShort: isWeb ? 'Code Web - OSS Dev' : 'Code - OSS Dev',
-			nameLong: isWeb ? 'Code Web - OSS Dev' : 'Code - OSS Dev',
-			applicationName: 'code-oss',
-			dataFolderName: '.vscode-oss',
-			urlProtocol: 'code-oss',
-			reportIssueUrl: 'https://github.com/microsoft/vscode/issues/new',
->>>>>>> 66de74f5
 			licenseName: 'MIT',
 			licenseUrl: 'https://github.com/microsoft/azuredatastudio/blob/master/LICENSE.txt',
 			extensionAllowedProposedApi: [
