--- conflicted
+++ resolved
@@ -20,21 +20,14 @@
 	// Running out of sources
 	if (Object.keys(product).length === 0) {
 		Object.assign(product, {
-<<<<<<< HEAD
 			version: '1.17.0-dev',
 			vscodeVersion: '1.48.0-dev',
 			nameLong: 'Azure Data Studio Web Dev',
 			nameShort: 'Azure Data Studio Web Dev',
-			urlProtocol: 'azuredatastudio-oss'
-=======
-			version: '1.48.0-dev',
-			nameLong: 'Visual Studio Code Web Dev',
-			nameShort: 'VSCode Web Dev',
-			urlProtocol: 'code-oss',
+			urlProtocol: 'azuredatastudio-oss',
 			extensionAllowedProposedApi: [
 				'ms-vscode.references-view'
 			],
->>>>>>> 2de49974
 		});
 	}
 }
