--- conflicted
+++ resolved
@@ -147,15 +147,10 @@
 	static readonly CommentThreadActions = new MenuId('CommentThreadActions');
 	static readonly CommentTitle = new MenuId('CommentTitle');
 	static readonly CommentActions = new MenuId('CommentActions');
-<<<<<<< HEAD
-	// static readonly NotebookToolbar = new MenuId('NotebookToolbar'); {{SQL CARBON EDIT}} We have our own toolbar
-	static readonly NotebookRightToolbar = new MenuId('NotebookRightToolbar');
-=======
 	static readonly InteractiveToolbar = new MenuId('InteractiveToolbar');
 	static readonly InteractiveCellTitle = new MenuId('InteractiveCellTitle');
 	static readonly InteractiveCellExecute = new MenuId('InteractiveCellExecute');
-	static readonly NotebookToolbar = new MenuId('NotebookToolbar');
->>>>>>> 04c80c94
+	// static readonly NotebookToolbar = new MenuId('NotebookToolbar'); {{SQL CARBON EDIT}} We have our own toolbar
 	static readonly NotebookCellTitle = new MenuId('NotebookCellTitle');
 	static readonly NotebookCellInsert = new MenuId('NotebookCellInsert');
 	static readonly NotebookCellBetween = new MenuId('NotebookCellBetween');
