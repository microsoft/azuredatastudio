/*---------------------------------------------------------------------------------------------
 *  Copyright (c) Microsoft Corporation. All rights reserved.
 *  Licensed under the Source EULA. See License.txt in the project root for license information.
 *--------------------------------------------------------------------------------------------*/

import { Action } from 'vs/base/common/actions';
import { SyncDescriptor0, createSyncDescriptor } from 'vs/platform/instantiation/common/descriptors';
import { IConstructorSignature2, createDecorator, BrandedService, ServicesAccessor } from 'vs/platform/instantiation/common/instantiation';
import { IKeybindings, KeybindingsRegistry, IKeybindingRule } from 'vs/platform/keybinding/common/keybindingsRegistry';
import { ContextKeyExpr, IContextKeyService } from 'vs/platform/contextkey/common/contextkey';
import { ICommandService, CommandsRegistry } from 'vs/platform/commands/common/commands';
import { IDisposable, DisposableStore } from 'vs/base/common/lifecycle';
import { Event, Emitter } from 'vs/base/common/event';
import { URI, UriComponents } from 'vs/base/common/uri';
import { ThemeIcon } from 'vs/platform/theme/common/themeService';

export interface ILocalizedString {
	value: string;
	original: string;
}

export interface ICommandAction {
	id: string;
	title: string | ILocalizedString;
	category?: string | ILocalizedString;
	icon?: { dark?: URI; light?: URI; } | ThemeIcon;
	precondition?: ContextKeyExpr;
	toggled?: ContextKeyExpr;
}

type Serialized<T> = { [K in keyof T]: T[K] extends URI ? UriComponents : Serialized<T[K]> };

export type ISerializableCommandAction = Serialized<ICommandAction>;

export interface IMenuItem {
	command: ICommandAction;
	alt?: ICommandAction;
	when?: ContextKeyExpr;
	group?: 'navigation' | string;
	order?: number;
}

export interface ISubmenuItem {
	title: string | ILocalizedString;
	submenu: MenuId;
	when?: ContextKeyExpr;
	group?: 'navigation' | string;
	order?: number;
}

export function isIMenuItem(item: IMenuItem | ISubmenuItem): item is IMenuItem {
	return (item as IMenuItem).command !== undefined;
}

export function isISubmenuItem(item: IMenuItem | ISubmenuItem): item is ISubmenuItem {
	return (item as ISubmenuItem).submenu !== undefined;
}

export const enum MenuId {
	CommandPalette,
	DebugBreakpointsContext,
	DebugCallStackContext,
	DebugConsoleContext,
	DebugVariablesContext,
	DebugWatchContext,
	DebugToolBar,
	EditorContext,
	EditorContextPeek,
	EditorTitle,
	EditorTitleContext,
	EmptyEditorGroupContext,
	ExplorerContext,
	ExtensionContext,
	GlobalActivity,
	MenubarAppearanceMenu,
	MenubarDebugMenu,
	MenubarEditMenu,
	MenubarFileMenu,
	MenubarGoMenu,
	MenubarHelpMenu,
	MenubarLayoutMenu,
	MenubarNewBreakpointMenu,
	MenubarPreferencesMenu,
	MenubarRecentMenu,
	MenubarSelectionMenu,
	MenubarSwitchEditorMenu,
	MenubarSwitchGroupMenu,
	MenubarTerminalMenu,
	MenubarViewMenu,
	OpenEditorsContext,
	ProblemsPanelContext,
	SCMChangeContext,
	SCMResourceContext,
	SCMResourceFolderContext,
	SCMResourceGroupContext,
	SCMSourceControl,
	SCMTitle,
	SearchContext,
	StatusBarWindowIndicatorMenu,
	TouchBarContext,
	TitleBarContext,
	TunnelContext,
	TunnelInline,
	TunnelTitle,
	ViewItemContext,
	ViewTitle,
<<<<<<< HEAD
	ObjectExplorerItemContext, // {{SQL CARBON EDIT}}
	NotebookToolbar, // {{SQL CARBON EDIT}}
	DataExplorerContext, // {{SQL CARBON EDIT}}
	DataExplorerAction, // {{SQL CARBON EDIT}}
	ExplorerWidgetContext,  // {{SQL CARBON EDIT}}
=======
	ViewTitleContext,
>>>>>>> 14dd6937
	CommentThreadTitle,
	CommentThreadActions,
	CommentTitle,
	CommentActions,
	BulkEditTitle,
	BulkEditContext,
}

export interface IMenuActionOptions {
	arg?: any;
	shouldForwardArgs?: boolean;
}

export interface IMenu extends IDisposable {
	readonly onDidChange: Event<IMenu | undefined>;
	getActions(options?: IMenuActionOptions): [string, Array<MenuItemAction | SubmenuItemAction>][];
}

export const IMenuService = createDecorator<IMenuService>('menuService');

export interface IMenuService {

	_serviceBrand: undefined;

	createMenu(id: MenuId, scopedKeybindingService: IContextKeyService): IMenu;
}

export type ICommandsMap = Map<string, ICommandAction>;

export interface IMenuRegistry {
	addCommand(userCommand: ICommandAction): IDisposable;
	getCommand(id: string): ICommandAction | undefined;
	getCommands(): ICommandsMap;
	appendMenuItem(menu: MenuId, item: IMenuItem | ISubmenuItem): IDisposable;
	getMenuItems(loc: MenuId): Array<IMenuItem | ISubmenuItem>;
	readonly onDidChangeMenu: Event<MenuId>;
}

export const MenuRegistry: IMenuRegistry = new class implements IMenuRegistry {

	private readonly _commands = new Map<string, ICommandAction>();
	private readonly _menuItems = new Map<number, Array<IMenuItem | ISubmenuItem>>();
	private readonly _onDidChangeMenu = new Emitter<MenuId>();

	readonly onDidChangeMenu: Event<MenuId> = this._onDidChangeMenu.event;

	addCommand(command: ICommandAction): IDisposable {
		this._commands.set(command.id, command);
		this._onDidChangeMenu.fire(MenuId.CommandPalette);
		return {
			dispose: () => {
				if (this._commands.delete(command.id)) {
					this._onDidChangeMenu.fire(MenuId.CommandPalette);
				}
			}
		};
	}

	getCommand(id: string): ICommandAction | undefined {
		return this._commands.get(id);
	}

	getCommands(): ICommandsMap {
		const map = new Map<string, ICommandAction>();
		this._commands.forEach((value, key) => map.set(key, value));
		return map;
	}

	appendMenuItem(id: MenuId, item: IMenuItem | ISubmenuItem): IDisposable {
		let array = this._menuItems.get(id);
		if (!array) {
			array = [item];
			this._menuItems.set(id, array);
		} else {
			array.push(item);
		}
		this._onDidChangeMenu.fire(id);
		return {
			dispose: () => {
				const idx = array!.indexOf(item);
				if (idx >= 0) {
					array!.splice(idx, 1);
					this._onDidChangeMenu.fire(id);
				}
			}
		};
	}

	getMenuItems(id: MenuId): Array<IMenuItem | ISubmenuItem> {
		const result = (this._menuItems.get(id) || []).slice(0);

		if (id === MenuId.CommandPalette) {
			// CommandPalette is special because it shows
			// all commands by default
			this._appendImplicitItems(result);
		}
		return result;
	}

	private _appendImplicitItems(result: Array<IMenuItem | ISubmenuItem>) {
		const set = new Set<string>();

		const temp = result.filter(item => { return isIMenuItem(item); }) as IMenuItem[];

		for (const { command, alt } of temp) {
			set.add(command.id);
			if (alt) {
				set.add(alt.id);
			}
		}
		this._commands.forEach((command, id) => {
			if (!set.has(id)) {
				result.push({ command });
			}
		});
	}
};

export class ExecuteCommandAction extends Action {

	constructor(
		id: string,
		label: string,
		@ICommandService private readonly _commandService: ICommandService) {

		super(id, label);
	}

	run(...args: any[]): Promise<any> {
		return this._commandService.executeCommand(this.id, ...args);
	}
}

export class SubmenuItemAction extends Action {

	readonly item: ISubmenuItem;
	constructor(item: ISubmenuItem) {
		typeof item.title === 'string' ? super('', item.title, 'submenu') : super('', item.title.value, 'submenu');
		this.item = item;
	}
}

export class MenuItemAction extends ExecuteCommandAction {

	readonly item: ICommandAction;
	readonly alt: MenuItemAction | undefined;

	private _options: IMenuActionOptions;

	constructor(
		item: ICommandAction,
		alt: ICommandAction | undefined,
		options: IMenuActionOptions,
		@IContextKeyService contextKeyService: IContextKeyService,
		@ICommandService commandService: ICommandService
	) {
		typeof item.title === 'string' ? super(item.id, item.title, commandService) : super(item.id, item.title.value, commandService);
		this._cssClass = undefined;
		this._enabled = !item.precondition || contextKeyService.contextMatchesRules(item.precondition);
		this._checked = Boolean(item.toggled && contextKeyService.contextMatchesRules(item.toggled));

		this._options = options || {};

		this.item = item;
		this.alt = alt ? new MenuItemAction(alt, undefined, this._options, contextKeyService, commandService) : undefined;
	}

	dispose(): void {
		if (this.alt) {
			this.alt.dispose();
		}
		super.dispose();
	}

	run(...args: any[]): Promise<any> {
		let runArgs: any[] = [];

		if (this._options.arg) {
			runArgs = [...runArgs, this._options.arg];
		}

		if (this._options.shouldForwardArgs) {
			runArgs = [...runArgs, ...args];
		}

		return super.run(...runArgs);
	}
}

export class SyncActionDescriptor {

	private readonly _descriptor: SyncDescriptor0<Action>;

	private readonly _id: string;
	private readonly _label?: string;
	private readonly _keybindings: IKeybindings | undefined;
	private readonly _keybindingContext: ContextKeyExpr | undefined;
	private readonly _keybindingWeight: number | undefined;

	public static create<Services extends BrandedService[]>(ctor: { new(id: string, label: string, ...services: Services): Action },
		id: string, label: string | undefined, keybindings?: IKeybindings, keybindingContext?: ContextKeyExpr, keybindingWeight?: number
	): SyncActionDescriptor {
		return new SyncActionDescriptor(ctor as IConstructorSignature2<string, string, Action>, id, label, keybindings, keybindingContext, keybindingWeight);
	}

	private constructor(ctor: IConstructorSignature2<string, string, Action>,
		id: string, label: string | undefined, keybindings?: IKeybindings, keybindingContext?: ContextKeyExpr, keybindingWeight?: number
	) {
		this._id = id;
		this._label = label;
		this._keybindings = keybindings;
		this._keybindingContext = keybindingContext;
		this._keybindingWeight = keybindingWeight;
		this._descriptor = createSyncDescriptor(ctor, this._id, this._label);
	}

	public get syncDescriptor(): SyncDescriptor0<Action> {
		return this._descriptor;
	}

	public get id(): string {
		return this._id;
	}

	public get label(): string | undefined {
		return this._label;
	}

	public get keybindings(): IKeybindings | undefined {
		return this._keybindings;
	}

	public get keybindingContext(): ContextKeyExpr | undefined {
		return this._keybindingContext;
	}

	public get keybindingWeight(): number | undefined {
		return this._keybindingWeight;
	}
}

//#region --- IAction2

type OneOrN<T> = T | T[];

export interface IAction2Options extends ICommandAction {
	f1?: boolean;
	menu?: OneOrN<{ id: MenuId } & Omit<IMenuItem, 'command'>>;
	keybinding?: Omit<IKeybindingRule, 'id'>;
}

export abstract class Action2 {
	constructor(readonly desc: Readonly<IAction2Options>) { }
	abstract run(accessor: ServicesAccessor, ...args: any[]): any;
}

export function registerAction2(ctor: { new(): Action2 }): IDisposable {
	const disposables = new DisposableStore();
	const action = new ctor();
	disposables.add(CommandsRegistry.registerCommand({
		id: action.desc.id,
		handler: (accessor, ...args) => action.run(accessor, ...args),
		description: undefined,
	}));

	if (Array.isArray(action.desc.menu)) {
		for (let item of action.desc.menu) {
			disposables.add(MenuRegistry.appendMenuItem(item.id, { command: action.desc, ...item }));
		}
	} else if (action.desc.menu) {
		disposables.add(MenuRegistry.appendMenuItem(action.desc.menu.id, { command: action.desc, ...action.desc.menu }));
	}

	if (action.desc.f1) {
		disposables.add(MenuRegistry.appendMenuItem(MenuId.CommandPalette, { command: action.desc, ...action.desc }));
	}

	if (action.desc.keybinding) {
		KeybindingsRegistry.registerKeybindingRule({
			...action.desc.keybinding,
			id: action.desc.id,
			when: ContextKeyExpr.and(action.desc.precondition, action.desc.keybinding.when)
		});
	}

	return disposables;
}
//#endregion<|MERGE_RESOLUTION|>--- conflicted
+++ resolved
@@ -104,15 +104,12 @@
 	TunnelTitle,
 	ViewItemContext,
 	ViewTitle,
-<<<<<<< HEAD
 	ObjectExplorerItemContext, // {{SQL CARBON EDIT}}
 	NotebookToolbar, // {{SQL CARBON EDIT}}
 	DataExplorerContext, // {{SQL CARBON EDIT}}
 	DataExplorerAction, // {{SQL CARBON EDIT}}
 	ExplorerWidgetContext,  // {{SQL CARBON EDIT}}
-=======
 	ViewTitleContext,
->>>>>>> 14dd6937
 	CommentThreadTitle,
 	CommentThreadActions,
 	CommentTitle,
