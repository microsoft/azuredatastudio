--- conflicted
+++ resolved
@@ -45,11 +45,7 @@
 	tooltip?: string;
 	icon?: Icon;
 	precondition?: ContextKeyExpression;
-<<<<<<< HEAD
-	toggled?: ContextKeyExpression | { condition: ContextKeyExpression, icon?: Icon, tooltip?: string; };
-=======
 	toggled?: ContextKeyExpression | { condition: ContextKeyExpression, icon?: Icon, tooltip?: string, title?: string | ILocalizedString };
->>>>>>> d10367ce
 }
 
 export type ISerializableCommandAction = UriDto<ICommandAction>;
@@ -400,13 +396,8 @@
 		this.checked = false;
 
 		if (item.toggled) {
-<<<<<<< HEAD
-			const toggled = ((item.toggled as { condition: ContextKeyExpression; }).condition ? item.toggled : { condition: item.toggled }) as {
-				condition: ContextKeyExpression, icon?: Icon, tooltip?: string | ILocalizedString;
-=======
 			const toggled = ((item.toggled as { condition: ContextKeyExpression }).condition ? item.toggled : { condition: item.toggled }) as {
 				condition: ContextKeyExpression, icon?: Icon, tooltip?: string | ILocalizedString, title?: string | ILocalizedString
->>>>>>> d10367ce
 			};
 			this.checked = contextKeyService.contextMatchesRules(toggled.condition);
 			if (this.checked && toggled.tooltip) {
