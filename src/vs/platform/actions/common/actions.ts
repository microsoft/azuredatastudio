/*---------------------------------------------------------------------------------------------
 *  Copyright (c) Microsoft Corporation. All rights reserved.
 *  Licensed under the Source EULA. See License.txt in the project root for license information.
 *--------------------------------------------------------------------------------------------*/

import { Action, IAction, Separator, SubmenuAction } from 'vs/base/common/actions';
import { CSSIcon } from 'vs/base/common/codicons';
import { Emitter, Event } from 'vs/base/common/event';
import { Iterable } from 'vs/base/common/iterator';
import { DisposableStore, IDisposable, toDisposable } from 'vs/base/common/lifecycle';
import { LinkedList } from 'vs/base/common/linkedList';
import { UriDto } from 'vs/base/common/types';
import { URI } from 'vs/base/common/uri';
import { CommandsRegistry, ICommandHandlerDescription, ICommandService } from 'vs/platform/commands/common/commands';
import { ContextKeyExpr, ContextKeyExpression, IContextKeyService } from 'vs/platform/contextkey/common/contextkey';
import { SyncDescriptor, SyncDescriptor0 } from 'vs/platform/instantiation/common/descriptors';
import { BrandedService, createDecorator, IConstructorSignature2, ServicesAccessor } from 'vs/platform/instantiation/common/instantiation';
import { IKeybindingRule, IKeybindings, KeybindingsRegistry } from 'vs/platform/keybinding/common/keybindingsRegistry';
import { ThemeIcon } from 'vs/platform/theme/common/themeService';

export interface ILocalizedString {
	/**
	 * The localized value of the string.
	 */
	value: string;
	/**
	 * The original (non localized value of the string)
	 */
	original: string;
}

export interface ICommandActionTitle extends ILocalizedString {
	/**
	 * The title with a mnemonic designation. && precedes the mnemonic.
	 */
	mnemonicTitle?: string;
}

export type Icon = { dark?: URI; light?: URI; } | ThemeIcon;

export interface ICommandAction {
	id: string;
	title: string | ICommandActionTitle;
	shortTitle?: string | ICommandActionTitle;
	category?: string | ILocalizedString;
	tooltip?: string | ILocalizedString;
	icon?: Icon;
	source?: string;
	precondition?: ContextKeyExpression;
	toggled?: ContextKeyExpression | { condition: ContextKeyExpression, icon?: Icon, tooltip?: string, title?: string | ILocalizedString };
}

export type ISerializableCommandAction = UriDto<ICommandAction>;

export interface IMenuItem {
	command: ICommandAction;
	alt?: ICommandAction;
	when?: ContextKeyExpression;
	group?: 'navigation' | string;
	order?: number;
}

export interface ISubmenuItem {
	title: string | ICommandActionTitle;
	submenu: MenuId;
	icon?: Icon;
	when?: ContextKeyExpression;
	group?: 'navigation' | string;
	order?: number;
	rememberDefaultAction?: boolean;	// for dropdown menu: if true the last executed action is remembered as the default action
}

export function isIMenuItem(item: IMenuItem | ISubmenuItem): item is IMenuItem {
	return (item as IMenuItem).command !== undefined;
}

export function isISubmenuItem(item: IMenuItem | ISubmenuItem): item is ISubmenuItem {
	return (item as ISubmenuItem).submenu !== undefined;
}

export class MenuId {

	private static _idPool = 0;

	static readonly CommandPalette = new MenuId('CommandPalette');
	static readonly DebugBreakpointsContext = new MenuId('DebugBreakpointsContext');
	static readonly DebugCallStackContext = new MenuId('DebugCallStackContext');
	static readonly DebugConsoleContext = new MenuId('DebugConsoleContext');
	static readonly DebugVariablesContext = new MenuId('DebugVariablesContext');
	static readonly DebugWatchContext = new MenuId('DebugWatchContext');
	static readonly DebugToolBar = new MenuId('DebugToolBar');
	static readonly EditorContext = new MenuId('EditorContext');
	static readonly SimpleEditorContext = new MenuId('SimpleEditorContext');
	static readonly EditorContextCopy = new MenuId('EditorContextCopy');
	static readonly EditorContextPeek = new MenuId('EditorContextPeek');
	static readonly EditorTitle = new MenuId('EditorTitle');
	static readonly EditorTitleRun = new MenuId('EditorTitleRun');
	static readonly EditorTitleContext = new MenuId('EditorTitleContext');
	static readonly EmptyEditorGroup = new MenuId('EmptyEditorGroup');
	static readonly EmptyEditorGroupContext = new MenuId('EmptyEditorGroupContext');
	static readonly ExplorerContext = new MenuId('ExplorerContext');
	static readonly ExtensionContext = new MenuId('ExtensionContext');
	static readonly GlobalActivity = new MenuId('GlobalActivity');
	static readonly MenubarMainMenu = new MenuId('MenubarMainMenu');
	static readonly MenubarAppearanceMenu = new MenuId('MenubarAppearanceMenu');
	static readonly MenubarDebugMenu = new MenuId('MenubarDebugMenu');
	static readonly MenubarEditMenu = new MenuId('MenubarEditMenu');
	static readonly MenubarCopy = new MenuId('MenubarCopy');
	static readonly MenubarFileMenu = new MenuId('MenubarFileMenu');
	static readonly MenubarGoMenu = new MenuId('MenubarGoMenu');
	static readonly MenubarHelpMenu = new MenuId('MenubarHelpMenu');
	static readonly MenubarLayoutMenu = new MenuId('MenubarLayoutMenu');
	static readonly MenubarNewBreakpointMenu = new MenuId('MenubarNewBreakpointMenu');
	static readonly MenubarPreferencesMenu = new MenuId('MenubarPreferencesMenu');
	static readonly MenubarRecentMenu = new MenuId('MenubarRecentMenu');
	static readonly MenubarSelectionMenu = new MenuId('MenubarSelectionMenu');
	static readonly MenubarSwitchEditorMenu = new MenuId('MenubarSwitchEditorMenu');
	static readonly MenubarSwitchGroupMenu = new MenuId('MenubarSwitchGroupMenu');
	static readonly MenubarTerminalMenu = new MenuId('MenubarTerminalMenu');
	static readonly MenubarViewMenu = new MenuId('MenubarViewMenu');
	static readonly MenubarHomeMenu = new MenuId('MenubarHomeMenu');
	static readonly OpenEditorsContext = new MenuId('OpenEditorsContext');
	static readonly ProblemsPanelContext = new MenuId('ProblemsPanelContext');
	static readonly SCMChangeContext = new MenuId('SCMChangeContext');
	static readonly SCMResourceContext = new MenuId('SCMResourceContext');
	static readonly SCMResourceFolderContext = new MenuId('SCMResourceFolderContext');
	static readonly SCMResourceGroupContext = new MenuId('SCMResourceGroupContext');
	static readonly SCMSourceControl = new MenuId('SCMSourceControl');
	static readonly SCMTitle = new MenuId('SCMTitle');
	static readonly SearchContext = new MenuId('SearchContext');
	static readonly StatusBarWindowIndicatorMenu = new MenuId('StatusBarWindowIndicatorMenu');
	static readonly StatusBarRemoteIndicatorMenu = new MenuId('StatusBarRemoteIndicatorMenu');
	static readonly TestItem = new MenuId('TestItem');
	static readonly TestItemGutter = new MenuId('TestItemGutter');
	static readonly TestPeekElement = new MenuId('TestPeekElement');
	static readonly TestPeekTitle = new MenuId('TestPeekTitle');
	static readonly TouchBarContext = new MenuId('TouchBarContext');
	static readonly TitleBarContext = new MenuId('TitleBarContext');
	static readonly TunnelContext = new MenuId('TunnelContext');
	static readonly TunnelPrivacy = new MenuId('TunnelPrivacy');
	static readonly TunnelProtocol = new MenuId('TunnelProtocol');
	static readonly TunnelPortInline = new MenuId('TunnelInline');
	static readonly TunnelTitle = new MenuId('TunnelTitle');
	static readonly TunnelLocalAddressInline = new MenuId('TunnelLocalAddressInline');
	static readonly TunnelOriginInline = new MenuId('TunnelOriginInline');
	static readonly ViewItemContext = new MenuId('ViewItemContext');
	static readonly ViewContainerTitle = new MenuId('ViewContainerTitle');
	static readonly ViewContainerTitleContext = new MenuId('ViewContainerTitleContext');
	static readonly ViewTitle = new MenuId('ViewTitle');
	static readonly ViewTitleContext = new MenuId('ViewTitleContext');
	static readonly CommentThreadTitle = new MenuId('CommentThreadTitle');
	static readonly CommentThreadActions = new MenuId('CommentThreadActions');
	static readonly CommentTitle = new MenuId('CommentTitle');
	static readonly CommentActions = new MenuId('CommentActions');
	static readonly InteractiveToolbar = new MenuId('InteractiveToolbar');
	static readonly InteractiveCellTitle = new MenuId('InteractiveCellTitle');
	static readonly InteractiveCellExecute = new MenuId('InteractiveCellExecute');
	static readonly InteractiveInputExecute = new MenuId('InteractiveInputExecute');
	// static readonly NotebookToolbar = new MenuId('NotebookToolbar'); {{SQL CARBON EDIT}} We have our own toolbar
	static readonly NotebookCellTitle = new MenuId('NotebookCellTitle');
	static readonly NotebookCellInsert = new MenuId('NotebookCellInsert');
	static readonly NotebookCellBetween = new MenuId('NotebookCellBetween');
	static readonly NotebookCellListTop = new MenuId('NotebookCellTop');
	static readonly NotebookCellExecute = new MenuId('NotebookCellExecute');
	static readonly NotebookCellExecutePrimary = new MenuId('NotebookCellExecutePrimary');
	static readonly NotebookDiffCellInputTitle = new MenuId('NotebookDiffCellInputTitle');
	static readonly NotebookDiffCellMetadataTitle = new MenuId('NotebookDiffCellMetadataTitle');
	static readonly NotebookDiffCellOutputsTitle = new MenuId('NotebookDiffCellOutputsTitle');
	static readonly NotebookOutputToolbar = new MenuId('NotebookOutputToolbar');
	static readonly NotebookEditorLayoutConfigure = new MenuId('NotebookEditorLayoutConfigure');
	static readonly BulkEditTitle = new MenuId('BulkEditTitle');
	static readonly BulkEditContext = new MenuId('BulkEditContext');
	static readonly ObjectExplorerItemContext = new MenuId('ObjectExplorerItemContext'); // {{SQL CARBON EDIT}}
	static readonly NotebookToolbar = new MenuId('NotebookToolbar'); // {{SQL CARBON EDIT}}
	static readonly DataExplorerContext = new MenuId('DataExplorerContext'); // {{SQL CARBON EDIT}}
	static readonly DataExplorerAction = new MenuId('DataExplorerAction'); // {{SQL CARBON EDIT}}
	static readonly ExplorerWidgetContext = new MenuId('ExplorerWidgetContext'); // {{SQL CARBON EDIT}}
	static readonly DashboardToolbar = new MenuId('DashboardToolbar'); // {{SQL CARBON EDIT}}
	static readonly NotebookTitle = new MenuId('NotebookTitle'); // {{SQL CARBON EDIT}}
	static readonly ConnectionDialogBrowseTreeContext = new MenuId('ConnectionDialogBrowseTreeContext'); // {{SQL CARBON EDIT}}
	static readonly DataGridItemContext = new MenuId('DataGridItemContext'); // {{SQL CARBON EDIT}}
	static readonly TimelineItemContext = new MenuId('TimelineItemContext');
	static readonly TimelineTitle = new MenuId('TimelineTitle');
	static readonly TimelineTitleContext = new MenuId('TimelineTitleContext');
	static readonly AccountsContext = new MenuId('AccountsContext');
	static readonly PanelTitle = new MenuId('PanelTitle');
	static readonly TerminalInstanceContext = new MenuId('TerminalInstanceContext');
	static readonly TerminalEditorInstanceContext = new MenuId('TerminalEditorInstanceContext');
	static readonly TerminalNewDropdownContext = new MenuId('TerminalNewDropdownContext');
	static readonly TerminalTabContext = new MenuId('TerminalTabContext');
	static readonly TerminalTabEmptyAreaContext = new MenuId('TerminalTabEmptyAreaContext');
	static readonly TerminalInlineTabContext = new MenuId('TerminalInlineTabContext');
	static readonly WebviewContext = new MenuId('WebviewContext');
	static readonly InlineCompletionsActions = new MenuId('InlineCompletionsActions');
	static readonly NewFile = new MenuId('NewFile');

	readonly id: number;
	readonly _debugName: string;

	constructor(debugName: string) {
		this.id = MenuId._idPool++;
		this._debugName = debugName;
	}
}

export interface IMenuActionOptions {
	arg?: any;
	shouldForwardArgs?: boolean;
	renderShortTitle?: boolean;
}

export interface IMenu extends IDisposable {
	readonly onDidChange: Event<IMenu>;
	getActions(options?: IMenuActionOptions): [string, Array<MenuItemAction | SubmenuItemAction>][];
}

export const IMenuService = createDecorator<IMenuService>('menuService');

export interface IMenuCreateOptions {
	emitEventsForSubmenuChanges?: boolean;
	eventDebounceDelay?: number;
}

export interface IMenuService {

	readonly _serviceBrand: undefined;

	createMenu(id: MenuId, contextKeyService: IContextKeyService, options?: IMenuCreateOptions): IMenu;
}

export type ICommandsMap = Map<string, ICommandAction>;

export interface IMenuRegistryChangeEvent {
	has(id: MenuId): boolean;
}

export interface IMenuRegistry {
	readonly onDidChangeMenu: Event<IMenuRegistryChangeEvent>;
	addCommands(newCommands: Iterable<ICommandAction>): IDisposable;
	addCommand(userCommand: ICommandAction): IDisposable;
	getCommand(id: string): ICommandAction | undefined;
	getCommands(): ICommandsMap;
	appendMenuItems(items: Iterable<{ id: MenuId, item: IMenuItem | ISubmenuItem }>): IDisposable;
	appendMenuItem(menu: MenuId, item: IMenuItem | ISubmenuItem): IDisposable;
	getMenuItems(loc: MenuId): Array<IMenuItem | ISubmenuItem>;
}

export const MenuRegistry: IMenuRegistry = new class implements IMenuRegistry {

	private readonly _commands = new Map<string, ICommandAction>();
	private readonly _menuItems = new Map<MenuId, LinkedList<IMenuItem | ISubmenuItem>>();
	private readonly _onDidChangeMenu = new Emitter<IMenuRegistryChangeEvent>();

	readonly onDidChangeMenu: Event<IMenuRegistryChangeEvent> = this._onDidChangeMenu.event;

	addCommand(command: ICommandAction): IDisposable {
		return this.addCommands(Iterable.single(command));
	}

	private readonly _commandPaletteChangeEvent: IMenuRegistryChangeEvent = {
		has: id => id === MenuId.CommandPalette
	};

	addCommands(commands: Iterable<ICommandAction>): IDisposable {
		for (const command of commands) {
			this._commands.set(command.id, command);
		}
		this._onDidChangeMenu.fire(this._commandPaletteChangeEvent);
		return toDisposable(() => {
			let didChange = false;
			for (const command of commands) {
				didChange = this._commands.delete(command.id) || didChange;
			}
			if (didChange) {
				this._onDidChangeMenu.fire(this._commandPaletteChangeEvent);
			}
		});
	}

	getCommand(id: string): ICommandAction | undefined {
		return this._commands.get(id);
	}

	getCommands(): ICommandsMap {
		const map = new Map<string, ICommandAction>();
		this._commands.forEach((value, key) => map.set(key, value));
		return map;
	}

	appendMenuItem(id: MenuId, item: IMenuItem | ISubmenuItem): IDisposable {
		return this.appendMenuItems(Iterable.single({ id, item }));
	}

	appendMenuItems(items: Iterable<{ id: MenuId, item: IMenuItem | ISubmenuItem }>): IDisposable {

		const changedIds = new Set<MenuId>();
		const toRemove = new LinkedList<Function>();

		for (const { id, item } of items) {
			let list = this._menuItems.get(id);
			if (!list) {
				list = new LinkedList();
				this._menuItems.set(id, list);
			}
			toRemove.push(list.push(item));
			changedIds.add(id);
		}

		this._onDidChangeMenu.fire(changedIds);

		return toDisposable(() => {
			if (toRemove.size > 0) {
				for (let fn of toRemove) {
					fn();
				}
				this._onDidChangeMenu.fire(changedIds);
				toRemove.clear();
			}
		});
	}

	getMenuItems(id: MenuId): Array<IMenuItem | ISubmenuItem> {
		let result: Array<IMenuItem | ISubmenuItem>;
		if (this._menuItems.has(id)) {
			result = [...this._menuItems.get(id)!];
		} else {
			result = [];
		}
		if (id === MenuId.CommandPalette) {
			// CommandPalette is special because it shows
			// all commands by default
			this._appendImplicitItems(result);
		}
		return result;
	}

	private _appendImplicitItems(result: Array<IMenuItem | ISubmenuItem>) {
		const set = new Set<string>();

		for (const item of result) {
			if (isIMenuItem(item)) {
				set.add(item.command.id);
				if (item.alt) {
					set.add(item.alt.id);
				}
			}
		}
		this._commands.forEach((command, id) => {
			if (!set.has(id)) {
				result.push({ command });
			}
		});
	}
};

export class ExecuteCommandAction extends Action {

	constructor(
		id: string,
		label: string,
		@ICommandService private readonly _commandService: ICommandService) {

		super(id, label);
	}

	override run(...args: any[]): Promise<void> {
		return this._commandService.executeCommand(this.id, ...args);
	}
}

export class SubmenuItemAction extends SubmenuAction {

	constructor(
		readonly item: ISubmenuItem,
		private readonly _menuService: IMenuService,
		private readonly _contextKeyService: IContextKeyService,
		private readonly _options?: IMenuActionOptions
	) {
		super(`submenuitem.${item.submenu.id}`, typeof item.title === 'string' ? item.title : item.title.value, [], 'submenu');
	}

	override get actions(): readonly IAction[] {
		const result: IAction[] = [];
		const menu = this._menuService.createMenu(this.item.submenu, this._contextKeyService);
		const groups = menu.getActions(this._options);
		menu.dispose();
		for (const [, actions] of groups) {
			if (actions.length > 0) {
				result.push(...actions);
				result.push(new Separator());
			}
		}
		if (result.length) {
			result.pop(); // remove last separator
		}
		return result;
	}
}

// implements IAction, does NOT extend Action, so that no one
// subscribes to events of Action or modified properties
export class MenuItemAction implements IAction {

	readonly item: ICommandAction;
	readonly alt: MenuItemAction | undefined;
	private readonly _options: IMenuActionOptions | undefined;

	readonly id: string;

	// {{SQL CARBON EDIT}} -- remove readonly since notebook component sets these
	label: string;
	tooltip: string;
	readonly class: string | undefined;
	readonly enabled: boolean;
<<<<<<< HEAD
	readonly checked: boolean;
	readonly expanded: boolean = false; // {{SQL CARBON EDIT}}
=======
	readonly checked?: boolean;
>>>>>>> 65a6230a

	constructor(
		item: ICommandAction,
		alt: ICommandAction | undefined,
		options: IMenuActionOptions | undefined,
		@IContextKeyService contextKeyService: IContextKeyService,
		@ICommandService private _commandService: ICommandService
	) {
		this.id = item.id;
		this.label = options?.renderShortTitle && item.shortTitle
			? (typeof item.shortTitle === 'string' ? item.shortTitle : item.shortTitle.value)
			: (typeof item.title === 'string' ? item.title : item.title.value);
		this.tooltip = (typeof item.tooltip === 'string' ? item.tooltip : item.tooltip?.value) ?? '';
		this.enabled = !item.precondition || contextKeyService.contextMatchesRules(item.precondition);
		this.checked = undefined;

		if (item.toggled) {
			const toggled = ((item.toggled as { condition: ContextKeyExpression }).condition ? item.toggled : { condition: item.toggled }) as {
				condition: ContextKeyExpression, icon?: Icon, tooltip?: string | ILocalizedString, title?: string | ILocalizedString
			};
			this.checked = contextKeyService.contextMatchesRules(toggled.condition);
			if (this.checked && toggled.tooltip) {
				this.tooltip = typeof toggled.tooltip === 'string' ? toggled.tooltip : toggled.tooltip.value;
			}

			if (toggled.title) {
				this.label = typeof toggled.title === 'string' ? toggled.title : toggled.title.value;
			}
		}

		this.item = item;
		this.alt = alt ? new MenuItemAction(alt, undefined, options, contextKeyService, _commandService) : undefined;
		this._options = options;
		if (ThemeIcon.isThemeIcon(item.icon)) {
			this.class = CSSIcon.asClassName(item.icon);
		}
	}

	dispose(): void {
		// there is NOTHING to dispose and the MenuItemAction should
		// never have anything to dispose as it is a convenience type
		// to bridge into the rendering world.
	}

	run(...args: any[]): Promise<void> {
		let runArgs: any[] = [];

		if (this._options?.arg) {
			runArgs = [...runArgs, this._options.arg];
		}

		if (this._options?.shouldForwardArgs) {
			runArgs = [...runArgs, ...args];
		}

		return this._commandService.executeCommand(this.id, ...runArgs);
	}
}

export class SyncActionDescriptor {

	private readonly _descriptor: SyncDescriptor0<Action>;

	private readonly _id: string;
	private readonly _label?: string;
	private readonly _keybindings: IKeybindings | undefined;
	private readonly _keybindingContext: ContextKeyExpression | undefined;
	private readonly _keybindingWeight: number | undefined;

	public static create<Services extends BrandedService[]>(ctor: { new(id: string, label: string, ...services: Services): Action },
		id: string, label: string | undefined, keybindings?: IKeybindings, keybindingContext?: ContextKeyExpression, keybindingWeight?: number
	): SyncActionDescriptor {
		return new SyncActionDescriptor(ctor as IConstructorSignature2<string, string | undefined, Action>, id, label, keybindings, keybindingContext, keybindingWeight);
	}

	public static from<Services extends BrandedService[]>(
		ctor: {
			new(id: string, label: string, ...services: Services): Action;
			readonly ID: string;
			readonly LABEL: string;
		},
		keybindings?: IKeybindings, keybindingContext?: ContextKeyExpression, keybindingWeight?: number
	): SyncActionDescriptor {
		return SyncActionDescriptor.create(ctor, ctor.ID, ctor.LABEL, keybindings, keybindingContext, keybindingWeight);
	}

	private constructor(ctor: IConstructorSignature2<string, string | undefined, Action>,
		id: string, label: string | undefined, keybindings?: IKeybindings, keybindingContext?: ContextKeyExpression, keybindingWeight?: number
	) {
		this._id = id;
		this._label = label;
		this._keybindings = keybindings;
		this._keybindingContext = keybindingContext;
		this._keybindingWeight = keybindingWeight;
		this._descriptor = new SyncDescriptor(ctor, [this._id, this._label]) as unknown as SyncDescriptor0<Action>;
	}

	public get syncDescriptor(): SyncDescriptor0<Action> {
		return this._descriptor;
	}

	public get id(): string {
		return this._id;
	}

	public get label(): string | undefined {
		return this._label;
	}

	public get keybindings(): IKeybindings | undefined {
		return this._keybindings;
	}

	public get keybindingContext(): ContextKeyExpression | undefined {
		return this._keybindingContext;
	}

	public get keybindingWeight(): number | undefined {
		return this._keybindingWeight;
	}
}

//#region --- IAction2

type OneOrN<T> = T | T[];

export interface IAction2Options extends ICommandAction {

	/**
	 * Shorthand to add this command to the command palette
	 */
	f1?: boolean;

	/**
	 * One or many menu items.
	 */
	menu?: OneOrN<{ id: MenuId } & Omit<IMenuItem, 'command'>>;

	/**
	 * One keybinding.
	 */
	keybinding?: OneOrN<Omit<IKeybindingRule, 'id'>>;

	/**
	 * Metadata about this command, used for API commands or when
	 * showing keybindings that have no other UX.
	 */
	description?: ICommandHandlerDescription;
}

export abstract class Action2 {
	constructor(readonly desc: Readonly<IAction2Options>) { }
	abstract run(accessor: ServicesAccessor, ...args: any[]): void;
}

export function registerAction2(ctor: { new(): Action2 }): IDisposable {
	const disposables = new DisposableStore();
	const action = new ctor();

	const { f1, menu, keybinding, description, ...command } = action.desc;

	// command
	disposables.add(CommandsRegistry.registerCommand({
		id: command.id,
		handler: (accessor, ...args) => action.run(accessor, ...args),
		description: description,
	}));

	// menu
	if (Array.isArray(menu)) {
		disposables.add(MenuRegistry.appendMenuItems(menu.map(item => ({ id: item.id, item: { command, ...item } }))));

	} else if (menu) {
		disposables.add(MenuRegistry.appendMenuItem(menu.id, { command, ...menu }));
	}
	if (f1) {
		disposables.add(MenuRegistry.appendMenuItem(MenuId.CommandPalette, { command, when: command.precondition }));
		disposables.add(MenuRegistry.addCommand(command));
	}

	// keybinding
	if (Array.isArray(keybinding)) {
		for (let item of keybinding) {
			KeybindingsRegistry.registerKeybindingRule({
				...item,
				id: command.id,
				when: command.precondition ? ContextKeyExpr.and(command.precondition, item.when) : item.when
			});
		}
	} else if (keybinding) {
		KeybindingsRegistry.registerKeybindingRule({
			...keybinding,
			id: command.id,
			when: command.precondition ? ContextKeyExpr.and(command.precondition, keybinding.when) : keybinding.when
		});
	}

	return disposables;
}
//#endregion<|MERGE_RESOLUTION|>--- conflicted
+++ resolved
@@ -412,12 +412,8 @@
 	tooltip: string;
 	readonly class: string | undefined;
 	readonly enabled: boolean;
-<<<<<<< HEAD
-	readonly checked: boolean;
+	readonly checked?: boolean;
 	readonly expanded: boolean = false; // {{SQL CARBON EDIT}}
-=======
-	readonly checked?: boolean;
->>>>>>> 65a6230a
 
 	constructor(
 		item: ICommandAction,
