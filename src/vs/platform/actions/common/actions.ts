--- conflicted
+++ resolved
@@ -144,12 +144,8 @@
 	static readonly CommentThreadActions = new MenuId('CommentThreadActions');
 	static readonly CommentTitle = new MenuId('CommentTitle');
 	static readonly CommentActions = new MenuId('CommentActions');
-<<<<<<< HEAD
 	// static readonly NotebookToolbar = new MenuId('NotebookToolbar'); {{SQL CARBON EDIT}} We have our own toolbar
-=======
-	static readonly NotebookToolbar = new MenuId('NotebookToolbar');
 	static readonly NotebookRightToolbar = new MenuId('NotebookRightToolbar');
->>>>>>> 91fdd52d
 	static readonly NotebookCellTitle = new MenuId('NotebookCellTitle');
 	static readonly NotebookCellInsert = new MenuId('NotebookCellInsert');
 	static readonly NotebookCellBetween = new MenuId('NotebookCellBetween');
