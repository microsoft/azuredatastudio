--- conflicted
+++ resolved
@@ -89,12 +89,8 @@
 	fillInActions(groups, target, false, isPrimaryGroup);
 }
 
-<<<<<<< HEAD
 // {{SQL CARBON EDIT}} add export modifier
-export function fillInActions(groups: [string, Array<MenuItemAction | SubmenuItemAction>][], target: IAction[] | { primary: IAction[]; secondary: IAction[]; }, getAlternativeActions, isPrimaryGroup: (group: string) => boolean = group => group === 'navigation'): void {
-=======
-function fillInActions(groups: [string, Array<MenuItemAction | SubmenuItemAction>][], target: IAction[] | { primary: IAction[]; secondary: IAction[]; }, useAlternativeActions: boolean, isPrimaryGroup: (group: string) => boolean = group => group === 'navigation'): void {
->>>>>>> 2699f06f
+export function fillInActions(groups: [string, Array<MenuItemAction | SubmenuItemAction>][], target: IAction[] | { primary: IAction[]; secondary: IAction[]; }, useAlternativeActions: boolean, isPrimaryGroup: (group: string) => boolean = group => group === 'navigation'): void {
 	for (let tuple of groups) {
 		let [group, actions] = tuple;
 		if (useAlternativeActions) {
