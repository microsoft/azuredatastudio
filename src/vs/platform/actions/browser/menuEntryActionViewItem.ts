--- conflicted
+++ resolved
@@ -315,16 +315,12 @@
 		@IContextMenuService protected _contextMenuService: IContextMenuService,
 		@IThemeService protected _themeService: IThemeService
 	) {
-		super(action, { getActions: () => action.actions }, contextMenuService, Object.assign({}, options ?? Object.create(null), {
+		const dropdownOptions = Object.assign({}, options ?? Object.create(null), {
 			menuAsChild: options?.menuAsChild ?? false,
 			classNames: options?.classNames ?? (ThemeIcon.isThemeIcon(action.item.icon) ? ThemeIcon.asClassName(action.item.icon) : undefined),
-<<<<<<< HEAD
-		}));
-=======
 		});
 
 		super(action, { getActions: () => action.actions }, _contextMenuService, dropdownOptions);
->>>>>>> 44e25ba9
 	}
 
 	override render(container: HTMLElement): void {
