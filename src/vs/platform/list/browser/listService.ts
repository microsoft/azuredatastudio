/*---------------------------------------------------------------------------------------------
 *  Copyright (c) Microsoft Corporation. All rights reserved.
 *  Licensed under the Source EULA. See License.txt in the project root for license information.
 *--------------------------------------------------------------------------------------------*/

import { createStyleSheet } from 'vs/base/browser/dom';
import { IListMouseEvent, IListTouchEvent, IListRenderer, IListVirtualDelegate } from 'vs/base/browser/ui/list/list';
import { IPagedRenderer, PagedList } from 'vs/base/browser/ui/list/listPaging';
import { DefaultStyleController, IListOptions, IMultipleSelectionController, IOpenController, isSelectionRangeChangeEvent, isSelectionSingleChangeEvent, List } from 'vs/base/browser/ui/list/listWidget';
import { Emitter, Event } from 'vs/base/common/event';
import { combinedDisposable, Disposable, dispose, IDisposable, toDisposable } from 'vs/base/common/lifecycle';
import { ScrollbarVisibility } from 'vs/base/common/scrollable';
import { isUndefinedOrNull } from 'vs/base/common/types';
import { ITree, ITreeConfiguration, ITreeOptions } from 'vs/base/parts/tree/browser/tree';
import { ClickBehavior, DefaultController, DefaultTreestyler, IControllerOptions, OpenMode } from 'vs/base/parts/tree/browser/treeDefaults';
import { Tree } from 'vs/base/parts/tree/browser/treeImpl';
import { localize } from 'vs/nls';
import { IConfigurationService } from 'vs/platform/configuration/common/configuration';
import { Extensions as ConfigurationExtensions, IConfigurationRegistry } from 'vs/platform/configuration/common/configurationRegistry';
import { ContextKeyExpr, IContextKey, IContextKeyService, RawContextKey } from 'vs/platform/contextkey/common/contextkey';
import { IEditorOptions } from 'vs/platform/editor/common/editor';
import { createDecorator, IInstantiationService } from 'vs/platform/instantiation/common/instantiation';
import { IKeybindingService } from 'vs/platform/keybinding/common/keybinding';
import { Registry } from 'vs/platform/registry/common/platform';
import { attachListStyler, computeStyles, defaultListStyles } from 'vs/platform/theme/common/styler';
import { IThemeService } from 'vs/platform/theme/common/themeService';
import { InputFocusedContextKey } from 'vs/platform/contextkey/common/contextkeys';
import { ObjectTree, IObjectTreeOptions } from 'vs/base/browser/ui/tree/objectTree';
import { ITreeEvent, ITreeRenderer, IAsyncDataSource, IDataSource } from 'vs/base/browser/ui/tree/tree';
import { AsyncDataTree, IAsyncDataTreeOptions } from 'vs/base/browser/ui/tree/asyncDataTree';
import { DataTree, IDataTreeOptions } from 'vs/base/browser/ui/tree/dataTree';
import { IKeyboardNavigationEventFilter } from 'vs/base/browser/ui/tree/abstractTree';

export type ListWidget = List<any> | PagedList<any> | ITree | ObjectTree<any, any> | DataTree<any, any, any> | AsyncDataTree<any, any, any>;

export const IListService = createDecorator<IListService>('listService');

export interface IListService {

	_serviceBrand: any;

	/**
	 * Returns the currently focused list widget if any.
	 */
	readonly lastFocusedList: ListWidget | undefined;
}

interface IRegisteredList {
	widget: ListWidget;
	extraContextKeys?: (IContextKey<boolean>)[];
}

export class ListService implements IListService {

	_serviceBrand: any;

	private lists: IRegisteredList[] = [];
	private _lastFocusedWidget: ListWidget | undefined = undefined;

	get lastFocusedList(): ListWidget | undefined {
		return this._lastFocusedWidget;
	}

	constructor(@IContextKeyService contextKeyService: IContextKeyService) { }

	register(widget: ListWidget, extraContextKeys?: (IContextKey<boolean>)[]): IDisposable {
		if (this.lists.some(l => l.widget === widget)) {
			throw new Error('Cannot register the same widget multiple times');
		}

		// Keep in our lists list
		const registeredList: IRegisteredList = { widget, extraContextKeys };
		this.lists.push(registeredList);

		// Check for currently being focused
		if (widget.getHTMLElement() === document.activeElement) {
			this._lastFocusedWidget = widget;
		}

		const result = combinedDisposable([
			widget.onDidFocus(() => this._lastFocusedWidget = widget),
			toDisposable(() => this.lists.splice(this.lists.indexOf(registeredList), 1)),
			widget.onDidDispose(() => {
				this.lists = this.lists.filter(l => l !== registeredList);
				if (this._lastFocusedWidget === widget) {
					this._lastFocusedWidget = undefined;
				}
			})
		]);

		return result;
	}
}

const RawWorkbenchListFocusContextKey = new RawContextKey<boolean>('listFocus', true);
export const WorkbenchListSupportsMultiSelectContextKey = new RawContextKey<boolean>('listSupportsMultiselect', true);
export const WorkbenchListFocusContextKey = ContextKeyExpr.and(RawWorkbenchListFocusContextKey, ContextKeyExpr.not(InputFocusedContextKey));
export const WorkbenchListHasSelectionOrFocus = new RawContextKey<boolean>('listHasSelectionOrFocus', false);
export const WorkbenchListDoubleSelection = new RawContextKey<boolean>('listDoubleSelection', false);
export const WorkbenchListMultiSelection = new RawContextKey<boolean>('listMultiSelection', false);
export const WorkbenchListSupportsKeyboardNavigation = new RawContextKey<boolean>('listSupportsKeyboardNavigation', true);
export const WorkbenchListAutomaticKeyboardNavigationKey = 'listAutomaticKeyboardNavigation';
export const WorkbenchListAutomaticKeyboardNavigation = new RawContextKey<boolean>(WorkbenchListAutomaticKeyboardNavigationKey, true);

function createScopedContextKeyService(contextKeyService: IContextKeyService, widget: ListWidget): IContextKeyService {
	const result = contextKeyService.createScoped(widget.getHTMLElement());
	RawWorkbenchListFocusContextKey.bindTo(result);
	return result;
}

export const multiSelectModifierSettingKey = 'workbench.list.multiSelectModifier';
export const openModeSettingKey = 'workbench.list.openMode';
export const horizontalScrollingKey = 'workbench.tree.horizontalScrolling';
export const keyboardNavigationSettingKey = 'workbench.list.keyboardNavigation';
const treeIndentKey = 'workbench.tree.indent';

function useAltAsMultipleSelectionModifier(configurationService: IConfigurationService): boolean {
	return configurationService.getValue(multiSelectModifierSettingKey) === 'alt';
}

function useSingleClickToOpen(configurationService: IConfigurationService): boolean {
	return configurationService.getValue(openModeSettingKey) !== 'doubleClick';
}

class MultipleSelectionController<T> extends Disposable implements IMultipleSelectionController<T> {
	private useAltAsMultipleSelectionModifier: boolean;

	constructor(private configurationService: IConfigurationService) {
		super();

		this.useAltAsMultipleSelectionModifier = useAltAsMultipleSelectionModifier(configurationService);

		this.registerListeners();
	}

	private registerListeners(): void {
		this._register(this.configurationService.onDidChangeConfiguration(e => {
			if (e.affectsConfiguration(multiSelectModifierSettingKey)) {
				this.useAltAsMultipleSelectionModifier = useAltAsMultipleSelectionModifier(this.configurationService);
			}
		}));
	}

	isSelectionSingleChangeEvent(event: IListMouseEvent<T> | IListTouchEvent<T>): boolean {
		if (this.useAltAsMultipleSelectionModifier) {
			return event.browserEvent.altKey;
		}

		return isSelectionSingleChangeEvent(event);
	}

	isSelectionRangeChangeEvent(event: IListMouseEvent<T> | IListTouchEvent<T>): boolean {
		return isSelectionRangeChangeEvent(event);
	}
}

class WorkbenchOpenController extends Disposable implements IOpenController {
	private openOnSingleClick: boolean;

	constructor(private configurationService: IConfigurationService, private existingOpenController?: IOpenController) {
		super();

		this.openOnSingleClick = useSingleClickToOpen(configurationService);

		this.registerListeners();
	}

	private registerListeners(): void {
		this._register(this.configurationService.onDidChangeConfiguration(e => {
			if (e.affectsConfiguration(openModeSettingKey)) {
				this.openOnSingleClick = useSingleClickToOpen(this.configurationService);
			}
		}));
	}

	shouldOpen(event: UIEvent): boolean {
		if (event instanceof MouseEvent) {
			const isLeftButton = event.button === 0;
			const isDoubleClick = event.detail === 2;
			if (isLeftButton && !this.openOnSingleClick && !isDoubleClick) {
				return false;
			}

			if (isLeftButton /* left mouse button */ || event.button === 1 /* middle mouse button */) {
				return this.existingOpenController ? this.existingOpenController.shouldOpen(event) : true;
			}

			return false;
		}

		return this.existingOpenController ? this.existingOpenController.shouldOpen(event) : true;
	}
}

function toWorkbenchListOptions<T>(options: IListOptions<T>, configurationService: IConfigurationService, keybindingService: IKeybindingService): [IListOptions<T>, IDisposable] {
	const disposables: IDisposable[] = [];
	const result = { ...options };

	if (options.multipleSelectionSupport !== false && !options.multipleSelectionController) {
		const multipleSelectionController = new MultipleSelectionController(configurationService);
		result.multipleSelectionController = multipleSelectionController;
		disposables.push(multipleSelectionController);
	}

	const openController = new WorkbenchOpenController(configurationService, options.openController);
	result.openController = openController;
	disposables.push(openController);

	if (options.keyboardNavigationLabelProvider) {
		const tlp = options.keyboardNavigationLabelProvider;

		result.keyboardNavigationLabelProvider = {
			getKeyboardNavigationLabel(e) { return tlp.getKeyboardNavigationLabel(e); },
			mightProducePrintableCharacter(e) { return keybindingService.mightProducePrintableCharacter(e); }
		};
	}

	return [result, combinedDisposable(disposables)];
}

let sharedListStyleSheet: HTMLStyleElement;
function getSharedListStyleSheet(): HTMLStyleElement {
	if (!sharedListStyleSheet) {
		sharedListStyleSheet = createStyleSheet();
	}

	return sharedListStyleSheet;
}

export class WorkbenchList<T> extends List<T> {

	readonly contextKeyService: IContextKeyService;
	private readonly configurationService: IConfigurationService;

	private listHasSelectionOrFocus: IContextKey<boolean>;
	private listDoubleSelection: IContextKey<boolean>;
	private listMultiSelection: IContextKey<boolean>;

	private _useAltAsMultipleSelectionModifier: boolean;

	constructor(
		container: HTMLElement,
		delegate: IListVirtualDelegate<T>,
		renderers: IListRenderer<any /* TODO@joao */, any>[],
		options: IListOptions<T>,
		@IContextKeyService contextKeyService: IContextKeyService,
		@IListService listService: IListService,
		@IThemeService themeService: IThemeService,
		@IConfigurationService configurationService: IConfigurationService,
		@IKeybindingService keybindingService: IKeybindingService
	) {
		const horizontalScrolling = typeof options.horizontalScrolling !== 'undefined' ? options.horizontalScrolling : configurationService.getValue<boolean>(horizontalScrollingKey);
		const [workbenchListOptions, workbenchListOptionsDisposable] = toWorkbenchListOptions(options, configurationService, keybindingService);

		super(container, delegate, renderers,
			{
				keyboardSupport: false,
				styleController: new DefaultStyleController(getSharedListStyleSheet()),
				...computeStyles(themeService.getTheme(), defaultListStyles),
				...workbenchListOptions,
				horizontalScrolling
			} as IListOptions<T>
		);

		this.disposables.push(workbenchListOptionsDisposable);

		this.contextKeyService = createScopedContextKeyService(contextKeyService, this);
		this.configurationService = configurationService;

		const listSupportsMultiSelect = WorkbenchListSupportsMultiSelectContextKey.bindTo(this.contextKeyService);
		listSupportsMultiSelect.set(!(options.multipleSelectionSupport === false));

		this.listHasSelectionOrFocus = WorkbenchListHasSelectionOrFocus.bindTo(this.contextKeyService);
		this.listDoubleSelection = WorkbenchListDoubleSelection.bindTo(this.contextKeyService);
		this.listMultiSelection = WorkbenchListMultiSelection.bindTo(this.contextKeyService);

		this._useAltAsMultipleSelectionModifier = useAltAsMultipleSelectionModifier(configurationService);

		this.disposables.push(combinedDisposable([
			this.contextKeyService,
			(listService as ListService).register(this),
			attachListStyler(this, themeService),
			this.onSelectionChange(() => {
				const selection = this.getSelection();
				const focus = this.getFocus();

				this.listHasSelectionOrFocus.set(selection.length > 0 || focus.length > 0);
				this.listMultiSelection.set(selection.length > 1);
				this.listDoubleSelection.set(selection.length === 2);
			}),
			this.onFocusChange(() => {
				const selection = this.getSelection();
				const focus = this.getFocus();

				this.listHasSelectionOrFocus.set(selection.length > 0 || focus.length > 0);
			})
		]));

		this.registerListeners();
	}

	private registerListeners(): void {
		this.disposables.push(this.configurationService.onDidChangeConfiguration(e => {
			if (e.affectsConfiguration(multiSelectModifierSettingKey)) {
				this._useAltAsMultipleSelectionModifier = useAltAsMultipleSelectionModifier(this.configurationService);
			}
		}));
	}

	get useAltAsMultipleSelectionModifier(): boolean {
		return this._useAltAsMultipleSelectionModifier;
	}
}

export class WorkbenchPagedList<T> extends PagedList<T> {

	readonly contextKeyService: IContextKeyService;
	private readonly configurationService: IConfigurationService;

	private disposables: IDisposable[];

	private _useAltAsMultipleSelectionModifier: boolean;

	constructor(
		container: HTMLElement,
		delegate: IListVirtualDelegate<number>,
		renderers: IPagedRenderer<T, any>[],
		options: IListOptions<T>,
		@IContextKeyService contextKeyService: IContextKeyService,
		@IListService listService: IListService,
		@IThemeService themeService: IThemeService,
		@IConfigurationService configurationService: IConfigurationService,
		@IKeybindingService keybindingService: IKeybindingService
	) {
		const horizontalScrolling = typeof options.horizontalScrolling !== 'undefined' ? options.horizontalScrolling : configurationService.getValue<boolean>(horizontalScrollingKey);
		const [workbenchListOptions, workbenchListOptionsDisposable] = toWorkbenchListOptions(options, configurationService, keybindingService);
		super(container, delegate, renderers,
			{
				keyboardSupport: false,
				styleController: new DefaultStyleController(getSharedListStyleSheet()),
				...computeStyles(themeService.getTheme(), defaultListStyles),
				...workbenchListOptions,
				horizontalScrolling
			} as IListOptions<T>
		);

		this.disposables = [workbenchListOptionsDisposable];

		this.contextKeyService = createScopedContextKeyService(contextKeyService, this);
		this.configurationService = configurationService;

		const listSupportsMultiSelect = WorkbenchListSupportsMultiSelectContextKey.bindTo(this.contextKeyService);
		listSupportsMultiSelect.set(!(options.multipleSelectionSupport === false));

		this._useAltAsMultipleSelectionModifier = useAltAsMultipleSelectionModifier(configurationService);

		this.disposables.push(combinedDisposable([
			this.contextKeyService,
			(listService as ListService).register(this),
			attachListStyler(this, themeService)
		]));

		this.registerListeners();
	}

	private registerListeners(): void {
		this.disposables.push(this.configurationService.onDidChangeConfiguration(e => {
			if (e.affectsConfiguration(multiSelectModifierSettingKey)) {
				this._useAltAsMultipleSelectionModifier = useAltAsMultipleSelectionModifier(this.configurationService);
			}
		}));
	}

	get useAltAsMultipleSelectionModifier(): boolean {
		return this._useAltAsMultipleSelectionModifier;
	}

	dispose(): void {
		super.dispose();

		this.disposables = dispose(this.disposables);
	}
}

/**
 * @deprecated
 */
let sharedTreeStyleSheet: HTMLStyleElement;
function getSharedTreeStyleSheet(): HTMLStyleElement {
	if (!sharedTreeStyleSheet) {
		sharedTreeStyleSheet = createStyleSheet();
	}

	return sharedTreeStyleSheet;
}

/**
 * @deprecated
 */
function handleTreeController(configuration: ITreeConfiguration, instantiationService: IInstantiationService): ITreeConfiguration {
	if (!configuration.controller) {
		configuration.controller = instantiationService.createInstance(WorkbenchTreeController, {});
	}

	if (!configuration.styler) {
		configuration.styler = new DefaultTreestyler(getSharedTreeStyleSheet());
	}

	return configuration;
}

/**
 * @deprecated
 */
export class WorkbenchTree extends Tree {

	readonly contextKeyService: IContextKeyService;

	protected disposables: IDisposable[];

	private listHasSelectionOrFocus: IContextKey<boolean>;
	private listDoubleSelection: IContextKey<boolean>;
	private listMultiSelection: IContextKey<boolean>;

	private _openOnSingleClick: boolean;
	private _useAltAsMultipleSelectionModifier: boolean;

	constructor(
		container: HTMLElement,
		configuration: ITreeConfiguration,
		options: ITreeOptions,
		@IContextKeyService contextKeyService: IContextKeyService,
		@IListService listService: IListService,
		@IThemeService themeService: IThemeService,
		@IInstantiationService instantiationService: IInstantiationService,
		@IConfigurationService configurationService: IConfigurationService
	) {
		const config = handleTreeController(configuration, instantiationService);
		const horizontalScrollMode = configurationService.getValue(horizontalScrollingKey) ? ScrollbarVisibility.Auto : ScrollbarVisibility.Hidden;
		const opts = {
			horizontalScrollMode,
			keyboardSupport: false,
			...computeStyles(themeService.getTheme(), defaultListStyles),
			...options
		};

		super(container, config, opts);

		this.disposables = [];
		this.contextKeyService = createScopedContextKeyService(contextKeyService, this);

		WorkbenchListSupportsMultiSelectContextKey.bindTo(this.contextKeyService);

		this.listHasSelectionOrFocus = WorkbenchListHasSelectionOrFocus.bindTo(this.contextKeyService);
		this.listDoubleSelection = WorkbenchListDoubleSelection.bindTo(this.contextKeyService);
		this.listMultiSelection = WorkbenchListMultiSelection.bindTo(this.contextKeyService);

		this._openOnSingleClick = useSingleClickToOpen(configurationService);
		this._useAltAsMultipleSelectionModifier = useAltAsMultipleSelectionModifier(configurationService);

		this.disposables.push(
			this.contextKeyService,
			(listService as ListService).register(this),
			attachListStyler(this, themeService)
		);

		this.disposables.push(this.onDidChangeSelection(() => {
			const selection = this.getSelection();
			const focus = this.getFocus();

			this.listHasSelectionOrFocus.set((selection && selection.length > 0) || !!focus);
			this.listDoubleSelection.set(selection && selection.length === 2);
			this.listMultiSelection.set(selection && selection.length > 1);
		}));

		this.disposables.push(this.onDidChangeFocus(() => {
			const selection = this.getSelection();
			const focus = this.getFocus();

			this.listHasSelectionOrFocus.set((selection && selection.length > 0) || !!focus);
		}));

		this.disposables.push(configurationService.onDidChangeConfiguration(e => {
			if (e.affectsConfiguration(openModeSettingKey)) {
				this._openOnSingleClick = useSingleClickToOpen(configurationService);
			}

			if (e.affectsConfiguration(multiSelectModifierSettingKey)) {
				this._useAltAsMultipleSelectionModifier = useAltAsMultipleSelectionModifier(configurationService);
			}
		}));
	}

	get openOnSingleClick(): boolean {
		return this._openOnSingleClick;
	}

	get useAltAsMultipleSelectionModifier(): boolean {
		return this._useAltAsMultipleSelectionModifier;
	}

	dispose(): void {
		super.dispose();

		this.disposables = dispose(this.disposables);
	}
}

/**
 * @deprecated
 */
function massageControllerOptions(options: IControllerOptions): IControllerOptions {
	if (typeof options.keyboardSupport !== 'boolean') {
		options.keyboardSupport = false;
	}

	if (typeof options.clickBehavior !== 'number') {
		options.clickBehavior = ClickBehavior.ON_MOUSE_DOWN;
	}

	return options;
}

/**
 * @deprecated
 */
export class WorkbenchTreeController extends DefaultController {

	protected disposables: IDisposable[] = [];

	constructor(
		options: IControllerOptions,
		@IConfigurationService private readonly configurationService: IConfigurationService
	) {
		super(massageControllerOptions(options));

		// if the open mode is not set, we configure it based on settings
		if (isUndefinedOrNull(options.openMode)) {
			this.setOpenMode(this.getOpenModeSetting());
			this.registerListeners();
		}
	}

	private registerListeners(): void {
		this.disposables.push(this.configurationService.onDidChangeConfiguration(e => {
			if (e.affectsConfiguration(openModeSettingKey)) {
				this.setOpenMode(this.getOpenModeSetting());
			}
		}));
	}

	private getOpenModeSetting(): OpenMode {
		return useSingleClickToOpen(this.configurationService) ? OpenMode.SINGLE_CLICK : OpenMode.DOUBLE_CLICK;
	}

	dispose(): void {
		this.disposables = dispose(this.disposables);
	}
}

export interface IOpenResourceOptions {
	editorOptions: IEditorOptions;
	sideBySide: boolean;
	element: any;
	payload: any;
}

export interface IResourceResultsNavigationOptions {
	openOnFocus: boolean;
}

/**
 * @deprecated
 */
export class TreeResourceNavigator extends Disposable {

	private readonly _openResource = new Emitter<IOpenResourceOptions>();
	readonly openResource: Event<IOpenResourceOptions> = this._openResource.event;

	constructor(private tree: WorkbenchTree, private options?: IResourceResultsNavigationOptions) {
		super();

		this.registerListeners();
	}

	private registerListeners(): void {
		if (this.options && this.options.openOnFocus) {
			this._register(this.tree.onDidChangeFocus(e => this.onFocus(e)));
		}

		this._register(this.tree.onDidChangeSelection(e => this.onSelection(e)));
	}

	private onFocus({ payload }: any): void {
		const element = this.tree.getFocus();
		this.tree.setSelection([element], { fromFocus: true });

		const originalEvent: KeyboardEvent | MouseEvent = payload && payload.originalEvent;
		const isMouseEvent = payload && payload.origin === 'mouse';
		const isDoubleClick = isMouseEvent && originalEvent && originalEvent.detail === 2;

		const preventOpen = payload && payload.preventOpenOnFocus;
		if (!preventOpen && (!isMouseEvent || this.tree.openOnSingleClick || isDoubleClick)) {
			this._openResource.fire({
				editorOptions: {
					preserveFocus: true,
					pinned: false,
					revealIfVisible: true
				},
				sideBySide: false,
				element,
				payload
			});
		}
	}

	private onSelection({ payload }: any): void {
		if (payload && payload.fromFocus) {
			return;
		}

		const originalEvent: KeyboardEvent | MouseEvent = payload && payload.originalEvent;
		const isMouseEvent = payload && payload.origin === 'mouse';
		const isDoubleClick = isMouseEvent && originalEvent && originalEvent.detail === 2;

		if (!isMouseEvent || this.tree.openOnSingleClick || isDoubleClick) {
			if (isDoubleClick && originalEvent) {
				originalEvent.preventDefault(); // focus moves to editor, we need to prevent default
			}

			const isFromKeyboard = payload && payload.origin === 'keyboard';
			const sideBySide = (originalEvent && (originalEvent.ctrlKey || originalEvent.metaKey || originalEvent.altKey));
			const preserveFocus = !((isFromKeyboard && (!payload || !payload.preserveFocus)) || isDoubleClick || (payload && payload.focusEditor));
			this._openResource.fire({
				editorOptions: {
					preserveFocus,
					pinned: isDoubleClick,
					revealIfVisible: true
				},
				sideBySide,
				element: this.tree.getSelection()[0],
				payload
			});
		}
	}
}

export interface IOpenEvent<T> {
	editorOptions: IEditorOptions;
	sideBySide: boolean;
	element: T;
}

export interface IResourceResultsNavigationOptions {
	openOnFocus: boolean;
}

export interface SelectionKeyboardEvent extends KeyboardEvent {
	preserveFocus?: boolean;
}

export function getSelectionKeyboardEvent(typeArg: string, preserveFocus?: boolean): SelectionKeyboardEvent {
	const e = new KeyboardEvent(typeArg);
	(<SelectionKeyboardEvent>e).preserveFocus = preserveFocus;

	return e;
}

export class TreeResourceNavigator2<T, TFilterData> extends Disposable {

	private readonly _onDidOpenResource = new Emitter<IOpenEvent<T | null>>();
	readonly onDidOpenResource: Event<IOpenEvent<T | null>> = this._onDidOpenResource.event;

	constructor(
		private tree: WorkbenchObjectTree<T, TFilterData> | WorkbenchDataTree<any, T, TFilterData> | WorkbenchAsyncDataTree<any, T, TFilterData>,
		private options?: IResourceResultsNavigationOptions
	) {
		super();
		this.registerListeners();
	}

	private registerListeners(): void {
		if (this.options && this.options.openOnFocus) {
			this._register(this.tree.onDidChangeFocus(e => this.onFocus(e)));
		}

		this._register(this.tree.onDidChangeSelection(e => this.onSelection(e)));
	}

	private onFocus(e: ITreeEvent<T | null>): void {
		const focus = this.tree.getFocus();
		this.tree.setSelection(focus as T[], e.browserEvent);

		if (!e.browserEvent) {
			return;
		}

		const isMouseEvent = e.browserEvent && e.browserEvent instanceof MouseEvent;

		if (!isMouseEvent) {
			this.open(true, false, false);
		}
	}

	private onSelection(e: ITreeEvent<T | null>): void {
		if (!e.browserEvent || e.browserEvent.type === 'contextmenu') {
			return;
		}

		const isMiddleClick = e.browserEvent instanceof MouseEvent ? e.browserEvent.button === 1 : false;
		const isDoubleClick = e.browserEvent.detail === 2;
		const preserveFocus = (e.browserEvent instanceof KeyboardEvent && typeof (<SelectionKeyboardEvent>e.browserEvent).preserveFocus === 'boolean') ?
			!!(<SelectionKeyboardEvent>e.browserEvent).preserveFocus :
			!isDoubleClick;

		if (this.tree.openOnSingleClick || isDoubleClick) {
			const sideBySide = e.browserEvent instanceof MouseEvent && (e.browserEvent.ctrlKey || e.browserEvent.metaKey || e.browserEvent.altKey);
<<<<<<< HEAD
			this.open(preserveFocus, isDoubleClick, sideBySide);
=======
			this.open(preserveFocus, isDoubleClick || isMiddleClick, sideBySide);
>>>>>>> db7766c4
		}
	}

	private open(preserveFocus: boolean, pinned: boolean, sideBySide: boolean): void {
		this._onDidOpenResource.fire({
			editorOptions: {
				preserveFocus,
				pinned,
				revealIfVisible: true
			},
			sideBySide,
			element: this.tree.getSelection()[0]
		});
	}
}

function createKeyboardNavigationEventFilter(container: HTMLElement, keybindingService: IKeybindingService): IKeyboardNavigationEventFilter {
	let inChord = false;

	return event => {
		if (inChord) {
			inChord = false;
			return false;
		}

		const result = keybindingService.softDispatch(event, container);

		if (result && result.enterChord) {
			inChord = true;
			return false;
		}

		inChord = false;
		return true;
	};
}

export class WorkbenchObjectTree<T extends NonNullable<any>, TFilterData = void> extends ObjectTree<T, TFilterData> {

	readonly contextKeyService: IContextKeyService;

	protected disposables: IDisposable[];

	private hasSelectionOrFocus: IContextKey<boolean>;
	private hasDoubleSelection: IContextKey<boolean>;
	private hasMultiSelection: IContextKey<boolean>;

	private _useAltAsMultipleSelectionModifier: boolean;

	constructor(
		container: HTMLElement,
		delegate: IListVirtualDelegate<T>,
		renderers: ITreeRenderer<any /* TODO@joao */, TFilterData, any>[],
		options: IObjectTreeOptions<T, TFilterData>,
		@IContextKeyService contextKeyService: IContextKeyService,
		@IListService listService: IListService,
		@IThemeService themeService: IThemeService,
		@IConfigurationService configurationService: IConfigurationService,
		@IKeybindingService keybindingService: IKeybindingService
	) {
		WorkbenchListSupportsKeyboardNavigation.bindTo(contextKeyService);
		WorkbenchListAutomaticKeyboardNavigation.bindTo(contextKeyService);

		const automaticKeyboardNavigation = contextKeyService.getContextKeyValue<boolean>(WorkbenchListAutomaticKeyboardNavigationKey);
		const keyboardNavigation = configurationService.getValue<string>(keyboardNavigationSettingKey);
		const horizontalScrolling = typeof options.horizontalScrolling !== 'undefined' ? options.horizontalScrolling : configurationService.getValue<boolean>(horizontalScrollingKey);
		const openOnSingleClick = useSingleClickToOpen(configurationService);
		const [workbenchListOptions, workbenchListOptionsDisposable] = toWorkbenchListOptions(options, configurationService, keybindingService);

		super(container, delegate, renderers, {
			keyboardSupport: false,
			styleController: new DefaultStyleController(getSharedListStyleSheet()),
			...computeStyles(themeService.getTheme(), defaultListStyles),
			...workbenchListOptions,
			indent: configurationService.getValue(treeIndentKey),
			automaticKeyboardNavigation,
			simpleKeyboardNavigation: keyboardNavigation === 'simple',
			filterOnType: keyboardNavigation === 'filter',
			horizontalScrolling,
			openOnSingleClick,
			keyboardNavigationEventFilter: createKeyboardNavigationEventFilter(container, keybindingService)
		});

		this.disposables.push(workbenchListOptionsDisposable);

		this.contextKeyService = createScopedContextKeyService(contextKeyService, this);

		const listSupportsMultiSelect = WorkbenchListSupportsMultiSelectContextKey.bindTo(this.contextKeyService);
		listSupportsMultiSelect.set(!(options.multipleSelectionSupport === false));

		this.hasSelectionOrFocus = WorkbenchListHasSelectionOrFocus.bindTo(this.contextKeyService);
		this.hasDoubleSelection = WorkbenchListDoubleSelection.bindTo(this.contextKeyService);
		this.hasMultiSelection = WorkbenchListMultiSelection.bindTo(this.contextKeyService);

		this._useAltAsMultipleSelectionModifier = useAltAsMultipleSelectionModifier(configurationService);

		const interestingContextKeys = new Set();
		interestingContextKeys.add(WorkbenchListAutomaticKeyboardNavigationKey);

		this.disposables.push(
			this.contextKeyService,
			(listService as ListService).register(this),
			attachListStyler(this, themeService),
			this.onDidChangeSelection(() => {
				const selection = this.getSelection();
				const focus = this.getFocus();

				this.hasSelectionOrFocus.set(selection.length > 0 || focus.length > 0);
				this.hasMultiSelection.set(selection.length > 1);
				this.hasDoubleSelection.set(selection.length === 2);
			}),
			this.onDidChangeFocus(() => {
				const selection = this.getSelection();
				const focus = this.getFocus();

				this.hasSelectionOrFocus.set(selection.length > 0 || focus.length > 0);
			}),
			configurationService.onDidChangeConfiguration(e => {
				if (e.affectsConfiguration(openModeSettingKey)) {
					this.updateOptions({ openOnSingleClick: useSingleClickToOpen(configurationService) });
				}
				if (e.affectsConfiguration(multiSelectModifierSettingKey)) {
					this._useAltAsMultipleSelectionModifier = useAltAsMultipleSelectionModifier(configurationService);
				}
				if (e.affectsConfiguration(treeIndentKey)) {
					const indent = configurationService.getValue<number>(treeIndentKey);
					this.updateOptions({ indent });
				}
				if (e.affectsConfiguration(keyboardNavigationSettingKey)) {
					const keyboardNavigation = configurationService.getValue<string>(keyboardNavigationSettingKey);
					this.updateOptions({
						simpleKeyboardNavigation: keyboardNavigation === 'simple',
						filterOnType: keyboardNavigation === 'filter'
					});
				}
			}),
			this.contextKeyService.onDidChangeContext(e => {
				if (e.affectsSome(interestingContextKeys)) {
					const automaticKeyboardNavigation = this.contextKeyService.getContextKeyValue<boolean>(WorkbenchListAutomaticKeyboardNavigationKey);
					this.updateOptions({
						automaticKeyboardNavigation
					});
				}
			})
		);
	}

	get useAltAsMultipleSelectionModifier(): boolean {
		return this._useAltAsMultipleSelectionModifier;
	}

	dispose(): void {
		super.dispose();
		this.disposables = dispose(this.disposables);
	}
}

export class WorkbenchDataTree<TInput, T, TFilterData = void> extends DataTree<TInput, T, TFilterData> {

	readonly contextKeyService: IContextKeyService;

	private hasSelectionOrFocus: IContextKey<boolean>;
	private hasDoubleSelection: IContextKey<boolean>;
	private hasMultiSelection: IContextKey<boolean>;

	private _useAltAsMultipleSelectionModifier: boolean;

	constructor(
		container: HTMLElement,
		delegate: IListVirtualDelegate<T>,
		renderers: ITreeRenderer<any /* TODO@joao */, TFilterData, any>[],
		dataSource: IDataSource<TInput, T>,
		options: IDataTreeOptions<T, TFilterData>,
		@IContextKeyService contextKeyService: IContextKeyService,
		@IListService listService: IListService,
		@IThemeService themeService: IThemeService,
		@IConfigurationService configurationService: IConfigurationService,
		@IKeybindingService keybindingService: IKeybindingService
	) {
		WorkbenchListSupportsKeyboardNavigation.bindTo(contextKeyService);
		WorkbenchListAutomaticKeyboardNavigation.bindTo(contextKeyService);

		const automaticKeyboardNavigation = contextKeyService.getContextKeyValue<boolean>(WorkbenchListAutomaticKeyboardNavigationKey);
		const keyboardNavigation = configurationService.getValue<string>(keyboardNavigationSettingKey);
		const horizontalScrolling = typeof options.horizontalScrolling !== 'undefined' ? options.horizontalScrolling : configurationService.getValue<boolean>(horizontalScrollingKey);
		const openOnSingleClick = useSingleClickToOpen(configurationService);
		const [workbenchListOptions, workbenchListOptionsDisposable] = toWorkbenchListOptions(options, configurationService, keybindingService);

		super(container, delegate, renderers, dataSource, {
			keyboardSupport: false,
			styleController: new DefaultStyleController(getSharedListStyleSheet()),
			...computeStyles(themeService.getTheme(), defaultListStyles),
			...workbenchListOptions,
			indent: configurationService.getValue(treeIndentKey),
			automaticKeyboardNavigation,
			simpleKeyboardNavigation: keyboardNavigation === 'simple',
			filterOnType: keyboardNavigation === 'filter',
			horizontalScrolling,
			openOnSingleClick,
			keyboardNavigationEventFilter: createKeyboardNavigationEventFilter(container, keybindingService)
		});

		this.disposables.push(workbenchListOptionsDisposable);

		this.contextKeyService = createScopedContextKeyService(contextKeyService, this);

		const listSupportsMultiSelect = WorkbenchListSupportsMultiSelectContextKey.bindTo(this.contextKeyService);
		listSupportsMultiSelect.set(!(options.multipleSelectionSupport === false));

		this.hasSelectionOrFocus = WorkbenchListHasSelectionOrFocus.bindTo(this.contextKeyService);
		this.hasDoubleSelection = WorkbenchListDoubleSelection.bindTo(this.contextKeyService);
		this.hasMultiSelection = WorkbenchListMultiSelection.bindTo(this.contextKeyService);

		this._useAltAsMultipleSelectionModifier = useAltAsMultipleSelectionModifier(configurationService);

		const interestingContextKeys = new Set();
		interestingContextKeys.add(WorkbenchListAutomaticKeyboardNavigationKey);

		this.disposables.push(
			this.contextKeyService,
			(listService as ListService).register(this),
			attachListStyler(this, themeService),
			this.onDidChangeSelection(() => {
				const selection = this.getSelection();
				const focus = this.getFocus();

				this.hasSelectionOrFocus.set(selection.length > 0 || focus.length > 0);
				this.hasMultiSelection.set(selection.length > 1);
				this.hasDoubleSelection.set(selection.length === 2);
			}),
			this.onDidChangeFocus(() => {
				const selection = this.getSelection();
				const focus = this.getFocus();

				this.hasSelectionOrFocus.set(selection.length > 0 || focus.length > 0);
			}),
			configurationService.onDidChangeConfiguration(e => {
				if (e.affectsConfiguration(openModeSettingKey)) {
					this.updateOptions({ openOnSingleClick: useSingleClickToOpen(configurationService) });
				}
				if (e.affectsConfiguration(multiSelectModifierSettingKey)) {
					this._useAltAsMultipleSelectionModifier = useAltAsMultipleSelectionModifier(configurationService);
				}
				if (e.affectsConfiguration(treeIndentKey)) {
					const indent = configurationService.getValue<number>(treeIndentKey);
					this.updateOptions({ indent });
				}
				if (e.affectsConfiguration(keyboardNavigationSettingKey)) {
					const keyboardNavigation = configurationService.getValue<string>(keyboardNavigationSettingKey);
					this.updateOptions({
						simpleKeyboardNavigation: keyboardNavigation === 'simple',
						filterOnType: keyboardNavigation === 'filter'
					});
				}
			}),
			this.contextKeyService.onDidChangeContext(e => {
				if (e.affectsSome(interestingContextKeys)) {
					const automaticKeyboardNavigation = this.contextKeyService.getContextKeyValue<boolean>(WorkbenchListAutomaticKeyboardNavigationKey);
					this.updateOptions({
						automaticKeyboardNavigation
					});
				}
			})
		);
	}

	get useAltAsMultipleSelectionModifier(): boolean {
		return this._useAltAsMultipleSelectionModifier;
	}
}

export class WorkbenchAsyncDataTree<TInput, T, TFilterData = void> extends AsyncDataTree<TInput, T, TFilterData> {

	readonly contextKeyService: IContextKeyService;

	private hasSelectionOrFocus: IContextKey<boolean>;
	private hasDoubleSelection: IContextKey<boolean>;
	private hasMultiSelection: IContextKey<boolean>;

	private _useAltAsMultipleSelectionModifier: boolean;

	constructor(
		container: HTMLElement,
		delegate: IListVirtualDelegate<T>,
		renderers: ITreeRenderer<any /* TODO@joao */, TFilterData, any>[],
		dataSource: IAsyncDataSource<TInput, T>,
		options: IAsyncDataTreeOptions<T, TFilterData>,
		@IContextKeyService contextKeyService: IContextKeyService,
		@IListService listService: IListService,
		@IThemeService themeService: IThemeService,
		@IConfigurationService configurationService: IConfigurationService,
		@IKeybindingService keybindingService: IKeybindingService
	) {
		WorkbenchListSupportsKeyboardNavigation.bindTo(contextKeyService);
		WorkbenchListAutomaticKeyboardNavigation.bindTo(contextKeyService);

		const automaticKeyboardNavigation = contextKeyService.getContextKeyValue<boolean>(WorkbenchListAutomaticKeyboardNavigationKey);
		const keyboardNavigation = configurationService.getValue<string>(keyboardNavigationSettingKey);
		const horizontalScrolling = typeof options.horizontalScrolling !== 'undefined' ? options.horizontalScrolling : configurationService.getValue<boolean>(horizontalScrollingKey);
		const openOnSingleClick = useSingleClickToOpen(configurationService);
		const [workbenchListOptions, workbenchListOptionsDisposable] = toWorkbenchListOptions(options, configurationService, keybindingService);

		super(container, delegate, renderers, dataSource, {
			keyboardSupport: false,
			styleController: new DefaultStyleController(getSharedListStyleSheet()),
			...computeStyles(themeService.getTheme(), defaultListStyles),
			...workbenchListOptions,
			indent: configurationService.getValue<number>(treeIndentKey),
			automaticKeyboardNavigation,
			simpleKeyboardNavigation: keyboardNavigation === 'simple',
			filterOnType: keyboardNavigation === 'filter',
			horizontalScrolling,
			openOnSingleClick,
			keyboardNavigationEventFilter: createKeyboardNavigationEventFilter(container, keybindingService)
		});

		this.disposables.push(workbenchListOptionsDisposable);

		this.contextKeyService = createScopedContextKeyService(contextKeyService, this);

		const listSupportsMultiSelect = WorkbenchListSupportsMultiSelectContextKey.bindTo(this.contextKeyService);
		listSupportsMultiSelect.set(!(options.multipleSelectionSupport === false));

		this.hasSelectionOrFocus = WorkbenchListHasSelectionOrFocus.bindTo(this.contextKeyService);
		this.hasDoubleSelection = WorkbenchListDoubleSelection.bindTo(this.contextKeyService);
		this.hasMultiSelection = WorkbenchListMultiSelection.bindTo(this.contextKeyService);

		this._useAltAsMultipleSelectionModifier = useAltAsMultipleSelectionModifier(configurationService);

		const interestingContextKeys = new Set();
		interestingContextKeys.add(WorkbenchListAutomaticKeyboardNavigationKey);

		this.disposables.push(
			this.contextKeyService,
			(listService as ListService).register(this),
			attachListStyler(this, themeService),
			this.onDidChangeSelection(() => {
				const selection = this.getSelection();
				const focus = this.getFocus();

				this.hasSelectionOrFocus.set(selection.length > 0 || focus.length > 0);
				this.hasMultiSelection.set(selection.length > 1);
				this.hasDoubleSelection.set(selection.length === 2);
			}),
			this.onDidChangeFocus(() => {
				const selection = this.getSelection();
				const focus = this.getFocus();

				this.hasSelectionOrFocus.set(selection.length > 0 || focus.length > 0);
			}),
			configurationService.onDidChangeConfiguration(e => {
				if (e.affectsConfiguration(openModeSettingKey)) {
					this.updateOptions({ openOnSingleClick: useSingleClickToOpen(configurationService) });
				}
				if (e.affectsConfiguration(multiSelectModifierSettingKey)) {
					this._useAltAsMultipleSelectionModifier = useAltAsMultipleSelectionModifier(configurationService);
				}
				if (e.affectsConfiguration(treeIndentKey)) {
					const indent = configurationService.getValue<number>(treeIndentKey);
					this.updateOptions({ indent });
				}
				if (e.affectsConfiguration(keyboardNavigationSettingKey)) {
					const keyboardNavigation = configurationService.getValue<string>(keyboardNavigationSettingKey);
					this.updateOptions({
						simpleKeyboardNavigation: keyboardNavigation === 'simple',
						filterOnType: keyboardNavigation === 'filter'
					});
				}
			}),
			this.contextKeyService.onDidChangeContext(e => {
				if (e.affectsSome(interestingContextKeys)) {
					const automaticKeyboardNavigation = this.contextKeyService.getContextKeyValue<boolean>(WorkbenchListAutomaticKeyboardNavigationKey);
					this.updateOptions({
						automaticKeyboardNavigation
					});
				}
			})
		);
	}

	get useAltAsMultipleSelectionModifier(): boolean {
		return this._useAltAsMultipleSelectionModifier;
	}
}

const configurationRegistry = Registry.as<IConfigurationRegistry>(ConfigurationExtensions.Configuration);

configurationRegistry.registerConfiguration({
	'id': 'workbench',
	'order': 7,
	'title': localize('workbenchConfigurationTitle', "Workbench"),
	'type': 'object',
	'properties': {
		[multiSelectModifierSettingKey]: {
			'type': 'string',
			'enum': ['ctrlCmd', 'alt'],
			'enumDescriptions': [
				localize('multiSelectModifier.ctrlCmd', "Maps to `Control` on Windows and Linux and to `Command` on macOS."),
				localize('multiSelectModifier.alt', "Maps to `Alt` on Windows and Linux and to `Option` on macOS.")
			],
			'default': 'ctrlCmd',
			'description': localize({
				key: 'multiSelectModifier',
				comment: [
					'- `ctrlCmd` refers to a value the setting can take and should not be localized.',
					'- `Control` and `Command` refer to the modifier keys Ctrl or Cmd on the keyboard and can be localized.'
				]
			}, "The modifier to be used to add an item in trees and lists to a multi-selection with the mouse (for example in the explorer, open editors and scm view). The 'Open to Side' mouse gestures - if supported - will adapt such that they do not conflict with the multiselect modifier.")
		},
		[openModeSettingKey]: {
			'type': 'string',
			'enum': ['singleClick', 'doubleClick'],
			'default': 'singleClick',
			'description': localize({
				key: 'openModeModifier',
				comment: ['`singleClick` and `doubleClick` refers to a value the setting can take and should not be localized.']
			}, "Controls how to open items in trees and lists using the mouse (if supported). For parents with children in trees, this setting will control if a single click expands the parent or a double click. Note that some trees and lists might choose to ignore this setting if it is not applicable. ")
		},
		[horizontalScrollingKey]: {
			'type': 'boolean',
			'default': false,
			'description': localize('horizontalScrolling setting', "Controls whether lists and trees support horizontal scrolling in the workbench.")
		},
		[treeIndentKey]: {
			'type': 'number',
			'default': 8,
			minimum: 0,
			maximum: 20,
			'description': localize('tree indent setting', "Controls tree indentation in pixels.")
		},
		[keyboardNavigationSettingKey]: {
			'type': 'string',
			'enum': ['simple', 'highlight', 'filter'],
			'enumDescriptions': [
				localize('keyboardNavigationSettingKey.simple', "Simple keyboard navigation focuses elements which match the keyboard input. Matching is done only on prefixes."),
				localize('keyboardNavigationSettingKey.highlight', "Highlight keyboard navigation highlights elements which match the keyboard input. Further up and down navigation will traverse only the highlighted elements."),
				localize('keyboardNavigationSettingKey.filter', "Filter keyboard navigation will filter out and hide all the elements which do not match the keyboard input.")
			],
			'default': 'highlight',
			'description': localize('keyboardNavigationSettingKey', "Controls the keyboard navigation style for lists and trees in the workbench. Can be simple, highlight and filter.")
		},
	}
});<|MERGE_RESOLUTION|>--- conflicted
+++ resolved
@@ -715,11 +715,7 @@
 
 		if (this.tree.openOnSingleClick || isDoubleClick) {
 			const sideBySide = e.browserEvent instanceof MouseEvent && (e.browserEvent.ctrlKey || e.browserEvent.metaKey || e.browserEvent.altKey);
-<<<<<<< HEAD
-			this.open(preserveFocus, isDoubleClick, sideBySide);
-=======
 			this.open(preserveFocus, isDoubleClick || isMiddleClick, sideBySide);
->>>>>>> db7766c4
 		}
 	}
 
