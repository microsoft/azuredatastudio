/*---------------------------------------------------------------------------------------------
 *  Copyright (c) Microsoft Corporation. All rights reserved.
 *  Licensed under the Source EULA. See License.txt in the project root for license information.
 *--------------------------------------------------------------------------------------------*/

import { IQuickPick, IQuickPickItem } from 'vs/platform/quickinput/common/quickInput';
import { CancellationToken, CancellationTokenSource } from 'vs/base/common/cancellation';
import { IQuickPickSeparator, IKeyMods, IQuickPickAcceptEvent } from 'vs/base/parts/quickinput/common/quickInput';
import { IQuickAccessProvider } from 'vs/platform/quickinput/common/quickAccess';
import { IDisposable, DisposableStore, Disposable, MutableDisposable } from 'vs/base/common/lifecycle';
import { timeout, isThenable } from 'vs/base/common/async';

export enum TriggerAction {

	/**
	 * Do nothing after the button was clicked.
	 */
	NO_ACTION,

	/**
	 * Close the picker.
	 */
	CLOSE_PICKER,

	/**
	 * Update the results of the picker.
	 */
	REFRESH_PICKER,

	/**
	 * Remove the item from the picker.
	 */
	REMOVE_ITEM
}

export interface IPickerQuickAccessItem extends IQuickPickItem {

	/**
	* A method that will be executed when the pick item is accepted from
	* the picker. The picker will close automatically before running this.
	*
	* @param keyMods the state of modifier keys when the item was accepted.
	* @param event the underlying event that caused the accept to trigger.
	*/
	accept?(keyMods: IKeyMods, event: IQuickPickAcceptEvent): void;

	/**
	 * A method that will be executed when a button of the pick item was
	 * clicked on.
	 *
	 * @param buttonIndex index of the button of the item that
	 * was clicked.
	 *
	 * @param the state of modifier keys when the button was triggered.
	 *
	 * @returns a value that indicates what should happen after the trigger
	 * which can be a `Promise` for long running operations.
	 */
	trigger?(buttonIndex: number, keyMods: IKeyMods): TriggerAction | Promise<TriggerAction>;
}

export interface IPickerQuickAccessProviderOptions<T extends IPickerQuickAccessItem> {

	/**
	 * Enables support for opening picks in the background via gesture.
	 */
	canAcceptInBackground?: boolean;

	/**
	 * Enables to show a pick entry when no results are returned from a search.
	 */
	noResultsPick?: T;
}

export type Pick<T> = T | IQuickPickSeparator;
export type PicksWithActive<T> = { items: ReadonlyArray<Pick<T>>, active?: T };
export type Picks<T> = ReadonlyArray<Pick<T>> | PicksWithActive<T>;
export type FastAndSlowPicks<T> = { picks: Picks<T>, additionalPicks: Promise<Picks<T>> };

function isPicksWithActive<T>(obj: unknown): obj is PicksWithActive<T> {
	const candidate = obj as PicksWithActive<T>;

	return Array.isArray(candidate.items);
}

function isFastAndSlowPicks<T>(obj: unknown): obj is FastAndSlowPicks<T> {
	const candidate = obj as FastAndSlowPicks<T>;

	return !!candidate.picks && isThenable(candidate.additionalPicks); // {{SQL CARBON EDIT}} workaround since we use zone promise
}

export abstract class PickerQuickAccessProvider<T extends IPickerQuickAccessItem> extends Disposable implements IQuickAccessProvider {

	private static FAST_PICKS_RACE_DELAY = 200; // timeout before we accept fast results before slow results are present

	constructor(private prefix: string, protected options?: IPickerQuickAccessProviderOptions<T>) {
		super();
	}

	provide(picker: IQuickPick<T>, token: CancellationToken): IDisposable {
		const disposables = new DisposableStore();

		// Apply options if any
		picker.canAcceptInBackground = !!this.options?.canAcceptInBackground;

		// Disable filtering & sorting, we control the results
		picker.matchOnLabel = picker.matchOnDescription = picker.matchOnDetail = picker.sortByLabel = false;

		// Set initial picks and update on type
		let picksCts: CancellationTokenSource | undefined = undefined;
		const picksDisposable = disposables.add(new MutableDisposable());
		const updatePickerItems = async () => {
			const picksDisposables = picksDisposable.value = new DisposableStore();

			// Cancel any previous ask for picks and busy
			picksCts?.dispose(true);
			picker.busy = false;

			// Create new cancellation source for this run
			picksCts = new CancellationTokenSource(token);

			// Collect picks and support both long running and short or combined
			const picksToken = picksCts.token;
			const picksFilter = picker.value.substr(this.prefix.length).trim();
			const providedPicks = this.getPicks(picksFilter, picksDisposables, picksToken);

			const applyPicks = (picks: Picks<T>, skipEmpty?: boolean): boolean => {
				let items: ReadonlyArray<Pick<T>>;
				let activeItem: T | undefined = undefined;

				if (isPicksWithActive(picks)) {
					items = picks.items;
					activeItem = picks.active;
				} else {
					items = picks;
				}

				if (items.length === 0) {
					if (skipEmpty) {
						return false;
					}

					if (picksFilter.length > 0 && this.options?.noResultsPick) {
						items = [this.options.noResultsPick];
					}
				}

				picker.items = items;
				if (activeItem) {
					picker.activeItems = [activeItem];
				}

				return true;
			};

			// No Picks
			if (providedPicks === null) {
				// Ignore
			}

			// Fast and Slow Picks
			else if (isFastAndSlowPicks(providedPicks)) {
				let fastPicksApplied = false;
				let slowPicksApplied = false;

				await Promise.all([

					// Fast Picks: to reduce amount of flicker, we race against
					// the slow picks over 500ms and then set the fast picks.
					// If the slow picks are faster, we reduce the flicker by
					// only setting the items once.
					(async () => {
						await timeout(PickerQuickAccessProvider.FAST_PICKS_RACE_DELAY);
						if (picksToken.isCancellationRequested) {
							return;
						}

						if (!slowPicksApplied) {
							fastPicksApplied = applyPicks(providedPicks.picks, true /* skip over empty to reduce flicker */);
						}
					})(),

					// Slow Picks: we await the slow picks and then set them at
					// once together with the fast picks, but only if we actually
					// have additional results.
					(async () => {
						picker.busy = true;
						try {
							const awaitedAdditionalPicks = await providedPicks.additionalPicks;
							if (picksToken.isCancellationRequested) {
								return;
							}

							let picks: ReadonlyArray<Pick<T>>;
							let activePick: Pick<T> | undefined = undefined;
							if (isPicksWithActive(providedPicks.picks)) {
								picks = providedPicks.picks.items;
								activePick = providedPicks.picks.active;
							} else {
								picks = providedPicks.picks;
							}

							let additionalPicks: ReadonlyArray<Pick<T>>;
							let additionalActivePick: Pick<T> | undefined = undefined;
							if (isPicksWithActive(awaitedAdditionalPicks)) {
								additionalPicks = awaitedAdditionalPicks.items;
								additionalActivePick = awaitedAdditionalPicks.active;
							} else {
								additionalPicks = awaitedAdditionalPicks;
							}

							if (additionalPicks.length > 0 || !fastPicksApplied) {
								// If we do not have any activePick or additionalActivePick
								// we try to preserve the currently active pick from the
								// fast results. This fixes an issue where the user might
								// have made a pick active before the additional results
								// kick in.
								// See https://github.com/microsoft/vscode/issues/102480
								let fallbackActivePick: Pick<T> | undefined = undefined;
								if (!activePick && !additionalActivePick) {
									const fallbackActivePickCandidate = picker.activeItems[0];
									if (fallbackActivePickCandidate && picks.includes(fallbackActivePickCandidate)) {
										fallbackActivePick = fallbackActivePickCandidate;
									}
								}

								applyPicks({
									items: [...picks, ...additionalPicks],
<<<<<<< HEAD
									active: activePick as T || additionalActivePick as T // {{SQL CARBON EDIT}} strict-null-checks
=======
									active: activePick || additionalActivePick || fallbackActivePick
>>>>>>> 4855013f
								});
							}
						} finally {
							if (!picksToken.isCancellationRequested) {
								picker.busy = false;
							}

							slowPicksApplied = true;
						}
					})()
				]);
			}

			// Fast Picks
			else if (!(isThenable(providedPicks))) { // {{SQL CARBON EDIT}} workaround since we use zone promise
				applyPicks(providedPicks);
			}

			// Slow Picks
			else {
				picker.busy = true;
				try {
					const awaitedPicks = await providedPicks;
					if (picksToken.isCancellationRequested) {
						return;
					}

					applyPicks(awaitedPicks);
				} finally {
					if (!picksToken.isCancellationRequested) {
						picker.busy = false;
					}
				}
			}
		};
		disposables.add(picker.onDidChangeValue(() => updatePickerItems()));
		updatePickerItems();

		// Accept the pick on accept and hide picker
		disposables.add(picker.onDidAccept(event => {
			const [item] = picker.selectedItems;
			if (typeof item?.accept === 'function') {
				if (!event.inBackground) {
					picker.hide(); // hide picker unless we accept in background
				}

				item.accept(picker.keyMods, event);
			}
		}));

		// Trigger the pick with button index if button triggered
		disposables.add(picker.onDidTriggerItemButton(async ({ button, item }) => {
			if (typeof item.trigger === 'function') {
				const buttonIndex = item.buttons?.indexOf(button) ?? -1;
				if (buttonIndex >= 0) {
					const result = item.trigger(buttonIndex, picker.keyMods);
					const action = (typeof result === 'number') ? result : await result;

					if (token.isCancellationRequested) {
						return;
					}

					switch (action) {
						case TriggerAction.NO_ACTION:
							break;
						case TriggerAction.CLOSE_PICKER:
							picker.hide();
							break;
						case TriggerAction.REFRESH_PICKER:
							updatePickerItems();
							break;
						case TriggerAction.REMOVE_ITEM:
							const index = picker.items.indexOf(item);
							if (index !== -1) {
								const items = picker.items.slice();
								items.splice(index, 1);
								picker.items = items;
							}
							break;
					}
				}
			}
		}));

		return disposables;
	}

	/**
	 * Returns an array of picks and separators as needed. If the picks are resolved
	 * long running, the provided cancellation token should be used to cancel the
	 * operation when the token signals this.
	 *
	 * The implementor is responsible for filtering and sorting the picks given the
	 * provided `filter`.
	 *
	 * @param filter a filter to apply to the picks.
	 * @param disposables can be used to register disposables that should be cleaned
	 * up when the picker closes.
	 * @param token for long running tasks, implementors need to check on cancellation
	 * through this token.
	 * @returns the picks either directly, as promise or combined fast and slow results.
	 * Pickers can return `null` to signal that no change in picks is needed.
	 */
	protected abstract getPicks(filter: string, disposables: DisposableStore, token: CancellationToken): Picks<T> | Promise<Picks<T>> | FastAndSlowPicks<T> | null;
}<|MERGE_RESOLUTION|>--- conflicted
+++ resolved
@@ -226,11 +226,7 @@
 
 								applyPicks({
 									items: [...picks, ...additionalPicks],
-<<<<<<< HEAD
-									active: activePick as T || additionalActivePick as T // {{SQL CARBON EDIT}} strict-null-checks
-=======
-									active: activePick || additionalActivePick || fallbackActivePick
->>>>>>> 4855013f
+									active: activePick as T || additionalActivePick as T || fallbackActivePick as T // {{SQL CARBON EDIT}} strict-null-checks
 								});
 							}
 						} finally {
