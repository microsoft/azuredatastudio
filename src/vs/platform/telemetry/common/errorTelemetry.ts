/*---------------------------------------------------------------------------------------------
 *  Copyright (c) Microsoft Corporation. All rights reserved.
 *  Licensed under the Source EULA. See License.txt in the project root for license information.
 *--------------------------------------------------------------------------------------------*/

import { binarySearch } from 'vs/base/common/arrays';
import * as Errors from 'vs/base/common/errors';
import { toDisposable, DisposableStore } from 'vs/base/common/lifecycle';
import { safeStringify } from 'vs/base/common/objects';
import { ITelemetryService } from 'vs/platform/telemetry/common/telemetry';

/*type ErrorEventFragment = { {{SQL CARBON EDIT}} comment out for no unused
	callstack: { classification: 'CallstackOrException', purpose: 'PerformanceAndHealth' };
	msg?: { classification: 'CallstackOrException', purpose: 'PerformanceAndHealth' };
	file?: { classification: 'CallstackOrException', purpose: 'PerformanceAndHealth' };
	line?: { classification: 'CallstackOrException', purpose: 'PerformanceAndHealth', isMeasurement: true };
	column?: { classification: 'CallstackOrException', purpose: 'PerformanceAndHealth', isMeasurement: true };
	uncaught_error_name?: { classification: 'CallstackOrException', purpose: 'PerformanceAndHealth' };
	uncaught_error_msg?: { classification: 'CallstackOrException', purpose: 'PerformanceAndHealth' };
	count?: { classification: 'CallstackOrException', purpose: 'PerformanceAndHealth', isMeasurement: true };
};*/
export interface ErrorEvent {
	callstack: string;
	msg?: string;
	file?: string;
	line?: number;
	column?: number;
	uncaught_error_name?: string;
	uncaught_error_msg?: string;
	count?: number;
}

export namespace ErrorEvent {
	export function compare(a: ErrorEvent, b: ErrorEvent) {
		if (a.callstack < b.callstack) {
			return -1;
		} else if (a.callstack > b.callstack) {
			return 1;
		}
		return 0;
	}
}

export default abstract class BaseErrorTelemetry {

	public static ERROR_FLUSH_TIMEOUT: number = 5 * 1000;

	// private _telemetryService: ITelemetryService; {{SQL CARBON EDIT}} comment out for no unused
	private _flushDelay: number;
	private _flushHandle: any = -1;
	private _buffer: ErrorEvent[] = [];
	protected readonly _disposables = new DisposableStore();

	constructor(telemetryService: ITelemetryService, flushDelay = BaseErrorTelemetry.ERROR_FLUSH_TIMEOUT) {
		// this._telemetryService = telemetryService; {{SQL CARBON EDIT}} comment out for no unused
		this._flushDelay = flushDelay;

		// (1) check for unexpected but handled errors
		const unbind = Errors.errorHandler.addListener((err) => this._onErrorEvent(err));
		this._disposables.add(toDisposable(unbind));

		// (2) install implementation-specific error listeners
		this.installErrorListeners();
	}

	dispose() {
		clearTimeout(this._flushHandle);
		this._flushBuffer();
		this._disposables.dispose();
	}

	protected installErrorListeners(): void {
		// to override
	}

	private _onErrorEvent(err: any): void {

		if (!err) {
			return;
		}

		// unwrap nested errors from loader
		if (err.detail && err.detail.stack) {
			err = err.detail;
		}

		// work around behavior in workerServer.ts that breaks up Error.stack
		let callstack = Array.isArray(err.stack) ? err.stack.join('\n') : err.stack;
		let msg = err.message ? err.message : safeStringify(err);

		// errors without a stack are not useful telemetry
		if (!callstack) {
			return;
		}

		this._enqueue({ msg, callstack });
	}

	protected _enqueue(e: ErrorEvent): void {

		const idx = binarySearch(this._buffer, e, ErrorEvent.compare);
		if (idx < 0) {
			e.count = 1;
			this._buffer.splice(~idx, 0, e);
		} else {
			if (!this._buffer[idx].count) {
				this._buffer[idx].count = 0;
			}
			this._buffer[idx].count! += 1;
		}

		if (this._flushHandle === -1) {
			this._flushHandle = setTimeout(() => {
				this._flushBuffer();
				this._flushHandle = -1;
			}, this._flushDelay);
		}
	}

	private _flushBuffer(): void {
		/*for (let error of this._buffer) { {{SQL CARBON EDIT}} don't log errors
			type UnhandledErrorClassification = {} & ErrorEventFragment;
<<<<<<< HEAD
			this._telemetryService.publicLog2<ErrorEvent, UnhandledErrorClassification>('UnhandledError', error, true);
		}*/
=======
			this._telemetryService.publicLogError2<ErrorEvent, UnhandledErrorClassification>('UnhandledError', error);
		}
>>>>>>> 4abcc03d
		this._buffer.length = 0;
	}
}<|MERGE_RESOLUTION|>--- conflicted
+++ resolved
@@ -120,13 +120,8 @@
 	private _flushBuffer(): void {
 		/*for (let error of this._buffer) { {{SQL CARBON EDIT}} don't log errors
 			type UnhandledErrorClassification = {} & ErrorEventFragment;
-<<<<<<< HEAD
-			this._telemetryService.publicLog2<ErrorEvent, UnhandledErrorClassification>('UnhandledError', error, true);
+			this._telemetryService.publicLogError2<ErrorEvent, UnhandledErrorClassification>('UnhandledError', error);
 		}*/
-=======
-			this._telemetryService.publicLogError2<ErrorEvent, UnhandledErrorClassification>('UnhandledError', error);
-		}
->>>>>>> 4abcc03d
 		this._buffer.length = 0;
 	}
 }