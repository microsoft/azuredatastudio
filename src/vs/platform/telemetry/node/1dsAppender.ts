/*---------------------------------------------------------------------------------------------
 *  Copyright (c) Microsoft Corporation. All rights reserved.
 *  Licensed under the Source EULA. See License.txt in the project root for license information.
 *--------------------------------------------------------------------------------------------*/

import type { AppInsightsCore } from '@microsoft/1ds-core-js';
import type { IPayloadData, IXHROverride } from '@microsoft/1ds-post-js';
import * as https from 'https';
import { IConfigurationService } from 'vs/platform/configuration/common/configuration';
import { AbstractOneDataSystemAppender } from 'vs/platform/telemetry/common/1dsAppender';


export class OneDataSystemAppender extends AbstractOneDataSystemAppender {

	constructor(
<<<<<<< HEAD
		isInternalTelemetry: boolean,
=======
		configurationService: IConfigurationService | undefined,
>>>>>>> 78693265
		eventPrefix: string,
		defaultData: { [key: string]: any } | null,
		iKeyOrClientFactory: string | (() => AppInsightsCore), // allow factory function for testing
	) {
		// Override the way events get sent since node doesn't have XHTMLRequest
		const customHttpXHROverride: IXHROverride = {
			sendPOST: (payload: IPayloadData, oncomplete) => {
				const options = {
					method: 'POST',
					headers: {
						...payload.headers,
						'Content-Type': 'application/json',
						'Content-Length': Buffer.byteLength(payload.data)
					}
				};
				try {
					const req = https.request(payload.urlString, options, res => {
						res.on('data', function (responseData) {
							oncomplete(res.statusCode ?? 200, res.headers as Record<string, any>, responseData.toString());
						});
						// On response with error send status of 0 and a blank response to oncomplete so we can retry events
						res.on('error', function (err) {
							oncomplete(0, {});
						});
					});
					req.write(payload.data);
					req.end();
				} catch {
					// If it errors out, send status of 0 and a blank response to oncomplete so we can retry events
					oncomplete(0, {});
				}
			}
		};

		super(configurationService, eventPrefix, defaultData, iKeyOrClientFactory, customHttpXHROverride);
	}
}<|MERGE_RESOLUTION|>--- conflicted
+++ resolved
@@ -13,11 +13,7 @@
 export class OneDataSystemAppender extends AbstractOneDataSystemAppender {
 
 	constructor(
-<<<<<<< HEAD
 		isInternalTelemetry: boolean,
-=======
-		configurationService: IConfigurationService | undefined,
->>>>>>> 78693265
 		eventPrefix: string,
 		defaultData: { [key: string]: any } | null,
 		iKeyOrClientFactory: string | (() => AppInsightsCore), // allow factory function for testing
