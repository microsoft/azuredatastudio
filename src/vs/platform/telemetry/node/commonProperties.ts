--- conflicted
+++ resolved
@@ -8,14 +8,11 @@
 import * as uuid from 'vs/base/common/uuid';
 import { readFile } from 'vs/base/node/pfs';
 
-<<<<<<< HEAD
-// {{SQL CARBON EDIT}}
-import product from 'vs/platform/product/node/product';
-const productObject = product;
-
-export async function resolveCommonProperties(commit: string | undefined, version: string | undefined, machineId: string | undefined, installSourcePath: string, product?: string): Promise<{ [name: string]: string | undefined; }> {
-	const result: { [name: string]: string | undefined; } = Object.create(null);
-	// {{SQL CARBON EDIT}}
+import product from 'vs/platform/product/node/product'; // {{SQL CARBON EDIT}}
+const productObject = product; // {{SQL CARBON EDIT}}
+export async function resolveCommonProperties(commit: string | undefined, version: string | undefined, machineId: string | undefined, msftInternalDomains: string[] | undefined, installSourcePath: string, product?: string): Promise<{ [name: string]: string | boolean | undefined; }> {
+	const result: { [name: string]: string | boolean | undefined; } = Object.create(null);
+	// {{SQL CARBON EDIT}} start
 	if (productObject.quality !== 'stable') {
 		// __GDPR__COMMON__ "common.machineId" : { "endPoint": "MacAddressHash", "classification": "EndUserPseudonymizedInformation", "purpose": "FeatureInsight" }
 		result['common.machineId'] = machineId;
@@ -32,12 +29,7 @@
 		result['sessionID'] = '';
 		// __GDPR__COMMON__ "commitHash" : { "classification": "SystemMetaData", "purpose": "FeatureInsight" }
 		result['commitHash'] = '';
-	}
-=======
-export async function resolveCommonProperties(commit: string | undefined, version: string | undefined, machineId: string | undefined, msftInternalDomains: string[] | undefined, installSourcePath: string, product?: string): Promise<{ [name: string]: string | boolean | undefined; }> {
-	const result: { [name: string]: string | boolean | undefined; } = Object.create(null);
->>>>>>> 1727cc2d
-
+	} // {{SQL CARBON EDIT}} end
 	// __GDPR__COMMON__ "version" : { "classification": "SystemMetaData", "purpose": "FeatureInsight" }
 	result['version'] = version;
 	// __GDPR__COMMON__ "common.platformVersion" : { "classification": "SystemMetaData", "purpose": "FeatureInsight" }
@@ -52,11 +44,11 @@
 	result['common.product'] = productObject.nameShort || 'desktop'; // {{SQL CARBON EDIT}}
 	result['common.application.name'] = productObject.nameLong; // {{SQL CARBON EDIT}}
 
-	const msftInternal = verifyMicrosoftInternalDomain(msftInternalDomains || []);
-	if (msftInternal) {
-		// __GDPR__COMMON__ "common.msftInternal" : { "classification": "SystemMetaData", "purpose": "FeatureInsight" }
-		result['common.msftInternal'] = msftInternal;
-	}
+	// const msftInternal = verifyMicrosoftInternalDomain(msftInternalDomains || []); {{SQL CARBON EDIT}} remove msft internal
+	// if (msftInternal) {
+	// 	// __GDPR__COMMON__ "common.msftInternal" : { "classification": "SystemMetaData", "purpose": "FeatureInsight" }
+	// 	result['common.msftInternal'] = msftInternal;
+	// }
 
 	// dynamic properties which value differs on each call
 	let seq = 0;
