/*---------------------------------------------------------------------------------------------
 *  Copyright (c) Microsoft Corporation. All rights reserved.
 *  Licensed under the Source EULA. See License.txt in the project root for license information.
 *--------------------------------------------------------------------------------------------*/

import * as Platform from 'vs/base/common/platform';
import * as os from 'os';
import * as uuid from 'vs/base/common/uuid';
import { readFile } from 'vs/base/node/pfs';

import product from 'vs/platform/product/common/product'; // {{SQL CARBON EDIT}}
const productObject = product; // {{SQL CARBON EDIT}}

export async function resolveCommonProperties(
	commit: string | undefined,
	version: string | undefined,
	machineId: string | undefined,
	msftInternalDomains: string[] | undefined,
	installSourcePath: string,
	product?: string
): Promise<{ [name: string]: string | boolean | undefined; }> {
	const result: { [name: string]: string | boolean | undefined; } = Object.create(null);
	// {{SQL CARBON EDIT}} start
	if (productObject.quality !== 'stable') {
		// __GDPR__COMMON__ "common.machineId" : { "endPoint": "MacAddressHash", "classification": "EndUserPseudonymizedInformation", "purpose": "FeatureInsight" }
		result['common.machineId'] = machineId;
		// __GDPR__COMMON__ "sessionID" : { "classification": "SystemMetaData", "purpose": "FeatureInsight" }
		result['sessionID'] = uuid.generateUuid() + Date.now();
		// __GDPR__COMMON__ "commitHash" : { "classification": "SystemMetaData", "purpose": "PerformanceAndHealth" }
		result['commitHash'] = commit;
	} else {
		// __GDPR__COMMON__ "common.machineId" : { "endPoint": "MacAddressHash", "classification": "EndUserPseudonymizedInformation", "purpose": "FeatureInsight" }
		// result['common.machineId'] = machineId;
		result['common.machineId'] = '';
		// // __GDPR__COMMON__ "sessionID" : { "classification": "SystemMetaData", "purpose": "FeatureInsight" }
		// result['sessionID'] = uuid.generateUuid() + Date.now();
		result['sessionID'] = '';
		// __GDPR__COMMON__ "commitHash" : { "classification": "SystemMetaData", "purpose": "FeatureInsight" }
		result['commitHash'] = '';
	} // {{SQL CARBON EDIT}} end
	// __GDPR__COMMON__ "version" : { "classification": "SystemMetaData", "purpose": "FeatureInsight" }
	result['version'] = version;
	// __GDPR__COMMON__ "common.platformVersion" : { "classification": "SystemMetaData", "purpose": "FeatureInsight" }
	result['common.platformVersion'] = (os.release() || '').replace(/^(\d+)(\.\d+)?(\.\d+)?(.*)/, '$1$2$3');
	// __GDPR__COMMON__ "common.platform" : { "classification": "SystemMetaData", "purpose": "FeatureInsight" }
	result['common.platform'] = Platform.PlatformToString(Platform.platform);
	// __GDPR__COMMON__ "common.nodePlatform" : { "classification": "SystemMetaData", "purpose": "PerformanceAndHealth" }
	result['common.nodePlatform'] = process.platform;
	// __GDPR__COMMON__ "common.nodeArch" : { "classification": "SystemMetaData", "purpose": "PerformanceAndHealth" }
	result['common.nodeArch'] = process.arch;
	// __GDPR__COMMON__ "common.product" : { "classification": "SystemMetaData", "purpose": "PerformanceAndHealth" }
	result['common.product'] = productObject.nameShort || 'desktop'; // {{SQL CARBON EDIT}}
	result['common.application.name'] = productObject.nameLong; // {{SQL CARBON EDIT}}

<<<<<<< HEAD
	// const msftInternal = verifyMicrosoftInternalDomain(msftInternalDomains || []); {{SQL CARBON EDIT}} remove msft internal
	// if (msftInternal) {
	// 	// __GDPR__COMMON__ "common.msftInternal" : { "classification": "SystemMetaData", "purpose": "FeatureInsight" }
	// 	result['common.msftInternal'] = msftInternal;
	// }
=======
	const msftInternal = verifyMicrosoftInternalDomain(msftInternalDomains || []);
	if (msftInternal) {
		// __GDPR__COMMON__ "common.msftInternal" : { "classification": "SystemMetaData", "purpose": "FeatureInsight", "isMeasurement": true }
		result['common.msftInternal'] = msftInternal;
	}
>>>>>>> 1dd67cb2

	// dynamic properties which value differs on each call
	let seq = 0;
	const startTime = Date.now();
	Object.defineProperties(result, {
		// __GDPR__COMMON__ "timestamp" : { "classification": "SystemMetaData", "purpose": "FeatureInsight" }
		'timestamp': {
			get: () => new Date(),
			enumerable: true
		},
		// __GDPR__COMMON__ "common.timesincesessionstart" : { "classification": "SystemMetaData", "purpose": "FeatureInsight", "isMeasurement": true }
		'common.timesincesessionstart': {
			get: () => Date.now() - startTime,
			enumerable: true
		},
		// __GDPR__COMMON__ "common.sequence" : { "classification": "SystemMetaData", "purpose": "FeatureInsight", "isMeasurement": true }
		'common.sequence': {
			get: () => seq++,
			enumerable: true
		}
	});

	if (process.platform === 'linux' && process.env.SNAP && process.env.SNAP_REVISION) {
		// __GDPR__COMMON__ "common.snap" : { "classification": "SystemMetaData", "purpose": "FeatureInsight" }
		result['common.snap'] = 'true';
	}

	try {
		const contents = await readFile(installSourcePath, 'utf8');

		// __GDPR__COMMON__ "common.source" : { "classification": "SystemMetaData", "purpose": "FeatureInsight" }
		result['common.source'] = contents.slice(0, 30);
	} catch (error) {
		// ignore error
	}

	return result;
}

function verifyMicrosoftInternalDomain(domainList: readonly string[]): boolean {
	if (!process || !process.env || !process.env['USERDNSDOMAIN']) {
		return false;
	}

	const domain = process.env['USERDNSDOMAIN']!.toLowerCase();
	return domainList.some(msftDomain => domain === msftDomain);
}<|MERGE_RESOLUTION|>--- conflicted
+++ resolved
@@ -52,19 +52,11 @@
 	result['common.product'] = productObject.nameShort || 'desktop'; // {{SQL CARBON EDIT}}
 	result['common.application.name'] = productObject.nameLong; // {{SQL CARBON EDIT}}
 
-<<<<<<< HEAD
-	// const msftInternal = verifyMicrosoftInternalDomain(msftInternalDomains || []); {{SQL CARBON EDIT}} remove msft internal
+	// const msftInternal = verifyMicrosoftInternalDomain(msftInternalDomains || []); {{SQL CARBON EDIT}} remove msftinternal
 	// if (msftInternal) {
-	// 	// __GDPR__COMMON__ "common.msftInternal" : { "classification": "SystemMetaData", "purpose": "FeatureInsight" }
+	// 	// __GDPR__COMMON__ "common.msftInternal" : { "classification": "SystemMetaData", "purpose": "FeatureInsight", "isMeasurement": true }
 	// 	result['common.msftInternal'] = msftInternal;
 	// }
-=======
-	const msftInternal = verifyMicrosoftInternalDomain(msftInternalDomains || []);
-	if (msftInternal) {
-		// __GDPR__COMMON__ "common.msftInternal" : { "classification": "SystemMetaData", "purpose": "FeatureInsight", "isMeasurement": true }
-		result['common.msftInternal'] = msftInternal;
-	}
->>>>>>> 1dd67cb2
 
 	// dynamic properties which value differs on each call
 	let seq = 0;
