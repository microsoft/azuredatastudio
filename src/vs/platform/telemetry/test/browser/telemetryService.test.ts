/*---------------------------------------------------------------------------------------------
 *  Copyright (c) Microsoft Corporation. All rights reserved.
 *  Licensed under the Source EULA. See License.txt in the project root for license information.
 *--------------------------------------------------------------------------------------------*/
import * as assert from 'assert';
import * as sinon from 'sinon';
import * as sinonTest from 'sinon-test';
import * as Errors from 'vs/base/common/errors';
import { Emitter } from 'vs/base/common/event';
import { TestConfigurationService } from 'vs/platform/configuration/test/common/testConfigurationService';
import product from 'vs/platform/product/common/product';
import { IProductService } from 'vs/platform/product/common/productService';
import ErrorTelemetry from 'vs/platform/telemetry/browser/errorTelemetry';
import { TelemetryConfiguration, TelemetryLevel } from 'vs/platform/telemetry/common/telemetry';
import { ITelemetryServiceConfig, TelemetryService } from 'vs/platform/telemetry/common/telemetryService';
import { ITelemetryAppender, NullAppender } from 'vs/platform/telemetry/common/telemetryUtils';

const sinonTestFn = sinonTest(sinon);

class TestTelemetryAppender implements ITelemetryAppender {

	public events: any[];
	public isDisposed: boolean;

	constructor() {
		this.events = [];
		this.isDisposed = false;
	}

	public log(eventName: string, data?: any): void {
		this.events.push({ eventName, data });
	}

	public getEventsCount() {
		return this.events.length;
	}

	public flush(): Promise<any> {
		this.isDisposed = true;
		return Promise.resolve(null);
	}
}

class ErrorTestingSettings {
	public personalInfo: string;
	public importantInfo: string;
	public filePrefix: string;
	public dangerousPathWithoutImportantInfo: string;
	public dangerousPathWithImportantInfo: string;
	public missingModelPrefix: string;
	public missingModelMessage: string;
	public noSuchFilePrefix: string;
	public noSuchFileMessage: string;
	public stack: string[];
	public randomUserFile: string = 'a/path/that/doe_snt/con-tain/code/names.js';
	public anonymizedRandomUserFile: string = '<REDACTED: user-file-path>';
	public nodeModulePathToRetain: string = 'node_modules/path/that/shouldbe/retained/names.js:14:15854';
	public nodeModuleAsarPathToRetain: string = 'node_modules.asar/path/that/shouldbe/retained/names.js:14:12354';

	constructor() {
		this.personalInfo = 'DANGEROUS/PATH';
		this.importantInfo = 'important/information';
		this.filePrefix = 'file:///';
		this.dangerousPathWithImportantInfo = this.filePrefix + this.personalInfo + '/resources/app/' + this.importantInfo;
		this.dangerousPathWithoutImportantInfo = this.filePrefix + this.personalInfo;

		this.missingModelPrefix = 'Received model events for missing model ';
		this.missingModelMessage = this.missingModelPrefix + ' ' + this.dangerousPathWithoutImportantInfo;

		this.noSuchFilePrefix = 'ENOENT: no such file or directory';
		this.noSuchFileMessage = this.noSuchFilePrefix + ' \'' + this.personalInfo + '\'';

		this.stack = [`at e._modelEvents (${this.randomUserFile}:11:7309)`,
		`    at t.AllWorkers (${this.randomUserFile}:6:8844)`,
		`    at e.(anonymous function) [as _modelEvents] (${this.randomUserFile}:5:29552)`,
		`    at Function.<anonymous> (${this.randomUserFile}:6:8272)`,
		`    at e.dispatch (${this.randomUserFile}:5:26931)`,
		`    at e.request (/${this.nodeModuleAsarPathToRetain})`,
		`    at t._handleMessage (${this.nodeModuleAsarPathToRetain})`,
		`    at t._onmessage (/${this.nodeModulePathToRetain})`,
		`    at t.onmessage (${this.nodeModulePathToRetain})`,
			`    at DedicatedWorkerGlobalScope.self.onmessage`,
		this.dangerousPathWithImportantInfo,
		this.dangerousPathWithoutImportantInfo,
		this.missingModelMessage,
		this.noSuchFileMessage];
	}
}

suite('TelemetryService', () => {

	const TestProductService: IProductService = { _serviceBrand: undefined, ...product };

	test('Disposing', sinonTestFn(function () {
		const testAppender = new TestTelemetryAppender();
		const service = new TelemetryService({ appenders: [testAppender] }, new TestConfigurationService(), TestProductService);

		service.publicLog('testPrivateEvent');
		assert.strictEqual(testAppender.getEventsCount(), 1);

		service.dispose();
		assert.strictEqual(!testAppender.isDisposed, true);
	}));

	// event reporting
	test('Simple event', sinonTestFn(function () {
		const testAppender = new TestTelemetryAppender();
		const service = new TelemetryService({ appenders: [testAppender] }, new TestConfigurationService(), TestProductService);

		service.publicLog('testEvent');
		assert.strictEqual(testAppender.getEventsCount(), 1);
		assert.strictEqual(testAppender.events[0].eventName, 'testEvent');
		assert.notStrictEqual(testAppender.events[0].data, null);

		service.dispose();
	}));

	test('Event with data', sinonTestFn(function () {
		const testAppender = new TestTelemetryAppender();
		const service = new TelemetryService({ appenders: [testAppender] }, new TestConfigurationService(), TestProductService);

		service.publicLog('testEvent', {
			'stringProp': 'property',
			'numberProp': 1,
			'booleanProp': true,
			'complexProp': {
				'value': 0
			}
		});

		assert.strictEqual(testAppender.getEventsCount(), 1);
		assert.strictEqual(testAppender.events[0].eventName, 'testEvent');
		assert.notStrictEqual(testAppender.events[0].data, null);
		assert.strictEqual(testAppender.events[0].data['stringProp'], 'property');
		assert.strictEqual(testAppender.events[0].data['numberProp'], 1);
		assert.strictEqual(testAppender.events[0].data['booleanProp'], true);
		assert.strictEqual(testAppender.events[0].data['complexProp'].value, 0);

		service.dispose();
	}));

	test('common properties added to *all* events, simple event', function () {
		const testAppender = new TestTelemetryAppender();
		const service = new TelemetryService({
			appenders: [testAppender],
			commonProperties: { foo: 'JA!', get bar() { return Math.random() % 2 === 0; } }
		}, new TestConfigurationService(), TestProductService);

		service.publicLog('testEvent');
		const [first] = testAppender.events;

		assert.strictEqual(Object.keys(first.data).length, 2);
		assert.strictEqual(typeof first.data['foo'], 'string');
		assert.strictEqual(typeof first.data['bar'], 'boolean');

		service.dispose();
	});

	test('common properties added to *all* events, event with data', function () {
		const testAppender = new TestTelemetryAppender();
		const service = new TelemetryService({
			appenders: [testAppender],
			commonProperties: { foo: 'JA!', get bar() { return Math.random() % 2 === 0; } }
		}, new TestConfigurationService(), TestProductService);

		service.publicLog('testEvent', { hightower: 'xl', price: 8000 });
		const [first] = testAppender.events;

		assert.strictEqual(Object.keys(first.data).length, 4);
		assert.strictEqual(typeof first.data['foo'], 'string');
		assert.strictEqual(typeof first.data['bar'], 'boolean');
		assert.strictEqual(typeof first.data['hightower'], 'string');
		assert.strictEqual(typeof first.data['price'], 'number');

		service.dispose();
	});

	test('TelemetryInfo comes from properties', function () {
		const service = new TelemetryService({
			appenders: [NullAppender],
			commonProperties: {
				sessionID: 'one',
				['common.machineId']: 'three',
			}
		}, new TestConfigurationService(), TestProductService);

		assert.strictEqual(service.sessionId, 'one');
		assert.strictEqual(service.machineId, 'three');

		service.dispose();
	});

	test('telemetry on by default', function () {
		const testAppender = new TestTelemetryAppender();
		const service = new TelemetryService({ appenders: [testAppender] }, new TestConfigurationService(), TestProductService);

		service.publicLog('testEvent');
		assert.strictEqual(testAppender.getEventsCount(), 1);
		assert.strictEqual(testAppender.events[0].eventName, 'testEvent');

		service.dispose();
	});

	class TestErrorTelemetryService extends TelemetryService {
		constructor(config: ITelemetryServiceConfig) {
			super({ ...config, sendErrorTelemetry: true }, new TestConfigurationService, TestProductService);
		}
	}

<<<<<<< HEAD
	test.skip('Error events', sinonTestFn(async function (this: any) { // {{SQL CARBON EDIT}} skip test
=======
	test('Error events', sinonTestFn(function (this: any) {
>>>>>>> 5b6af074

		let origErrorHandler = Errors.errorHandler.getUnexpectedErrorHandler();
		Errors.setUnexpectedErrorHandler(() => { });

		try {
			const testAppender = new TestTelemetryAppender();
			const service = new TestErrorTelemetryService({ appenders: [testAppender] });
			const errorTelemetry = new ErrorTelemetry(service);


			const e: any = new Error('This is a test.');
			// for Phantom
			if (!e.stack) {
				e.stack = 'blah';
			}

			Errors.onUnexpectedError(e);
			this.clock.tick(ErrorTelemetry.ERROR_FLUSH_TIMEOUT);

			assert.strictEqual(testAppender.getEventsCount(), 1);
			assert.strictEqual(testAppender.events[0].eventName, 'UnhandledError');
			assert.strictEqual(testAppender.events[0].data.msg, 'This is a test.');

			errorTelemetry.dispose();
			service.dispose();
		} finally {
			Errors.setUnexpectedErrorHandler(origErrorHandler);
		}
	}));

	// 	test('Unhandled Promise Error events', sinonTestFn(function() {
	//
	// 		let origErrorHandler = Errors.errorHandler.getUnexpectedErrorHandler();
	// 		Errors.setUnexpectedErrorHandler(() => {});
	//
	// 		try {
	// 			let service = new MainTelemetryService();
	// 			let testAppender = new TestTelemetryAppender();
	// 			service.addTelemetryAppender(testAppender);
	//
	// 			winjs.Promise.wrapError(new Error('This should not get logged'));
	// 			winjs.TPromise.as(true).then(() => {
	// 				throw new Error('This should get logged');
	// 			});
	// 			// prevent console output from failing the test
	// 			this.stub(console, 'log');
	// 			// allow for the promise to finish
	// 			this.clock.tick(MainErrorTelemetry.ERROR_FLUSH_TIMEOUT);
	//
	// 			assert.strictEqual(testAppender.getEventsCount(), 1);
	// 			assert.strictEqual(testAppender.events[0].eventName, 'UnhandledError');
	// 			assert.strictEqual(testAppender.events[0].data.msg,  'This should get logged');
	//
	// 			service.dispose();
	// 		} finally {
	// 			Errors.setUnexpectedErrorHandler(origErrorHandler);
	// 		}
	// 	}));

<<<<<<< HEAD
	test.skip('Handle global errors', sinonTestFn(async function (this: any) { // {{SQL CARBON EDIT}} skip test
=======
	test('Handle global errors', sinonTestFn(function (this: any) {
>>>>>>> 5b6af074
		const errorStub = sinon.stub();
		window.onerror = errorStub;

		const testAppender = new TestTelemetryAppender();
		const service = new TestErrorTelemetryService({ appenders: [testAppender] });
		const errorTelemetry = new ErrorTelemetry(service);

		const testError = new Error('test');
		(<any>window.onerror)('Error Message', 'file.js', 2, 42, testError);
		this.clock.tick(ErrorTelemetry.ERROR_FLUSH_TIMEOUT);

		assert.strictEqual(errorStub.alwaysCalledWithExactly('Error Message', 'file.js', 2, 42, testError), true);
		assert.strictEqual(errorStub.callCount, 1);

		assert.strictEqual(testAppender.getEventsCount(), 1);
		assert.strictEqual(testAppender.events[0].eventName, 'UnhandledError');
		assert.strictEqual(testAppender.events[0].data.msg, 'Error Message');
		assert.strictEqual(testAppender.events[0].data.file, 'file.js');
		assert.strictEqual(testAppender.events[0].data.line, 2);
		assert.strictEqual(testAppender.events[0].data.column, 42);
		assert.strictEqual(testAppender.events[0].data.uncaught_error_msg, 'test');

		errorTelemetry.dispose();
		service.dispose();
	}));

<<<<<<< HEAD
	test.skip('Error Telemetry removes PII from filename with spaces', sinonTestFn(async function (this: any) { // {{SQL CARBON EDIT}} skip test
=======
	test('Error Telemetry removes PII from filename with spaces', sinonTestFn(function (this: any) {
>>>>>>> 5b6af074
		const errorStub = sinon.stub();
		window.onerror = errorStub;
		const settings = new ErrorTestingSettings();
		const testAppender = new TestTelemetryAppender();
		const service = new TestErrorTelemetryService({ appenders: [testAppender] });
		const errorTelemetry = new ErrorTelemetry(service);

		const personInfoWithSpaces = settings.personalInfo.slice(0, 2) + ' ' + settings.personalInfo.slice(2);
		const dangerousFilenameError: any = new Error('dangerousFilename');
		dangerousFilenameError.stack = settings.stack;
		(<any>window.onerror)('dangerousFilename', settings.dangerousPathWithImportantInfo.replace(settings.personalInfo, personInfoWithSpaces) + '/test.js', 2, 42, dangerousFilenameError);
		this.clock.tick(ErrorTelemetry.ERROR_FLUSH_TIMEOUT);

		assert.strictEqual(errorStub.callCount, 1);
		assert.strictEqual(testAppender.events[0].data.file.indexOf(settings.dangerousPathWithImportantInfo.replace(settings.personalInfo, personInfoWithSpaces)), -1);
		assert.strictEqual(testAppender.events[0].data.file, settings.importantInfo + '/test.js');

		errorTelemetry.dispose();
		service.dispose();
	}));

	test.skip('Uncaught Error Telemetry removes PII from filename', sinonTestFn(function (this: any) { // {{SQL CARBON EDIT}} skip test
		const clock = this.clock;
		const errorStub = sinon.stub();
		window.onerror = errorStub;
		const settings = new ErrorTestingSettings();
		const testAppender = new TestTelemetryAppender();
		const service = new TestErrorTelemetryService({ appenders: [testAppender] });
		const errorTelemetry = new ErrorTelemetry(service);

		let dangerousFilenameError: any = new Error('dangerousFilename');
		dangerousFilenameError.stack = settings.stack;
		(<any>window.onerror)('dangerousFilename', settings.dangerousPathWithImportantInfo + '/test.js', 2, 42, dangerousFilenameError);
		clock.tick(ErrorTelemetry.ERROR_FLUSH_TIMEOUT);
		assert.strictEqual(errorStub.callCount, 1);
		assert.strictEqual(testAppender.events[0].data.file.indexOf(settings.dangerousPathWithImportantInfo), -1);

		dangerousFilenameError = new Error('dangerousFilename');
		dangerousFilenameError.stack = settings.stack;
		(<any>window.onerror)('dangerousFilename', settings.dangerousPathWithImportantInfo + '/test.js', 2, 42, dangerousFilenameError);
		clock.tick(ErrorTelemetry.ERROR_FLUSH_TIMEOUT);
		assert.strictEqual(errorStub.callCount, 2);
		assert.strictEqual(testAppender.events[0].data.file.indexOf(settings.dangerousPathWithImportantInfo), -1);
		assert.strictEqual(testAppender.events[0].data.file, settings.importantInfo + '/test.js');

		errorTelemetry.dispose();
		service.dispose();
	}));

<<<<<<< HEAD
	test.skip('Unexpected Error Telemetry removes PII', sinonTestFn(async function (this: any) { // {{SQL CARBON EDIT}} skip test
=======
	test('Unexpected Error Telemetry removes PII', sinonTestFn(function (this: any) {
>>>>>>> 5b6af074
		const origErrorHandler = Errors.errorHandler.getUnexpectedErrorHandler();
		Errors.setUnexpectedErrorHandler(() => { });
		try {
			const settings = new ErrorTestingSettings();
			const testAppender = new TestTelemetryAppender();
			const service = new TestErrorTelemetryService({ appenders: [testAppender] });
			const errorTelemetry = new ErrorTelemetry(service);

			const dangerousPathWithoutImportantInfoError: any = new Error(settings.dangerousPathWithoutImportantInfo);
			dangerousPathWithoutImportantInfoError.stack = settings.stack;
			Errors.onUnexpectedError(dangerousPathWithoutImportantInfoError);
			this.clock.tick(ErrorTelemetry.ERROR_FLUSH_TIMEOUT);

			assert.strictEqual(testAppender.events[0].data.msg.indexOf(settings.personalInfo), -1);
			assert.strictEqual(testAppender.events[0].data.msg.indexOf(settings.filePrefix), -1);

			assert.strictEqual(testAppender.events[0].data.callstack.indexOf(settings.personalInfo), -1);
			assert.strictEqual(testAppender.events[0].data.callstack.indexOf(settings.filePrefix), -1);
			assert.notStrictEqual(testAppender.events[0].data.callstack.indexOf(settings.stack[4].replace(settings.randomUserFile, settings.anonymizedRandomUserFile)), -1);
			assert.strictEqual(testAppender.events[0].data.callstack.split('\n').length, settings.stack.length);

			errorTelemetry.dispose();
			service.dispose();
		}
		finally {
			Errors.setUnexpectedErrorHandler(origErrorHandler);
		}
	}));

<<<<<<< HEAD
	test.skip('Uncaught Error Telemetry removes PII', sinonTestFn(async function (this: any) { // {{SQL CARBON EDIT}} skip test
=======
	test('Uncaught Error Telemetry removes PII', sinonTestFn(function (this: any) {
>>>>>>> 5b6af074
		const errorStub = sinon.stub();
		window.onerror = errorStub;
		const settings = new ErrorTestingSettings();
		const testAppender = new TestTelemetryAppender();
		const service = new TestErrorTelemetryService({ appenders: [testAppender] });
		const errorTelemetry = new ErrorTelemetry(service);

		const dangerousPathWithoutImportantInfoError: any = new Error('dangerousPathWithoutImportantInfo');
		dangerousPathWithoutImportantInfoError.stack = settings.stack;
		(<any>window.onerror)(settings.dangerousPathWithoutImportantInfo, 'test.js', 2, 42, dangerousPathWithoutImportantInfoError);
		this.clock.tick(ErrorTelemetry.ERROR_FLUSH_TIMEOUT);

		assert.strictEqual(errorStub.callCount, 1);
		// Test that no file information remains, esp. personal info
		assert.strictEqual(testAppender.events[0].data.msg.indexOf(settings.personalInfo), -1);
		assert.strictEqual(testAppender.events[0].data.msg.indexOf(settings.filePrefix), -1);
		assert.strictEqual(testAppender.events[0].data.callstack.indexOf(settings.personalInfo), -1);
		assert.strictEqual(testAppender.events[0].data.callstack.indexOf(settings.filePrefix), -1);
		assert.notStrictEqual(testAppender.events[0].data.callstack.indexOf(settings.stack[4].replace(settings.randomUserFile, settings.anonymizedRandomUserFile)), -1);
		assert.strictEqual(testAppender.events[0].data.callstack.split('\n').length, settings.stack.length);

		errorTelemetry.dispose();
		service.dispose();
	}));

<<<<<<< HEAD
	test.skip('Unexpected Error Telemetry removes PII but preserves Code file path', sinonTestFn(async function (this: any) { // {{SQL CARBON EDIT}} skip test
=======
	test('Unexpected Error Telemetry removes PII but preserves Code file path', sinonTestFn(function (this: any) {
>>>>>>> 5b6af074

		const origErrorHandler = Errors.errorHandler.getUnexpectedErrorHandler();
		Errors.setUnexpectedErrorHandler(() => { });

		try {
			const settings = new ErrorTestingSettings();
			const testAppender = new TestTelemetryAppender();
			const service = new TestErrorTelemetryService({ appenders: [testAppender] });
			const errorTelemetry = new ErrorTelemetry(service);

			const dangerousPathWithImportantInfoError: any = new Error(settings.dangerousPathWithImportantInfo);
			dangerousPathWithImportantInfoError.stack = settings.stack;

			// Test that important information remains but personal info does not
			Errors.onUnexpectedError(dangerousPathWithImportantInfoError);
			this.clock.tick(ErrorTelemetry.ERROR_FLUSH_TIMEOUT);

			assert.notStrictEqual(testAppender.events[0].data.msg.indexOf(settings.importantInfo), -1);
			assert.strictEqual(testAppender.events[0].data.msg.indexOf(settings.personalInfo), -1);
			assert.strictEqual(testAppender.events[0].data.msg.indexOf(settings.filePrefix), -1);
			assert.notStrictEqual(testAppender.events[0].data.callstack.indexOf(settings.importantInfo), -1);
			assert.strictEqual(testAppender.events[0].data.callstack.indexOf(settings.personalInfo), -1);
			assert.strictEqual(testAppender.events[0].data.callstack.indexOf(settings.filePrefix), -1);
			assert.notStrictEqual(testAppender.events[0].data.callstack.indexOf(settings.stack[4].replace(settings.randomUserFile, settings.anonymizedRandomUserFile)), -1);
			assert.strictEqual(testAppender.events[0].data.callstack.split('\n').length, settings.stack.length);

			errorTelemetry.dispose();
			service.dispose();
		}
		finally {
			Errors.setUnexpectedErrorHandler(origErrorHandler);
		}
	}));

<<<<<<< HEAD
	test.skip('Uncaught Error Telemetry removes PII but preserves Code file path', sinonTestFn(async function (this: any) { // {{SQL CARBON EDIT}} skip test
=======
	test('Uncaught Error Telemetry removes PII but preserves Code file path', sinonTestFn(function (this: any) {
>>>>>>> 5b6af074
		const errorStub = sinon.stub();
		window.onerror = errorStub;
		const settings = new ErrorTestingSettings();
		const testAppender = new TestTelemetryAppender();
		const service = new TestErrorTelemetryService({ appenders: [testAppender] });
		const errorTelemetry = new ErrorTelemetry(service);

		const dangerousPathWithImportantInfoError: any = new Error('dangerousPathWithImportantInfo');
		dangerousPathWithImportantInfoError.stack = settings.stack;
		(<any>window.onerror)(settings.dangerousPathWithImportantInfo, 'test.js', 2, 42, dangerousPathWithImportantInfoError);
		this.clock.tick(ErrorTelemetry.ERROR_FLUSH_TIMEOUT);

		assert.strictEqual(errorStub.callCount, 1);
		// Test that important information remains but personal info does not
		assert.notStrictEqual(testAppender.events[0].data.callstack.indexOf('(' + settings.nodeModuleAsarPathToRetain), -1);
		assert.notStrictEqual(testAppender.events[0].data.callstack.indexOf('(' + settings.nodeModulePathToRetain), -1);
		assert.notStrictEqual(testAppender.events[0].data.callstack.indexOf('(/' + settings.nodeModuleAsarPathToRetain), -1);
		assert.notStrictEqual(testAppender.events[0].data.callstack.indexOf('(/' + settings.nodeModulePathToRetain), -1);
		assert.notStrictEqual(testAppender.events[0].data.msg.indexOf(settings.importantInfo), -1);
		assert.strictEqual(testAppender.events[0].data.msg.indexOf(settings.personalInfo), -1);
		assert.strictEqual(testAppender.events[0].data.msg.indexOf(settings.filePrefix), -1);
		assert.notStrictEqual(testAppender.events[0].data.callstack.indexOf(settings.importantInfo), -1);
		assert.strictEqual(testAppender.events[0].data.callstack.indexOf(settings.personalInfo), -1);
		assert.strictEqual(testAppender.events[0].data.callstack.indexOf(settings.filePrefix), -1);
		assert.notStrictEqual(testAppender.events[0].data.callstack.indexOf(settings.stack[4].replace(settings.randomUserFile, settings.anonymizedRandomUserFile)), -1);
		assert.strictEqual(testAppender.events[0].data.callstack.split('\n').length, settings.stack.length);

		errorTelemetry.dispose();
		service.dispose();
	}));

<<<<<<< HEAD
	test.skip('Unexpected Error Telemetry removes PII but preserves Code file path with node modules', sinonTestFn(async function (this: any) { // {{SQL CARBON EDIT}} skip test
=======
	test('Unexpected Error Telemetry removes PII but preserves Code file path with node modules', sinonTestFn(function (this: any) {
>>>>>>> 5b6af074

		const origErrorHandler = Errors.errorHandler.getUnexpectedErrorHandler();
		Errors.setUnexpectedErrorHandler(() => { });

		try {
			const settings = new ErrorTestingSettings();
			const testAppender = new TestTelemetryAppender();
			const service = new TestErrorTelemetryService({ appenders: [testAppender] });
			const errorTelemetry = new ErrorTelemetry(service);

			const dangerousPathWithImportantInfoError: any = new Error(settings.dangerousPathWithImportantInfo);
			dangerousPathWithImportantInfoError.stack = settings.stack;


			Errors.onUnexpectedError(dangerousPathWithImportantInfoError);
			this.clock.tick(ErrorTelemetry.ERROR_FLUSH_TIMEOUT);

			assert.notStrictEqual(testAppender.events[0].data.callstack.indexOf('(' + settings.nodeModuleAsarPathToRetain), -1);
			assert.notStrictEqual(testAppender.events[0].data.callstack.indexOf('(' + settings.nodeModulePathToRetain), -1);
			assert.notStrictEqual(testAppender.events[0].data.callstack.indexOf('(/' + settings.nodeModuleAsarPathToRetain), -1);
			assert.notStrictEqual(testAppender.events[0].data.callstack.indexOf('(/' + settings.nodeModulePathToRetain), -1);

			errorTelemetry.dispose();
			service.dispose();
		}
		finally {
			Errors.setUnexpectedErrorHandler(origErrorHandler);
		}
	}));

<<<<<<< HEAD
	test.skip('Uncaught Error Telemetry removes PII but preserves Code file path', sinonTestFn(async function (this: any) { // {{SQL CARBON EDIT}} skip test
		const errorStub = sinon.stub();
		window.onerror = errorStub;
		const settings = new ErrorTestingSettings();
		const testAppender = new TestTelemetryAppender();
		const service = new JoinableTelemetryService({ appenders: [testAppender] });
		const errorTelemetry = new ErrorTelemetry(service);

		const dangerousPathWithImportantInfoError: any = new Error('dangerousPathWithImportantInfo');
		dangerousPathWithImportantInfoError.stack = settings.stack;
		(<any>window.onerror)(settings.dangerousPathWithImportantInfo, 'test.js', 2, 42, dangerousPathWithImportantInfoError);
		this.clock.tick(ErrorTelemetry.ERROR_FLUSH_TIMEOUT);
		await service.join();

		assert.strictEqual(errorStub.callCount, 1);

		assert.notStrictEqual(testAppender.events[0].data.callstack.indexOf('(' + settings.nodeModuleAsarPathToRetain), -1);
		assert.notStrictEqual(testAppender.events[0].data.callstack.indexOf('(' + settings.nodeModulePathToRetain), -1);
		assert.notStrictEqual(testAppender.events[0].data.callstack.indexOf('(/' + settings.nodeModuleAsarPathToRetain), -1);
		assert.notStrictEqual(testAppender.events[0].data.callstack.indexOf('(/' + settings.nodeModulePathToRetain), -1);

		errorTelemetry.dispose();
		service.dispose();
	}));


	test.skip('Unexpected Error Telemetry removes PII but preserves Code file path when PIIPath is configured', sinonTestFn(async function (this: any) { // {{SQL CARBON EDIT}} skip test
=======
	test('Unexpected Error Telemetry removes PII but preserves Code file path when PIIPath is configured', sinonTestFn(function (this: any) {
>>>>>>> 5b6af074

		const origErrorHandler = Errors.errorHandler.getUnexpectedErrorHandler();
		Errors.setUnexpectedErrorHandler(() => { });

		try {
			const settings = new ErrorTestingSettings();
			const testAppender = new TestTelemetryAppender();
			const service = new TestErrorTelemetryService({ appenders: [testAppender], piiPaths: [settings.personalInfo + '/resources/app/'] });
			const errorTelemetry = new ErrorTelemetry(service);

			const dangerousPathWithImportantInfoError: any = new Error(settings.dangerousPathWithImportantInfo);
			dangerousPathWithImportantInfoError.stack = settings.stack;

			// Test that important information remains but personal info does not
			Errors.onUnexpectedError(dangerousPathWithImportantInfoError);
			this.clock.tick(ErrorTelemetry.ERROR_FLUSH_TIMEOUT);

			assert.notStrictEqual(testAppender.events[0].data.msg.indexOf(settings.importantInfo), -1);
			assert.strictEqual(testAppender.events[0].data.msg.indexOf(settings.personalInfo), -1);
			assert.strictEqual(testAppender.events[0].data.msg.indexOf(settings.filePrefix), -1);
			assert.notStrictEqual(testAppender.events[0].data.callstack.indexOf(settings.importantInfo), -1);
			assert.strictEqual(testAppender.events[0].data.callstack.indexOf(settings.personalInfo), -1);
			assert.strictEqual(testAppender.events[0].data.callstack.indexOf(settings.filePrefix), -1);
			assert.notStrictEqual(testAppender.events[0].data.callstack.indexOf(settings.stack[4].replace(settings.randomUserFile, settings.anonymizedRandomUserFile)), -1);
			assert.strictEqual(testAppender.events[0].data.callstack.split('\n').length, settings.stack.length);

			errorTelemetry.dispose();
			service.dispose();
		}
		finally {
			Errors.setUnexpectedErrorHandler(origErrorHandler);
		}
	}));

<<<<<<< HEAD
	test.skip('Uncaught Error Telemetry removes PII but preserves Code file path when PIIPath is configured', sinonTestFn(async function (this: any) { // {{SQL CARBON EDIT}} skip test
=======
	test('Uncaught Error Telemetry removes PII but preserves Code file path when PIIPath is configured', sinonTestFn(function (this: any) {
>>>>>>> 5b6af074
		const errorStub = sinon.stub();
		window.onerror = errorStub;
		const settings = new ErrorTestingSettings();
		const testAppender = new TestTelemetryAppender();
		const service = new TestErrorTelemetryService({ appenders: [testAppender], piiPaths: [settings.personalInfo + '/resources/app/'] });
		const errorTelemetry = new ErrorTelemetry(service);

		const dangerousPathWithImportantInfoError: any = new Error('dangerousPathWithImportantInfo');
		dangerousPathWithImportantInfoError.stack = settings.stack;
		(<any>window.onerror)(settings.dangerousPathWithImportantInfo, 'test.js', 2, 42, dangerousPathWithImportantInfoError);
		this.clock.tick(ErrorTelemetry.ERROR_FLUSH_TIMEOUT);

		assert.strictEqual(errorStub.callCount, 1);
		// Test that important information remains but personal info does not
		assert.notStrictEqual(testAppender.events[0].data.msg.indexOf(settings.importantInfo), -1);
		assert.strictEqual(testAppender.events[0].data.msg.indexOf(settings.personalInfo), -1);
		assert.strictEqual(testAppender.events[0].data.msg.indexOf(settings.filePrefix), -1);
		assert.notStrictEqual(testAppender.events[0].data.callstack.indexOf(settings.importantInfo), -1);
		assert.strictEqual(testAppender.events[0].data.callstack.indexOf(settings.personalInfo), -1);
		assert.strictEqual(testAppender.events[0].data.callstack.indexOf(settings.filePrefix), -1);
		assert.notStrictEqual(testAppender.events[0].data.callstack.indexOf(settings.stack[4].replace(settings.randomUserFile, settings.anonymizedRandomUserFile)), -1);
		assert.strictEqual(testAppender.events[0].data.callstack.split('\n').length, settings.stack.length);

		errorTelemetry.dispose();
		service.dispose();
	}));

<<<<<<< HEAD
	test.skip('Unexpected Error Telemetry removes PII but preserves Missing Model error message', sinonTestFn(async function (this: any) { // {{SQL CARBON EDIT}} skip test
=======
	test('Unexpected Error Telemetry removes PII but preserves Missing Model error message', sinonTestFn(function (this: any) {
>>>>>>> 5b6af074

		const origErrorHandler = Errors.errorHandler.getUnexpectedErrorHandler();
		Errors.setUnexpectedErrorHandler(() => { });

		try {
			const settings = new ErrorTestingSettings();
			const testAppender = new TestTelemetryAppender();
			const service = new TestErrorTelemetryService({ appenders: [testAppender] });
			const errorTelemetry = new ErrorTelemetry(service);

			const missingModelError: any = new Error(settings.missingModelMessage);
			missingModelError.stack = settings.stack;

			// Test that no file information remains, but this particular
			// error message does (Received model events for missing model)
			Errors.onUnexpectedError(missingModelError);
			this.clock.tick(ErrorTelemetry.ERROR_FLUSH_TIMEOUT);

			assert.notStrictEqual(testAppender.events[0].data.msg.indexOf(settings.missingModelPrefix), -1);
			assert.strictEqual(testAppender.events[0].data.msg.indexOf(settings.personalInfo), -1);
			assert.strictEqual(testAppender.events[0].data.msg.indexOf(settings.filePrefix), -1);
			assert.notStrictEqual(testAppender.events[0].data.callstack.indexOf(settings.missingModelPrefix), -1);
			assert.strictEqual(testAppender.events[0].data.callstack.indexOf(settings.personalInfo), -1);
			assert.strictEqual(testAppender.events[0].data.callstack.indexOf(settings.filePrefix), -1);
			assert.notStrictEqual(testAppender.events[0].data.callstack.indexOf(settings.stack[4].replace(settings.randomUserFile, settings.anonymizedRandomUserFile)), -1);
			assert.strictEqual(testAppender.events[0].data.callstack.split('\n').length, settings.stack.length);

			errorTelemetry.dispose();
			service.dispose();
		} finally {
			Errors.setUnexpectedErrorHandler(origErrorHandler);
		}
	}));

<<<<<<< HEAD
	test.skip('Uncaught Error Telemetry removes PII but preserves Missing Model error message', sinonTestFn(async function (this: any) { // {{SQL CARBON EDIT}} skip test
=======
	test('Uncaught Error Telemetry removes PII but preserves Missing Model error message', sinonTestFn(function (this: any) {
>>>>>>> 5b6af074
		const errorStub = sinon.stub();
		window.onerror = errorStub;
		const settings = new ErrorTestingSettings();
		const testAppender = new TestTelemetryAppender();
		const service = new TestErrorTelemetryService({ appenders: [testAppender] });
		const errorTelemetry = new ErrorTelemetry(service);

		const missingModelError: any = new Error('missingModelMessage');
		missingModelError.stack = settings.stack;
		(<any>window.onerror)(settings.missingModelMessage, 'test.js', 2, 42, missingModelError);
		this.clock.tick(ErrorTelemetry.ERROR_FLUSH_TIMEOUT);

		assert.strictEqual(errorStub.callCount, 1);
		// Test that no file information remains, but this particular
		// error message does (Received model events for missing model)
		assert.notStrictEqual(testAppender.events[0].data.msg.indexOf(settings.missingModelPrefix), -1);
		assert.strictEqual(testAppender.events[0].data.msg.indexOf(settings.personalInfo), -1);
		assert.strictEqual(testAppender.events[0].data.msg.indexOf(settings.filePrefix), -1);
		assert.notStrictEqual(testAppender.events[0].data.callstack.indexOf(settings.missingModelPrefix), -1);
		assert.strictEqual(testAppender.events[0].data.callstack.indexOf(settings.personalInfo), -1);
		assert.strictEqual(testAppender.events[0].data.callstack.indexOf(settings.filePrefix), -1);
		assert.notStrictEqual(testAppender.events[0].data.callstack.indexOf(settings.stack[4].replace(settings.randomUserFile, settings.anonymizedRandomUserFile)), -1);
		assert.strictEqual(testAppender.events[0].data.callstack.split('\n').length, settings.stack.length);

		errorTelemetry.dispose();
		service.dispose();
	}));

<<<<<<< HEAD
	test.skip('Unexpected Error Telemetry removes PII but preserves No Such File error message', sinonTestFn(async function (this: any) { // {{SQL CARBON EDIT}} skip test
=======
	test('Unexpected Error Telemetry removes PII but preserves No Such File error message', sinonTestFn(function (this: any) {
>>>>>>> 5b6af074

		const origErrorHandler = Errors.errorHandler.getUnexpectedErrorHandler();
		Errors.setUnexpectedErrorHandler(() => { });

		try {
			const settings = new ErrorTestingSettings();
			const testAppender = new TestTelemetryAppender();
			const service = new TestErrorTelemetryService({ appenders: [testAppender] });
			const errorTelemetry = new ErrorTelemetry(service);

			const noSuchFileError: any = new Error(settings.noSuchFileMessage);
			noSuchFileError.stack = settings.stack;

			// Test that no file information remains, but this particular
			// error message does (ENOENT: no such file or directory)
			Errors.onUnexpectedError(noSuchFileError);
			this.clock.tick(ErrorTelemetry.ERROR_FLUSH_TIMEOUT);

			assert.notStrictEqual(testAppender.events[0].data.msg.indexOf(settings.noSuchFilePrefix), -1);
			assert.strictEqual(testAppender.events[0].data.msg.indexOf(settings.personalInfo), -1);
			assert.strictEqual(testAppender.events[0].data.msg.indexOf(settings.filePrefix), -1);
			assert.notStrictEqual(testAppender.events[0].data.callstack.indexOf(settings.noSuchFilePrefix), -1);
			assert.strictEqual(testAppender.events[0].data.callstack.indexOf(settings.personalInfo), -1);
			assert.strictEqual(testAppender.events[0].data.callstack.indexOf(settings.filePrefix), -1);
			assert.notStrictEqual(testAppender.events[0].data.callstack.indexOf(settings.stack[4].replace(settings.randomUserFile, settings.anonymizedRandomUserFile)), -1);
			assert.strictEqual(testAppender.events[0].data.callstack.split('\n').length, settings.stack.length);

			errorTelemetry.dispose();
			service.dispose();
		} finally {
			Errors.setUnexpectedErrorHandler(origErrorHandler);
		}
	}));

<<<<<<< HEAD
	test.skip('Uncaught Error Telemetry removes PII but preserves No Such File error message', sinonTestFn(async function (this: any) { // {{SQL CARBON EDIT}} skip test
=======
	test('Uncaught Error Telemetry removes PII but preserves No Such File error message', sinonTestFn(function (this: any) {
>>>>>>> 5b6af074
		const origErrorHandler = Errors.errorHandler.getUnexpectedErrorHandler();
		Errors.setUnexpectedErrorHandler(() => { });
		try {
			const errorStub = sinon.stub();
			window.onerror = errorStub;
			const settings = new ErrorTestingSettings();
			const testAppender = new TestTelemetryAppender();
			const service = new TestErrorTelemetryService({ appenders: [testAppender] });
			const errorTelemetry = new ErrorTelemetry(service);
			const noSuchFileError: any = new Error('noSuchFileMessage');
			noSuchFileError.stack = settings.stack;
			(<any>window.onerror)(settings.noSuchFileMessage, 'test.js', 2, 42, noSuchFileError);
			this.clock.tick(ErrorTelemetry.ERROR_FLUSH_TIMEOUT);

			assert.strictEqual(errorStub.callCount, 1);
			// Test that no file information remains, but this particular
			// error message does (ENOENT: no such file or directory)
			Errors.onUnexpectedError(noSuchFileError);
			assert.notStrictEqual(testAppender.events[0].data.msg.indexOf(settings.noSuchFilePrefix), -1);
			assert.strictEqual(testAppender.events[0].data.msg.indexOf(settings.personalInfo), -1);
			assert.strictEqual(testAppender.events[0].data.msg.indexOf(settings.filePrefix), -1);
			assert.notStrictEqual(testAppender.events[0].data.callstack.indexOf(settings.noSuchFilePrefix), -1);
			assert.strictEqual(testAppender.events[0].data.callstack.indexOf(settings.personalInfo), -1);
			assert.strictEqual(testAppender.events[0].data.callstack.indexOf(settings.filePrefix), -1);
			assert.notStrictEqual(testAppender.events[0].data.callstack.indexOf(settings.stack[4].replace(settings.randomUserFile, settings.anonymizedRandomUserFile)), -1);
			assert.strictEqual(testAppender.events[0].data.callstack.split('\n').length, settings.stack.length);

			errorTelemetry.dispose();
			service.dispose();
		} finally {
			Errors.setUnexpectedErrorHandler(origErrorHandler);
		}
	}));

	test('Telemetry Service sends events when telemetry is on', sinonTestFn(function () {
		const testAppender = new TestTelemetryAppender();
		const service = new TelemetryService({ appenders: [testAppender] }, new TestConfigurationService(), TestProductService);
		service.publicLog('testEvent');
		assert.strictEqual(testAppender.getEventsCount(), 1);
		service.dispose();
	}));

	test('Telemetry Service checks with config service', function () {

		let telemetryLevel = TelemetryConfiguration.OFF;
		const emitter = new Emitter<any>();

		const testAppender = new TestTelemetryAppender();
		const service = new TelemetryService({
			appenders: [testAppender]
		}, new class extends TestConfigurationService {
			override onDidChangeConfiguration = emitter.event;
			override getValue() {
				return telemetryLevel as any;
			}
		}(), TestProductService);

		assert.strictEqual(service.telemetryLevel, TelemetryLevel.NONE);

		telemetryLevel = TelemetryConfiguration.ON;
		emitter.fire({ affectsConfiguration: () => true });
		assert.strictEqual(service.telemetryLevel, TelemetryLevel.USAGE);

		telemetryLevel = TelemetryConfiguration.ERROR;
		emitter.fire({ affectsConfiguration: () => true });
		assert.strictEqual(service.telemetryLevel, TelemetryLevel.ERROR);

		service.dispose();
	});
});<|MERGE_RESOLUTION|>--- conflicted
+++ resolved
@@ -207,11 +207,7 @@
 		}
 	}
 
-<<<<<<< HEAD
 	test.skip('Error events', sinonTestFn(async function (this: any) { // {{SQL CARBON EDIT}} skip test
-=======
-	test('Error events', sinonTestFn(function (this: any) {
->>>>>>> 5b6af074
 
 		let origErrorHandler = Errors.errorHandler.getUnexpectedErrorHandler();
 		Errors.setUnexpectedErrorHandler(() => { });
@@ -271,11 +267,7 @@
 	// 		}
 	// 	}));
 
-<<<<<<< HEAD
 	test.skip('Handle global errors', sinonTestFn(async function (this: any) { // {{SQL CARBON EDIT}} skip test
-=======
-	test('Handle global errors', sinonTestFn(function (this: any) {
->>>>>>> 5b6af074
 		const errorStub = sinon.stub();
 		window.onerror = errorStub;
 
@@ -302,11 +294,7 @@
 		service.dispose();
 	}));
 
-<<<<<<< HEAD
 	test.skip('Error Telemetry removes PII from filename with spaces', sinonTestFn(async function (this: any) { // {{SQL CARBON EDIT}} skip test
-=======
-	test('Error Telemetry removes PII from filename with spaces', sinonTestFn(function (this: any) {
->>>>>>> 5b6af074
 		const errorStub = sinon.stub();
 		window.onerror = errorStub;
 		const settings = new ErrorTestingSettings();
@@ -356,11 +344,7 @@
 		service.dispose();
 	}));
 
-<<<<<<< HEAD
 	test.skip('Unexpected Error Telemetry removes PII', sinonTestFn(async function (this: any) { // {{SQL CARBON EDIT}} skip test
-=======
-	test('Unexpected Error Telemetry removes PII', sinonTestFn(function (this: any) {
->>>>>>> 5b6af074
 		const origErrorHandler = Errors.errorHandler.getUnexpectedErrorHandler();
 		Errors.setUnexpectedErrorHandler(() => { });
 		try {
@@ -390,11 +374,7 @@
 		}
 	}));
 
-<<<<<<< HEAD
 	test.skip('Uncaught Error Telemetry removes PII', sinonTestFn(async function (this: any) { // {{SQL CARBON EDIT}} skip test
-=======
-	test('Uncaught Error Telemetry removes PII', sinonTestFn(function (this: any) {
->>>>>>> 5b6af074
 		const errorStub = sinon.stub();
 		window.onerror = errorStub;
 		const settings = new ErrorTestingSettings();
@@ -420,11 +400,7 @@
 		service.dispose();
 	}));
 
-<<<<<<< HEAD
 	test.skip('Unexpected Error Telemetry removes PII but preserves Code file path', sinonTestFn(async function (this: any) { // {{SQL CARBON EDIT}} skip test
-=======
-	test('Unexpected Error Telemetry removes PII but preserves Code file path', sinonTestFn(function (this: any) {
->>>>>>> 5b6af074
 
 		const origErrorHandler = Errors.errorHandler.getUnexpectedErrorHandler();
 		Errors.setUnexpectedErrorHandler(() => { });
@@ -459,11 +435,7 @@
 		}
 	}));
 
-<<<<<<< HEAD
 	test.skip('Uncaught Error Telemetry removes PII but preserves Code file path', sinonTestFn(async function (this: any) { // {{SQL CARBON EDIT}} skip test
-=======
-	test('Uncaught Error Telemetry removes PII but preserves Code file path', sinonTestFn(function (this: any) {
->>>>>>> 5b6af074
 		const errorStub = sinon.stub();
 		window.onerror = errorStub;
 		const settings = new ErrorTestingSettings();
@@ -495,11 +467,7 @@
 		service.dispose();
 	}));
 
-<<<<<<< HEAD
 	test.skip('Unexpected Error Telemetry removes PII but preserves Code file path with node modules', sinonTestFn(async function (this: any) { // {{SQL CARBON EDIT}} skip test
-=======
-	test('Unexpected Error Telemetry removes PII but preserves Code file path with node modules', sinonTestFn(function (this: any) {
->>>>>>> 5b6af074
 
 		const origErrorHandler = Errors.errorHandler.getUnexpectedErrorHandler();
 		Errors.setUnexpectedErrorHandler(() => { });
@@ -530,37 +498,7 @@
 		}
 	}));
 
-<<<<<<< HEAD
-	test.skip('Uncaught Error Telemetry removes PII but preserves Code file path', sinonTestFn(async function (this: any) { // {{SQL CARBON EDIT}} skip test
-		const errorStub = sinon.stub();
-		window.onerror = errorStub;
-		const settings = new ErrorTestingSettings();
-		const testAppender = new TestTelemetryAppender();
-		const service = new JoinableTelemetryService({ appenders: [testAppender] });
-		const errorTelemetry = new ErrorTelemetry(service);
-
-		const dangerousPathWithImportantInfoError: any = new Error('dangerousPathWithImportantInfo');
-		dangerousPathWithImportantInfoError.stack = settings.stack;
-		(<any>window.onerror)(settings.dangerousPathWithImportantInfo, 'test.js', 2, 42, dangerousPathWithImportantInfoError);
-		this.clock.tick(ErrorTelemetry.ERROR_FLUSH_TIMEOUT);
-		await service.join();
-
-		assert.strictEqual(errorStub.callCount, 1);
-
-		assert.notStrictEqual(testAppender.events[0].data.callstack.indexOf('(' + settings.nodeModuleAsarPathToRetain), -1);
-		assert.notStrictEqual(testAppender.events[0].data.callstack.indexOf('(' + settings.nodeModulePathToRetain), -1);
-		assert.notStrictEqual(testAppender.events[0].data.callstack.indexOf('(/' + settings.nodeModuleAsarPathToRetain), -1);
-		assert.notStrictEqual(testAppender.events[0].data.callstack.indexOf('(/' + settings.nodeModulePathToRetain), -1);
-
-		errorTelemetry.dispose();
-		service.dispose();
-	}));
-
-
-	test.skip('Unexpected Error Telemetry removes PII but preserves Code file path when PIIPath is configured', sinonTestFn(async function (this: any) { // {{SQL CARBON EDIT}} skip test
-=======
 	test('Unexpected Error Telemetry removes PII but preserves Code file path when PIIPath is configured', sinonTestFn(function (this: any) {
->>>>>>> 5b6af074
 
 		const origErrorHandler = Errors.errorHandler.getUnexpectedErrorHandler();
 		Errors.setUnexpectedErrorHandler(() => { });
@@ -595,11 +533,7 @@
 		}
 	}));
 
-<<<<<<< HEAD
 	test.skip('Uncaught Error Telemetry removes PII but preserves Code file path when PIIPath is configured', sinonTestFn(async function (this: any) { // {{SQL CARBON EDIT}} skip test
-=======
-	test('Uncaught Error Telemetry removes PII but preserves Code file path when PIIPath is configured', sinonTestFn(function (this: any) {
->>>>>>> 5b6af074
 		const errorStub = sinon.stub();
 		window.onerror = errorStub;
 		const settings = new ErrorTestingSettings();
@@ -627,11 +561,7 @@
 		service.dispose();
 	}));
 
-<<<<<<< HEAD
 	test.skip('Unexpected Error Telemetry removes PII but preserves Missing Model error message', sinonTestFn(async function (this: any) { // {{SQL CARBON EDIT}} skip test
-=======
-	test('Unexpected Error Telemetry removes PII but preserves Missing Model error message', sinonTestFn(function (this: any) {
->>>>>>> 5b6af074
 
 		const origErrorHandler = Errors.errorHandler.getUnexpectedErrorHandler();
 		Errors.setUnexpectedErrorHandler(() => { });
@@ -666,11 +596,7 @@
 		}
 	}));
 
-<<<<<<< HEAD
 	test.skip('Uncaught Error Telemetry removes PII but preserves Missing Model error message', sinonTestFn(async function (this: any) { // {{SQL CARBON EDIT}} skip test
-=======
-	test('Uncaught Error Telemetry removes PII but preserves Missing Model error message', sinonTestFn(function (this: any) {
->>>>>>> 5b6af074
 		const errorStub = sinon.stub();
 		window.onerror = errorStub;
 		const settings = new ErrorTestingSettings();
@@ -699,11 +625,7 @@
 		service.dispose();
 	}));
 
-<<<<<<< HEAD
 	test.skip('Unexpected Error Telemetry removes PII but preserves No Such File error message', sinonTestFn(async function (this: any) { // {{SQL CARBON EDIT}} skip test
-=======
-	test('Unexpected Error Telemetry removes PII but preserves No Such File error message', sinonTestFn(function (this: any) {
->>>>>>> 5b6af074
 
 		const origErrorHandler = Errors.errorHandler.getUnexpectedErrorHandler();
 		Errors.setUnexpectedErrorHandler(() => { });
@@ -738,11 +660,7 @@
 		}
 	}));
 
-<<<<<<< HEAD
 	test.skip('Uncaught Error Telemetry removes PII but preserves No Such File error message', sinonTestFn(async function (this: any) { // {{SQL CARBON EDIT}} skip test
-=======
-	test('Uncaught Error Telemetry removes PII but preserves No Such File error message', sinonTestFn(function (this: any) {
->>>>>>> 5b6af074
 		const origErrorHandler = Errors.errorHandler.getUnexpectedErrorHandler();
 		Errors.setUnexpectedErrorHandler(() => { });
 		try {
