# Azure Data Studio

[![Join the chat at https://gitter.im/Microsoft/sqlopsstudio](https://badges.gitter.im/Microsoft/sqlopsstudio.svg)](https://gitter.im/Microsoft/sqlopsstudio?utm_source=badge&utm_medium=badge&utm_campaign=pr-badge&utm_content=badge)
[![Build Status](https://dev.azure.com/azuredatastudio/azuredatastudio/_apis/build/status/Azure%20Data%20Studio%20CI?branchName=master)](https://dev.azure.com/azuredatastudio/azuredatastudio/_build/latest?definitionId=4&branchName=master)
[![Twitter Follow](https://img.shields.io/twitter/follow/azuredatastudio?style=social)](https://twitter.com/azuredatastudio)

Azure Data Studio is a data management tool that enables you to work with SQL Server, Azure SQL DB and SQL DW from Windows, macOS and Linux.

## **Download the latest Azure Data Studio release**

<<<<<<< HEAD
| Platform																|
| ---------------------------------------	|
| [Windows User Installer][win-user]			|
| [Windows System Installer][win-system]	|
| [Windows ZIP][win-zip]									|
| [macOS ZIP][osx-zip]										|
| [Linux TAR.GZ][linux-zip]								|
| [Linux RPM][linux-rpm]									|
| [Linux DEB][linux-deb]									|
=======
Platform | Link
-- | --
Windows User Installer | https://go.microsoft.com/fwlink/?linkid=2121609
Windows System Installer | https://go.microsoft.com/fwlink/?linkid=2121612
Windows ZIP | https://go.microsoft.com/fwlink/?linkid=2121511
macOS ZIP | https://go.microsoft.com/fwlink/?linkid=2121611
Linux TAR.GZ | https://go.microsoft.com/fwlink/?linkid=2121510
Linux RPM | https://go.microsoft.com/fwlink/?linkid=2121613
Linux DEB | https://go.microsoft.com/fwlink/?linkid=2121610
>>>>>>> 166f0d16

Go to our [download page](https://aka.ms/azuredatastudio) for more specific instructions.

## Try out the latest insiders build from `master`:
- [Windows User Installer - **Insiders build**](https://azuredatastudio-update.azurewebsites.net/latest/win32-x64-user/insider)
- [Windows System Installer - **Insiders build**](https://azuredatastudio-update.azurewebsites.net/latest/win32-x64/insider)
- [Windows ZIP - **Insiders build**](https://azuredatastudio-update.azurewebsites.net/latest/win32-x64-archive/insider)
- [macOS ZIP - **Insiders build**](https://azuredatastudio-update.azurewebsites.net/latest/darwin/insider)
- [Linux TAR.GZ - **Insiders build**](https://azuredatastudio-update.azurewebsites.net/latest/linux-x64/insider)

See the [change log](https://github.com/Microsoft/azuredatastudio/blob/master/CHANGELOG.md) for additional details of what's in this release.

## **Feature Highlights**

- Cross-Platform DB management for Windows, macOS and Linux with simple XCopy deployment
- SQL Server Connection Management with Connection Dialog, Server Groups, Azure Integration and Registered Servers
- Object Explorer supporting schema browsing and contextual command execution
- T-SQL Query Editor with advanced coding features such as autosuggestions, error diagnostics, tooltips, formatting and peek definition
- Query Results Viewer with advanced data grid supporting large result sets, export to JSON\CSV\Excel, query plan and charting
- Management Dashboard supporting customizable widgets with drill-through actionable insights
- Visual Data Editor that enables direct row insertion, update and deletion into tables
- Backup and Restore dialogs that enables advanced customization and remote filesystem browsing, configured tasks can be executed or scripted
- Task History window to view current task execution status, completion results with error messages and task T-SQL scripting
- Scripting support to generate CREATE, SELECT, ALTER and DROP statements for database objects
- Workspaces with full Git integration and Find In Files support to managing T-SQL script libraries
- Modern light-weight shell with theming, user settings, full-screen support, integrated terminal and numerous other features

Here are some of these features in action.

<img src='https://github.com/Microsoft/azuredatastudio/blob/master/docs/overview_screen.jpg' width='800px'>

## Contributing
If you are interested in fixing issues and contributing directly to the code base,
please see the document [How to Contribute](https://github.com/Microsoft/azuredatastudio/wiki/How-to-Contribute), which covers the following:

* [How to build and run from source](https://github.com/Microsoft/azuredatastudio/wiki/How-to-Contribute#Build-and-Run-From-Source)
* [The development workflow, including debugging and running tests](https://github.com/Microsoft/azuredatastudio/wiki/How-to-Contribute#development-workflow)
* [Submitting pull requests](https://github.com/Microsoft/azuredatastudio/wiki/How-to-Contribute#pull-requests)

This project has adopted the [Microsoft Open Source Code of Conduct](https://opensource.microsoft.com/codeofconduct/). For more information see the [Code of Conduct FAQ](https://opensource.microsoft.com/codeofconduct/faq/) or contact [opencode@microsoft.com](mailto:opencode@microsoft.com) with any additional questions or comments.

## Localization
Azure Data Studio localization is now open for community contributions. You can contribute to localization for both software and docs. https://aka.ms/SQLOpsStudioLoc

Localization is now opened for 10 languages: French, Italian, German, Spanish, Simplified Chinese, Traditional Chinese, Japanese, Korean, Russian, and Portuguese (Brazil). Help us make Azure Data Studio available in your language!

## Privacy Statement
The [Microsoft Enterprise and Developer Privacy Statement](https://privacy.microsoft.com/en-us/privacystatement) describes the privacy statement of this software.

## Contributions and "Thank You"
We would like to thank all our users who raised issues, and in particular the following users who helped contribute fixes:

* eulercamposbarros for `Prevent connections from moving on click (#7528)`
* AlexFsmn for `Fixed issue where task icons got hidden if text was too long`
* jamesrod817 for `Tempdb (#7022)`
* dzsquared for `fix(snippets): ads parenthesis to sqlcreateindex snippet #7020`
* devmattrick for `Update row count as updates are received #6642`
* mottykohn for `In Message panel onclick scroll to line #6417`
* Stevoni for `Corrected Keyboard Shortcut Execution Issue #5480`
* yamatoya for `fix the format #4899`
* GeoffYoung for `Fix sqlDropColumn description #4422`
* AlexFsmn for `Added context menu for DBs in explorer view to backup & restore db. #2277`
* sadedil for `Missing feature request: Save as XML #3729`
* gbritton1 for `Removed reference to object explorer #3463`
* Tarig0  for `Add Routine_Type to CreateStoredProc fixes #3257 (#3286)`
* oltruong  for `typo fix #3025'`
* Thomas-S-B for `Removed unnecessary IErrorDetectionStrategy #749`
* Thomas-S-B for `Simplified code #750`
* rdaniels6813  for `Add query plan theme support #3031`
* Ruturaj123 for `Fixed some typos and grammatical errors #3027`
* PromoFaux for `Use emoji shortcodes in CONTRIBUTING.md instead of � #3009`
* ckaczor for `Fix: DATETIMEOFFSET data types should be ISO formatted #714`
* hi-im-T0dd for `Fixed sync issue with my forked master so this commit is correct #2948`
* hi-im-T0dd for `Fixed when right clicking and selecting Manage-correct name displays #2794`
* philoushka  for `center the icon #2760`
* anthonypants for `Typo #2775`
* kstolte for `Fix Invalid Configuration in Launch.json #2789`
* kstolte for `Fixing a reference to SQL Ops Studio #2788`
* AlexFsmn `Feature: Ability to add connection name #2332`
* AlexFsmn `Disabled connection name input when connecting to a server. #2566`
* SebastianPfliegel `Added more saveAsCsv options #2099`
* ianychoi `Fixes a typo: Mimunum -> Minimum #1994`
* AlexFsmn `Fixed bug where proper file extension wasn't appended to the filename. #2151`
* AlexFsmn `Added functionality for adding any file to import wizard #2329`
* AlexFsmn `Fixed background issue when copying a chart to clipboard #2215`
* AlexFsmn `Fixed problem where vertical charts didn't display labels correctly. #2263`
* AlexFsmn `Fixed Initial values for charts to match visuals #2266`
* AlexFsmn `Renamed chart option labels #2264`
* AlexFsmn `Added feature for the opening file after exporting to CSV/XLS/JSON & query files #2216`
* AlexFsmm `Get Connection String should copy to clipboard #2175`
* lanceklinger `Fix for double-clicking column handle in results table #1504`
* westerncj for `Removed duplicate contribution from README.md (#753)`
* ntovas for `Fix for duplicate extensions shown in "Save File" dialog. (#779)`
* SebastianPfliegel for `Add cursor snippet (#475)`
* mikaoelitiana for the fix: `revert README and CONTRIBUTING after last VSCode merge (#574)`
* alextercete for `Reinstate menu item to install from VSIX (#682)`
* alextercete for `Fix "No extension gallery service configured" error (#427)`
* mwiedemeyer for `Fix #58: Default sort order for DB size widget (#111)`
* AlexTroshkin for `Show disconnect in context menu only when connectionProfile connected (#150)`
* AlexTroshkin for `Fix #138: Invalid syntax color highlighting (identity not highlighting) (#140))`
* stebet for `Fix #153: Fixing sql snippets that failed on a DB with a case-sensitive collation. (#152)`
* SebastianPfliegel `Remove sqlExtensionHelp (#312)`
* olljanat for `Implemented npm version check (#314)`
* Adam Machanic for helping with the `whoisactive` extension
* All community localization contributors:
  * French: Adrien Clerbois, ANAS BELABBES, Antoine Griffard, Arian Papillon, Eric Macarez, Eric Van Thorre, Jérémy LANDON, Matthias GROSPERRIN, Maxime COQUEREL, Olivier Guinart, thierry DEMAN-BARCELÒ, Thomas Potier
  * Italian: Aldo Donetti, Alessandro Alpi, Andrea Dottor, Bruni Luca, Gianluca Hotz, Luca Nardi, Luigi Bruno, Marco Dal Pino, Mirco Vanini, Pasquale Ceglie, Riccardo Cappello, Sergio Govoni, Stefano Demiliani
  * German: Anna Henke-Gunvaldson, Ben Weissman, David Ullmer, J.M. ., Kai Modo, Konstantin Staschill, Kostja Klein, Lennart Trunk, Markus Ehrenmüller-Jensen, Mascha Kroenlein, Matthias Knoll, Mourad Louha, Thomas Hütter, Wolfgang Straßer
  * Spanish: Alberto Poblacion, Andy Gonzalez, Carlos Mendible, Christian Araujo, Daniel D, Eickhel Mendoza, Ernesto Cardenas, Ivan Toledo Ivanovic, Fran Diaz, JESUS GIL, Jorge Serrano Pérez, José Saturnino Pimentel Juárez, Mauricio Hidalgo, Pablo Iglesias, Rikhardo Estrada Rdez, Thierry DEMAN, YOLANDA CUESTA ALTIERI
  * Japanese: Fujio Kojima, Kazushi KAMEGAWA, Masayoshi Yamada, Masayuki Ozawa, Seiji Momoto, Takashi Kanai, Takayoshi Tanaka, Yoshihisa Ozaki, 庄垣内治
  * Chinese (simplified): DAN YE, Joel Yang, Lynne Dong, Ryan（Yu） Zhang, Sheng Jiang, Wei Zhang, Zhiliang Xu
  * Chinese  (Traditional): Bruce Chen, Chiayi Yen, Kevin Yang,  Winnie Lin, 保哥 Will,  謝政廷
  * Korean: Do-Kyun Kim, Evelyn Kim, Helen Jung, Hong Jmee, jeongwoo choi, Jun Hyoung Lee, Jungsun Kim정선, Justin Yoo, Kavrith mucha, Kiwoong Youm, MinGyu Ju,  MVP_JUNO BEA, Sejun Kim, SOONMAN KWON, sung man ko, Yeongrak Choi, younggun kim, Youngjae Kim, 소영 이
  * Russian: Andrey Veselov, Anton Fontanov, Anton Savin, Elena Ostrovskaia, Igor Babichev, Maxim Zelensky, Rodion Fedechkin, Tasha T, Vladimir Zyryanov
  * Portuguese Brazil: Daniel de Sousa, Diogo Duarte, Douglas Correa, Douglas Eccker, José Emanuel Mendes, Marcelo Fernandes, Marcondes Alexandre, Roberto Fonseca, Rodrigo Crespi

And of course, we'd like to thank the authors of all upstream dependencies.  Please see a full list in the [ThirdPartyNotices.txt](https://raw.githubusercontent.com/Microsoft/azuredatastudio/master/ThirdPartyNotices.txt)

## License

Copyright (c) Microsoft Corporation. All rights reserved.

Licensed under the [Source EULA](LICENSE.txt).
<|MERGE_RESOLUTION|>--- conflicted
+++ resolved
@@ -8,7 +8,6 @@
 
 ## **Download the latest Azure Data Studio release**
 
-<<<<<<< HEAD
 | Platform																|
 | ---------------------------------------	|
 | [Windows User Installer][win-user]			|
@@ -18,17 +17,7 @@
 | [Linux TAR.GZ][linux-zip]								|
 | [Linux RPM][linux-rpm]									|
 | [Linux DEB][linux-deb]									|
-=======
-Platform | Link
--- | --
-Windows User Installer | https://go.microsoft.com/fwlink/?linkid=2121609
-Windows System Installer | https://go.microsoft.com/fwlink/?linkid=2121612
-Windows ZIP | https://go.microsoft.com/fwlink/?linkid=2121511
-macOS ZIP | https://go.microsoft.com/fwlink/?linkid=2121611
-Linux TAR.GZ | https://go.microsoft.com/fwlink/?linkid=2121510
-Linux RPM | https://go.microsoft.com/fwlink/?linkid=2121613
-Linux DEB | https://go.microsoft.com/fwlink/?linkid=2121610
->>>>>>> 166f0d16
+
 
 Go to our [download page](https://aka.ms/azuredatastudio) for more specific instructions.
 
@@ -152,3 +141,11 @@
 Copyright (c) Microsoft Corporation. All rights reserved.
 
 Licensed under the [Source EULA](LICENSE.txt).
+
+[win-user]: https://go.microsoft.com/fwlink/?linkid=2121609
+[win-system]: https://go.microsoft.com/fwlink/?linkid=2121612
+[win-zip]: https://go.microsoft.com/fwlink/?linkid=2121511
+[osx-zip]: https://go.microsoft.com/fwlink/?linkid=2121611
+[linux-zip]: https://go.microsoft.com/fwlink/?linkid=2121510
+[linux-rpm]: https://go.microsoft.com/fwlink/?linkid=2121613
+[linux-deb]: https://go.microsoft.com/fwlink/?linkid=2121610