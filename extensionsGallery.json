{
	"results": [{
		"extensions": [
      {
				"extensionId": "10",
				"extensionName": "agent",
				"displayName": "SQL Server Agent",
				"shortDescription": "Manage and troubleshoot SQL Agent jobs (early preview)",
				"publisher": {
					"displayName":"Microsoft",
					"publisherId": "Microsoft",
					"publisherName":"Microsoft"
				},
				"versions": [
					{
						"version": "0.29.0",
						"lastUpdated": "5/7/2018",
						"assetUri": "",
						"fallbackAssetUri": "fallbackAssetUri",
							"files": [
							{
								"assetType": "Microsoft.VisualStudio.Services.VSIXPackage",
								"source": "https://sqlopsextensions.blob.core.windows.net/extensions/agent/agent-0.29.0.vsix"
							},
							{
								"assetType": "Microsoft.VisualStudio.Services.Icons.Default",
								"source": "https://raw.githubusercontent.com/Microsoft/vscode-mssql/master/images/sqlserver.png"
							},
							{
								"assetType": "Microsoft.VisualStudio.Services.Content.Details",
								"source": "https://raw.githubusercontent.com/Microsoft/sqlopsstudio/master/extensions/agent/README.md"
							},
							{
								"assetType": "Microsoft.VisualStudio.Code.Manifest",
								"source": "https://raw.githubusercontent.com/Microsoft/sqlopsstudio/master/extensions/agent/package.json"
							},
							{
								"assetType": "Microsoft.VisualStudio.Services.Content.License",
								"source": "https://raw.githubusercontent.com/Microsoft/sqlopsstudio/master/LICENSE.txt"
							}
						],
						"properties": [
						{ "key": "Microsoft.VisualStudio.Code.ExtensionDependencies", "value":""},
						{ "key": "Microsoft.VisualStudio.Code.Engine", "value":"*"},
						{ "key": "Microsoft.VisualStudio.Services.Links.Source", "value":"https://github.com/Microsoft/sqlopsstudio"}
						]
					}
				],
				"statistics": [],
				"flags": "preview"
			},
			{
				"extensionId": "11",
				"extensionName": "whoisactive",
				"displayName": "whoisactive",
				"shortDescription": "sp_whoisactive for SQL Operations Studio",
				"publisher": {
					"displayName":"Microsoft",
					"publisherId": "Microsoft",
					"publisherName":"Microsoft"
				},
				"versions": [
					{
						"version": "0.1.1",
						"lastUpdated": "5/4/2018",
						"assetUri": "",
						"fallbackAssetUri": "fallbackAssetUri",
							"files": [
							{
								"assetType": "Microsoft.VisualStudio.Services.VSIXPackage",
								"source": "https://sqlopsextensions.blob.core.windows.net/extensions/whoisactive/whoisactive-0.1.1.vsix"
							},
							{
								"assetType": "Microsoft.VisualStudio.Services.Icons.Default",
								"source": "https://raw.githubusercontent.com/Microsoft/sqlopsstudio/master/samples/sp_whoIsActive/images/sqlserver.png"
							},
							{
								"assetType": "Microsoft.VisualStudio.Services.Content.Details",
								"source": "https://raw.githubusercontent.com/Microsoft/sqlopsstudio/master/samples/sp_whoIsActive/README.md"
							},
							{
								"assetType": "Microsoft.VisualStudio.Code.Manifest",
								"source": "https://raw.githubusercontent.com/Microsoft/sqlopsstudio/master/samples/sp_whoIsActive/package.json"
							},
							{
								"assetType": "Microsoft.VisualStudio.Services.Content.License",
								"source": "https://raw.githubusercontent.com/Microsoft/sqlopsstudio/master/samples/sp_whoIsActive/LICENSE.txt"
							}
						],
						"properties": [
						{ "key": "Microsoft.VisualStudio.Code.ExtensionDependencies", "value":""},
						{ "key": "Microsoft.VisualStudio.Code.Engine", "value":"*"},
						{ "key": "Microsoft.VisualStudio.Services.Links.Source", "value":"https://github.com/Microsoft/sqlopsstudio"}
						]
					}
				],
				"statistics": [],
				"flags": "preview"
			},
			{
				"extensionId": "12",
				"extensionName": "server-report",
				"displayName": "Server Reports",
				"shortDescription": "Server Reports for SQL Operations Studio provides server health insights",
				"publisher": {
					"displayName":"Microsoft",
					"publisherId": "Microsoft",
					"publisherName":"Microsoft"
				},
				"versions": [
					{
						"version": "0.1.2",
						"lastUpdated": "5/4/2018",
						"assetUri": "",
						"fallbackAssetUri": "fallbackAssetUri",
							"files": [
							{
								"assetType": "Microsoft.VisualStudio.Services.VSIXPackage",
								"source": "https://sqlopsextensions.blob.core.windows.net/extensions/ServerReports/server-report-0.1.2.vsix"
							},
							{
								"assetType": "Microsoft.VisualStudio.Services.Icons.Default",
								"source": "https://raw.githubusercontent.com/Microsoft/sqlopsstudio/master/samples/serverReports/images/sqlserver.png"
							},
							{
								"assetType": "Microsoft.VisualStudio.Services.Content.Details",
								"source": "https://raw.githubusercontent.com/Microsoft/sqlopsstudio/master/samples/serverReports/README.md"
							},
							{
								"assetType": "Microsoft.VisualStudio.Code.Manifest",
								"source": "https://raw.githubusercontent.com/Microsoft/sqlopsstudio/master/samples/serverReports/package.json"
							},
							{
								"assetType": "Microsoft.VisualStudio.Services.Content.License",
								"source": "https://raw.githubusercontent.com/Microsoft/sqlopsstudio/master/samples/serverReports/LICENSE.txt"
							}
						],
						"properties": [
						{ "key": "Microsoft.VisualStudio.Code.ExtensionDependencies", "value":""},
						{ "key": "Microsoft.VisualStudio.Code.Engine", "value":"*"},
						{ "key": "Microsoft.VisualStudio.Services.Links.Source", "value":"https://github.com/Microsoft/sqlopsstudio"}
						]
					}
				],
				"statistics": [],
				"flags": "preview"
			},
			{
				"extensionId": "13",
				"extensionName": "ssmskeymap",
				"displayName": "SSMS Keymap",
				"shortDescription": "This extension ports popular SSMS keyboard shortcuts to SQL Operations Studio",
				"publisher": {
					"displayName":"Kevin Cunnane",
					"publisherId": "kevcunnane",
					"publisherName":"kevcunnane"
				},
				"versions": [
					{
						"version": "0.2.0",
						"lastUpdated": "4/16/2018",
						"assetUri": "",
						"fallbackAssetUri": "fallbackAssetUri",
							"files": [
							{
								"assetType": "Microsoft.SQLOps.DownloadPage",
								"source": "https://github.com/kevcunnane/ssmskeymap/releases/tag/0.2.0"
							},
							{
								"assetType": "Microsoft.VisualStudio.Services.Icons.Default",
								"source": "https://raw.githubusercontent.com/kevcunnane/ssmskeymap/master/visualstudio-keyboard.png"
							},
							{
								"assetType": "Microsoft.VisualStudio.Services.Content.Details",
								"source": "https://raw.githubusercontent.com/kevcunnane/ssmskeymap/master/README.md"
							},
							{
								"assetType": "Microsoft.VisualStudio.Code.Manifest",
								"source": "https://raw.githubusercontent.com/kevcunnane/ssmskeymap/master/package.json"
							},
							{
								"assetType": "Microsoft.VisualStudio.Services.Content.License",
								"source": "https://raw.githubusercontent.com/kevcunnane/ssmskeymap/master/LICENSE.txt"
							}
						],
						"properties": [
						{ "key": "Microsoft.VisualStudio.Code.ExtensionDependencies", "value":""},
						{ "key": "Microsoft.VisualStudio.Code.Engine", "value":"*"},
						{ "key": "Microsoft.VisualStudio.Services.Links.Source", "value":"https://github.com/kevcunnane/ssmskeymap"}
						]
					}
				],
				"statistics": [],
				"flags": "preview"
<<<<<<< HEAD
            },
            {
                "extensionId": "14",
                "extensionName": "sql-search",
                "displayName": "Redgate SQL Search",
                "shortDescription": "Search across multiple databases",
                "publisher": {
                  "displayName":"Redgate",
                  "publisherId": "Redgate",
                  "publisherName":"Redgate"
                },
                "versions": [
                  {
                    "version": "0.2.0",
                    "lastUpdated": "5/3/2018",
                    "assetUri": "",
                    "fallbackAssetUri": "fallbackAssetUri",
                    "files": [
                    {
                      "assetType": "Microsoft.SQLOps.DownloadPage",
                      "source": "https://www.redgatefoundry.com/SQLSearch"
                    },
                    {
                      "assetType": "Microsoft.VisualStudio.Services.Links.Source",
                      "source": "https://www.redgatefoundry.com/"
                   },
                   {
                      "assetType": "Microsoft.VisualStudio.Services.Icons.Default",
                      "source": "https://foundrylabssqlsearch.blob.core.windows.net/sqlops-sql-search-insiders/metadata/gatebase.png"
                    },
                    {
                      "assetType": "Microsoft.VisualStudio.Services.Content.Details",
                     "source": "https://foundrylabssqlsearch.blob.core.windows.net/sqlops-sql-search-insiders/metadata/README.md"
                    },
                    {
                      "assetType": "Microsoft.VisualStudio.Code.Manifest",
                      "source": "https://foundrylabssqlsearch.blob.core.windows.net/sqlops-sql-search-insiders/metadata/package.json"
                    },
                    {
                      "assetType": "Microsoft.VisualStudio.Services.Content.License",
                      "source": "https://www.red-gate.com/support/license/"
                    }
                    ],
                    "properties": [
                      { "key": "Microsoft.VisualStudio.Code.ExtensionDependencies", "value":""},
                      { "key": "Microsoft.VisualStudio.Code.Engine", "value":"*"}
                    ]
                  }
                ],
                "statistics": [],
                "flags": "preview"
            },
            {
                "extensionId": "15",
                "extensionName": "alwayson-insights",
                "displayName": "AlwaysOn Insights",
                "shortDescription": "Sql Server AlwaysOn insights",
                "publisher": {
                  "displayName":"matticusau",
                  "publisherId": "matticusau",
                  "publisherName":"matticusau"
                },
                "versions": [
                  {
                    "version": "0.2.1",
                    "lastUpdated": "04/21/2018",
                    "assetUri": "",
                    "fallbackAssetUri": "fallbackAssetUri",
                    "files": [
                    {
                      "assetType": "Microsoft.SQLOps.DownloadPage",
                      "source": "https://github.com/Matticusau/sqlops-alwayson-insights/releases/tag/0.2.1"
                    },
                    {
                      "assetType": "Microsoft.VisualStudio.Services.Links.Source",
                      "source": "https://github.com/Matticusau/sqlops-alwayson-insights"
                   },
                   {
                      "assetType": "Microsoft.VisualStudio.Services.Icons.Default",
                      "source": "https://raw.githubusercontent.com/Matticusau/sqlops-alwayson-insights/master/src/images/icon.png"
                    },
                    {
                      "assetType": "Microsoft.VisualStudio.Services.Content.Details",
                     "source": "https://raw.githubusercontent.com/Matticusau/sqlops-alwayson-insights/master/src/README.md"
                    },
                    {
                      "assetType": "Microsoft.VisualStudio.Code.Manifest",
                      "source": "https://raw.githubusercontent.com/Matticusau/sqlops-alwayson-insights/master/src/package.json"
                    },
                    {
                      "assetType": "Microsoft.VisualStudio.Services.Content.License",
                      "source": "https://raw.githubusercontent.com/Matticusau/sqlops-alwayson-insights/master/LICENSE"
                    }
                    ],
                    "properties": [
                      { "key": "Microsoft.VisualStudio.Code.ExtensionDependencies", "value":""},
                      { "key": "Microsoft.VisualStudio.Code.Engine", "value":"*"}
                    ]
                  }
                ],
                "statistics": [],
                "flags": "preview"
            },
            {
                "extensionId": "16",
                "extensionName": "mssql-instance-insights",
                "displayName": "MSSQL Instance Insights",
                "shortDescription": "Sql Server Instance insights",
                "publisher": {
                  "displayName":"matticusau",
                  "publisherId": "matticusau",
                  "publisherName":"matticusau"
                },
                "versions": [
                  {
                    "version": "0.2.1",
                    "lastUpdated": "04/21/2018",
                    "assetUri": "",
                    "fallbackAssetUri": "fallbackAssetUri",
                    "files": [
                    {
                      "assetType": "Microsoft.SQLOps.DownloadPage",
                      "source": "https://github.com/Matticusau/sqlops-mssql-instance-insights/releases/tag/0.2.1"
                    },
                    {
                      "assetType": "Microsoft.VisualStudio.Services.Links.Source",
                      "source": "https://github.com/Matticusau/sqlops-mssql-instance-insights"
                   },
                   {
                      "assetType": "Microsoft.VisualStudio.Services.Icons.Default",
                      "source": "https://raw.githubusercontent.com/Matticusau/sqlops-mssql-instance-insights/master/src/images/icon.png"
                    },
                    {
                      "assetType": "Microsoft.VisualStudio.Services.Content.Details",
                     "source": "https://raw.githubusercontent.com/Matticusau/sqlops-mssql-instance-insights/master/src/README.md"
                    },
                    {
                      "assetType": "Microsoft.VisualStudio.Code.Manifest",
                      "source": "https://raw.githubusercontent.com/Matticusau/sqlops-mssql-instance-insights/master/src/package.json"
                    },
                    {
                      "assetType": "Microsoft.VisualStudio.Services.Content.License",
                      "source": "https://raw.githubusercontent.com/Matticusau/sqlops-mssql-instance-insights/master/LICENSE"
                    }
                    ],
                    "properties": [
                      { "key": "Microsoft.VisualStudio.Code.ExtensionDependencies", "value":""},
                      { "key": "Microsoft.VisualStudio.Code.Engine", "value":"*"}
                    ]
                  }
                ],
                "statistics": [],
                "flags": "preview"
              },
              {
                "extensionId": "17",
                "extensionName": "mssql-db-insights",
                "displayName": "MSSQL Db Insights",
                "shortDescription": "Sql Server Database insights",
                "publisher": {
                  "displayName":"matticusau",
                  "publisherId": "matticusau",
                  "publisherName":"matticusau"
                },
                "versions": [
                  {
                    "version": "0.2.1",
                    "lastUpdated": "04/21/2018",
                    "assetUri": "",
                    "fallbackAssetUri": "fallbackAssetUri",
                    "files": [
                    {
                      "assetType": "Microsoft.SQLOps.DownloadPage",
                      "source": "https://github.com/Matticusau/sqlops-mssql-db-insights/releases/tag/0.2.1"
                    },
                    {
                      "assetType": "Microsoft.VisualStudio.Services.Links.Source",
                      "source": "https://github.com/Matticusau/sqlops-mssql-db-insights"
                   },
                   {
                      "assetType": "Microsoft.VisualStudio.Services.Icons.Default",
                      "source": "https://raw.githubusercontent.com/Matticusau/sqlops-mssql-db-insights/master/src/images/icon.png"
                    },
                    {
                      "assetType": "Microsoft.VisualStudio.Services.Content.Details",
                     "source": "https://raw.githubusercontent.com/Matticusau/sqlops-mssql-db-insights/master/src/README.md"
                    },
                    {
                      "assetType": "Microsoft.VisualStudio.Code.Manifest",
                      "source": "https://raw.githubusercontent.com/Matticusau/sqlops-mssql-db-insights/master/src/package.json"
                    },
                    {
                      "assetType": "Microsoft.VisualStudio.Services.Content.License",
                      "source": "https://raw.githubusercontent.com/Matticusau/sqlops-mssql-db-insights/master/LICENSE"
                    }
                    ],
                    "properties": [
                      { "key": "Microsoft.VisualStudio.Code.ExtensionDependencies", "value":""},
                      { "key": "Microsoft.VisualStudio.Code.Engine", "value":"*"}
                    ]
                  }
                ],
                "statistics": [],
                "flags": "preview"
							},
							{
                "extensionId": "18",
                "extensionName": "vim",
                "displayName": "Vim",
                "shortDescription": "Vim emulations for SQL Operations Studio",
                "publisher": {
                  "displayName":"vscodevim",
                  "publisherId": "vscodevim",
                  "publisherName":"vscodevim"
                },
                "versions": [
                  {
                    "version": "0.15.0",
                    "lastUpdated": "07/11/2018",
                    "assetUri": "",
                    "fallbackAssetUri": "fallbackAssetUri",
                    "files": [
                    {
                      "assetType": "Microsoft.SQLOps.DownloadPage",
                      "source": "https://github.com/VSCodeVim/Vim/releases/tag/v0.15.0"
                    },
                    {
                      "assetType": "Microsoft.VisualStudio.Services.Links.Source",
                      "source": "https://github.com/VSCodeVim/Vim"
                   },
                   {
                      "assetType": "Microsoft.VisualStudio.Services.Icons.Default",
                      "source": "https://raw.githubusercontent.com/VSCodeVim/Vim/master/images/icon.png"
                    },
                    {
                      "assetType": "Microsoft.VisualStudio.Services.Content.Details",
                     "source": "https://raw.githubusercontent.com/VSCodeVim/Vim/master/README.md"
                    },
                    {
                      "assetType": "Microsoft.VisualStudio.Code.Manifest",
                      "source": "https://raw.githubusercontent.com/VSCodeVim/Vim/master/package.json"
                    },
                    {
                      "assetType": "Microsoft.VisualStudio.Services.Content.License",
                      "source": "https://raw.githubusercontent.com/VSCodeVim/Vim/master/LICENSE"
                    }
                    ],
                    "properties": [
                      { "key": "Microsoft.VisualStudio.Code.ExtensionDependencies", "value":""},
                      { "key": "Microsoft.VisualStudio.Code.Engine", "value":"*"},
                      { "key": "Microsoft.VisualStudio.Services.Links.Source", "value":"https://github.com/VSCodeVim/Vim"}
                    ]
                  }
                ],
                "statistics": [],
                "flags": "preview"
              }
=======
			},
			{
				"extensionId": "14",
				"extensionName": "sql-search",
				"displayName": "Redgate SQL Search",
				"shortDescription": "Search across multiple databases",
				"publisher": {
				  "displayName":"Redgate",
				  "publisherId": "Redgate",
				  "publisherName":"Redgate"
				},
				"versions": [
				  {
							"version": "0.2.0",
							"lastUpdated": "5/3/2018",
							"assetUri": "",
							"fallbackAssetUri": "fallbackAssetUri",
							"files": [
							{
								"assetType": "Microsoft.SQLOps.DownloadPage",
								"source": "https://www.redgatefoundry.com/SQLSearch"
							},
							{
								"assetType": "Microsoft.VisualStudio.Services.Icons.Default",
								"source": "https://foundrylabssqlsearch.blob.core.windows.net/sqlops-sql-search-insiders/metadata/gatebase.png"
							},
							{
								"assetType": "Microsoft.VisualStudio.Services.Content.Details",
							 "source": "https://foundrylabssqlsearch.blob.core.windows.net/sqlops-sql-search-insiders/metadata/README.md"
							},
							{
								"assetType": "Microsoft.VisualStudio.Code.Manifest",
								"source": "https://foundrylabssqlsearch.blob.core.windows.net/sqlops-sql-search-insiders/metadata/package.json"
							},
							{
								"assetType": "Microsoft.VisualStudio.Services.Content.License",
								"source": "https://www.red-gate.com/support/license/"
							}
							],
							"properties": [
								{ "key": "Microsoft.VisualStudio.Code.ExtensionDependencies", "value":""},
								{ "key": "Microsoft.VisualStudio.Code.Engine", "value":"*"},
								{ "key": "Microsoft.VisualStudio.Services.Links.Source", "value":"https://www.redgatefoundry.com/"}
							]
				  }
				],
				"statistics": [],
				"flags": "preview"
				},
				{
				"extensionId": "15",
				"extensionName": "alwayson-insights",
				"displayName": "AlwaysOn Insights",
				"shortDescription": "Sql Server AlwaysOn insights",
				"publisher": {
				  "displayName":"matticusau",
				  "publisherId": "matticusau",
				  "publisherName":"matticusau"
				},
				"versions": [
				  {
							"version": "0.2.1",
							"lastUpdated": "04/21/2018",
							"assetUri": "",
							"fallbackAssetUri": "fallbackAssetUri",
							"files": [
							{
								"assetType": "Microsoft.SQLOps.DownloadPage",
								"source": "https://github.com/Matticusau/sqlops-alwayson-insights/releases/tag/0.2.1"
							},
				   {
								"assetType": "Microsoft.VisualStudio.Services.Icons.Default",
								"source": "https://raw.githubusercontent.com/Matticusau/sqlops-alwayson-insights/master/src/images/icon.png"
							},
							{
								"assetType": "Microsoft.VisualStudio.Services.Content.Details",
							 "source": "https://raw.githubusercontent.com/Matticusau/sqlops-alwayson-insights/master/src/README.md"
							},
							{
								"assetType": "Microsoft.VisualStudio.Code.Manifest",
								"source": "https://raw.githubusercontent.com/Matticusau/sqlops-alwayson-insights/master/src/package.json"
							},
							{
								"assetType": "Microsoft.VisualStudio.Services.Content.License",
								"source": "https://raw.githubusercontent.com/Matticusau/sqlops-alwayson-insights/master/LICENSE"
							}
							],
							"properties": [
								{ "key": "Microsoft.VisualStudio.Code.ExtensionDependencies", "value":""},
								{ "key": "Microsoft.VisualStudio.Code.Engine", "value":"*"},
								{ "key": "Microsoft.VisualStudio.Services.Links.Source", "value":"https://github.com/Matticusau/sqlops-alwayson-insights"}
							]
				  }
				],
				"statistics": [],
				"flags": "preview"
				},
				{
				"extensionId": "16",
				"extensionName": "mssql-instance-insights",
				"displayName": "MSSQL Instance Insights",
				"shortDescription": "Sql Server Instance insights",
				"publisher": {
				  "displayName":"matticusau",
				  "publisherId": "matticusau",
				  "publisherName":"matticusau"
				},
				"versions": [
				  {
							"version": "0.2.1",
							"lastUpdated": "04/21/2018",
							"assetUri": "",
							"fallbackAssetUri": "fallbackAssetUri",
							"files": [
							{
								"assetType": "Microsoft.SQLOps.DownloadPage",
								"source": "https://github.com/Matticusau/sqlops-mssql-instance-insights/releases/tag/0.2.1"
							},
				   {
								"assetType": "Microsoft.VisualStudio.Services.Icons.Default",
								"source": "https://raw.githubusercontent.com/Matticusau/sqlops-mssql-instance-insights/master/src/images/icon.png"
							},
							{
								"assetType": "Microsoft.VisualStudio.Services.Content.Details",
							 "source": "https://raw.githubusercontent.com/Matticusau/sqlops-mssql-instance-insights/master/src/README.md"
							},
							{
								"assetType": "Microsoft.VisualStudio.Code.Manifest",
								"source": "https://raw.githubusercontent.com/Matticusau/sqlops-mssql-instance-insights/master/src/package.json"
							},
							{
								"assetType": "Microsoft.VisualStudio.Services.Content.License",
								"source": "https://raw.githubusercontent.com/Matticusau/sqlops-mssql-instance-insights/master/LICENSE"
							}
							],
							"properties": [
								{ "key": "Microsoft.VisualStudio.Code.ExtensionDependencies", "value":""},
								{ "key": "Microsoft.VisualStudio.Code.Engine", "value":"*"},
								{ "key": "Microsoft.VisualStudio.Services.Links.Source", "value":"https://github.com/Matticusau/sqlops-mssql-instance-insight"}
							]
				  }
				],
				"statistics": [],
				"flags": "preview"
				  },
				  {
				"extensionId": "17",
				"extensionName": "mssql-db-insights",
				"displayName": "MSSQL Db Insights",
				"shortDescription": "Sql Server Database insights",
				"publisher": {
				  "displayName":"matticusau",
				  "publisherId": "matticusau",
				  "publisherName":"matticusau"
				},
				"versions": [
				  {
							"version": "0.2.2",
							"lastUpdated": "06/29/2018",
							"assetUri": "",
							"fallbackAssetUri": "fallbackAssetUri",
							"files": [
							{
								"assetType": "Microsoft.SQLOps.DownloadPage",
								"source": "https://github.com/Matticusau/sqlops-mssql-db-insights/releases/tag/0.2.2"
							},
				   {
								"assetType": "Microsoft.VisualStudio.Services.Icons.Default",
								"source": "https://raw.githubusercontent.com/Matticusau/sqlops-mssql-db-insights/master/src/images/icon.png"
							},
							{
								"assetType": "Microsoft.VisualStudio.Services.Content.Details",
							 "source": "https://raw.githubusercontent.com/Matticusau/sqlops-mssql-db-insights/master/src/README.md"
							},
							{
								"assetType": "Microsoft.VisualStudio.Code.Manifest",
								"source": "https://raw.githubusercontent.com/Matticusau/sqlops-mssql-db-insights/master/src/package.json"
							},
							{
								"assetType": "Microsoft.VisualStudio.Services.Content.License",
								"source": "https://raw.githubusercontent.com/Matticusau/sqlops-mssql-db-insights/master/LICENSE"
							}
							],
							"properties": [
								{ "key": "Microsoft.VisualStudio.Code.ExtensionDependencies", "value":""},
								{ "key": "Microsoft.VisualStudio.Code.Engine", "value":"*"},
								{ "key": "Microsoft.VisualStudio.Services.Links.Source", "value":"https://github.com/Matticusau/sqlops-mssql-db-insights"}
							]
				  	}
					],
					"statistics": [],
					"flags": "preview"
				},
				{
					"extensionId": "18",
					"extensionName": "profiler",
					"displayName": "SQL Server Profiler",
					"shortDescription": "SQL Server Profiler for SQL Operations Studio",
					"publisher": {
						"displayName": "Microsoft",
						"publisherId": "Microsoft",
						"publisherName": "Microsoft"
					},
					"versions": [
						{
							"version": "0.1.1",
							"lastUpdated": "6/19/2018",
							"assetUri": "",
							"fallbackAssetUri": "fallbackAssetUri",
								"files": [
								{
									"assetType": "Microsoft.VisualStudio.Services.VSIXPackage",
									"source": "https://sqlopsextensions.blob.core.windows.net/extensions/profiler/profiler-0.1.1.vsix"
								},
								{
									"assetType": "Microsoft.VisualStudio.Services.Icons.Default",
									"source": "https://raw.githubusercontent.com/Microsoft/vscode-mssql/master/images/sqlserver.png"
								},
								{
									"assetType": "Microsoft.VisualStudio.Services.Content.Details",
									"source": "https://raw.githubusercontent.com/Microsoft/sqlopsstudio/master/extensions/profiler/README.md"
								},
								{
									"assetType": "Microsoft.VisualStudio.Code.Manifest",
									"source": "https://raw.githubusercontent.com/Microsoft/sqlopsstudio/master/extensions/profiler/package.json"
								},
								{
									"assetType": "Microsoft.VisualStudio.Services.Content.License",
									"source": "https://raw.githubusercontent.com/Microsoft/sqlopsstudio/master/LICENSE.txt"
								}
							],
							"properties": [
								{ "key": "Microsoft.VisualStudio.Code.ExtensionDependencies", "value": "Microsoft.mssql" },
								{ "key": "Microsoft.VisualStudio.Code.Engine", "value": ">=0.30.2" },
								{ "key": "Microsoft.VisualStudio.Services.Links.Source", "value":"https://github.com/Microsoft/sqlopsstudio"}
							]
						}
					],
					"statistics": [],
					"flags": "preview"
				},
				{
					"extensionId": "19",
					"extensionName": "sqldw-insights",
					"displayName": "Azure SQL Data Warehouse Insights",
					"shortDescription": "Azure SQL Data Warehouse Insights for SQL Operations Studio",
					"publisher": {
						"displayName": "Microsoft",
						"publisherId": "Microsoft",
						"publisherName": "Microsoft"
					},
					"versions": [
						{
							"version": "0.0.1",
							"lastUpdated": "5/31/2018",
							"assetUri": "",
							"fallbackAssetUri": "fallbackAssetUri",
								"files": [
								{
									"assetType": "Microsoft.VisualStudio.Services.VSIXPackage",
									"source": "https://sqlopsextensions.blob.core.windows.net/extensions/sqldwInsights/sql-dw-0.0.1.vsix"
								},
								{
									"assetType": "Microsoft.VisualStudio.Services.Icons.Default",
									"source": "https://raw.github.com/Microsoft/sql-data-warehouse-samples/master/samples/sqlops/MonitoringScripts/sqldw_icon.png"
								},
								{
									"assetType": "Microsoft.VisualStudio.Services.Content.Details",
									"source": "https://raw.github.com/Microsoft/sql-data-warehouse-samples/master/samples/sqlops/README.md"
								},
								{
									"assetType": "Microsoft.VisualStudio.Code.Manifest",
									"source": "https://raw.github.com/Microsoft/sql-data-warehouse-samples/master/samples/sqlops/package.json"
								},
								{
									"assetType": "Microsoft.VisualStudio.Services.Content.License",
									"source": "https://raw.githubusercontent.com/Microsoft/sqlopsstudio/master/LICENSE.txt"
								}
							],
							"properties": [
								{ "key": "Microsoft.VisualStudio.Code.ExtensionDependencies", "value":""},
								{ "key": "Microsoft.VisualStudio.Code.Engine", "value":"*"},
								{ "key": "Microsoft.VisualStudio.Services.Links.Source", "value":"https://github.com/Microsoft/sql-data-warehouse-samples/tree/master/samples/sqlops/MonitoringScripts"}
							]
						}
					],
					"statistics": [],
					"flags": "preview"
				}
>>>>>>> 3a71a3fc
		],
		"resultMetadata": [{
			"metadataType": "ResultCount",
			"metadataItems": [{
				"name": "TotalCount",
				"count": 8
			}]
		}]
	}]
}
<|MERGE_RESOLUTION|>--- conflicted
+++ resolved
@@ -1,753 +1,545 @@
-{
-	"results": [{
-		"extensions": [
-      {
-				"extensionId": "10",
-				"extensionName": "agent",
-				"displayName": "SQL Server Agent",
-				"shortDescription": "Manage and troubleshoot SQL Agent jobs (early preview)",
-				"publisher": {
-					"displayName":"Microsoft",
-					"publisherId": "Microsoft",
-					"publisherName":"Microsoft"
-				},
-				"versions": [
-					{
-						"version": "0.29.0",
-						"lastUpdated": "5/7/2018",
-						"assetUri": "",
-						"fallbackAssetUri": "fallbackAssetUri",
-							"files": [
-							{
-								"assetType": "Microsoft.VisualStudio.Services.VSIXPackage",
-								"source": "https://sqlopsextensions.blob.core.windows.net/extensions/agent/agent-0.29.0.vsix"
-							},
-							{
-								"assetType": "Microsoft.VisualStudio.Services.Icons.Default",
-								"source": "https://raw.githubusercontent.com/Microsoft/vscode-mssql/master/images/sqlserver.png"
-							},
-							{
-								"assetType": "Microsoft.VisualStudio.Services.Content.Details",
-								"source": "https://raw.githubusercontent.com/Microsoft/sqlopsstudio/master/extensions/agent/README.md"
-							},
-							{
-								"assetType": "Microsoft.VisualStudio.Code.Manifest",
-								"source": "https://raw.githubusercontent.com/Microsoft/sqlopsstudio/master/extensions/agent/package.json"
-							},
-							{
-								"assetType": "Microsoft.VisualStudio.Services.Content.License",
-								"source": "https://raw.githubusercontent.com/Microsoft/sqlopsstudio/master/LICENSE.txt"
-							}
-						],
-						"properties": [
-						{ "key": "Microsoft.VisualStudio.Code.ExtensionDependencies", "value":""},
-						{ "key": "Microsoft.VisualStudio.Code.Engine", "value":"*"},
-						{ "key": "Microsoft.VisualStudio.Services.Links.Source", "value":"https://github.com/Microsoft/sqlopsstudio"}
-						]
-					}
-				],
-				"statistics": [],
-				"flags": "preview"
-			},
-			{
-				"extensionId": "11",
-				"extensionName": "whoisactive",
-				"displayName": "whoisactive",
-				"shortDescription": "sp_whoisactive for SQL Operations Studio",
-				"publisher": {
-					"displayName":"Microsoft",
-					"publisherId": "Microsoft",
-					"publisherName":"Microsoft"
-				},
-				"versions": [
-					{
-						"version": "0.1.1",
-						"lastUpdated": "5/4/2018",
-						"assetUri": "",
-						"fallbackAssetUri": "fallbackAssetUri",
-							"files": [
-							{
-								"assetType": "Microsoft.VisualStudio.Services.VSIXPackage",
-								"source": "https://sqlopsextensions.blob.core.windows.net/extensions/whoisactive/whoisactive-0.1.1.vsix"
-							},
-							{
-								"assetType": "Microsoft.VisualStudio.Services.Icons.Default",
-								"source": "https://raw.githubusercontent.com/Microsoft/sqlopsstudio/master/samples/sp_whoIsActive/images/sqlserver.png"
-							},
-							{
-								"assetType": "Microsoft.VisualStudio.Services.Content.Details",
-								"source": "https://raw.githubusercontent.com/Microsoft/sqlopsstudio/master/samples/sp_whoIsActive/README.md"
-							},
-							{
-								"assetType": "Microsoft.VisualStudio.Code.Manifest",
-								"source": "https://raw.githubusercontent.com/Microsoft/sqlopsstudio/master/samples/sp_whoIsActive/package.json"
-							},
-							{
-								"assetType": "Microsoft.VisualStudio.Services.Content.License",
-								"source": "https://raw.githubusercontent.com/Microsoft/sqlopsstudio/master/samples/sp_whoIsActive/LICENSE.txt"
-							}
-						],
-						"properties": [
-						{ "key": "Microsoft.VisualStudio.Code.ExtensionDependencies", "value":""},
-						{ "key": "Microsoft.VisualStudio.Code.Engine", "value":"*"},
-						{ "key": "Microsoft.VisualStudio.Services.Links.Source", "value":"https://github.com/Microsoft/sqlopsstudio"}
-						]
-					}
-				],
-				"statistics": [],
-				"flags": "preview"
-			},
-			{
-				"extensionId": "12",
-				"extensionName": "server-report",
-				"displayName": "Server Reports",
-				"shortDescription": "Server Reports for SQL Operations Studio provides server health insights",
-				"publisher": {
-					"displayName":"Microsoft",
-					"publisherId": "Microsoft",
-					"publisherName":"Microsoft"
-				},
-				"versions": [
-					{
-						"version": "0.1.2",
-						"lastUpdated": "5/4/2018",
-						"assetUri": "",
-						"fallbackAssetUri": "fallbackAssetUri",
-							"files": [
-							{
-								"assetType": "Microsoft.VisualStudio.Services.VSIXPackage",
-								"source": "https://sqlopsextensions.blob.core.windows.net/extensions/ServerReports/server-report-0.1.2.vsix"
-							},
-							{
-								"assetType": "Microsoft.VisualStudio.Services.Icons.Default",
-								"source": "https://raw.githubusercontent.com/Microsoft/sqlopsstudio/master/samples/serverReports/images/sqlserver.png"
-							},
-							{
-								"assetType": "Microsoft.VisualStudio.Services.Content.Details",
-								"source": "https://raw.githubusercontent.com/Microsoft/sqlopsstudio/master/samples/serverReports/README.md"
-							},
-							{
-								"assetType": "Microsoft.VisualStudio.Code.Manifest",
-								"source": "https://raw.githubusercontent.com/Microsoft/sqlopsstudio/master/samples/serverReports/package.json"
-							},
-							{
-								"assetType": "Microsoft.VisualStudio.Services.Content.License",
-								"source": "https://raw.githubusercontent.com/Microsoft/sqlopsstudio/master/samples/serverReports/LICENSE.txt"
-							}
-						],
-						"properties": [
-						{ "key": "Microsoft.VisualStudio.Code.ExtensionDependencies", "value":""},
-						{ "key": "Microsoft.VisualStudio.Code.Engine", "value":"*"},
-						{ "key": "Microsoft.VisualStudio.Services.Links.Source", "value":"https://github.com/Microsoft/sqlopsstudio"}
-						]
-					}
-				],
-				"statistics": [],
-				"flags": "preview"
-			},
-			{
-				"extensionId": "13",
-				"extensionName": "ssmskeymap",
-				"displayName": "SSMS Keymap",
-				"shortDescription": "This extension ports popular SSMS keyboard shortcuts to SQL Operations Studio",
-				"publisher": {
-					"displayName":"Kevin Cunnane",
-					"publisherId": "kevcunnane",
-					"publisherName":"kevcunnane"
-				},
-				"versions": [
-					{
-						"version": "0.2.0",
-						"lastUpdated": "4/16/2018",
-						"assetUri": "",
-						"fallbackAssetUri": "fallbackAssetUri",
-							"files": [
-							{
-								"assetType": "Microsoft.SQLOps.DownloadPage",
-								"source": "https://github.com/kevcunnane/ssmskeymap/releases/tag/0.2.0"
-							},
-							{
-								"assetType": "Microsoft.VisualStudio.Services.Icons.Default",
-								"source": "https://raw.githubusercontent.com/kevcunnane/ssmskeymap/master/visualstudio-keyboard.png"
-							},
-							{
-								"assetType": "Microsoft.VisualStudio.Services.Content.Details",
-								"source": "https://raw.githubusercontent.com/kevcunnane/ssmskeymap/master/README.md"
-							},
-							{
-								"assetType": "Microsoft.VisualStudio.Code.Manifest",
-								"source": "https://raw.githubusercontent.com/kevcunnane/ssmskeymap/master/package.json"
-							},
-							{
-								"assetType": "Microsoft.VisualStudio.Services.Content.License",
-								"source": "https://raw.githubusercontent.com/kevcunnane/ssmskeymap/master/LICENSE.txt"
-							}
-						],
-						"properties": [
-						{ "key": "Microsoft.VisualStudio.Code.ExtensionDependencies", "value":""},
-						{ "key": "Microsoft.VisualStudio.Code.Engine", "value":"*"},
-						{ "key": "Microsoft.VisualStudio.Services.Links.Source", "value":"https://github.com/kevcunnane/ssmskeymap"}
-						]
-					}
-				],
-				"statistics": [],
-				"flags": "preview"
-<<<<<<< HEAD
-            },
-            {
-                "extensionId": "14",
-                "extensionName": "sql-search",
-                "displayName": "Redgate SQL Search",
-                "shortDescription": "Search across multiple databases",
-                "publisher": {
-                  "displayName":"Redgate",
-                  "publisherId": "Redgate",
-                  "publisherName":"Redgate"
-                },
-                "versions": [
-                  {
-                    "version": "0.2.0",
-                    "lastUpdated": "5/3/2018",
-                    "assetUri": "",
-                    "fallbackAssetUri": "fallbackAssetUri",
-                    "files": [
-                    {
-                      "assetType": "Microsoft.SQLOps.DownloadPage",
-                      "source": "https://www.redgatefoundry.com/SQLSearch"
-                    },
-                    {
-                      "assetType": "Microsoft.VisualStudio.Services.Links.Source",
-                      "source": "https://www.redgatefoundry.com/"
-                   },
-                   {
-                      "assetType": "Microsoft.VisualStudio.Services.Icons.Default",
-                      "source": "https://foundrylabssqlsearch.blob.core.windows.net/sqlops-sql-search-insiders/metadata/gatebase.png"
-                    },
-                    {
-                      "assetType": "Microsoft.VisualStudio.Services.Content.Details",
-                     "source": "https://foundrylabssqlsearch.blob.core.windows.net/sqlops-sql-search-insiders/metadata/README.md"
-                    },
-                    {
-                      "assetType": "Microsoft.VisualStudio.Code.Manifest",
-                      "source": "https://foundrylabssqlsearch.blob.core.windows.net/sqlops-sql-search-insiders/metadata/package.json"
-                    },
-                    {
-                      "assetType": "Microsoft.VisualStudio.Services.Content.License",
-                      "source": "https://www.red-gate.com/support/license/"
-                    }
-                    ],
-                    "properties": [
-                      { "key": "Microsoft.VisualStudio.Code.ExtensionDependencies", "value":""},
-                      { "key": "Microsoft.VisualStudio.Code.Engine", "value":"*"}
-                    ]
-                  }
-                ],
-                "statistics": [],
-                "flags": "preview"
-            },
-            {
-                "extensionId": "15",
-                "extensionName": "alwayson-insights",
-                "displayName": "AlwaysOn Insights",
-                "shortDescription": "Sql Server AlwaysOn insights",
-                "publisher": {
-                  "displayName":"matticusau",
-                  "publisherId": "matticusau",
-                  "publisherName":"matticusau"
-                },
-                "versions": [
-                  {
-                    "version": "0.2.1",
-                    "lastUpdated": "04/21/2018",
-                    "assetUri": "",
-                    "fallbackAssetUri": "fallbackAssetUri",
-                    "files": [
-                    {
-                      "assetType": "Microsoft.SQLOps.DownloadPage",
-                      "source": "https://github.com/Matticusau/sqlops-alwayson-insights/releases/tag/0.2.1"
-                    },
-                    {
-                      "assetType": "Microsoft.VisualStudio.Services.Links.Source",
-                      "source": "https://github.com/Matticusau/sqlops-alwayson-insights"
-                   },
-                   {
-                      "assetType": "Microsoft.VisualStudio.Services.Icons.Default",
-                      "source": "https://raw.githubusercontent.com/Matticusau/sqlops-alwayson-insights/master/src/images/icon.png"
-                    },
-                    {
-                      "assetType": "Microsoft.VisualStudio.Services.Content.Details",
-                     "source": "https://raw.githubusercontent.com/Matticusau/sqlops-alwayson-insights/master/src/README.md"
-                    },
-                    {
-                      "assetType": "Microsoft.VisualStudio.Code.Manifest",
-                      "source": "https://raw.githubusercontent.com/Matticusau/sqlops-alwayson-insights/master/src/package.json"
-                    },
-                    {
-                      "assetType": "Microsoft.VisualStudio.Services.Content.License",
-                      "source": "https://raw.githubusercontent.com/Matticusau/sqlops-alwayson-insights/master/LICENSE"
-                    }
-                    ],
-                    "properties": [
-                      { "key": "Microsoft.VisualStudio.Code.ExtensionDependencies", "value":""},
-                      { "key": "Microsoft.VisualStudio.Code.Engine", "value":"*"}
-                    ]
-                  }
-                ],
-                "statistics": [],
-                "flags": "preview"
-            },
-            {
-                "extensionId": "16",
-                "extensionName": "mssql-instance-insights",
-                "displayName": "MSSQL Instance Insights",
-                "shortDescription": "Sql Server Instance insights",
-                "publisher": {
-                  "displayName":"matticusau",
-                  "publisherId": "matticusau",
-                  "publisherName":"matticusau"
-                },
-                "versions": [
-                  {
-                    "version": "0.2.1",
-                    "lastUpdated": "04/21/2018",
-                    "assetUri": "",
-                    "fallbackAssetUri": "fallbackAssetUri",
-                    "files": [
-                    {
-                      "assetType": "Microsoft.SQLOps.DownloadPage",
-                      "source": "https://github.com/Matticusau/sqlops-mssql-instance-insights/releases/tag/0.2.1"
-                    },
-                    {
-                      "assetType": "Microsoft.VisualStudio.Services.Links.Source",
-                      "source": "https://github.com/Matticusau/sqlops-mssql-instance-insights"
-                   },
-                   {
-                      "assetType": "Microsoft.VisualStudio.Services.Icons.Default",
-                      "source": "https://raw.githubusercontent.com/Matticusau/sqlops-mssql-instance-insights/master/src/images/icon.png"
-                    },
-                    {
-                      "assetType": "Microsoft.VisualStudio.Services.Content.Details",
-                     "source": "https://raw.githubusercontent.com/Matticusau/sqlops-mssql-instance-insights/master/src/README.md"
-                    },
-                    {
-                      "assetType": "Microsoft.VisualStudio.Code.Manifest",
-                      "source": "https://raw.githubusercontent.com/Matticusau/sqlops-mssql-instance-insights/master/src/package.json"
-                    },
-                    {
-                      "assetType": "Microsoft.VisualStudio.Services.Content.License",
-                      "source": "https://raw.githubusercontent.com/Matticusau/sqlops-mssql-instance-insights/master/LICENSE"
-                    }
-                    ],
-                    "properties": [
-                      { "key": "Microsoft.VisualStudio.Code.ExtensionDependencies", "value":""},
-                      { "key": "Microsoft.VisualStudio.Code.Engine", "value":"*"}
-                    ]
-                  }
-                ],
-                "statistics": [],
-                "flags": "preview"
-              },
-              {
-                "extensionId": "17",
-                "extensionName": "mssql-db-insights",
-                "displayName": "MSSQL Db Insights",
-                "shortDescription": "Sql Server Database insights",
-                "publisher": {
-                  "displayName":"matticusau",
-                  "publisherId": "matticusau",
-                  "publisherName":"matticusau"
-                },
-                "versions": [
-                  {
-                    "version": "0.2.1",
-                    "lastUpdated": "04/21/2018",
-                    "assetUri": "",
-                    "fallbackAssetUri": "fallbackAssetUri",
-                    "files": [
-                    {
-                      "assetType": "Microsoft.SQLOps.DownloadPage",
-                      "source": "https://github.com/Matticusau/sqlops-mssql-db-insights/releases/tag/0.2.1"
-                    },
-                    {
-                      "assetType": "Microsoft.VisualStudio.Services.Links.Source",
-                      "source": "https://github.com/Matticusau/sqlops-mssql-db-insights"
-                   },
-                   {
-                      "assetType": "Microsoft.VisualStudio.Services.Icons.Default",
-                      "source": "https://raw.githubusercontent.com/Matticusau/sqlops-mssql-db-insights/master/src/images/icon.png"
-                    },
-                    {
-                      "assetType": "Microsoft.VisualStudio.Services.Content.Details",
-                     "source": "https://raw.githubusercontent.com/Matticusau/sqlops-mssql-db-insights/master/src/README.md"
-                    },
-                    {
-                      "assetType": "Microsoft.VisualStudio.Code.Manifest",
-                      "source": "https://raw.githubusercontent.com/Matticusau/sqlops-mssql-db-insights/master/src/package.json"
-                    },
-                    {
-                      "assetType": "Microsoft.VisualStudio.Services.Content.License",
-                      "source": "https://raw.githubusercontent.com/Matticusau/sqlops-mssql-db-insights/master/LICENSE"
-                    }
-                    ],
-                    "properties": [
-                      { "key": "Microsoft.VisualStudio.Code.ExtensionDependencies", "value":""},
-                      { "key": "Microsoft.VisualStudio.Code.Engine", "value":"*"}
-                    ]
-                  }
-                ],
-                "statistics": [],
-                "flags": "preview"
-							},
-							{
-                "extensionId": "18",
-                "extensionName": "vim",
-                "displayName": "Vim",
-                "shortDescription": "Vim emulations for SQL Operations Studio",
-                "publisher": {
-                  "displayName":"vscodevim",
-                  "publisherId": "vscodevim",
-                  "publisherName":"vscodevim"
-                },
-                "versions": [
-                  {
-                    "version": "0.15.0",
-                    "lastUpdated": "07/11/2018",
-                    "assetUri": "",
-                    "fallbackAssetUri": "fallbackAssetUri",
-                    "files": [
-                    {
-                      "assetType": "Microsoft.SQLOps.DownloadPage",
-                      "source": "https://github.com/VSCodeVim/Vim/releases/tag/v0.15.0"
-                    },
-                    {
-                      "assetType": "Microsoft.VisualStudio.Services.Links.Source",
-                      "source": "https://github.com/VSCodeVim/Vim"
-                   },
-                   {
-                      "assetType": "Microsoft.VisualStudio.Services.Icons.Default",
-                      "source": "https://raw.githubusercontent.com/VSCodeVim/Vim/master/images/icon.png"
-                    },
-                    {
-                      "assetType": "Microsoft.VisualStudio.Services.Content.Details",
-                     "source": "https://raw.githubusercontent.com/VSCodeVim/Vim/master/README.md"
-                    },
-                    {
-                      "assetType": "Microsoft.VisualStudio.Code.Manifest",
-                      "source": "https://raw.githubusercontent.com/VSCodeVim/Vim/master/package.json"
-                    },
-                    {
-                      "assetType": "Microsoft.VisualStudio.Services.Content.License",
-                      "source": "https://raw.githubusercontent.com/VSCodeVim/Vim/master/LICENSE"
-                    }
-                    ],
-                    "properties": [
-                      { "key": "Microsoft.VisualStudio.Code.ExtensionDependencies", "value":""},
-                      { "key": "Microsoft.VisualStudio.Code.Engine", "value":"*"},
-                      { "key": "Microsoft.VisualStudio.Services.Links.Source", "value":"https://github.com/VSCodeVim/Vim"}
-                    ]
-                  }
-                ],
-                "statistics": [],
-                "flags": "preview"
-              }
-=======
-			},
-			{
-				"extensionId": "14",
-				"extensionName": "sql-search",
-				"displayName": "Redgate SQL Search",
-				"shortDescription": "Search across multiple databases",
-				"publisher": {
-				  "displayName":"Redgate",
-				  "publisherId": "Redgate",
-				  "publisherName":"Redgate"
-				},
-				"versions": [
-				  {
-							"version": "0.2.0",
-							"lastUpdated": "5/3/2018",
-							"assetUri": "",
-							"fallbackAssetUri": "fallbackAssetUri",
-							"files": [
-							{
-								"assetType": "Microsoft.SQLOps.DownloadPage",
-								"source": "https://www.redgatefoundry.com/SQLSearch"
-							},
-							{
-								"assetType": "Microsoft.VisualStudio.Services.Icons.Default",
-								"source": "https://foundrylabssqlsearch.blob.core.windows.net/sqlops-sql-search-insiders/metadata/gatebase.png"
-							},
-							{
-								"assetType": "Microsoft.VisualStudio.Services.Content.Details",
-							 "source": "https://foundrylabssqlsearch.blob.core.windows.net/sqlops-sql-search-insiders/metadata/README.md"
-							},
-							{
-								"assetType": "Microsoft.VisualStudio.Code.Manifest",
-								"source": "https://foundrylabssqlsearch.blob.core.windows.net/sqlops-sql-search-insiders/metadata/package.json"
-							},
-							{
-								"assetType": "Microsoft.VisualStudio.Services.Content.License",
-								"source": "https://www.red-gate.com/support/license/"
-							}
-							],
-							"properties": [
-								{ "key": "Microsoft.VisualStudio.Code.ExtensionDependencies", "value":""},
-								{ "key": "Microsoft.VisualStudio.Code.Engine", "value":"*"},
-								{ "key": "Microsoft.VisualStudio.Services.Links.Source", "value":"https://www.redgatefoundry.com/"}
-							]
-				  }
-				],
-				"statistics": [],
-				"flags": "preview"
-				},
-				{
-				"extensionId": "15",
-				"extensionName": "alwayson-insights",
-				"displayName": "AlwaysOn Insights",
-				"shortDescription": "Sql Server AlwaysOn insights",
-				"publisher": {
-				  "displayName":"matticusau",
-				  "publisherId": "matticusau",
-				  "publisherName":"matticusau"
-				},
-				"versions": [
-				  {
-							"version": "0.2.1",
-							"lastUpdated": "04/21/2018",
-							"assetUri": "",
-							"fallbackAssetUri": "fallbackAssetUri",
-							"files": [
-							{
-								"assetType": "Microsoft.SQLOps.DownloadPage",
-								"source": "https://github.com/Matticusau/sqlops-alwayson-insights/releases/tag/0.2.1"
-							},
-				   {
-								"assetType": "Microsoft.VisualStudio.Services.Icons.Default",
-								"source": "https://raw.githubusercontent.com/Matticusau/sqlops-alwayson-insights/master/src/images/icon.png"
-							},
-							{
-								"assetType": "Microsoft.VisualStudio.Services.Content.Details",
-							 "source": "https://raw.githubusercontent.com/Matticusau/sqlops-alwayson-insights/master/src/README.md"
-							},
-							{
-								"assetType": "Microsoft.VisualStudio.Code.Manifest",
-								"source": "https://raw.githubusercontent.com/Matticusau/sqlops-alwayson-insights/master/src/package.json"
-							},
-							{
-								"assetType": "Microsoft.VisualStudio.Services.Content.License",
-								"source": "https://raw.githubusercontent.com/Matticusau/sqlops-alwayson-insights/master/LICENSE"
-							}
-							],
-							"properties": [
-								{ "key": "Microsoft.VisualStudio.Code.ExtensionDependencies", "value":""},
-								{ "key": "Microsoft.VisualStudio.Code.Engine", "value":"*"},
-								{ "key": "Microsoft.VisualStudio.Services.Links.Source", "value":"https://github.com/Matticusau/sqlops-alwayson-insights"}
-							]
-				  }
-				],
-				"statistics": [],
-				"flags": "preview"
-				},
-				{
-				"extensionId": "16",
-				"extensionName": "mssql-instance-insights",
-				"displayName": "MSSQL Instance Insights",
-				"shortDescription": "Sql Server Instance insights",
-				"publisher": {
-				  "displayName":"matticusau",
-				  "publisherId": "matticusau",
-				  "publisherName":"matticusau"
-				},
-				"versions": [
-				  {
-							"version": "0.2.1",
-							"lastUpdated": "04/21/2018",
-							"assetUri": "",
-							"fallbackAssetUri": "fallbackAssetUri",
-							"files": [
-							{
-								"assetType": "Microsoft.SQLOps.DownloadPage",
-								"source": "https://github.com/Matticusau/sqlops-mssql-instance-insights/releases/tag/0.2.1"
-							},
-				   {
-								"assetType": "Microsoft.VisualStudio.Services.Icons.Default",
-								"source": "https://raw.githubusercontent.com/Matticusau/sqlops-mssql-instance-insights/master/src/images/icon.png"
-							},
-							{
-								"assetType": "Microsoft.VisualStudio.Services.Content.Details",
-							 "source": "https://raw.githubusercontent.com/Matticusau/sqlops-mssql-instance-insights/master/src/README.md"
-							},
-							{
-								"assetType": "Microsoft.VisualStudio.Code.Manifest",
-								"source": "https://raw.githubusercontent.com/Matticusau/sqlops-mssql-instance-insights/master/src/package.json"
-							},
-							{
-								"assetType": "Microsoft.VisualStudio.Services.Content.License",
-								"source": "https://raw.githubusercontent.com/Matticusau/sqlops-mssql-instance-insights/master/LICENSE"
-							}
-							],
-							"properties": [
-								{ "key": "Microsoft.VisualStudio.Code.ExtensionDependencies", "value":""},
-								{ "key": "Microsoft.VisualStudio.Code.Engine", "value":"*"},
-								{ "key": "Microsoft.VisualStudio.Services.Links.Source", "value":"https://github.com/Matticusau/sqlops-mssql-instance-insight"}
-							]
-				  }
-				],
-				"statistics": [],
-				"flags": "preview"
-				  },
-				  {
-				"extensionId": "17",
-				"extensionName": "mssql-db-insights",
-				"displayName": "MSSQL Db Insights",
-				"shortDescription": "Sql Server Database insights",
-				"publisher": {
-				  "displayName":"matticusau",
-				  "publisherId": "matticusau",
-				  "publisherName":"matticusau"
-				},
-				"versions": [
-				  {
-							"version": "0.2.2",
-							"lastUpdated": "06/29/2018",
-							"assetUri": "",
-							"fallbackAssetUri": "fallbackAssetUri",
-							"files": [
-							{
-								"assetType": "Microsoft.SQLOps.DownloadPage",
-								"source": "https://github.com/Matticusau/sqlops-mssql-db-insights/releases/tag/0.2.2"
-							},
-				   {
-								"assetType": "Microsoft.VisualStudio.Services.Icons.Default",
-								"source": "https://raw.githubusercontent.com/Matticusau/sqlops-mssql-db-insights/master/src/images/icon.png"
-							},
-							{
-								"assetType": "Microsoft.VisualStudio.Services.Content.Details",
-							 "source": "https://raw.githubusercontent.com/Matticusau/sqlops-mssql-db-insights/master/src/README.md"
-							},
-							{
-								"assetType": "Microsoft.VisualStudio.Code.Manifest",
-								"source": "https://raw.githubusercontent.com/Matticusau/sqlops-mssql-db-insights/master/src/package.json"
-							},
-							{
-								"assetType": "Microsoft.VisualStudio.Services.Content.License",
-								"source": "https://raw.githubusercontent.com/Matticusau/sqlops-mssql-db-insights/master/LICENSE"
-							}
-							],
-							"properties": [
-								{ "key": "Microsoft.VisualStudio.Code.ExtensionDependencies", "value":""},
-								{ "key": "Microsoft.VisualStudio.Code.Engine", "value":"*"},
-								{ "key": "Microsoft.VisualStudio.Services.Links.Source", "value":"https://github.com/Matticusau/sqlops-mssql-db-insights"}
-							]
-				  	}
-					],
-					"statistics": [],
-					"flags": "preview"
-				},
-				{
-					"extensionId": "18",
-					"extensionName": "profiler",
-					"displayName": "SQL Server Profiler",
-					"shortDescription": "SQL Server Profiler for SQL Operations Studio",
-					"publisher": {
-						"displayName": "Microsoft",
-						"publisherId": "Microsoft",
-						"publisherName": "Microsoft"
-					},
-					"versions": [
-						{
-							"version": "0.1.1",
-							"lastUpdated": "6/19/2018",
-							"assetUri": "",
-							"fallbackAssetUri": "fallbackAssetUri",
-								"files": [
-								{
-									"assetType": "Microsoft.VisualStudio.Services.VSIXPackage",
-									"source": "https://sqlopsextensions.blob.core.windows.net/extensions/profiler/profiler-0.1.1.vsix"
-								},
-								{
-									"assetType": "Microsoft.VisualStudio.Services.Icons.Default",
-									"source": "https://raw.githubusercontent.com/Microsoft/vscode-mssql/master/images/sqlserver.png"
-								},
-								{
-									"assetType": "Microsoft.VisualStudio.Services.Content.Details",
-									"source": "https://raw.githubusercontent.com/Microsoft/sqlopsstudio/master/extensions/profiler/README.md"
-								},
-								{
-									"assetType": "Microsoft.VisualStudio.Code.Manifest",
-									"source": "https://raw.githubusercontent.com/Microsoft/sqlopsstudio/master/extensions/profiler/package.json"
-								},
-								{
-									"assetType": "Microsoft.VisualStudio.Services.Content.License",
-									"source": "https://raw.githubusercontent.com/Microsoft/sqlopsstudio/master/LICENSE.txt"
-								}
-							],
-							"properties": [
-								{ "key": "Microsoft.VisualStudio.Code.ExtensionDependencies", "value": "Microsoft.mssql" },
-								{ "key": "Microsoft.VisualStudio.Code.Engine", "value": ">=0.30.2" },
-								{ "key": "Microsoft.VisualStudio.Services.Links.Source", "value":"https://github.com/Microsoft/sqlopsstudio"}
-							]
-						}
-					],
-					"statistics": [],
-					"flags": "preview"
-				},
-				{
-					"extensionId": "19",
-					"extensionName": "sqldw-insights",
-					"displayName": "Azure SQL Data Warehouse Insights",
-					"shortDescription": "Azure SQL Data Warehouse Insights for SQL Operations Studio",
-					"publisher": {
-						"displayName": "Microsoft",
-						"publisherId": "Microsoft",
-						"publisherName": "Microsoft"
-					},
-					"versions": [
-						{
-							"version": "0.0.1",
-							"lastUpdated": "5/31/2018",
-							"assetUri": "",
-							"fallbackAssetUri": "fallbackAssetUri",
-								"files": [
-								{
-									"assetType": "Microsoft.VisualStudio.Services.VSIXPackage",
-									"source": "https://sqlopsextensions.blob.core.windows.net/extensions/sqldwInsights/sql-dw-0.0.1.vsix"
-								},
-								{
-									"assetType": "Microsoft.VisualStudio.Services.Icons.Default",
-									"source": "https://raw.github.com/Microsoft/sql-data-warehouse-samples/master/samples/sqlops/MonitoringScripts/sqldw_icon.png"
-								},
-								{
-									"assetType": "Microsoft.VisualStudio.Services.Content.Details",
-									"source": "https://raw.github.com/Microsoft/sql-data-warehouse-samples/master/samples/sqlops/README.md"
-								},
-								{
-									"assetType": "Microsoft.VisualStudio.Code.Manifest",
-									"source": "https://raw.github.com/Microsoft/sql-data-warehouse-samples/master/samples/sqlops/package.json"
-								},
-								{
-									"assetType": "Microsoft.VisualStudio.Services.Content.License",
-									"source": "https://raw.githubusercontent.com/Microsoft/sqlopsstudio/master/LICENSE.txt"
-								}
-							],
-							"properties": [
-								{ "key": "Microsoft.VisualStudio.Code.ExtensionDependencies", "value":""},
-								{ "key": "Microsoft.VisualStudio.Code.Engine", "value":"*"},
-								{ "key": "Microsoft.VisualStudio.Services.Links.Source", "value":"https://github.com/Microsoft/sql-data-warehouse-samples/tree/master/samples/sqlops/MonitoringScripts"}
-							]
-						}
-					],
-					"statistics": [],
-					"flags": "preview"
-				}
->>>>>>> 3a71a3fc
-		],
-		"resultMetadata": [{
-			"metadataType": "ResultCount",
-			"metadataItems": [{
-				"name": "TotalCount",
-				"count": 8
-			}]
-		}]
-	}]
-}
+{
+	"results": [{
+		"extensions": [
+      {
+				"extensionId": "10",
+				"extensionName": "agent",
+				"displayName": "SQL Server Agent",
+				"shortDescription": "Manage and troubleshoot SQL Agent jobs (early preview)",
+				"publisher": {
+					"displayName":"Microsoft",
+					"publisherId": "Microsoft",
+					"publisherName":"Microsoft"
+				},
+				"versions": [
+					{
+						"version": "0.29.0",
+						"lastUpdated": "5/7/2018",
+						"assetUri": "",
+						"fallbackAssetUri": "fallbackAssetUri",
+							"files": [
+							{
+								"assetType": "Microsoft.VisualStudio.Services.VSIXPackage",
+								"source": "https://sqlopsextensions.blob.core.windows.net/extensions/agent/agent-0.29.0.vsix"
+							},
+							{
+								"assetType": "Microsoft.VisualStudio.Services.Icons.Default",
+								"source": "https://raw.githubusercontent.com/Microsoft/vscode-mssql/master/images/sqlserver.png"
+							},
+							{
+								"assetType": "Microsoft.VisualStudio.Services.Content.Details",
+								"source": "https://raw.githubusercontent.com/Microsoft/sqlopsstudio/master/extensions/agent/README.md"
+							},
+							{
+								"assetType": "Microsoft.VisualStudio.Code.Manifest",
+								"source": "https://raw.githubusercontent.com/Microsoft/sqlopsstudio/master/extensions/agent/package.json"
+							},
+							{
+								"assetType": "Microsoft.VisualStudio.Services.Content.License",
+								"source": "https://raw.githubusercontent.com/Microsoft/sqlopsstudio/master/LICENSE.txt"
+							}
+						],
+						"properties": [
+						{ "key": "Microsoft.VisualStudio.Code.ExtensionDependencies", "value":""},
+						{ "key": "Microsoft.VisualStudio.Code.Engine", "value":"*"},
+						{ "key": "Microsoft.VisualStudio.Services.Links.Source", "value":"https://github.com/Microsoft/sqlopsstudio"}
+						]
+					}
+				],
+				"statistics": [],
+				"flags": "preview"
+			},
+			{
+				"extensionId": "11",
+				"extensionName": "whoisactive",
+				"displayName": "whoisactive",
+				"shortDescription": "sp_whoisactive for SQL Operations Studio",
+				"publisher": {
+					"displayName":"Microsoft",
+					"publisherId": "Microsoft",
+					"publisherName":"Microsoft"
+				},
+				"versions": [
+					{
+						"version": "0.1.1",
+						"lastUpdated": "5/4/2018",
+						"assetUri": "",
+						"fallbackAssetUri": "fallbackAssetUri",
+							"files": [
+							{
+								"assetType": "Microsoft.VisualStudio.Services.VSIXPackage",
+								"source": "https://sqlopsextensions.blob.core.windows.net/extensions/whoisactive/whoisactive-0.1.1.vsix"
+							},
+							{
+								"assetType": "Microsoft.VisualStudio.Services.Icons.Default",
+								"source": "https://raw.githubusercontent.com/Microsoft/sqlopsstudio/master/samples/sp_whoIsActive/images/sqlserver.png"
+							},
+							{
+								"assetType": "Microsoft.VisualStudio.Services.Content.Details",
+								"source": "https://raw.githubusercontent.com/Microsoft/sqlopsstudio/master/samples/sp_whoIsActive/README.md"
+							},
+							{
+								"assetType": "Microsoft.VisualStudio.Code.Manifest",
+								"source": "https://raw.githubusercontent.com/Microsoft/sqlopsstudio/master/samples/sp_whoIsActive/package.json"
+							},
+							{
+								"assetType": "Microsoft.VisualStudio.Services.Content.License",
+								"source": "https://raw.githubusercontent.com/Microsoft/sqlopsstudio/master/samples/sp_whoIsActive/LICENSE.txt"
+							}
+						],
+						"properties": [
+						{ "key": "Microsoft.VisualStudio.Code.ExtensionDependencies", "value":""},
+						{ "key": "Microsoft.VisualStudio.Code.Engine", "value":"*"},
+						{ "key": "Microsoft.VisualStudio.Services.Links.Source", "value":"https://github.com/Microsoft/sqlopsstudio"}
+						]
+					}
+				],
+				"statistics": [],
+				"flags": "preview"
+			},
+			{
+				"extensionId": "12",
+				"extensionName": "server-report",
+				"displayName": "Server Reports",
+				"shortDescription": "Server Reports for SQL Operations Studio provides server health insights",
+				"publisher": {
+					"displayName":"Microsoft",
+					"publisherId": "Microsoft",
+					"publisherName":"Microsoft"
+				},
+				"versions": [
+					{
+						"version": "0.1.2",
+						"lastUpdated": "5/4/2018",
+						"assetUri": "",
+						"fallbackAssetUri": "fallbackAssetUri",
+							"files": [
+							{
+								"assetType": "Microsoft.VisualStudio.Services.VSIXPackage",
+								"source": "https://sqlopsextensions.blob.core.windows.net/extensions/ServerReports/server-report-0.1.2.vsix"
+							},
+							{
+								"assetType": "Microsoft.VisualStudio.Services.Icons.Default",
+								"source": "https://raw.githubusercontent.com/Microsoft/sqlopsstudio/master/samples/serverReports/images/sqlserver.png"
+							},
+							{
+								"assetType": "Microsoft.VisualStudio.Services.Content.Details",
+								"source": "https://raw.githubusercontent.com/Microsoft/sqlopsstudio/master/samples/serverReports/README.md"
+							},
+							{
+								"assetType": "Microsoft.VisualStudio.Code.Manifest",
+								"source": "https://raw.githubusercontent.com/Microsoft/sqlopsstudio/master/samples/serverReports/package.json"
+							},
+							{
+								"assetType": "Microsoft.VisualStudio.Services.Content.License",
+								"source": "https://raw.githubusercontent.com/Microsoft/sqlopsstudio/master/samples/serverReports/LICENSE.txt"
+							}
+						],
+						"properties": [
+						{ "key": "Microsoft.VisualStudio.Code.ExtensionDependencies", "value":""},
+						{ "key": "Microsoft.VisualStudio.Code.Engine", "value":"*"},
+						{ "key": "Microsoft.VisualStudio.Services.Links.Source", "value":"https://github.com/Microsoft/sqlopsstudio"}
+						]
+					}
+				],
+				"statistics": [],
+				"flags": "preview"
+			},
+			{
+				"extensionId": "13",
+				"extensionName": "ssmskeymap",
+				"displayName": "SSMS Keymap",
+				"shortDescription": "This extension ports popular SSMS keyboard shortcuts to SQL Operations Studio",
+				"publisher": {
+					"displayName":"Kevin Cunnane",
+					"publisherId": "kevcunnane",
+					"publisherName":"kevcunnane"
+				},
+				"versions": [
+					{
+						"version": "0.2.0",
+						"lastUpdated": "4/16/2018",
+						"assetUri": "",
+						"fallbackAssetUri": "fallbackAssetUri",
+							"files": [
+							{
+								"assetType": "Microsoft.SQLOps.DownloadPage",
+								"source": "https://github.com/kevcunnane/ssmskeymap/releases/tag/0.2.0"
+							},
+							{
+								"assetType": "Microsoft.VisualStudio.Services.Icons.Default",
+								"source": "https://raw.githubusercontent.com/kevcunnane/ssmskeymap/master/visualstudio-keyboard.png"
+							},
+							{
+								"assetType": "Microsoft.VisualStudio.Services.Content.Details",
+								"source": "https://raw.githubusercontent.com/kevcunnane/ssmskeymap/master/README.md"
+							},
+							{
+								"assetType": "Microsoft.VisualStudio.Code.Manifest",
+								"source": "https://raw.githubusercontent.com/kevcunnane/ssmskeymap/master/package.json"
+							},
+							{
+								"assetType": "Microsoft.VisualStudio.Services.Content.License",
+								"source": "https://raw.githubusercontent.com/kevcunnane/ssmskeymap/master/LICENSE.txt"
+							}
+						],
+						"properties": [
+						{ "key": "Microsoft.VisualStudio.Code.ExtensionDependencies", "value":""},
+						{ "key": "Microsoft.VisualStudio.Code.Engine", "value":"*"},
+						{ "key": "Microsoft.VisualStudio.Services.Links.Source", "value":"https://github.com/kevcunnane/ssmskeymap"}
+						]
+					}
+				],
+				"statistics": [],
+				"flags": "preview"
+			},
+			{
+				"extensionId": "14",
+				"extensionName": "sql-search",
+				"displayName": "Redgate SQL Search",
+				"shortDescription": "Search across multiple databases",
+				"publisher": {
+				  "displayName":"Redgate",
+				  "publisherId": "Redgate",
+				  "publisherName":"Redgate"
+				},
+				"versions": [
+				  {
+							"version": "0.2.0",
+							"lastUpdated": "5/3/2018",
+							"assetUri": "",
+							"fallbackAssetUri": "fallbackAssetUri",
+							"files": [
+							{
+								"assetType": "Microsoft.SQLOps.DownloadPage",
+								"source": "https://www.redgatefoundry.com/SQLSearch"
+							},
+							{
+								"assetType": "Microsoft.VisualStudio.Services.Icons.Default",
+								"source": "https://foundrylabssqlsearch.blob.core.windows.net/sqlops-sql-search-insiders/metadata/gatebase.png"
+							},
+							{
+								"assetType": "Microsoft.VisualStudio.Services.Content.Details",
+							 "source": "https://foundrylabssqlsearch.blob.core.windows.net/sqlops-sql-search-insiders/metadata/README.md"
+							},
+							{
+								"assetType": "Microsoft.VisualStudio.Code.Manifest",
+								"source": "https://foundrylabssqlsearch.blob.core.windows.net/sqlops-sql-search-insiders/metadata/package.json"
+							},
+							{
+								"assetType": "Microsoft.VisualStudio.Services.Content.License",
+								"source": "https://www.red-gate.com/support/license/"
+							}
+							],
+							"properties": [
+								{ "key": "Microsoft.VisualStudio.Code.ExtensionDependencies", "value":""},
+								{ "key": "Microsoft.VisualStudio.Code.Engine", "value":"*"},
+								{ "key": "Microsoft.VisualStudio.Services.Links.Source", "value":"https://www.redgatefoundry.com/"}
+							]
+				  }
+				],
+				"statistics": [],
+				"flags": "preview"
+				},
+				{
+				"extensionId": "15",
+				"extensionName": "alwayson-insights",
+				"displayName": "AlwaysOn Insights",
+				"shortDescription": "Sql Server AlwaysOn insights",
+				"publisher": {
+				  "displayName":"matticusau",
+				  "publisherId": "matticusau",
+				  "publisherName":"matticusau"
+				},
+				"versions": [
+				  {
+							"version": "0.2.1",
+							"lastUpdated": "04/21/2018",
+							"assetUri": "",
+							"fallbackAssetUri": "fallbackAssetUri",
+							"files": [
+							{
+								"assetType": "Microsoft.SQLOps.DownloadPage",
+								"source": "https://github.com/Matticusau/sqlops-alwayson-insights/releases/tag/0.2.1"
+							},
+				   {
+								"assetType": "Microsoft.VisualStudio.Services.Icons.Default",
+								"source": "https://raw.githubusercontent.com/Matticusau/sqlops-alwayson-insights/master/src/images/icon.png"
+							},
+							{
+								"assetType": "Microsoft.VisualStudio.Services.Content.Details",
+							 "source": "https://raw.githubusercontent.com/Matticusau/sqlops-alwayson-insights/master/src/README.md"
+							},
+							{
+								"assetType": "Microsoft.VisualStudio.Code.Manifest",
+								"source": "https://raw.githubusercontent.com/Matticusau/sqlops-alwayson-insights/master/src/package.json"
+							},
+							{
+								"assetType": "Microsoft.VisualStudio.Services.Content.License",
+								"source": "https://raw.githubusercontent.com/Matticusau/sqlops-alwayson-insights/master/LICENSE"
+							}
+							],
+							"properties": [
+								{ "key": "Microsoft.VisualStudio.Code.ExtensionDependencies", "value":""},
+								{ "key": "Microsoft.VisualStudio.Code.Engine", "value":"*"},
+								{ "key": "Microsoft.VisualStudio.Services.Links.Source", "value":"https://github.com/Matticusau/sqlops-alwayson-insights"}
+							]
+				  }
+				],
+				"statistics": [],
+				"flags": "preview"
+				},
+				{
+				"extensionId": "16",
+				"extensionName": "mssql-instance-insights",
+				"displayName": "MSSQL Instance Insights",
+				"shortDescription": "Sql Server Instance insights",
+				"publisher": {
+				  "displayName":"matticusau",
+				  "publisherId": "matticusau",
+				  "publisherName":"matticusau"
+				},
+				"versions": [
+				  {
+							"version": "0.2.1",
+							"lastUpdated": "04/21/2018",
+							"assetUri": "",
+							"fallbackAssetUri": "fallbackAssetUri",
+							"files": [
+							{
+								"assetType": "Microsoft.SQLOps.DownloadPage",
+								"source": "https://github.com/Matticusau/sqlops-mssql-instance-insights/releases/tag/0.2.1"
+							},
+				   {
+								"assetType": "Microsoft.VisualStudio.Services.Icons.Default",
+								"source": "https://raw.githubusercontent.com/Matticusau/sqlops-mssql-instance-insights/master/src/images/icon.png"
+							},
+							{
+								"assetType": "Microsoft.VisualStudio.Services.Content.Details",
+							 "source": "https://raw.githubusercontent.com/Matticusau/sqlops-mssql-instance-insights/master/src/README.md"
+							},
+							{
+								"assetType": "Microsoft.VisualStudio.Code.Manifest",
+								"source": "https://raw.githubusercontent.com/Matticusau/sqlops-mssql-instance-insights/master/src/package.json"
+							},
+							{
+								"assetType": "Microsoft.VisualStudio.Services.Content.License",
+								"source": "https://raw.githubusercontent.com/Matticusau/sqlops-mssql-instance-insights/master/LICENSE"
+							}
+							],
+							"properties": [
+								{ "key": "Microsoft.VisualStudio.Code.ExtensionDependencies", "value":""},
+								{ "key": "Microsoft.VisualStudio.Code.Engine", "value":"*"},
+								{ "key": "Microsoft.VisualStudio.Services.Links.Source", "value":"https://github.com/Matticusau/sqlops-mssql-instance-insight"}
+							]
+				  }
+				],
+				"statistics": [],
+				"flags": "preview"
+				  },
+				  {
+				"extensionId": "17",
+				"extensionName": "mssql-db-insights",
+				"displayName": "MSSQL Db Insights",
+				"shortDescription": "Sql Server Database insights",
+				"publisher": {
+				  "displayName":"matticusau",
+				  "publisherId": "matticusau",
+				  "publisherName":"matticusau"
+				},
+				"versions": [
+				  {
+							"version": "0.2.2",
+							"lastUpdated": "06/29/2018",
+							"assetUri": "",
+							"fallbackAssetUri": "fallbackAssetUri",
+							"files": [
+							{
+								"assetType": "Microsoft.SQLOps.DownloadPage",
+								"source": "https://github.com/Matticusau/sqlops-mssql-db-insights/releases/tag/0.2.2"
+							},
+				   {
+								"assetType": "Microsoft.VisualStudio.Services.Icons.Default",
+								"source": "https://raw.githubusercontent.com/Matticusau/sqlops-mssql-db-insights/master/src/images/icon.png"
+							},
+							{
+								"assetType": "Microsoft.VisualStudio.Services.Content.Details",
+							 "source": "https://raw.githubusercontent.com/Matticusau/sqlops-mssql-db-insights/master/src/README.md"
+							},
+							{
+								"assetType": "Microsoft.VisualStudio.Code.Manifest",
+								"source": "https://raw.githubusercontent.com/Matticusau/sqlops-mssql-db-insights/master/src/package.json"
+							},
+							{
+								"assetType": "Microsoft.VisualStudio.Services.Content.License",
+								"source": "https://raw.githubusercontent.com/Matticusau/sqlops-mssql-db-insights/master/LICENSE"
+							}
+							],
+							"properties": [
+								{ "key": "Microsoft.VisualStudio.Code.ExtensionDependencies", "value":""},
+								{ "key": "Microsoft.VisualStudio.Code.Engine", "value":"*"},
+								{ "key": "Microsoft.VisualStudio.Services.Links.Source", "value":"https://github.com/Matticusau/sqlops-mssql-db-insights"}
+							]
+				  	}
+					],
+					"statistics": [],
+					"flags": "preview"
+				},
+				{
+					"extensionId": "18",
+					"extensionName": "profiler",
+					"displayName": "SQL Server Profiler",
+					"shortDescription": "SQL Server Profiler for SQL Operations Studio",
+					"publisher": {
+						"displayName": "Microsoft",
+						"publisherId": "Microsoft",
+						"publisherName": "Microsoft"
+					},
+					"versions": [
+						{
+							"version": "0.1.1",
+							"lastUpdated": "6/19/2018",
+							"assetUri": "",
+							"fallbackAssetUri": "fallbackAssetUri",
+								"files": [
+								{
+									"assetType": "Microsoft.VisualStudio.Services.VSIXPackage",
+									"source": "https://sqlopsextensions.blob.core.windows.net/extensions/profiler/profiler-0.1.1.vsix"
+								},
+								{
+									"assetType": "Microsoft.VisualStudio.Services.Icons.Default",
+									"source": "https://raw.githubusercontent.com/Microsoft/vscode-mssql/master/images/sqlserver.png"
+								},
+								{
+									"assetType": "Microsoft.VisualStudio.Services.Content.Details",
+									"source": "https://raw.githubusercontent.com/Microsoft/sqlopsstudio/master/extensions/profiler/README.md"
+								},
+								{
+									"assetType": "Microsoft.VisualStudio.Code.Manifest",
+									"source": "https://raw.githubusercontent.com/Microsoft/sqlopsstudio/master/extensions/profiler/package.json"
+								},
+								{
+									"assetType": "Microsoft.VisualStudio.Services.Content.License",
+									"source": "https://raw.githubusercontent.com/Microsoft/sqlopsstudio/master/LICENSE.txt"
+								}
+							],
+							"properties": [
+								{ "key": "Microsoft.VisualStudio.Code.ExtensionDependencies", "value": "Microsoft.mssql" },
+								{ "key": "Microsoft.VisualStudio.Code.Engine", "value": ">=0.30.2" },
+								{ "key": "Microsoft.VisualStudio.Services.Links.Source", "value":"https://github.com/Microsoft/sqlopsstudio"}
+							]
+						}
+					],
+					"statistics": [],
+					"flags": "preview"
+				},
+				{
+					"extensionId": "19",
+					"extensionName": "sqldw-insights",
+					"displayName": "Azure SQL Data Warehouse Insights",
+					"shortDescription": "Azure SQL Data Warehouse Insights for SQL Operations Studio",
+					"publisher": {
+						"displayName": "Microsoft",
+						"publisherId": "Microsoft",
+						"publisherName": "Microsoft"
+					},
+					"versions": [
+						{
+							"version": "0.0.1",
+							"lastUpdated": "5/31/2018",
+							"assetUri": "",
+							"fallbackAssetUri": "fallbackAssetUri",
+								"files": [
+								{
+									"assetType": "Microsoft.VisualStudio.Services.VSIXPackage",
+									"source": "https://sqlopsextensions.blob.core.windows.net/extensions/sqldwInsights/sql-dw-0.0.1.vsix"
+								},
+								{
+									"assetType": "Microsoft.VisualStudio.Services.Icons.Default",
+									"source": "https://raw.github.com/Microsoft/sql-data-warehouse-samples/master/samples/sqlops/MonitoringScripts/sqldw_icon.png"
+								},
+								{
+									"assetType": "Microsoft.VisualStudio.Services.Content.Details",
+									"source": "https://raw.github.com/Microsoft/sql-data-warehouse-samples/master/samples/sqlops/README.md"
+								},
+								{
+									"assetType": "Microsoft.VisualStudio.Code.Manifest",
+									"source": "https://raw.github.com/Microsoft/sql-data-warehouse-samples/master/samples/sqlops/package.json"
+								},
+								{
+									"assetType": "Microsoft.VisualStudio.Services.Content.License",
+									"source": "https://raw.githubusercontent.com/Microsoft/sqlopsstudio/master/LICENSE.txt"
+								}
+							],
+							"properties": [
+								{ "key": "Microsoft.VisualStudio.Code.ExtensionDependencies", "value":""},
+								{ "key": "Microsoft.VisualStudio.Code.Engine", "value":"*"},
+								{ "key": "Microsoft.VisualStudio.Services.Links.Source", "value":"https://github.com/Microsoft/sql-data-warehouse-samples/tree/master/samples/sqlops/MonitoringScripts"}
+							]
+						}
+					],
+					"statistics": [],
+					"flags": "preview"
+				},
+				{
+					"extensionId": "20",
+					"extensionName": "vim",
+					"displayName": "Vim",
+					"shortDescription": "Vim emulations for SQL Operations Studio",
+					"publisher": {
+						"displayName":"vscodevim",
+						"publisherId": "vscodevim",
+						"publisherName":"vscodevim"
+					},
+					"versions": [
+						{
+							"version": "0.15.0",
+							"lastUpdated": "07/11/2018",
+							"assetUri": "",
+							"fallbackAssetUri": "fallbackAssetUri",
+								"files": [
+								{
+									"assetType": "Microsoft.SQLOps.DownloadPage",
+									"source": "https://github.com/VSCodeVim/Vim/releases/tag/v0.15.0"
+								},
+								{
+									"assetType": "Microsoft.VisualStudio.Services.Links.Source",
+									"source": "https://github.com/VSCodeVim/Vim"
+								},
+								{
+									"assetType": "Microsoft.VisualStudio.Services.Icons.Default",
+									"source": "https://raw.githubusercontent.com/VSCodeVim/Vim/master/images/icon.png"
+								},
+								{
+									"assetType": "Microsoft.VisualStudio.Services.Content.Details",
+									"source": "https://raw.githubusercontent.com/VSCodeVim/Vim/master/README.md"
+								},
+								{
+									"assetType": "Microsoft.VisualStudio.Code.Manifest",
+									"source": "https://raw.githubusercontent.com/VSCodeVim/Vim/master/package.json"
+								},
+								{
+									"assetType": "Microsoft.VisualStudio.Services.Content.License",
+									"source": "https://raw.githubusercontent.com/VSCodeVim/Vim/master/LICENSE"
+								}
+							],
+							"properties": [
+								{ "key": "Microsoft.VisualStudio.Code.ExtensionDependencies", "value":""},
+								{ "key": "Microsoft.VisualStudio.Code.Engine", "value":"*"},
+								{ "key": "Microsoft.VisualStudio.Services.Links.Source", "value":"https://github.com/VSCodeVim/Vim"}
+							]
+						}
+					],
+					"statistics": [],
+					"flags": ""
+				}
+		],
+		"resultMetadata": [{
+			"metadataType": "ResultCount",
+			"metadataItems": [{
+				"name": "TotalCount",
+				"count": 9
+			}]
+		}]
+	}]
+}