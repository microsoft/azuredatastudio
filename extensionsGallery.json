--- conflicted
+++ resolved
@@ -4650,41 +4650,13 @@
 					},
 					"versions": [
 						{
-<<<<<<< HEAD
-							"version": "3.0.8",
-							"lastUpdated": "01/11/2023",
-=======
 							"version": "0.2.8",
 							"lastUpdated": "03/27/2023",
->>>>>>> 40efd615
 							"assetUri": "",
 							"fallbackAssetUri": "fallbackAssetUri",
 							"files": [
 								{
 									"assetType": "Microsoft.VisualStudio.Services.VSIXPackage",
-<<<<<<< HEAD
-									"source": "https://dsct.blob.core.windows.net/extensions/azuredatastudio-dma-oracle/3.0.8/azuredatastudio-dma-oracle-3.0.8.vsix"
-								},
-								{
-									"assetType": "Microsoft.VisualStudio.Services.Icons.Default",
-									"source": "https://dsct.blob.core.windows.net/extensions/azuredatastudio-dma-oracle/3.0.8/extension.png"
-								},
-								{
-									"assetType": "Microsoft.VisualStudio.Services.Content.Details",
-									"source": "https://dsct.blob.core.windows.net/extensions/azuredatastudio-dma-oracle/3.0.8/README.md"
-								},
-								{
-									"assetType": "Microsoft.VisualStudio.Services.Content.Changelog",
-									"source": "https://dsct.blob.core.windows.net/extensions/azuredatastudio-dma-oracle/3.0.8/CHANGELOG.md"
-								},
-								{
-									"assetType": "Microsoft.VisualStudio.Code.Manifest",
-									"source": "https://dsct.blob.core.windows.net/extensions/azuredatastudio-dma-oracle/3.0.8/package.json"
-								},
-								{
-									"assetType": "Microsoft.VisualStudio.Services.Content.License",
-									"source": "https://dsct.blob.core.windows.net/extensions/azuredatastudio-dma-oracle/3.0.8/LICENSE.rtf"
-=======
 									"source": "https://sqlopsextensions.blob.core.windows.net/extensions/mysql/azuredatastudio-mysql-0.2.8.vsix"
 								},
 								{
@@ -4702,7 +4674,6 @@
 								{
 									"assetType": "Microsoft.VisualStudio.Services.Content.License",
 									"source": "https://raw.githubusercontent.com/Microsoft/azuredatastudio-mysql/main/LICENSE"
->>>>>>> 40efd615
 								}
 							],
 							"properties": [
