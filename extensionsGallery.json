--- conflicted
+++ resolved
@@ -2616,7 +2616,67 @@
 				},
 				{
 					"extensionId": "55",
-<<<<<<< HEAD
+					"extensionName": "query-history",
+					"displayName": "Query History",
+					"shortDescription": "Adds a Query History panel for viewing and running past executed queries.",
+					"publisher": {
+						"displayName": "Microsoft",
+						"publisherId": "Microsoft",
+						"publisherName": "Microsoft"
+					},
+					"versions": [
+						{
+							"version": "0.1.0",
+							"lastUpdated": "10/2/2019",
+							"assetUri": "",
+							"fallbackAssetUri": "fallbackAssetUri",
+							"files": [
+								{
+									"assetType": "Microsoft.VisualStudio.Services.VSIXPackage",
+									"source": "https://sqlopsextensions.blob.core.windows.net/extensions/query-history/query-history-0.1.0.vsix"
+								},
+								{
+									"assetType": "Microsoft.VisualStudio.Services.Icons.Default",
+									"source": "https://raw.githubusercontent.com/Microsoft/azuredatastudio/master/extensions/query-history/images/sqlserver.png"
+								},
+								{
+									"assetType": "Microsoft.VisualStudio.Services.Content.Details",
+									"source": "https://raw.githubusercontent.com/Microsoft/azuredatastudio/master/extensions/query-history/README.md"
+								},
+								{
+									"assetType": "Microsoft.VisualStudio.Code.Manifest",
+									"source": "https://raw.githubusercontent.com/Microsoft/azuredatastudio/master/extensions/query-history/package.json"
+								},
+								{
+									"assetType": "Microsoft.VisualStudio.Services.Content.License",
+									"source": "https://raw.githubusercontent.com/Microsoft/azuredatastudio/master/LICENSE.txt"
+								}
+							],
+							"properties": [
+								{
+									"key": "Microsoft.VisualStudio.Code.ExtensionDependencies",
+									"value": ""
+								},
+								{
+									"key": "Microsoft.VisualStudio.Code.Engine",
+									"value": ">=0.32.1"
+								},
+								{
+									"key": "Microsoft.AzDataEngine",
+									"value": ">=1.12.0"
+								},
+								{
+									"key": "Microsoft.VisualStudio.Services.Links.Source",
+									"value": "https://github.com/Microsoft/azuredatastudio"
+								}
+							]
+						}
+					],
+					"statistics": [],
+					"flags": "preview"
+				},
+				{
+					"extensionId": "56",
 					"extensionName": "simple-data-scripter",
 					"displayName": "Simple Data Scripter",
 					"shortDescription": "Adds ability to script data for a table",
@@ -2624,29 +2684,15 @@
 						"displayName": "Sean Price",
 						"publisherId": "ecirpnaes",
 						"publisherName": "ecirpnaes"
-=======
-					"extensionName": "query-history",
-					"displayName": "Query History",
-					"shortDescription": "Adds a Query History panel for viewing and running past executed queries.",
-					"publisher": {
-						"displayName": "Microsoft",
-						"publisherId": "Microsoft",
-						"publisherName": "Microsoft"
->>>>>>> 32c3a7dc
 					},
 					"versions": [
 						{
 							"version": "0.1.0",
-<<<<<<< HEAD
 							"lastUpdated": "09/19/2019",
-=======
-							"lastUpdated": "10/2/2019",
->>>>>>> 32c3a7dc
-							"assetUri": "",
-							"fallbackAssetUri": "fallbackAssetUri",
-							"files": [
-								{
-<<<<<<< HEAD
+							"assetUri": "",
+							"fallbackAssetUri": "fallbackAssetUri",
+							"files": [
+								{
 									"assetType": "Microsoft.SQLOps.DownloadPage",
 									"source": "https://github.com/ecirpnaes/SimpleDataScripter/releases/tag/0.1.0"
 								},
@@ -2664,60 +2710,27 @@
 								{
 									"assetType": "Microsoft.VisualStudio.Services.Content.License",
 									"source": "https://raw.githubusercontent.com/ecirpnaes/SimpleDataScripter/master/LICENSE"
-=======
-									"assetType": "Microsoft.VisualStudio.Services.VSIXPackage",
-									"source": "https://sqlopsextensions.blob.core.windows.net/extensions/query-history/query-history-0.1.0.vsix"
-								},
-								{
-									"assetType": "Microsoft.VisualStudio.Services.Icons.Default",
-									"source": "https://raw.githubusercontent.com/Microsoft/azuredatastudio/master/extensions/query-history/images/sqlserver.png"
-								},
-								{
-									"assetType": "Microsoft.VisualStudio.Services.Content.Details",
-									"source": "https://raw.githubusercontent.com/Microsoft/azuredatastudio/master/extensions/query-history/README.md"
-								},
-								{
-									"assetType": "Microsoft.VisualStudio.Code.Manifest",
-									"source": "https://raw.githubusercontent.com/Microsoft/azuredatastudio/master/extensions/query-history/package.json"
-								},
-								{
-									"assetType": "Microsoft.VisualStudio.Services.Content.License",
-									"source": "https://raw.githubusercontent.com/Microsoft/azuredatastudio/master/LICENSE.txt"
->>>>>>> 32c3a7dc
-								}
-							],
-							"properties": [
-								{
-									"key": "Microsoft.VisualStudio.Code.ExtensionDependencies",
-									"value": ""
-								},
-								{
-<<<<<<< HEAD
+								}
+							],
+							"properties": [
+								{
+									"key": "Microsoft.VisualStudio.Code.ExtensionDependencies",
+									"value": ""
+								},
+								{
 									"key": "Microsoft.VisualStudio.Services.Links.Source",
 									"value": "https://github.com/ecirpnaes/simpledatascripter"
 								},
 								{
 									"key": "Microsoft.VisualStudio.Code.Engine",
 									"value": "*"
-=======
-									"key": "Microsoft.VisualStudio.Code.Engine",
-									"value": ">=0.32.1"
-								},
-								{
-									"key": "Microsoft.AzDataEngine",
-									"value": ">=1.12.0"
-								},
-								{
-									"key": "Microsoft.VisualStudio.Services.Links.Source",
-									"value": "https://github.com/Microsoft/azuredatastudio"
->>>>>>> 32c3a7dc
-								}
-							]
-						}
-					],
-					"statistics": [],
-					"flags": "preview"
-				}
+								}
+							]
+						}
+					],
+					"statistics": [],
+					"flags": "preview"
+				}        
 			],
 			"resultMetadata": [
 				{
@@ -2725,7 +2738,7 @@
 					"metadataItems": [
 						{
 							"name": "TotalCount",
-							"count": 45
+							"count": 46
 						}
 					]
 				}
