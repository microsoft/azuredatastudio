/*---------------------------------------------------------------------------------------------
 *  Copyright (c) Microsoft Corporation. All rights reserved.
 *  Licensed under the MIT License. See License.txt in the project root for license information.
 *--------------------------------------------------------------------------------------------*/

use bytes::Buf;
<<<<<<< HEAD
=======
use serde::de::DeserializeOwned;
>>>>>>> 7a0d9626
use tokio::{
	io::{AsyncRead, AsyncReadExt, AsyncWrite, AsyncWriteExt},
	pin,
	sync::mpsc,
};
use tokio_util::codec::Decoder;

use crate::{
	rpc::{self, MaybeSync, Serialization},
	util::{
		errors::{AnyError, InvalidRpcDataError},
		sync::{Barrier, Receivable},
	},
};
use std::io::{self, Cursor, ErrorKind};

#[derive(Copy, Clone)]
pub struct MsgPackSerializer {}

impl Serialization for MsgPackSerializer {
	fn serialize(&self, value: impl serde::Serialize) -> Vec<u8> {
		rmp_serde::to_vec_named(&value).expect("expected to serialize")
	}

	fn deserialize<P: serde::de::DeserializeOwned>(&self, b: &[u8]) -> Result<P, AnyError> {
		rmp_serde::from_slice(b).map_err(|e| InvalidRpcDataError(e.to_string()).into())
	}
}

pub type MsgPackCaller = rpc::RpcCaller<MsgPackSerializer>;

/// Creates a new RPC Builder that serializes to msgpack.
pub fn new_msgpack_rpc() -> rpc::RpcBuilder<MsgPackSerializer> {
	rpc::RpcBuilder::new(MsgPackSerializer {})
}

/// Starting processing msgpack rpc over the given i/o. It's recommended that
/// the reader be passed in as a BufReader for efficiency.
pub async fn start_msgpack_rpc<
	C: Send + Sync + 'static,
	X: Clone,
	S: Send + Sync + Serialization,
	Read: AsyncRead + Unpin,
	Write: AsyncWrite + Unpin,
>(
	dispatcher: rpc::RpcDispatcher<S, C>,
	mut read: Read,
	mut write: Write,
	mut msg_rx: impl Receivable<Vec<u8>>,
	mut shutdown_rx: Barrier<X>,
) -> io::Result<(Option<X>, Read, Write)> {
	let (write_tx, mut write_rx) = mpsc::channel::<Vec<u8>>(8);
	let mut decoder = MsgPackCodec::new();
	let mut decoder_buf = bytes::BytesMut::new();

	let shutdown_fut = shutdown_rx.wait();
	pin!(shutdown_fut);

	loop {
		tokio::select! {
			r = read.read_buf(&mut decoder_buf) => {
				r?;

				while let Some(frame) = decoder.decode(&mut decoder_buf)? {
					match dispatcher.dispatch_with_partial(&frame.vec, frame.obj) {
						MaybeSync::Sync(Some(v)) => {
							let _ = write_tx.send(v).await;
						},
						MaybeSync::Sync(None) => continue,
						MaybeSync::Future(fut) => {
							let write_tx = write_tx.clone();
							tokio::spawn(async move {
								if let Some(v) = fut.await {
									let _ = write_tx.send(v).await;
								}
							});
						}
						MaybeSync::Stream((stream, fut)) => {
							if let Some(stream) = stream {
								dispatcher.register_stream(write_tx.clone(), stream).await;
							}
							let write_tx = write_tx.clone();
							tokio::spawn(async move {
								if let Some(v) = fut.await {
									let _ = write_tx.send(v).await;
								}
							});
						}
					}
				};
			},
			Some(m) = write_rx.recv() => {
				write.write_all(&m).await?;
			},
			Some(m) = msg_rx.recv_msg() => {
				write.write_all(&m).await?;
			},
			r = &mut shutdown_fut => return Ok((r.ok(), read, write)),
		}

		write.flush().await?;
	}
}

/// Reader that reads msgpack object messages in a cancellation-safe way using Tokio's codecs.
///
/// rmp_serde does not support async reads, and does not plan to. But we know every
/// type in protocol is some kind of object, so by asking to deserialize the
/// requested object from a reader (repeatedly, if incomplete) we can
/// accomplish streaming.
pub struct MsgPackCodec<T> {
	_marker: std::marker::PhantomData<T>,
}

impl<T> MsgPackCodec<T> {
	pub fn new() -> Self {
		Self {
			_marker: std::marker::PhantomData::default(),
		}
	}
}

pub struct MsgPackDecoded<T> {
	pub obj: T,
	pub vec: Vec<u8>,
}

impl<T: DeserializeOwned> tokio_util::codec::Decoder for MsgPackCodec<T> {
	type Item = MsgPackDecoded<T>;
	type Error = io::Error;

	fn decode(&mut self, src: &mut bytes::BytesMut) -> Result<Option<Self::Item>, Self::Error> {
		let bytes_ref = src.as_ref();
		let mut cursor = Cursor::new(bytes_ref);

		match rmp_serde::decode::from_read::<_, T>(&mut cursor) {
			Err(
				rmp_serde::decode::Error::InvalidDataRead(e)
				| rmp_serde::decode::Error::InvalidMarkerRead(e),
			) if e.kind() == ErrorKind::UnexpectedEof => {
				src.reserve(1024);
				Ok(None)
			}
			Err(e) => Err(std::io::Error::new(
				std::io::ErrorKind::InvalidData,
				e.to_string(),
			)),
			Ok(obj) => {
				let len = cursor.position() as usize;
				let vec = src[..len].to_vec();
				src.advance(len);
				Ok(Some(MsgPackDecoded { obj, vec }))
			}
		}
	}
}

#[cfg(test)]
mod tests {
	use serde::{Deserialize, Serialize};

	use super::*;

	#[derive(Serialize, Deserialize, PartialEq, Eq, Debug)]
	pub struct Msg {
		pub x: i32,
	}

	#[test]
	fn test_protocol() {
		let mut c = MsgPackCodec::<Msg>::new();
		let mut buf = bytes::BytesMut::new();

		assert!(c.decode(&mut buf).unwrap().is_none());

		buf.extend_from_slice(rmp_serde::to_vec_named(&Msg { x: 1 }).unwrap().as_slice());
		buf.extend_from_slice(rmp_serde::to_vec_named(&Msg { x: 2 }).unwrap().as_slice());

<<<<<<< HEAD
		let msg = src[U32_SIZE..required_len].to_vec();
		src.advance(required_len);
		Ok(Some(msg))
=======
		assert_eq!(
			c.decode(&mut buf).unwrap().expect("expected msg1").obj,
			Msg { x: 1 }
		);
		assert_eq!(
			c.decode(&mut buf).unwrap().expect("expected msg1").obj,
			Msg { x: 2 }
		);
>>>>>>> 7a0d9626
	}
}<|MERGE_RESOLUTION|>--- conflicted
+++ resolved
@@ -4,10 +4,7 @@
  *--------------------------------------------------------------------------------------------*/
 
 use bytes::Buf;
-<<<<<<< HEAD
-=======
 use serde::de::DeserializeOwned;
->>>>>>> 7a0d9626
 use tokio::{
 	io::{AsyncRead, AsyncReadExt, AsyncWrite, AsyncWriteExt},
 	pin,
@@ -165,7 +162,7 @@
 	}
 }
 
-#[cfg(test)]
+		let msg = src[U32_SIZE..].to_vec();
 mod tests {
 	use serde::{Deserialize, Serialize};
 
@@ -186,12 +183,7 @@
 		buf.extend_from_slice(rmp_serde::to_vec_named(&Msg { x: 1 }).unwrap().as_slice());
 		buf.extend_from_slice(rmp_serde::to_vec_named(&Msg { x: 2 }).unwrap().as_slice());
 
-<<<<<<< HEAD
-		let msg = src[U32_SIZE..required_len].to_vec();
-		src.advance(required_len);
-		Ok(Some(msg))
-=======
-		assert_eq!(
+		src.resize(0, 0);
 			c.decode(&mut buf).unwrap().expect("expected msg1").obj,
 			Msg { x: 1 }
 		);
@@ -199,6 +191,5 @@
 			c.decode(&mut buf).unwrap().expect("expected msg1").obj,
 			Msg { x: 2 }
 		);
->>>>>>> 7a0d9626
 	}
 }