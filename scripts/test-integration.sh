#!/usr/bin/env bash
set -e

if [[ "$OSTYPE" == "darwin"* ]]; then
	realpath() { [[ $1 = /* ]] && echo "$1" || echo "$PWD/${1#./}"; }
	ROOT=$(dirname $(dirname $(realpath "$0")))
else
	ROOT=$(dirname $(dirname $(readlink -f $0)))
	# {{SQL CARBON EDIT}} Completed disable sandboxing via --no-sandbox since we still see failures on our test runs
	# --disable-setuid-sandbox: setuid sandboxes requires root and is used in containers so we disable this
	# --disable-dev-shm-usage: when run on docker containers where size of /dev/shm
	# partition < 64MB which causes OOM failure for chromium compositor that uses the partition for shared memory
	LINUX_EXTRA_ARGS="--disable-dev-shm-usage --use-gl=swiftshader"
fi

VSCODEUSERDATADIR=`mktemp -d 2>/dev/null`
VSCODECRASHDIR=$ROOT/.build/crashes
VSCODELOGSDIR=$ROOT/.build/logs/integration-tests

cd $ROOT

# Figure out which Electron to use for running tests
if [ -z "$INTEGRATION_TEST_ELECTRON_PATH" ]
then
	# Run out of sources: no need to compile as code.sh takes care of it
	INTEGRATION_TEST_ELECTRON_PATH="./scripts/code.sh"

	echo "Storing crash reports into '$VSCODECRASHDIR'."
	echo "Storing log files into '$VSCODELOGSDIR'."
	echo "Running integration tests out of sources."
else
	# Run from a built: need to compile all test extensions
	# because we run extension tests from their source folders
	# and the build bundles extensions into .build webpacked
	# {{SQL CARBON EDIT}} Don't compile unused extensions
	yarn gulp 	compile-extension:azurecore \
				compile-extension:git
				# compile-extension:vscode-api-tests \
				# compile-extension:vscode-colorize-tests \
				# compile-extension:vscode-custom-editor-tests \
				# compile-extension:vscode-notebook-tests \
				# compile-extension:markdown-language-features \
				# compile-extension:typescript-language-features \
				# compile-extension:emmet \
				# compile-extension:css-language-features-server \
				# compile-extension:html-language-features-server \
				# compile-extension:json-language-features-server \
				# compile-extension:ipynb \
				# compile-extension-media


	# Configuration for more verbose output
	export VSCODE_CLI=1
	export ELECTRON_ENABLE_LOGGING=1

	echo "Storing crash reports into '$VSCODECRASHDIR'."
	echo "Storing log files into '$VSCODELOGSDIR'."
	echo "Running integration tests with '$INTEGRATION_TEST_ELECTRON_PATH' as build."
fi

<<<<<<< HEAD
=======
if [ -z "$INTEGRATION_TEST_APP_NAME" ]; then
	kill_app() {
		true;
	}
else
	kill_app() {
		echo "Killing integration test app"
		killall $INTEGRATION_TEST_APP_NAME || true;
	}
fi

print_subprocesses() {
	echo "Subprocesses:"
	ps -axf | grep $$
}
>>>>>>> 3a8cdd84

# Tests standalone (AMD)

echo
echo "### node.js integration tests"
echo
<<<<<<< HEAD
./scripts/test.sh --runGlob **/*.integrationTest.js "$@"

=======
print_subprocesses
./scripts/test.sh --runGlob **/*.integrationTest.js "$@"
print_subprocesses
>>>>>>> 3a8cdd84

# Tests in the extension host

ALL_PLATFORMS_API_TESTS_EXTRA_ARGS="--disable-telemetry --skip-welcome --skip-release-notes --crash-reporter-directory=$VSCODECRASHDIR --logsPath=$VSCODELOGSDIR --no-cached-data --disable-updates --disable-keytar --disable-extensions --disable-workspace-trust --user-data-dir=$VSCODEUSERDATADIR"

# {{SQL CARBON EDIT}} Don't run tests for unused extensions
# "$INTEGRATION_TEST_ELECTRON_PATH" $LINUX_EXTRA_ARGS $ROOT/extensions/vscode-api-tests/testWorkspace --enable-proposed-api=vscode.vscode-api-tests --extensionDevelopmentPath=$ROOT/extensions/vscode-api-tests --extensionTestsPath=$ROOT/extensions/vscode-api-tests/out/singlefolder-tests $ALL_PLATFORMS_API_TESTS_EXTRA_ARGS
# after_suite

# "$INTEGRATION_TEST_ELECTRON_PATH" $LINUX_EXTRA_ARGS $ROOT/extensions/vscode-api-tests/testworkspace.code-workspace --enable-proposed-api=vscode.vscode-api-tests --extensionDevelopmentPath=$ROOT/extensions/vscode-api-tests --extensionTestsPath=$ROOT/extensions/vscode-api-tests/out/workspace-tests $ALL_PLATFORMS_API_TESTS_EXTRA_ARGS
# after_suite

# "$INTEGRATION_TEST_ELECTRON_PATH" $LINUX_EXTRA_ARGS $ROOT/extensions/vscode-colorize-tests/test --extensionDevelopmentPath=$ROOT/extensions/vscode-colorize-tests --extensionTestsPath=$ROOT/extensions/vscode-colorize-tests/out $ALL_PLATFORMS_API_TESTS_EXTRA_ARGS
# after_suite

# "$INTEGRATION_TEST_ELECTRON_PATH" $LINUX_EXTRA_ARGS $ROOT/extensions/typescript-language-features/test-workspace --extensionDevelopmentPath=$ROOT/extensions/typescript-language-features --extensionTestsPath=$ROOT/extensions/typescript-language-features/out/test/unit $ALL_PLATFORMS_API_TESTS_EXTRA_ARGS
# after_suite

# "$INTEGRATION_TEST_ELECTRON_PATH" $LINUX_EXTRA_ARGS $ROOT/extensions/markdown-language-features/test-workspace --extensionDevelopmentPath=$ROOT/extensions/markdown-language-features --extensionTestsPath=$ROOT/extensions/markdown-language-features/out/test $ALL_PLATFORMS_API_TESTS_EXTRA_ARGS
# after_suite

# "$INTEGRATION_TEST_ELECTRON_PATH" $LINUX_EXTRA_ARGS $ROOT/extensions/emmet/test-workspace --extensionDevelopmentPath=$ROOT/extensions/emmet --extensionTestsPath=$ROOT/extensions/emmet/out/test $ALL_PLATFORMS_API_TESTS_EXTRA_ARGS
# after_suite

echo
echo "### Git tests"
echo
print_subprocesses
"$INTEGRATION_TEST_ELECTRON_PATH" $LINUX_EXTRA_ARGS $(mktemp -d 2>/dev/null) --enable-proposed-api=vscode.git --extensionDevelopmentPath=$ROOT/extensions/git --extensionTestsPath=$ROOT/extensions/git/out/test $ALL_PLATFORMS_API_TESTS_EXTRA_ARGS
print_subprocesses
kill_app
print_subprocesses


echo
echo "### Azure Core tests"
echo
print_subprocesses
"$INTEGRATION_TEST_ELECTRON_PATH" $LINUX_EXTRA_ARGS $ROOT/extensions/azurecore/test-fixtures --extensionDevelopmentPath=$ROOT/extensions/azurecore --extensionTestsPath=$ROOT/extensions/azurecore/out/test $ALL_PLATFORMS_API_TESTS_EXTRA_ARGS
print_subprocesses
kill_app
print_subprocesses


# "$INTEGRATION_TEST_ELECTRON_PATH" $LINUX_EXTRA_ARGS $(mktemp -d 2>/dev/null) --extensionDevelopmentPath=$ROOT/extensions/ipynb --extensionTestsPath=$ROOT/extensions/ipynb/out/test $ALL_PLATFORMS_API_TESTS_EXTRA_ARGS
# after_suite


# Tests standalone (CommonJS)
# cd $ROOT/extensions/css-language-features/server && $ROOT/scripts/node-electron.sh test/index.js
# after_suite

# cd $ROOT/extensions/html-language-features/server && $ROOT/scripts/node-electron.sh test/index.js
# after_suite

rm -rf $VSCODEUSERDATADIR<|MERGE_RESOLUTION|>--- conflicted
+++ resolved
@@ -58,38 +58,20 @@
 	echo "Running integration tests with '$INTEGRATION_TEST_ELECTRON_PATH' as build."
 fi
 
-<<<<<<< HEAD
-=======
-if [ -z "$INTEGRATION_TEST_APP_NAME" ]; then
-	kill_app() {
-		true;
-	}
-else
-	kill_app() {
-		echo "Killing integration test app"
-		killall $INTEGRATION_TEST_APP_NAME || true;
-	}
-fi
 
 print_subprocesses() {
 	echo "Subprocesses:"
 	ps -axf | grep $$
 }
->>>>>>> 3a8cdd84
 
 # Tests standalone (AMD)
 
 echo
 echo "### node.js integration tests"
 echo
-<<<<<<< HEAD
-./scripts/test.sh --runGlob **/*.integrationTest.js "$@"
-
-=======
 print_subprocesses
 ./scripts/test.sh --runGlob **/*.integrationTest.js "$@"
 print_subprocesses
->>>>>>> 3a8cdd84
 
 # Tests in the extension host
 
