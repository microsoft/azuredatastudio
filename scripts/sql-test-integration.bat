--- conflicted
+++ resolved
@@ -18,13 +18,8 @@
 	:: Run from a built: need to compile all test extensions
 	call yarn gulp compile-extension:integration-tests
 	if NOT "%INTEGRATION_TEST_CLI_PATH%"=="" (
-<<<<<<< HEAD
-		echo "using vsix directory %AGENT_TEMPDIRECTORY%\vsix"
-		for /f %%f IN ('dir /b /s "%AGENT_TEMPDIRECTORY%\vsix\*"') DO (
-=======
 		echo "using vsix directory .build\extensions"
 		for /f %%f IN ('dir /b /s ".build\extensions\*"') DO (
->>>>>>> 184d4bbe
 			echo "installing extension %%f"
 			:: use the source cli, we could potentially change this if we ever care about testing this, but this is easier atm
 			call %INTEGRATION_TEST_CLI_PATH% --install-extension "%%f" --force --user-data-dir=%VSCODEUSERDATADIR% --extensions-dir=%VSCODEEXTENSIONSDIR%
