/*---------------------------------------------------------------------------------------------
 *  Copyright (c) Microsoft Corporation. All rights reserved.
 *  Licensed under the Source EULA. See License.txt in the project root for license information.
 *--------------------------------------------------------------------------------------------*/

'use strict';

import * as path from 'path';
import * as url from 'url';
import * as fs from 'fs';
import got from 'got';
import * as stream from 'stream';
import { promisify } from 'util';
const pipeline = promisify(stream.pipeline);
import { mkdir, rm, rmdir } from 'fs/promises';
import yauzl from 'yauzl-promise';

const ROOT_DIR = path.join(path.dirname(url.fileURLToPath(import.meta.url)), '..');
const DOWNLOADED_EXT_DIR = path.join(ROOT_DIR, '.downloaded-extensions');

const MICROSOFT_SQLOPS_DOWNLOADPAGE = 'Microsoft.SQLOps.DownloadPage';
const MICROSOFT_VISUALSTUDIO_SERVICES_VSIXPACKAGE = 'Microsoft.VisualStudio.Services.VSIXPackage';
const MICROSOFT_VISUALSTUDIO_CODE_ENGINE = 'Microsoft.VisualStudio.Code.Engine';
const MICROSOFT_AZDATAENGINE = 'Microsoft.AzDataEngine';

const STABLE = 'extensionsGallery';
const STABLE_DOWNLOADED_EXT_DIR = path.join(DOWNLOADED_EXT_DIR, STABLE);
const INSIDERS = 'extensionsGallery-insider';
const INSIDERS_DOWNLOADED_EXT_DIR = path.join(DOWNLOADED_EXT_DIR, INSIDERS);

/**
 * This file is for validating the extension gallery files to ensure that they adhere to the expected schema defined in
 * https://github.com/microsoft/azuredatastudio/blob/main/src/vs/platform/extensionManagement/common/extensionGalleryService.ts#L64
 *
 * It would be ideal to use the actual parsing logic ADS uses for more thorough validation and automatic updates if the schema ever
 * changes, but given how unlikely that is this is fine for now.
 *
 * Note that while most checks are falsy checks some specifically check for undefined when an empty string or 0 is
 * an expected value.
 *
 * You can run this manually from the command line with :
 *      node scripts/validateGalleries.js
 */

/**
 * Validate the extension gallery json according to
 * interface IRawGalleryQueryResult {
 *    results: {
 *        extensions: IRawGalleryExtension[];
 *        resultMetadata: {
 *            metadataType: string;
 *            metadataItems: {
 *                name: string;
 *                count: number;
 *            }[];
 *        }[]
 *    }[];
 * }
 */
async function validateExtensionGallery(galleryFilePath) {
    let galleryJson;
    try {
        galleryJson = JSON.parse(fs.readFileSync(galleryFilePath).toString());
    } catch (err) {
        throw new Error(`Unable to parse extension gallery file ${galleryFilePath} : ${err}`);
    }
    if (!galleryJson.results || !galleryJson.results[0]) {
        throw new Error(`${galleryFilePath} - results invalid`);
    }
    await validateResults(galleryFilePath, galleryJson.results[0]);
}

/**
 * Validate results blob according to
 * {
 *     extensions: IRawGalleryExtension[];
 *     resultMetadata: {
 *         metadataType: string;
 *         metadataItems: {
 *             name: string;
 *             count: number;
 *         }[];
 *     }[]
 * }
 */
async function validateResults(galleryFilePath, resultsJson) {
    if (!resultsJson.extensions || !resultsJson.extensions.length) {
        throw new Error(`${galleryFilePath} - No extensions\n${JSON.stringify(resultsJson)}`)
    }
    await Promise.all(resultsJson.extensions.map(e => validateExtension(galleryFilePath, e)));

    if (!resultsJson.resultMetadata || !resultsJson.resultMetadata.length) {
        throw new Error(`${galleryFilePath} - No resultMetadata\n${JSON.stringify(resultsJson)}`)
    }
    resultsJson.resultMetadata.forEach(resultMetadata => validateResultMetadata(galleryFilePath, resultsJson.extensions.length, resultMetadata));
}

/**
 * Validate extension blob according to
 * interface IRawGalleryExtension {
 * 	extensionId: string;
 * 	extensionName: string;
 * 	displayName: string;
 * 	shortDescription: string;
 * 	publisher: { displayName: string, publisherId: string, publisherName: string; };
 * 	versions: IRawGalleryExtensionVersion[];
 * 	statistics: IRawGalleryExtensionStatistics[];
 * 	flags: string;
 * }
 */
async function validateExtension(galleryFilePath, extensionJson) {
    if (!extensionJson.extensionId) {
        throw new Error(`${galleryFilePath} - No extensionId\n${JSON.stringify(extensionJson)}`)
    }
    let extensionName = extensionJson.extensionName;
    if (!extensionName) {
        throw new Error(`${galleryFilePath} - No extensionName\n${JSON.stringify(extensionJson)}`)
    }
    if (!extensionJson.displayName) {
        throw new Error(`${galleryFilePath} - No displayName\n${JSON.stringify(extensionJson)}`)
    }
    if (!extensionJson.shortDescription) {
        throw new Error(`${galleryFilePath} - No shortDescription\n${JSON.stringify(extensionJson)}`)
    }
    if (!extensionJson.publisher || !extensionJson.publisher.displayName || !extensionJson.publisher.publisherId || !extensionJson.publisher.publisherName) {
        throw new Error(`${galleryFilePath} - Invalid publisher\n${JSON.stringify(extensionJson)}`)
    }

    if (!extensionJson.versions || !extensionJson.versions.length) {
        throw new Error(`${galleryFilePath} - Invalid versions\n${JSON.stringify(extensionJson)}`)
    }
    if (extensionJson.versions.length !== 1) {
        throw new Error(`${galleryFilePath} - Only one version is currently supported\n${JSON.stringify(extensionJson)}`)
    }
    for (const version of extensionJson.versions) {
        await validateVersion(galleryFilePath, extensionName, extensionJson, version);
    }

    if (!extensionJson.statistics || extensionJson.statistics.length === undefined) {
        throw new Error(`${galleryFilePath} - Invalid statistics\n${JSON.stringify(extensionJson)}`)
    }
    extensionJson.statistics.forEach(statistics => validateExtensionStatistics(galleryFilePath, extensionName, statistics));

    if (extensionJson.flags === undefined) {
        throw new Error(`${galleryFilePath} - No flags\n${JSON.stringify(extensionJson)}`)
    }
}

/**
 * Validate an extension statistics blob according to
 *
 * interface IRawGalleryExtensionStatistics {
 *      statisticName: string;
 *      value: number;
 *  }
 */
function validateExtensionStatistics(galleryFilePath, extensionName, extensionStatisticsJson) {
    if (!extensionStatisticsJson.statisticName) {
        throw new Error(`${galleryFilePath} - ${extensionName} - Invalid statisticName\n${JSON.stringify(extensionStatisticsJson)}`)
    }
    if (extensionStatisticsJson.value === undefined) {
        throw new Error(`${galleryFilePath} - ${extensionName} - Invalid value\n${JSON.stringify(extensionStatisticsJson)}`)
    }
}

/**
 * Validate an extension version blob according to
 * interface IRawGalleryExtensionVersion {
 *     version: string;
 *     lastUpdated: string;
 *     assetUri: string;
 *     fallbackAssetUri: string;
 *     files: IRawGalleryExtensionFile[];
 *     properties?: IRawGalleryExtensionProperty[];
 * }
 */
async function validateVersion(galleryFilePath, extensionName, extensionJson, extensionVersionJson) {
    if (!extensionVersionJson.version) {
        throw new Error(`${galleryFilePath} - ${extensionName} - No version\n${JSON.stringify(extensionVersionJson)}`)
    }
    if (extensionVersionJson.lastUpdated === undefined) {
        throw new Error(`${galleryFilePath} - ${extensionName} - No last updated\n${JSON.stringify(extensionVersionJson)}`)
    }
    if ((new Date(extensionVersionJson.lastUpdated)).toString() === 'Invalid Date') {
        throw new Error(`${galleryFilePath} - ${extensionName} - Last updated value '${extensionVersionJson.lastUpdated}' is invalid. It must be in the format MM/DD/YYYY\n${JSON.stringify(extensionVersionJson)}`)
    }
    if (extensionVersionJson.assetUri === undefined) {
        throw new Error(`${galleryFilePath} - ${extensionName} - No asset URI\n${JSON.stringify(extensionVersionJson)}`)
    }
    if (!extensionVersionJson.fallbackAssetUri) {
        throw new Error(`${galleryFilePath} - ${extensionName} - No fallbackAssetUri\n${JSON.stringify(extensionVersionJson)}`)
    }
    if (!extensionVersionJson.files || !extensionVersionJson.files[0]) {
        throw new Error(`${galleryFilePath} - ${extensionName} - Invalid version files\n${JSON.stringify(extensionVersionJson)}`)
    }

    validateHasRequiredAssets(galleryFilePath, extensionName, extensionVersionJson.files);

    for (const file of extensionVersionJson.files) {
        await validateExtensionFile(galleryFilePath, extensionName, extensionJson, file);
    }
    if (extensionVersionJson.properties && extensionVersionJson.properties.length) {
        extensionVersionJson.properties.forEach(property => validateExtensionProperty(galleryFilePath, extensionName, property));
        const azdataEngineVersion = extensionVersionJson.properties.find(property => property.key === MICROSOFT_AZDATAENGINE && (property.value.startsWith('>=') || property.value === '*'))
        if (!azdataEngineVersion) {
            throw new Error(`${galleryFilePath} - ${extensionName} - No valid Microsoft.AzdataEngine property found. Value must be either * or >=x.x.x where x.x.x is the minimum Azure Data Studio version the extension requires\n${JSON.stringify(extensionVersionJson.properties)}`)
        }
    } else {
        throw new Error(`${galleryFilePath} - ${extensionName} - No properties, extensions must have an AzDataEngine version defined`)
    }
}

/**
 * Validates that an extension version has the expected files for displaying in the gallery.
 * There are some existing 3rd party extensions that don't have all the files, but that's ok for now.
 * Going forward all new extensions should provide these files.
 */
function validateHasRequiredAssets(galleryFilePath, extensionName, filesJson) {
    // VSIXPackage or DownloadPage
    const vsixFile = filesJson.find(file => file.assetType === MICROSOFT_VISUALSTUDIO_SERVICES_VSIXPACKAGE);
    const downloadPageFile = filesJson.find(file => file.assetType === MICROSOFT_SQLOPS_DOWNLOADPAGE);
    if (vsixFile && downloadPageFile) {
        throw new Error(`${galleryFilePath} - ${extensionName} - Can not have both VSIXPackage and DownloadPage file`);
    } else if (!vsixFile && !downloadPageFile) {
        throw new Error(`${galleryFilePath} - ${extensionName} - Must have file with either VSIXPackage or DownloadPage assetType`);
    }

    // Icon
    const iconFile = filesJson.find(file => file.assetType === 'Microsoft.VisualStudio.Services.Icons.Default');
    const noIconExtensions = ['poor-sql-formatter', 'qpi']; // Not all 3rd party extensions have icons so allow existing ones to pass for now
    if (!iconFile && noIconExtensions.find(ext => ext === extensionName) === undefined) {
        throw new Error(`${galleryFilePath} - ${extensionName} - Must have an icon file`);
    }

    // Details
    const detailsFile = filesJson.find(file => file.assetType === 'Microsoft.VisualStudio.Services.Content.Details');
    if (!detailsFile) {
        throw new Error(`${galleryFilePath} - ${extensionName} - Must have a details file (README)`);
    }

    // Manifest
    const noManifestExtensions = ['plan-explorer', 'sql-prompt']; // Not all 3rd party extensions have manifests so allow existing ones to pass for now
    const manifestFile = filesJson.find(file => file.assetType === 'Microsoft.VisualStudio.Code.Manifest');
    if (!manifestFile && noManifestExtensions.find(ext => ext === extensionName) === undefined) {
        throw new Error(`${galleryFilePath} - ${extensionName} - Must have a manifest file (package.json)`);
    }

    // License
    const noLicenseExtensions = ['sp_executesqlToSQL', 'simple-data-scripter', 'db-snapshot-creator']; // Not all 3rd party extensions have license files to link to so allow existing ones to pass for now
    const licenseFile = filesJson.find(file => file.assetType === 'Microsoft.VisualStudio.Services.Content.License');
    if (!licenseFile && noLicenseExtensions.find(ext => ext === extensionName) === undefined) {
        throw new Error(`${galleryFilePath} - ${extensionName} - Must have a license file`);
    }
}

/**
 * Validate an extension property blob according to
 * interface IRawGalleryExtensionProperty {
 *     key: string;
 *     value: string;
 * }
 */
function validateExtensionProperty(galleryFilePath, extensionName, extensionPropertyJson) {
    if (!extensionPropertyJson.key) {
        throw new Error(`${galleryFilePath} - ${extensionName} - No key\n${JSON.stringify(extensionPropertyJson)}`)
    }
    if (extensionPropertyJson.value === undefined) {
        throw new Error(`${galleryFilePath} - ${extensionName} - No value\n${JSON.stringify(extensionPropertyJson)}`)
    }
}

// The set of asset types that are required to be hosted by either us or Github due to potential CORS issues loading
// content in ADS from other sources.
const hostedAssetTypes = new Set([
    MICROSOFT_VISUALSTUDIO_SERVICES_VSIXPACKAGE,
    'Microsoft.VisualStudio.Services.Icons.Default',
    'Microsoft.VisualStudio.Services.Content.Details',
    'Microsoft.VisualStudio.Services.Content.Changelog',
    'Microsoft.VisualStudio.Code.Manifest']);

const allowedHosts = [
    'https://sqlopsextensions.blob.core.windows.net/',
    'https://dsct.blob.core.windows.net/',
    'https://raw.githubusercontent.com/'
];

/**
 * Validate an extension file blob according to
 * interface IRawGalleryExtensionFile {
 *     assetType: string;
 *     source: string;
 * }
 * Will also validate that the source URL provided is valid, and if it's a direct VSIX link that the
 * package metadata matches what's in the gallery.
 */
async function validateExtensionFile(galleryFilePath, extensionName, extensionJson, extensionFileJson) {
    if (!extensionFileJson.assetType) {
        throw new Error(`${galleryFilePath} - ${extensionName} - No assetType\n${JSON.stringify(extensionFileJson)}`)
    }
    if (!extensionFileJson.source) {
        throw new Error(`${galleryFilePath} - ${extensionName} - No source\n${JSON.stringify(extensionFileJson)}`)
    }
    // Waka-time link is hitting rate limit for the download link so just ignore this one for now.
    if (extensionName === 'vscode-wakatime' && extensionFileJson.assetType === MICROSOFT_SQLOPS_DOWNLOADPAGE) {
        return;
    }
    if (hostedAssetTypes.has(extensionFileJson.assetType) && !allowedHosts.find(host => extensionFileJson.source.startsWith(host))) {
        throw new Error(`${galleryFilePath} - ${extensionName} - The asset ${extensionFileJson.source} (${extensionFileJson.assetType}) is required to be hosted either on Github or by the Azure Data Studio team. If the asset is hosted on Github it must use a https://raw.githubusercontent.com/ URL. If the asset cannot be hosted on Github then please reply in the PR with links to the assets and a team member will handle moving them.`);
    }

    // Validate the source URL
    if (extensionFileJson.assetType === MICROSOFT_VISUALSTUDIO_SERVICES_VSIXPACKAGE) {
        const downloadVsixPath = path.join(DOWNLOADED_EXT_DIR, path.basename(galleryFilePath, '.json'), `${extensionName}.vsix`);
        // Download VSIX into temp download location
        try {
            const vsixDownloadStream = got.stream(extensionFileJson.source);
            const vsixWriteStream = fs.createWriteStream(downloadVsixPath);
            await pipeline(vsixDownloadStream, vsixWriteStream);
            vsixWriteStream.close();
        } catch (err) {
            throw new Error(`${galleryFilePath} - ${extensionName} - Error downloading ${extensionFileJson.assetType} with URL ${extensionFileJson.source}. ${err}`);
        }

        const vsixUnzipDir = path.join(DOWNLOADED_EXT_DIR, path.basename(galleryFilePath, '.json'), extensionName);
        const packageJsonWritePath = path.join(vsixUnzipDir, 'package.json');
        // Extract the package.json from the downloaded VSIX
        try {
            const vsix = await yauzl.open(downloadVsixPath, { autoClose: true });
            await mkdir(vsixUnzipDir);
            await vsix.walkEntries(async (entry) => {
                // We only care about the root package.json for right now
                if (entry.fileName == 'extension/package.json') {
                    await mkdir(path.dirname(packageJsonWritePath), { recursive: true });
                    const entryWriteStream = fs.createWriteStream(packageJsonWritePath);
                    const entryReadStream = await entry.openReadStream({ autoClose: true });
                    await pipeline(entryReadStream, entryWriteStream);
                    entryWriteStream.close();
                }
            });
        } catch (err) {
            throw new Error(`${galleryFilePath} - ${extensionName} - Error extracting package.json from ${downloadVsixPath}. ${err}`);
        }

        // Validate that the package.json metadata matches the gallery metadata
        try {
            const packageJson = JSON.parse(fs.readFileSync(packageJsonWritePath));
            validatePackageJson(extensionJson, packageJson);
        } catch (err) {
            throw new Error(`${galleryFilePath} - ${extensionName} - Error validating package.json. ${err}`);
        }
    } else {
        try {
            const response = await got(extensionFileJson.source);
            if (response.statusCode !== 200) {
                throw new Error(`${response.statusCode}: ${response.statusMessage}`);
            }
        } catch (err) {
            throw new Error(`${galleryFilePath} - ${extensionName} - Error fetching ${extensionFileJson.assetType} with URL ${extensionFileJson.source}. ${err}`);
        }
    }
}

/**
 * Mappings of publisher IDs in the extension gallery to the list of valid aliases for that publisher in the package.json
 */
const publisherMappings = {
    'Microsoft': ['ms-vscode', 'VisualStudioExptTeam']
}

/**
 * Validates that the entries in the package.json for the given extension matches those specified in the extension gallery.
 *
 * @param extensionJson The JSON object for this extension from the gallery
 * @param packageJson The JSON object for this extension from the package.json of the extension
 */
function validatePackageJson(extensionJson, packageJson) {
    // Check names match
    if (extensionJson.extensionName !== packageJson.name) {
        throw new Error(`Extension name in gallery (${extensionJson.extensionName}) does not match extension name in package.json (${packageJson.name})`);
    }

    // Check publishers match
    if (extensionJson.publisher.publisherId !== packageJson.publisher && publisherMappings[extensionJson.publisher.publisherId]?.find(m => m === packageJson.publisher) === undefined) {
        throw new Error(`Publisher in gallery (${extensionJson.publisher.publisherId}) does not match publisher in package.json (${packageJson.publisher})`);
    }

    // Check versions match
    const extensionJsonVersion = extensionJson.versions[0].version;
    if (extensionJsonVersion !== packageJson.version) {
        throw new Error(`Version in gallery (${extensionJsonVersion}) does not match version in package.json (${packageJson.version})`);
    }

    // Check vs code engine matches
    const extensionVsCodeEngine = extensionJson.versions[0].properties.find(p => p.key === MICROSOFT_VISUALSTUDIO_CODE_ENGINE)?.value;
    const packageVsCodeEngine = packageJson.engines?.vscode;
    validateEngineVersionMatches(MICROSOFT_VISUALSTUDIO_CODE_ENGINE, 'vscode', extensionVsCodeEngine, packageVsCodeEngine);


    // Check azdata engine matches
    const extensionAzdataEngine = extensionJson.versions[0].properties.find(p => p.key === MICROSOFT_AZDATAENGINE)?.value;
    const packageAzdataEngine = packageJson.engines?.azdata;
    validateEngineVersionMatches(MICROSOFT_AZDATAENGINE, 'azdata', extensionAzdataEngine, packageAzdataEngine);
<<<<<<< HEAD
=======

    // Check that if gallery has preview flag the package.json does as well
    // (note that currently multiple flags aren't supported by ADS so we can just check for strict equals on the gallery)
    if (extensionJson.flags === 'preview' && packageJson.preview != true) {
        throw new Error(`Gallery has preview flag but package.json does not have preview property set to true`);
    }

    // Check that if the gallery doesn't have the preview flag the package.json doesn't either
    // (note that currently multiple flags aren't supported by ADS so we can just check for strict equals on the gallery)
    if (extensionJson.flags !== 'preview' && packageJson.preview === true) {
        throw new Error(`Gallery does not have preview flag but package.json has preview property set to true`);
    }
>>>>>>> 37ed48d8
}

function validateEngineVersionMatches(extensionGalleryEngineName, packageEngineName, extensionGalleryVersion, packageVersion) {
    // Normalize the engine versions since both ^ and >= are supported
    const normalizedExtensionGalleryVersion = extensionGalleryVersion?.replace(">=", "^");
    const normalizedPackageVersion = packageVersion?.replace(">=", "^");

    // Treat * and undefined as equal
    if (normalizedExtensionGalleryVersion === '*' && normalizedPackageVersion === undefined) {
        return;
    }

    if (normalizedExtensionGalleryVersion === undefined && normalizedPackageVersion === '*') {
        return;
    }

    // Package.json has non-* version but gallery doesn't
    if (normalizedExtensionGalleryVersion === undefined && normalizedPackageVersion !== undefined) {
        throw new Error(`Extension gallery does not have engine version specified (${extensionGalleryEngineName}) but package.json has ${packageVersion} (${packageEngineName})`);
    }

    // Gallery has non-* version but package.json doesn't
    if (normalizedExtensionGalleryVersion !== undefined && normalizedPackageVersion === undefined) {
        throw new Error(`package.json does not have engine version specified (${packageEngineName}) but extension gallery has ${extensionGalleryVersion} (${extensionGalleryEngineName})`);
    }

    if (normalizedExtensionGalleryVersion !== normalizedPackageVersion) {
        throw new Error(`package.json version ${packageVersion} (${packageEngineName}) does not match extension gallery version ${extensionGalleryVersion} (${extensionGalleryEngineName})`);
    }
}

/**
 * Validate a result metadata blob according to
 * {
 *     metadataType: string;
 *     metadataItems: {
 *         name: string;
 *         count: number;
 * }
 */
function validateResultMetadata(galleryFilePath, extensionCount, resultMetadataJson) {
    if (!resultMetadataJson.metadataType) {
        throw new Error(`${galleryFilePath} - No metadataType\n${JSON.stringify(resultMetadataJson)}`)
    }
    if (!resultMetadataJson.metadataItems || !resultMetadataJson.metadataItems.length) {
        throw new Error(`${galleryFilePath} - Invalid metadataItems\n${JSON.stringify(resultMetadataJson)}`)
    }
    resultMetadataJson.metadataItems.forEach(metadataItem => {
        if (!metadataItem.name) {
            throw new Error(`${galleryFilePath} - No name\n${JSON.stringify(metadataItem)}`)
        }
        if (metadataItem.count === undefined) {
            throw new Error(`${galleryFilePath} - No count\n${JSON.stringify(metadataItem)}`)
        }
        // Extra check here for validating that the total count of extensions is correct
        if (metadataItem.name === 'TotalCount' && metadataItem.count !== extensionCount) {
            throw new Error(`${galleryFilePath} - Invalid TotalCount, this needs to be updated if adding/removing a new extension. Actual count : ${extensionCount}\n${JSON.stringify(metadataItem)}`)
        }
    })
}

async function cleanDownloadedExtensionFolder(downloadedExtDir) {
    // Delete folder if it exists
    try {
        await rm(downloadedExtDir, { recursive: true, force: true });
    } catch (err) {
        if (err.code !== 'ENOENT') {
            throw err;
        }
    }
    await mkdir(downloadedExtDir, { recursive: true });
}

await cleanDownloadedExtensionFolder(STABLE_DOWNLOADED_EXT_DIR);
await cleanDownloadedExtensionFolder(INSIDERS_DOWNLOADED_EXT_DIR);

await Promise.all([
    validateExtensionGallery(path.join(ROOT_DIR, 'extensionsGallery.json')),
    validateExtensionGallery(path.join(ROOT_DIR, 'extensionsGallery-insider.json'))
]);<|MERGE_RESOLUTION|>--- conflicted
+++ resolved
@@ -395,13 +395,10 @@
     const packageVsCodeEngine = packageJson.engines?.vscode;
     validateEngineVersionMatches(MICROSOFT_VISUALSTUDIO_CODE_ENGINE, 'vscode', extensionVsCodeEngine, packageVsCodeEngine);
 
-
     // Check azdata engine matches
     const extensionAzdataEngine = extensionJson.versions[0].properties.find(p => p.key === MICROSOFT_AZDATAENGINE)?.value;
     const packageAzdataEngine = packageJson.engines?.azdata;
     validateEngineVersionMatches(MICROSOFT_AZDATAENGINE, 'azdata', extensionAzdataEngine, packageAzdataEngine);
-<<<<<<< HEAD
-=======
 
     // Check that if gallery has preview flag the package.json does as well
     // (note that currently multiple flags aren't supported by ADS so we can just check for strict equals on the gallery)
@@ -414,7 +411,6 @@
     if (extensionJson.flags !== 'preview' && packageJson.preview === true) {
         throw new Error(`Gallery does not have preview flag but package.json has preview property set to true`);
     }
->>>>>>> 37ed48d8
 }
 
 function validateEngineVersionMatches(extensionGalleryEngineName, packageEngineName, extensionGalleryVersion, packageVersion) {
