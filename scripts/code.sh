#!/usr/bin/env bash

set -e

if [[ "$OSTYPE" == "darwin"* ]]; then
	realpath() { [[ $1 = /* ]] && echo "$1" || echo "$PWD/${1#./}"; }
	ROOT=$(dirname "$(dirname "$(realpath "$0")")")
else
	ROOT=$(dirname "$(dirname "$(readlink -f $0)")")
	# If the script is running in Docker using the WSL2 engine, powershell.exe won't exist
	if grep -qi Microsoft /proc/version && type powershell.exe > /dev/null 2>&1; then
		IN_WSL=true
	fi
fi

function code() {
	cd "$ROOT"

	if [[ "$OSTYPE" == "darwin"* ]]; then
		NAME=`node -p "require('./product.json').nameLong"`
		CODE="./.build/electron/$NAME.app/Contents/MacOS/Electron"
	else
		NAME=`node -p "require('./product.json').applicationName"`
		CODE=".build/electron/$NAME"
	fi

	# Get electron, compile, built-in extensions
	if [[ -z "${VSCODE_SKIP_PRELAUNCH}" ]]; then
		node build/lib/preLaunch.js
	fi

	# Manage built-in extensions
	if [[ "$1" == "--builtin" ]]; then
		exec "$CODE" build/builtin
		return
	fi

	# Configuration
	export NODE_ENV=development
	export VSCODE_DEV=1
	export VSCODE_CLI=1
	export ELECTRON_ENABLE_STACK_DUMPING=1
	export ELECTRON_ENABLE_LOGGING=1
	export VSCODE_LOGS=

	# Launch Code
	exec "$CODE" . --no-sandbox "$@"
}

function code-wsl()
{
	HOST_IP=$(echo "" | powershell.exe –noprofile -Command "& {(Get-NetIPAddress | Where-Object {\$_.InterfaceAlias -like '*WSL*' -and \$_.AddressFamily -eq 'IPv4'}).IPAddress | Write-Host -NoNewline}")
	export DISPLAY="$HOST_IP:0"

	# in a wsl shell
	ELECTRON="$ROOT/.build/electron/Code - OSS.exe"
	if [ -f "$ELECTRON"  ]; then
		local CWD=$(pwd)
		cd $ROOT
		export WSLENV=ELECTRON_RUN_AS_NODE/w:$WSLENV
		local WSL_EXT_ID="ms-vscode-remote.remote-wsl"
<<<<<<< HEAD
		local WSL_EXT_WLOC=$(ELECTRON_RUN_AS_NODE=1 "$ROOT/.build/electron/Code - OSS.exe" "out/cli.js" --locate-extension $WSL_EXT_ID)
=======
		local WSL_EXT_WLOC=$(echo "" | VSCODE_DEV=1 ELECTRON_RUN_AS_NODE=1 "$ROOT/.build/electron/Code - OSS.exe" "out/cli.js" --locate-extension $WSL_EXT_ID)
>>>>>>> 59df6b40
		cd $CWD
		if [ -n "$WSL_EXT_WLOC" ]; then
			# replace \r\n with \n in WSL_EXT_WLOC
			local WSL_CODE=$(wslpath -u "${WSL_EXT_WLOC%%[[:cntrl:]]}")/scripts/wslCode-dev.sh
			$WSL_CODE "$ROOT" "$@"
			exit $?
		else
			echo "Remote WSL not installed, trying to run VSCode in WSL."
		fi
	fi
}

if ! [ -z ${IN_WSL+x} ]; then
	code-wsl "$@"
fi
code "$@"<|MERGE_RESOLUTION|>--- conflicted
+++ resolved
@@ -57,13 +57,9 @@
 	if [ -f "$ELECTRON"  ]; then
 		local CWD=$(pwd)
 		cd $ROOT
-		export WSLENV=ELECTRON_RUN_AS_NODE/w:$WSLENV
+		export WSLENV=ELECTRON_RUN_AS_NODE/w:VSCODE_DEV/w:$WSLENV
 		local WSL_EXT_ID="ms-vscode-remote.remote-wsl"
-<<<<<<< HEAD
-		local WSL_EXT_WLOC=$(ELECTRON_RUN_AS_NODE=1 "$ROOT/.build/electron/Code - OSS.exe" "out/cli.js" --locate-extension $WSL_EXT_ID)
-=======
 		local WSL_EXT_WLOC=$(echo "" | VSCODE_DEV=1 ELECTRON_RUN_AS_NODE=1 "$ROOT/.build/electron/Code - OSS.exe" "out/cli.js" --locate-extension $WSL_EXT_ID)
->>>>>>> 59df6b40
 		cd $CWD
 		if [ -n "$WSL_EXT_WLOC" ]; then
 			# replace \r\n with \n in WSL_EXT_WLOC
