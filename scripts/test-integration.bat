--- conflicted
+++ resolved
@@ -44,17 +44,10 @@
 	echo Running integration tests with '%INTEGRATION_TEST_ELECTRON_PATH%' as build.
 )
 
-<<<<<<< HEAD
-:: Integration & performance tests in AMD
+:: {{SQL CARBON EDIT}} Tests disabled
+:: Tests standalone (AMD)
 :: call .\scripts\test.bat --runGlob **\*.integrationTest.js %*
 :: if %errorlevel% neq 0 exit /b %errorlevel%
-=======
-
-:: Tests standalone (AMD)
-
-call .\scripts\test.bat --runGlob **\*.integrationTest.js %*
-if %errorlevel% neq 0 exit /b %errorlevel%
->>>>>>> e92da93d
 
 
 :: Tests in the extension host
@@ -95,17 +88,10 @@
 call "%INTEGRATION_TEST_ELECTRON_PATH%" %GITWORKSPACE% --extensionDevelopmentPath=%~dp0\..\extensions\git --extensionTestsPath=%~dp0\..\extensions\git\out\test --enable-proposed-api=vscode.git %ALL_PLATFORMS_API_TESTS_EXTRA_ARGS%
 if %errorlevel% neq 0 exit /b %errorlevel%
 
-<<<<<<< HEAD
-:: Tests in commonJS (CSS, HTML)
+:: {{SQL CARBON EDIT}} Tests disabled
+:: Tests standalone (CommonJS)
 :: call %~dp0\node-electron.bat %~dp0\..\extensions\css-language-features/server/test/index.js
 :: if %errorlevel% neq 0 exit /b %errorlevel%
-=======
-
-:: Tests standalone (CommonJS)
-
-call %~dp0\node-electron.bat %~dp0\..\extensions\css-language-features/server/test/index.js
-if %errorlevel% neq 0 exit /b %errorlevel%
->>>>>>> e92da93d
 
 :: call %~dp0\node-electron.bat %~dp0\..\extensions\html-language-features/server/test/index.js
 :: if %errorlevel% neq 0 exit /b %errorlevel%
