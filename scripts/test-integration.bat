--- conflicted
+++ resolved
@@ -21,7 +21,6 @@
 	:: Run from a built: need to compile all test extensions
 	:: because we run extension tests from their source folders
 	:: and the build bundles extensions into .build webpacked
-<<<<<<< HEAD
 	:: {{SQL CARBON EDIT}} Don't compile unused extensions
 	call yarn gulp 	compile-extension:azurecore^
 					compile-extension:git
@@ -30,25 +29,11 @@
 					:: compile-extension:markdown-language-features^
 					:: compile-extension:typescript-language-features^
 					:: compile-extension:vscode-custom-editor-tests^
-					:: compile-extension:vscode-notebook-tests^
 					:: compile-extension:emmet^
 					:: compile-extension:css-language-features-server^
 					:: compile-extension:html-language-features-server^
 					:: compile-extension:json-language-features-server^
 					:: compile-extension-media
-=======
-	call yarn gulp 	compile-extension:vscode-api-tests^
-					compile-extension:vscode-colorize-tests^
-					compile-extension:markdown-language-features^
-					compile-extension:typescript-language-features^
-					compile-extension:vscode-custom-editor-tests^
-					compile-extension:emmet^
-					compile-extension:css-language-features-server^
-					compile-extension:html-language-features-server^
-					compile-extension:json-language-features-server^
-					compile-extension:git^
-					compile-extension-media
->>>>>>> 04c80c94
 
 	:: Configuration for more verbose output
 	set VSCODE_CLI=1
@@ -92,12 +77,9 @@
 :: call "%INTEGRATION_TEST_ELECTRON_PATH%" %~dp0\..\extensions\emmet\test-workspace --extensionDevelopmentPath=%~dp0\..\extensions\emmet --extensionTestsPath=%~dp0\..\extensions\emmet\out\test %ALL_PLATFORMS_API_TESTS_EXTRA_ARGS%
 :: if %errorlevel% neq 0 exit /b %errorlevel%
 
-<<<<<<< HEAD
 call "%INTEGRATION_TEST_ELECTRON_PATH%" %~dp0\..\extensions\azurecore\test-fixtures --extensionDevelopmentPath=%~dp0\..\extensions\azurecore --extensionTestsPath=%~dp0\..\extensions\azurecore\out\test %ALL_PLATFORMS_API_TESTS_EXTRA_ARGS%
 if %errorlevel% neq 0 exit /b %errorlevel%
 
-=======
->>>>>>> 04c80c94
 for /f "delims=" %%i in ('node -p "require('fs').realpathSync.native(require('os').tmpdir())"') do set TEMPDIR=%%i
 set GITWORKSPACE=%TEMPDIR%\git-%RANDOM%
 mkdir %GITWORKSPACE%
