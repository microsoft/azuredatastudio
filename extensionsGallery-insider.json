{
	"results": [
		{
			"extensions": [
				{
					"extensionId": "10",
					"extensionName": "agent",
					"displayName": "SQL Server Agent",
					"shortDescription": "Manage and troubleshoot SQL Agent jobs",
					"publisher": {
						"displayName": "Microsoft",
						"publisherId": "Microsoft",
						"publisherName": "Microsoft"
					},
					"versions": [
						{
							"version": "0.48.0",
							"lastUpdated": "4/16/2020",
							"assetUri": "",
							"fallbackAssetUri": "fallbackAssetUri",
							"files": [
								{
									"assetType": "Microsoft.VisualStudio.Services.VSIXPackage",
									"source": "https://sqlopsextensions.blob.core.windows.net/extensions/agent/agent-0.48.0.vsix"
								},
								{
									"assetType": "Microsoft.VisualStudio.Services.Icons.Default",
									"source": "https://raw.githubusercontent.com/microsoft/azuredatastudio/main/extensions/agent/images/extension.png"
								},
								{
									"assetType": "Microsoft.VisualStudio.Services.Content.Details",
									"source": "https://raw.githubusercontent.com/Microsoft/azuredatastudio/main/extensions/agent/README.md"
								},
								{
									"assetType": "Microsoft.VisualStudio.Code.Manifest",
									"source": "https://raw.githubusercontent.com/Microsoft/azuredatastudio/main/extensions/agent/package.json"
								},
								{
									"assetType": "Microsoft.VisualStudio.Services.Content.License",
									"source": "https://raw.githubusercontent.com/Microsoft/azuredatastudio/main/LICENSE.txt"
								}
							],
							"properties": [
								{
									"key": "Microsoft.VisualStudio.Code.ExtensionDependencies",
									"value": ""
								},
								{
									"key": "Microsoft.VisualStudio.Code.Engine",
									"value": ">=1.25.0"
								},
								{
									"key": "Microsoft.AzDataEngine",
									"value": "*"
								},
								{
									"key": "Microsoft.VisualStudio.Services.Links.Source",
									"value": "https://github.com/Microsoft/azuredatastudio"
								}
							]
						}
					],
					"statistics": [],
					"flags": "preview"
				},
				{
					"extensionId": "11",
					"extensionName": "whoisactive",
					"displayName": "whoisactive",
					"shortDescription": "sp_whoisactive for Azure Data Studio",
					"publisher": {
						"displayName": "Microsoft",
						"publisherId": "Microsoft",
						"publisherName": "Microsoft"
					},
					"versions": [
						{
							"version": "0.1.4",
							"lastUpdated": "4/27/2020",
							"assetUri": "",
							"fallbackAssetUri": "fallbackAssetUri",
							"files": [
								{
									"assetType": "Microsoft.VisualStudio.Services.VSIXPackage",
									"source": "https://sqlopsextensions.blob.core.windows.net/extensions/whoisactive/whoisactive-0.1.4.vsix"
								},
								{
									"assetType": "Microsoft.VisualStudio.Services.Icons.Default",
									"source": "https://raw.githubusercontent.com/microsoft/azuredatastudio/main/samples/sp_whoIsActive/images/extension.png"
								},
								{
									"assetType": "Microsoft.VisualStudio.Services.Content.Details",
									"source": "https://raw.githubusercontent.com/Microsoft/azuredatastudio/main/samples/sp_whoIsActive/README.md"
								},
								{
									"assetType": "Microsoft.VisualStudio.Code.Manifest",
									"source": "https://raw.githubusercontent.com/Microsoft/azuredatastudio/main/samples/sp_whoIsActive/package.json"
								},
								{
									"assetType": "Microsoft.VisualStudio.Services.Content.License",
									"source": "https://raw.githubusercontent.com/Microsoft/azuredatastudio/main/samples/sp_whoIsActive/LICENSE.txt"
								}
							],
							"properties": [
								{
									"key": "Microsoft.VisualStudio.Code.ExtensionDependencies",
									"value": ""
								},
								{
									"key": "Microsoft.VisualStudio.Code.Engine",
									"value": ">=1.26.0"
								},
								{
									"key": "Microsoft.AzDataEngine",
									"value": ">=1.11.0"
								},
								{
									"key": "Microsoft.VisualStudio.Services.Links.Source",
									"value": "https://github.com/Microsoft/azuredatastudio"
								}
							]
						}
					],
					"statistics": [],
					"flags": "preview"
				},
				{
					"extensionId": "12",
					"extensionName": "server-report",
					"displayName": "Server Reports",
					"shortDescription": "Server Reports for Azure Data Studio provides server health insights",
					"publisher": {
						"displayName": "Microsoft",
						"publisherId": "Microsoft",
						"publisherName": "Microsoft"
					},
					"versions": [
						{
							"version": "0.2.3",
							"lastUpdated": "1/27/2021",
							"assetUri": "",
							"fallbackAssetUri": "fallbackAssetUri",
							"files": [
								{
									"assetType": "Microsoft.VisualStudio.Services.VSIXPackage",
									"source": "https://sqlopsextensions.blob.core.windows.net/extensions/ServerReports/server-report-0.2.3.vsix"
								},
								{
									"assetType": "Microsoft.VisualStudio.Services.Icons.Default",
									"source": "https://raw.githubusercontent.com/microsoft/azuredatastudio/main/extensions/server-report/images/extension.png"
								},
								{
									"assetType": "Microsoft.VisualStudio.Services.Content.Details",
									"source": "https://raw.githubusercontent.com/Microsoft/azuredatastudio/main/extensions/server-report/README.md"
								},
								{
									"assetType": "Microsoft.VisualStudio.Code.Manifest",
									"source": "https://raw.githubusercontent.com/Microsoft/azuredatastudio/main/extensions/server-report/package.json"
								},
								{
									"assetType": "Microsoft.VisualStudio.Services.Content.License",
									"source": "https://raw.githubusercontent.com/Microsoft/azuredatastudio/main/LICENSE.txt"
								}
							],
							"properties": [
								{
									"key": "Microsoft.VisualStudio.Code.ExtensionDependencies",
									"value": ""
								},
								{
									"key": "Microsoft.VisualStudio.Code.Engine",
									"value": ">=1.26.0"
								},
								{
									"key": "Microsoft.AzDataEngine",
									"value": "*"
								},
								{
									"key": "Microsoft.VisualStudio.Services.Links.Source",
									"value": "https://github.com/Microsoft/azuredatastudio"
								}
							]
						}
					],
					"statistics": [],
					"flags": "preview"
				},
				{
					"extensionId": "13",
					"extensionName": "ssmskeymap",
					"displayName": "SSMS Keymap",
					"shortDescription": "This extension ports popular SSMS keyboard shortcuts to Azure Data Studio",
					"publisher": {
						"displayName": "Kevin Cunnane",
						"publisherId": "kevcunnane",
						"publisherName": "kevcunnane"
					},
					"versions": [
						{
							"version": "1.1.0",
							"lastUpdated": "01/02/2018",
							"assetUri": "",
							"fallbackAssetUri": "fallbackAssetUri",
							"files": [
								{
									"assetType": "Microsoft.SQLOps.DownloadPage",
									"source": "https://github.com/kevcunnane/ssmskeymap/releases/tag/1.1.0"
								},
								{
									"assetType": "Microsoft.VisualStudio.Services.Icons.Default",
									"source": "https://raw.githubusercontent.com/kevcunnane/ssmskeymap/master/visualstudio-keyboard.png"
								},
								{
									"assetType": "Microsoft.VisualStudio.Services.Content.Details",
									"source": "https://raw.githubusercontent.com/kevcunnane/ssmskeymap/master/README.md"
								},
								{
									"assetType": "Microsoft.VisualStudio.Code.Manifest",
									"source": "https://raw.githubusercontent.com/kevcunnane/ssmskeymap/master/package.json"
								},
								{
									"assetType": "Microsoft.VisualStudio.Services.Content.License",
									"source": "https://raw.githubusercontent.com/kevcunnane/ssmskeymap/master/LICENSE.txt"
								}
							],
							"properties": [
								{
									"key": "Microsoft.VisualStudio.Code.ExtensionDependencies",
									"value": ""
								},
								{
									"key": "Microsoft.VisualStudio.Code.Engine",
									"value": "*"
								},
								{
									"key": "Microsoft.AzDataEngine",
									"value": "*"
								},
								{
									"key": "Microsoft.VisualStudio.Services.Links.Source",
									"value": "https://github.com/kevcunnane/ssmskeymap"
								}
							]
						}
					],
					"statistics": [],
					"flags": "preview"
				},
				{
					"extensionId": "14",
					"extensionName": "sql-search",
					"displayName": "Redgate SQL Search",
					"shortDescription": "Search across multiple databases",
					"publisher": {
						"displayName": "Redgate",
						"publisherId": "Redgate",
						"publisherName": "Redgate"
					},
					"versions": [
						{
							"version": "0.4.0",
							"lastUpdated": "02/18/2020",
							"assetUri": "",
							"fallbackAssetUri": "fallbackAssetUri",
							"files": [
								{
									"assetType": "Microsoft.SQLOps.DownloadPage",
									"source": "https://www.redgatefoundry.com/SQLSearch"
								},
								{
									"assetType": "Microsoft.VisualStudio.Services.Icons.Default",
									"source": "https://sqlopsextensions.blob.core.windows.net/extensions/sql-search/0.4.0/gatebase.png"
								},
								{
									"assetType": "Microsoft.VisualStudio.Services.Content.Details",
									"source": "https://sqlopsextensions.blob.core.windows.net/extensions/sql-search/0.4.0/README.md"
								},
								{
									"assetType": "Microsoft.VisualStudio.Code.Manifest",
									"source": "https://sqlopsextensions.blob.core.windows.net/extensions/sql-search/0.4.0/package.json"
								},
								{
									"assetType": "Microsoft.VisualStudio.Services.Content.License",
									"source": "https://www.red-gate.com/support/license/"
								}
							],
							"properties": [
								{
									"key": "Microsoft.VisualStudio.Code.ExtensionDependencies",
									"value": ""
								},
								{
									"key": "Microsoft.VisualStudio.Code.Engine",
									"value": "*"
								},
								{
									"key": "Microsoft.AzDataEngine",
									"value": "*"
								},
								{
									"key": "Microsoft.VisualStudio.Services.Links.Source",
									"value": "https://www.redgatefoundry.com/"
								}
							]
						}
					],
					"statistics": [],
					"flags": "preview"
				},
				{
					"extensionId": "15",
					"extensionName": "alwayson-insights",
					"displayName": "AlwaysOn Insights",
					"shortDescription": "Sql Server AlwaysOn insights",
					"publisher": {
						"displayName": "matticusau",
						"publisherId": "matticusau",
						"publisherName": "matticusau"
					},
					"versions": [
						{
							"version": "0.2.1",
							"lastUpdated": "04/21/2018",
							"assetUri": "",
							"fallbackAssetUri": "fallbackAssetUri",
							"files": [
								{
									"assetType": "Microsoft.SQLOps.DownloadPage",
									"source": "https://github.com/Matticusau/sqlops-alwayson-insights/releases/tag/0.2.1"
								},
								{
									"assetType": "Microsoft.VisualStudio.Services.Icons.Default",
									"source": "https://raw.githubusercontent.com/Matticusau/sqlops-alwayson-insights/master/src/images/icon.png"
								},
								{
									"assetType": "Microsoft.VisualStudio.Services.Content.Details",
									"source": "https://raw.githubusercontent.com/Matticusau/sqlops-alwayson-insights/master/src/README.md"
								},
								{
									"assetType": "Microsoft.VisualStudio.Code.Manifest",
									"source": "https://raw.githubusercontent.com/Matticusau/sqlops-alwayson-insights/master/src/package.json"
								},
								{
									"assetType": "Microsoft.VisualStudio.Services.Content.License",
									"source": "https://raw.githubusercontent.com/Matticusau/sqlops-alwayson-insights/master/LICENSE"
								}
							],
							"properties": [
								{
									"key": "Microsoft.VisualStudio.Code.ExtensionDependencies",
									"value": ""
								},
								{
									"key": "Microsoft.VisualStudio.Code.Engine",
									"value": "*"
								},
								{
									"key": "Microsoft.AzDataEngine",
									"value": "*"
								},
								{
									"key": "Microsoft.VisualStudio.Services.Links.Source",
									"value": "https://github.com/Matticusau/sqlops-alwayson-insights"
								}
							]
						}
					],
					"statistics": [],
					"flags": "preview"
				},
				{
					"extensionId": "16",
					"extensionName": "mssql-instance-insights",
					"displayName": "MSSQL Instance Insights",
					"shortDescription": "Sql Server Instance insights",
					"publisher": {
						"displayName": "matticusau",
						"publisherId": "matticusau",
						"publisherName": "matticusau"
					},
					"versions": [
						{
							"version": "0.2.1",
							"lastUpdated": "04/21/2018",
							"assetUri": "",
							"fallbackAssetUri": "fallbackAssetUri",
							"files": [
								{
									"assetType": "Microsoft.SQLOps.DownloadPage",
									"source": "https://github.com/Matticusau/sqlops-mssql-instance-insights/releases/tag/0.2.1"
								},
								{
									"assetType": "Microsoft.VisualStudio.Services.Icons.Default",
									"source": "https://raw.githubusercontent.com/Matticusau/sqlops-mssql-instance-insights/master/src/images/icon.png"
								},
								{
									"assetType": "Microsoft.VisualStudio.Services.Content.Details",
									"source": "https://raw.githubusercontent.com/Matticusau/sqlops-mssql-instance-insights/master/src/README.md"
								},
								{
									"assetType": "Microsoft.VisualStudio.Code.Manifest",
									"source": "https://raw.githubusercontent.com/Matticusau/sqlops-mssql-instance-insights/master/src/package.json"
								},
								{
									"assetType": "Microsoft.VisualStudio.Services.Content.License",
									"source": "https://raw.githubusercontent.com/Matticusau/sqlops-mssql-instance-insights/master/LICENSE"
								}
							],
							"properties": [
								{
									"key": "Microsoft.VisualStudio.Code.ExtensionDependencies",
									"value": ""
								},
								{
									"key": "Microsoft.VisualStudio.Code.Engine",
									"value": "*"
								},
								{
									"key": "Microsoft.AzDataEngine",
									"value": "*"
								},
								{
									"key": "Microsoft.VisualStudio.Services.Links.Source",
									"value": "https://github.com/Matticusau/sqlops-mssql-instance-insight"
								}
							]
						}
					],
					"statistics": [],
					"flags": "preview"
				},
				{
					"extensionId": "17",
					"extensionName": "mssql-db-insights",
					"displayName": "MSSQL Db Insights",
					"shortDescription": "Sql Server Database insights",
					"publisher": {
						"displayName": "matticusau",
						"publisherId": "matticusau",
						"publisherName": "matticusau"
					},
					"versions": [
						{
							"version": "0.2.2",
							"lastUpdated": "06/29/2018",
							"assetUri": "",
							"fallbackAssetUri": "fallbackAssetUri",
							"files": [
								{
									"assetType": "Microsoft.SQLOps.DownloadPage",
									"source": "https://github.com/Matticusau/sqlops-mssql-db-insights/releases/tag/0.2.2"
								},
								{
									"assetType": "Microsoft.VisualStudio.Services.Icons.Default",
									"source": "https://raw.githubusercontent.com/Matticusau/sqlops-mssql-db-insights/master/src/images/icon.png"
								},
								{
									"assetType": "Microsoft.VisualStudio.Services.Content.Details",
									"source": "https://raw.githubusercontent.com/Matticusau/sqlops-mssql-db-insights/master/src/README.md"
								},
								{
									"assetType": "Microsoft.VisualStudio.Code.Manifest",
									"source": "https://raw.githubusercontent.com/Matticusau/sqlops-mssql-db-insights/master/src/package.json"
								},
								{
									"assetType": "Microsoft.VisualStudio.Services.Content.License",
									"source": "https://raw.githubusercontent.com/Matticusau/sqlops-mssql-db-insights/master/LICENSE"
								}
							],
							"properties": [
								{
									"key": "Microsoft.VisualStudio.Code.ExtensionDependencies",
									"value": ""
								},
								{
									"key": "Microsoft.VisualStudio.Code.Engine",
									"value": "*"
								},
								{
									"key": "Microsoft.AzDataEngine",
									"value": "*"
								},
								{
									"key": "Microsoft.VisualStudio.Services.Links.Source",
									"value": "https://github.com/Matticusau/sqlops-mssql-db-insights"
								}
							]
						}
					],
					"statistics": [],
					"flags": "preview"
				},
				{
					"extensionId": "18",
					"extensionName": "profiler",
					"displayName": "SQL Server Profiler",
					"shortDescription": "SQL Server Profiler for Azure Data Studio",
					"publisher": {
						"displayName": "Microsoft",
						"publisherId": "Microsoft",
						"publisherName": "Microsoft"
					},
					"versions": [
						{
							"version": "0.12.1",
							"lastUpdated": "09/03/2021",
							"assetUri": "",
							"fallbackAssetUri": "fallbackAssetUri",
							"files": [
								{
									"assetType": "Microsoft.VisualStudio.Services.VSIXPackage",
									"source": "https://sqlopsextensions.blob.core.windows.net/extensions/profiler/profiler-0.12.1.vsix"
								},
								{
									"assetType": "Microsoft.VisualStudio.Services.Icons.Default",
									"source": "https://raw.githubusercontent.com/microsoft/azuredatastudio/main/extensions/profiler/images/extension.png"
								},
								{
									"assetType": "Microsoft.VisualStudio.Services.Content.Details",
									"source": "https://raw.githubusercontent.com/Microsoft/azuredatastudio/main/extensions/profiler/README.md"
								},
								{
									"assetType": "Microsoft.VisualStudio.Code.Manifest",
									"source": "https://raw.githubusercontent.com/Microsoft/azuredatastudio/main/extensions/profiler/package.json"
								},
								{
									"assetType": "Microsoft.VisualStudio.Services.Content.License",
									"source": "https://raw.githubusercontent.com/Microsoft/azuredatastudio/main/LICENSE.txt"
								}
							],
							"properties": [
								{
									"key": "Microsoft.VisualStudio.Code.ExtensionDependencies",
									"value": "Microsoft.mssql"
								},
								{
									"key": "Microsoft.VisualStudio.Code.Engine",
									"value": "0.10.x"
								},
								{
									"key": "Microsoft.AzDataEngine",
									"value": "*"
								},
								{
									"key": "Microsoft.VisualStudio.Services.Links.Source",
									"value": "https://github.com/Microsoft/azuredatastudio"
								}
							]
						}
					],
					"statistics": [],
					"flags": "preview"
				},
				{
					"extensionId": "19",
					"extensionName": "sql-dw",
					"displayName": "Azure SQL Data Warehouse Insights",
					"shortDescription": "Azure SQL Data Warehouse Insights for Azure Data Studio",
					"publisher": {
						"displayName": "Microsoft",
						"publisherId": "Microsoft",
						"publisherName": "Microsoft"
					},
					"versions": [
						{
							"version": "0.0.1",
							"lastUpdated": "5/31/2018",
							"assetUri": "",
							"fallbackAssetUri": "fallbackAssetUri",
							"files": [
								{
									"assetType": "Microsoft.VisualStudio.Services.VSIXPackage",
									"source": "https://sqlopsextensions.blob.core.windows.net/extensions/sqldwInsights/sql-dw-0.0.1.vsix"
								},
								{
									"assetType": "Microsoft.VisualStudio.Services.Icons.Default",
									"source": "https://raw.githubusercontent.com/Microsoft/sql-data-warehouse-samples/master/samples/sqlops/MonitoringScripts/sqldw_icon.png"
								},
								{
									"assetType": "Microsoft.VisualStudio.Services.Content.Details",
									"source": "https://raw.githubusercontent.com/Microsoft/sql-data-warehouse-samples/master/samples/sqlops/README.md"
								},
								{
									"assetType": "Microsoft.VisualStudio.Code.Manifest",
									"source": "https://raw.githubusercontent.com/Microsoft/sql-data-warehouse-samples/master/samples/sqlops/package.json"
								},
								{
									"assetType": "Microsoft.VisualStudio.Services.Content.License",
									"source": "https://raw.githubusercontent.com/Microsoft/azuredatastudio/main/LICENSE.txt"
								}
							],
							"properties": [
								{
									"key": "Microsoft.VisualStudio.Code.ExtensionDependencies",
									"value": ""
								},
								{
									"key": "Microsoft.VisualStudio.Code.Engine",
									"value": ">=1.23.0"
								},
								{
									"key": "Microsoft.AzDataEngine",
									"value": "*"
								},
								{
									"key": "Microsoft.VisualStudio.Services.Links.Source",
									"value": "https://github.com/Microsoft/sql-data-warehouse-samples/tree/master/samples/sqlops/MonitoringScripts"
								}
							]
						}
					],
					"statistics": [],
					"flags": ""
				},
				{
					"extensionId": "21",
					"extensionName": "sqlops-combine-scripts",
					"displayName": "Combine Scripts",
					"shortDescription": "Create a single combined script from several files.",
					"publisher": {
						"displayName": "Bateleur IO",
						"publisherId": "BateleurIO",
						"publisherName": "BateleurIO"
					},
					"versions": [
						{
							"version": "2.0.1",
							"lastUpdated": "6/7/2019",
							"assetUri": "",
							"fallbackAssetUri": "fallbackAssetUri",
							"files": [
								{
									"assetType": "Microsoft.SQLOps.DownloadPage",
									"source": "https://github.com/BateleurIO/azuredatastudio-combine-scripts/releases/tag/v2.0.1"
								},
								{
									"assetType": "Microsoft.VisualStudio.Services.Icons.Default",
									"source": "https://raw.githubusercontent.com/BateleurIO/azuredatastudio-combine-scripts/master/icons/main-icon.png"
								},
								{
									"assetType": "Microsoft.VisualStudio.Services.Content.Details",
									"source": "https://raw.githubusercontent.com/BateleurIO/azuredatastudio-combine-scripts/master/README.md"
								},
								{
									"assetType": "Microsoft.VisualStudio.Code.Manifest",
									"source": "https://raw.githubusercontent.com/BateleurIO/azuredatastudio-combine-scripts/master/package.json"
								},
								{
									"assetType": "Microsoft.VisualStudio.Services.Content.License",
									"source": "https://raw.githubusercontent.com/BateleurIO/azuredatastudio-combine-scripts/master/LICENSE"
								}
							],
							"properties": [
								{
									"key": "Microsoft.VisualStudio.Code.ExtensionDependencies",
									"value": ""
								},
								{
									"key": "Microsoft.VisualStudio.Code.Engine",
									"value": "*"
								},
								{
									"key": "Microsoft.AzDataEngine",
									"value": "*"
								},
								{
									"key": "Microsoft.VisualStudio.Services.Links.Source",
									"value": "https://github.com/BateleurIO/azuredatastudio-combine-scripts"
								}
							]
						}
					],
					"statistics": [],
					"flags": ""
				},
				{
					"extensionId": "22",
					"extensionName": "firstresponderkit",
					"displayName": "First Responder Kit",
					"shortDescription": "Access current versions of scripts from the First Responder Kit",
					"publisher": {
						"displayName": "Drew Skwiers-Koballa",
						"publisherId": "drewsk",
						"publisherName": "drewsk"
					},
					"versions": [
						{
							"version": "0.6.0",
							"lastUpdated": "9/21/2020",
							"assetUri": "",
							"fallbackAssetUri": "fallbackAssetUri",
							"files": [
								{
									"assetType": "Microsoft.SQLOps.DownloadPage",
									"source": "https://github.com/dzsquared/sqlops-firstresponderkit/releases/tag/0.6.0"
								},
								{
									"assetType": "Microsoft.VisualStudio.Services.Icons.Default",
									"source": "https://raw.githubusercontent.com/dzsquared/sqlops-firstresponderkit/main/images/first-responder-kit-sqlops-extension.png"
								},
								{
									"assetType": "Microsoft.VisualStudio.Services.Content.Details",
									"source": "https://raw.githubusercontent.com/dzsquared/sqlops-firstresponderkit/main/README.md"
								},
								{
									"assetType": "Microsoft.VisualStudio.Code.Manifest",
									"source": "https://raw.githubusercontent.com/dzsquared/sqlops-firstresponderkit/main/package.json"
								},
								{
									"assetType": "Microsoft.VisualStudio.Services.Content.License",
									"source": "https://raw.githubusercontent.com/dzsquared/sqlops-firstresponderkit/main/LICENSE"
								}
							],
							"properties": [
								{
									"key": "Microsoft.VisualStudio.Code.ExtensionDependencies",
									"value": ""
								},
								{
									"key": "Microsoft.VisualStudio.Services.Links.Source",
									"value": "https://github.com/dzsquared/sqlops-firstresponderkit"
								},
								{
									"key": "Microsoft.AzDataEngine",
									"value": ">=1.22.0"
								},
								{
									"key": "Microsoft.VisualStudio.Code.Engine",
									"value": "*"
								}
							]
						}
					],
					"statistics": [],
					"flags": "preview"
				},
				{
					"extensionId": "23",
					"extensionName": "import",
					"displayName": "SQL Server Import",
					"shortDescription": "SQL Server Import for Azure Data Studio supports importing CSV or JSON files into SQL Server.",
					"publisher": {
						"displayName": "Microsoft",
						"publisherId": "Microsoft",
						"publisherName": "Microsoft"
					},
					"versions": [
						{
							"version": "1.5.0",
							"lastUpdated": "9/27/2021",
							"assetUri": "",
							"fallbackAssetUri": "fallbackAssetUri",
							"files": [
								{
									"assetType": "Microsoft.VisualStudio.Services.VSIXPackage",
									"source": "https://sqlopsextensions.blob.core.windows.net/extensions/import/import-1.5.0.vsix"
								},
								{
									"assetType": "Microsoft.VisualStudio.Services.Icons.Default",
									"source": "https://raw.githubusercontent.com/microsoft/azuredatastudio/main/extensions/import/images/extension.png"
								},
								{
									"assetType": "Microsoft.VisualStudio.Services.Content.Details",
									"source": "https://raw.githubusercontent.com/Microsoft/azuredatastudio/main/extensions/import/README.md"
								},
								{
									"assetType": "Microsoft.VisualStudio.Code.Manifest",
									"source": "https://raw.githubusercontent.com/Microsoft/azuredatastudio/main/extensions/import/package.json"
								},
								{
									"assetType": "Microsoft.VisualStudio.Services.Content.License",
									"source": "https://raw.githubusercontent.com/Microsoft/azuredatastudio/main/extensions/import/Microsoft_SQL_Server_Import_Extension_and_Tools_Import_Flat_File_Preview.docx"
								}
							],
							"properties": [
								{
									"key": "Microsoft.VisualStudio.Code.ExtensionDependencies",
									"value": ""
								},
								{
									"key": "Microsoft.VisualStudio.Code.Engine",
									"value": "*"
								},
								{
									"key": "Microsoft.AzDataEngine",
									"value": ">=1.25.0"
								},
								{
									"key": "Microsoft.VisualStudio.Services.Links.Source",
									"value": "https://github.com/Microsoft/azuredatastudio"
								}
							]
						}
					],
					"statistics": [],
					"flags": "preview"
				},
				{
					"extensionId": "25",
					"extensionName": "pastetheplan",
					"displayName": "Paste the Plan",
					"shortDescription": "Send XML execution plans to Paste the Plan",
					"publisher": {
						"displayName": "Drew Skwiers-Koballa",
						"publisherId": "drewsk",
						"publisherName": "drewsk"
					},
					"versions": [
						{
							"version": "0.2.0",
							"lastUpdated": "10/21/2018",
							"assetUri": "",
							"fallbackAssetUri": "fallbackAssetUri",
							"files": [
								{
									"assetType": "Microsoft.SQLOps.DownloadPage",
									"source": "https://github.com/dzsquared/sqlops-pastetheplan/releases/tag/0.2.0"
								},
								{
									"assetType": "Microsoft.VisualStudio.Services.Icons.Default",
									"source": "https://raw.githubusercontent.com/dzsquared/sqlops-pastetheplan/master/images/pastetheplan-sqlops-extension.png"
								},
								{
									"assetType": "Microsoft.VisualStudio.Services.Content.Details",
									"source": "https://raw.githubusercontent.com/dzsquared/sqlops-pastetheplan/master/README.md"
								},
								{
									"assetType": "Microsoft.VisualStudio.Code.Manifest",
									"source": "https://raw.githubusercontent.com/dzsquared/sqlops-pastetheplan/master/package.json"
								},
								{
									"assetType": "Microsoft.VisualStudio.Services.Content.License",
									"source": "https://raw.githubusercontent.com/dzsquared/sqlops-pastetheplan/master/LICENSE"
								}
							],
							"properties": [
								{
									"key": "Microsoft.VisualStudio.Code.ExtensionDependencies",
									"value": ""
								},
								{
									"key": "Microsoft.VisualStudio.Services.Links.Source",
									"value": "https://github.com/dzsquared/sqlops-pastetheplan"
								},
								{
									"key": "Microsoft.VisualStudio.Code.Engine",
									"value": "*"
								},
								{
									"key": "Microsoft.AzDataEngine",
									"value": "*"
								}
							]
						}
					],
					"statistics": [],
					"flags": "preview"
				},
				{
					"extensionId": "26",
					"extensionName": "hcq--high-color-queries-",
					"displayName": "HCQ (High Color Queries)",
					"shortDescription": "Theme Pair of Dark and Light Themes for TSQL in Azure Data Studio. Dark theme uses bright colors and light theme is SSMS-esque.",
					"publisher": {
						"displayName": "Drew Skwiers-Koballa",
						"publisherId": "drewsk",
						"publisherName": "drewsk"
					},
					"versions": [
						{
							"version": "0.0.6",
							"lastUpdated": "12/28/2019",
							"assetUri": "",
							"fallbackAssetUri": "fallbackAssetUri",
							"files": [
								{
									"assetType": "Microsoft.SQLOps.DownloadPage",
									"source": "https://github.com/dzsquared/high-color-queries/releases/tag/0.0.6"
								},
								{
									"assetType": "Microsoft.VisualStudio.Services.Icons.Default",
									"source": "https://raw.githubusercontent.com/dzsquared/high-color-queries/master/images/hcq_icon.png"
								},
								{
									"assetType": "Microsoft.VisualStudio.Services.Content.Details",
									"source": "https://raw.githubusercontent.com/dzsquared/high-color-queries/master/README.md"
								},
								{
									"assetType": "Microsoft.VisualStudio.Code.Manifest",
									"source": "https://raw.githubusercontent.com/dzsquared/high-color-queries/master/package.json"
								},
								{
									"assetType": "Microsoft.VisualStudio.Services.Content.License",
									"source": "https://raw.githubusercontent.com/dzsquared/high-color-queries/master/LICENSE"
								}
							],
							"properties": [
								{
									"key": "Microsoft.VisualStudio.Code.ExtensionDependencies",
									"value": ""
								},
								{
									"key": "Microsoft.VisualStudio.Services.Links.Source",
									"value": "https://github.com/dzsquared/high-color-queries"
								},
								{
									"key": "Microsoft.VisualStudio.Code.Engine",
									"value": "*"
								},
								{
									"key": "Microsoft.AzDataEngine",
									"value": "*"
								}
							]
						}
					],
					"statistics": [],
					"flags": "preview"
				},
				{
					"extensionId": "27",
					"extensionName": "newdatabase",
					"displayName": "New Database",
					"shortDescription": "Adds a 'New Database' command. Right-click on the Databases for a connection in Object Explorer, or run 'New Database' from the command palette.",
					"publisher": {
						"displayName": "Kevin Cunnane",
						"publisherId": "kevcunnane",
						"publisherName": "kevcunnane"
					},
					"versions": [
						{
							"version": "1.0.0",
							"lastUpdated": "10/28/2019",
							"assetUri": "",
							"fallbackAssetUri": "fallbackAssetUri",
							"files": [
								{
									"assetType": "Microsoft.SQLOps.DownloadPage",
									"source": "https://github.com/kevcunnane/azuredatastudio-newdatabase/releases/tag/1.0.0"
								},
								{
									"assetType": "Microsoft.VisualStudio.Services.Icons.Default",
									"source": "https://raw.githubusercontent.com/kevcunnane/azuredatastudio-newdatabase/master/images/sqlserver.png"
								},
								{
									"assetType": "Microsoft.VisualStudio.Services.Content.Details",
									"source": "https://raw.githubusercontent.com/kevcunnane/azuredatastudio-newdatabase/master/README.md"
								},
								{
									"assetType": "Microsoft.VisualStudio.Code.Manifest",
									"source": "https://raw.githubusercontent.com/kevcunnane/azuredatastudio-newdatabase/master/package.json"
								},
								{
									"assetType": "Microsoft.VisualStudio.Services.Content.License",
									"source": "https://raw.githubusercontent.com/kevcunnane/azuredatastudio-newdatabase/master/LICENSE"
								}
							],
							"properties": [
								{
									"key": "Microsoft.VisualStudio.Code.ExtensionDependencies",
									"value": ""
								},
								{
									"key": "Microsoft.VisualStudio.Services.Links.Source",
									"value": "https://github.com/kevcunnane/azuredatastudio-newdatabase"
								},
								{
									"key": "Microsoft.VisualStudio.Code.Engine",
									"value": "*"
								},
								{
									"key": "Microsoft.AzDataEngine",
									"value": "*"
								}
							]
						}
					],
					"statistics": [],
					"flags": ""
				},
				{
					"extensionId": "28",
					"extensionName": "sp_executesqlToSQL",
					"displayName": "sp_executesql to SQL",
					"shortDescription": "Convert sp_executesql to sql",
					"publisher": {
						"displayName": "Pejman Nikram",
						"publisherId": "pejmannikram",
						"publisherName": "pejmannikram"
					},
					"versions": [
						{
							"version": "1.0.1",
							"lastUpdated": "10/3/2019",
							"assetUri": "",
							"fallbackAssetUri": "fallbackAssetUri",
							"files": [
								{
									"assetType": "Microsoft.SQLOps.DownloadPage",
									"source": "https://github.com/PejmanNik/sqlops-spexecutesql-to-sql/releases/tag/v1.0.1"
								},
								{
									"assetType": "Microsoft.VisualStudio.Services.Icons.Default",
									"source": "https://raw.githubusercontent.com/PejmanNik/sqlops-spexecutesql-to-sql/master/images/icon.png"
								},
								{
									"assetType": "Microsoft.VisualStudio.Services.Content.Details",
									"source": "https://raw.githubusercontent.com/PejmanNik/sqlops-spexecutesql-to-sql/master/README.md"
								},
								{
									"assetType": "Microsoft.VisualStudio.Code.Manifest",
									"source": "https://raw.githubusercontent.com/PejmanNik/sqlops-spexecutesql-to-sql/master/package.json"
								}
							],
							"properties": [
								{
									"key": "Microsoft.VisualStudio.Code.ExtensionDependencies",
									"value": ""
								},
								{
									"key": "Microsoft.VisualStudio.Services.Links.Source",
									"value": "https://github.com/PejmanNik/sqlops-spexecutesql-to-sql"
								},
								{
									"key": "Microsoft.VisualStudio.Code.Engine",
									"value": "*"
								},
								{
									"key": "Microsoft.AzDataEngine",
									"value": "*"
								}
							]
						}
					],
					"statistics": [],
					"flags": "preview"
				},
				{
					"extensionId": "30",
					"extensionName": "sqlops-theme-onedark",
					"displayName": "Atom One Dark Theme",
					"shortDescription": "Azure Data Studio Theme based on Atom's One Dark theme",
					"publisher": {
						"displayName": "Michael Wolfenden",
						"publisherId": "michael-wolfenden",
						"publisherName": "michael-wolfenden"
					},
					"versions": [
						{
							"version": "1.0.0",
							"lastUpdated": "01/11/2019",
							"assetUri": "",
							"fallbackAssetUri": "fallbackAssetUri",
							"files": [
								{
									"assetType": "Microsoft.SQLOps.DownloadPage",
									"source": "https://github.com/michael-wolfenden/sqlops-theme-onedark/releases/tag/v1.0.0"
								},
								{
									"assetType": "Microsoft.VisualStudio.Services.Icons.Default",
									"source": "https://raw.githubusercontent.com/michael-wolfenden/sqlops-theme-onedark/master/assets/logo.png"
								},
								{
									"assetType": "Microsoft.VisualStudio.Services.Content.Details",
									"source": "https://raw.githubusercontent.com/michael-wolfenden/sqlops-theme-onedark/master/README.md"
								},
								{
									"assetType": "Microsoft.VisualStudio.Code.Manifest",
									"source": "https://raw.githubusercontent.com/michael-wolfenden/sqlops-theme-onedark/master/package.json"
								},
								{
									"assetType": "Microsoft.VisualStudio.Services.Content.License",
									"source": "https://raw.githubusercontent.com/michael-wolfenden/sqlops-theme-onedark/master/LICENSE.md"
								}
							],
							"properties": [
								{
									"key": "Microsoft.VisualStudio.Code.ExtensionDependencies",
									"value": ""
								},
								{
									"key": "Microsoft.VisualStudio.Services.Links.Source",
									"value": "https://github.com/michael-wolfenden/sqlops-theme-onedark"
								},
								{
									"key": "Microsoft.VisualStudio.Code.Engine",
									"value": "*"
								},
								{
									"key": "Microsoft.AzDataEngine",
									"value": "*"
								}
							]
						}
					],
					"statistics": [],
					"flags": "preview"
				},
				{
					"extensionId": "31",
					"extensionName": "poor-sql-formatter",
					"displayName": "Poor SQL Formatter",
					"shortDescription": "T-SQL Formatter & Beautifier.",
					"publisher": {
						"displayName": "WSR Publishing, Inc.",
						"publisherId": "WSRPublishing",
						"publisherName": "WSRPublishing"
					},
					"versions": [
						{
							"version": "0.1.0",
							"lastUpdated": "01/23/2019",
							"assetUri": "",
							"fallbackAssetUri": "fallbackAssetUri",
							"files": [
								{
									"assetType": "Microsoft.SQLOps.DownloadPage",
									"source": "https://github.com/wsr-publishing/azure-poor-formatter/releases/tag/v0.1.0"
								},
								{
									"assetType": "Microsoft.VisualStudio.Services.Content.Details",
									"source": "https://raw.githubusercontent.com/wsr-publishing/azure-poor-formatter/master/README.md"
								},
								{
									"assetType": "Microsoft.VisualStudio.Code.Manifest",
									"source": "https://raw.githubusercontent.com/wsr-publishing/azure-poor-formatter/master/package.json"
								},
								{
									"assetType": "Microsoft.VisualStudio.Services.Content.License",
									"source": "https://raw.githubusercontent.com/wsr-publishing/azure-poor-formatter/master/LICENSE"
								}
							],
							"properties": [
								{
									"key": "Microsoft.VisualStudio.Code.ExtensionDependencies",
									"value": ""
								},
								{
									"key": "Microsoft.VisualStudio.Services.Links.Source",
									"value": "https://github.com/wsr-publishing/azure-poor-formatter"
								},
								{
									"key": "Microsoft.VisualStudio.Code.Engine",
									"value": "*"
								},
								{
									"key": "Microsoft.AzDataEngine",
									"value": "*"
								}
							]
						}
					],
					"statistics": [],
					"flags": "preview"
				},
				{
					"extensionId": "32",
					"extensionName": "admin-pack",
					"displayName": "Admin Pack for SQL Server",
					"shortDescription": "Admin Pack for SQL Server is a collection of popular database administration extensions to help you manage SQL Server.",
					"publisher": {
						"displayName": "Microsoft",
						"publisherId": "Microsoft",
						"publisherName": "Microsoft"
					},
					"versions": [
						{
							"version": "0.0.2",
							"lastUpdated": "3/15/2019",
							"assetUri": "",
							"fallbackAssetUri": "fallbackAssetUri",
							"files": [
								{
									"assetType": "Microsoft.VisualStudio.Services.VSIXPackage",
									"source": "https://sqlopsextensions.blob.core.windows.net/extensions/admin-pack/admin-pack-0.0.2.vsix"
								},
								{
									"assetType": "Microsoft.VisualStudio.Services.Icons.Default",
									"source": "https://raw.githubusercontent.com/microsoft/azuredatastudio/main/extensions/admin-pack/images/extension.png"
								},
								{
									"assetType": "Microsoft.VisualStudio.Services.Content.Details",
									"source": "https://raw.githubusercontent.com/Microsoft/azuredatastudio/main/extensions/admin-pack/README.md"
								},
								{
									"assetType": "Microsoft.VisualStudio.Code.Manifest",
									"source": "https://raw.githubusercontent.com/Microsoft/azuredatastudio/main/extensions/admin-pack/package.json"
								},
								{
									"assetType": "Microsoft.VisualStudio.Services.Content.License",
									"source": "https://raw.githubusercontent.com/Microsoft/azuredatastudio/main/LICENSE.txt"
								}
							],
							"properties": [
								{
									"key": "Microsoft.VisualStudio.Code.ExtensionDependencies",
									"value": ""
								},
								{
									"key": "Microsoft.VisualStudio.Code.ExtensionPack",
									"value": "Microsoft.agent,Microsoft.profiler,Microsoft.import,Microsoft.dacpac"
								},
								{
									"key": "Microsoft.VisualStudio.Code.Engine",
									"value": "*"
								},
								{
									"key": "Microsoft.AzDataEngine",
									"value": "*"
								},
								{
									"key": "Microsoft.VisualStudio.Services.Links.Source",
									"value": "https://github.com/Microsoft/azuredatastudio"
								}
							]
						}
					],
					"statistics": [],
					"flags": ""
				},
				{
					"extensionId": "33",
					"extensionName": "dacpac",
					"displayName": "SQL Server Dacpac",
					"shortDescription": "Manage data-tier applications",
					"publisher": {
						"displayName": "Microsoft",
						"publisherId": "Microsoft",
						"publisherName": "Microsoft"
					},
					"versions": [
						{
							"version": "1.10.0",
							"lastUpdated": "04/08/2022",
							"assetUri": "",
							"fallbackAssetUri": "fallbackAssetUri",
							"files": [
								{
									"assetType": "Microsoft.VisualStudio.Services.VSIXPackage",
									"source": "https://sqlopsextensions.blob.core.windows.net/extensions/dacpac/dacpac-1.10.0.vsix"
								},
								{
									"assetType": "Microsoft.VisualStudio.Services.Icons.Default",
									"source": "https://raw.githubusercontent.com/microsoft/azuredatastudio/main/extensions/dacpac/images/extension.png"
								},
								{
									"assetType": "Microsoft.VisualStudio.Services.Content.Details",
									"source": "https://raw.githubusercontent.com/Microsoft/azuredatastudio/main/extensions/dacpac/README.md"
								},
								{
									"assetType": "Microsoft.VisualStudio.Code.Manifest",
									"source": "https://raw.githubusercontent.com/Microsoft/azuredatastudio/main/extensions/dacpac/package.json"
								},
								{
									"assetType": "Microsoft.VisualStudio.Services.Content.License",
									"source": "https://raw.githubusercontent.com/Microsoft/azuredatastudio/main/LICENSE.txt"
								}
							],
							"properties": [
								{
									"key": "Microsoft.VisualStudio.Code.ExtensionDependencies",
									"value": ""
								},
								{
									"key": "Microsoft.VisualStudio.Code.Engine",
									"value": ">=1.25.0"
								},
								{
									"key": "Microsoft.AzDataEngine",
									"value": ">=1.15.0"
								},
								{
									"key": "Microsoft.VisualStudio.Services.Links.Source",
									"value": "https://github.com/Microsoft/azuredatastudio"
								}
							]
						}
					],
					"statistics": [],
					"flags": ""
				},
				{
					"extensionId": "34",
					"extensionName": "azuredatastudio-postgresql",
					"displayName": "PostgreSQL",
					"shortDescription": "PostgreSQL extension for Azure Data Studio",
					"publisher": {
						"displayName": "Microsoft",
						"publisherId": "Microsoft",
						"publisherName": "Microsoft"
					},
					"versions": [
						{
							"version": "0.2.7",
							"lastUpdated": "11/24/2020",
							"assetUri": "",
							"fallbackAssetUri": "fallbackAssetUri",
							"files": [
								{
									"assetType": "Microsoft.VisualStudio.Services.VSIXPackage",
									"source": "https://sqlopsextensions.blob.core.windows.net/extensions/postgresql/azuredatastudio-postgresql-0.2.7.vsix"
								},
								{
									"assetType": "Microsoft.VisualStudio.Services.Icons.Default",
									"source": "https://raw.githubusercontent.com/Microsoft/azuredatastudio-postgresql/master/images/extension-icon.png"
								},
								{
									"assetType": "Microsoft.VisualStudio.Services.Content.Details",
									"source": "https://raw.githubusercontent.com/Microsoft/azuredatastudio-postgresql/master/README.md"
								},
								{
									"assetType": "Microsoft.VisualStudio.Code.Manifest",
									"source": "https://raw.githubusercontent.com/Microsoft/azuredatastudio-postgresql/master/package.json"
								},
								{
									"assetType": "Microsoft.VisualStudio.Services.Content.License",
									"source": "https://raw.githubusercontent.com/Microsoft/azuredatastudio-postgresql/master/LICENSE"
								}
							],
							"properties": [
								{
									"key": "Microsoft.VisualStudio.Code.ExtensionDependencies",
									"value": ""
								},
								{
									"key": "Microsoft.VisualStudio.Code.Engine",
									"value": "*"
								},
								{
									"key": "Microsoft.AzDataEngine",
									"value": ">=1.16.0"
								},
								{
									"key": "Microsoft.VisualStudio.Services.Links.Source",
									"value": "https://github.com/Microsoft/azuredatastudio-postgresql/"
								}
							]
						}
					],
					"statistics": [],
					"flags": ""
				},
				{
					"extensionId": "35",
					"extensionName": "powershell",
					"displayName": "PowerShell",
					"shortDescription": "Develop PowerShell scripts in Azure Data Studio",
					"publisher": {
						"displayName": "Microsoft",
						"publisherId": "Microsoft",
						"publisherName": "Microsoft"
					},
					"versions": [
						{
							"version": "2022.5.1",
							"lastUpdated": "5/20/2022",
							"assetUri": "",
							"fallbackAssetUri": "fallbackAssetUri",
							"files": [
								{
									"assetType": "Microsoft.VisualStudio.Services.VSIXPackage",
									"source": "https://sqlopsextensions.blob.core.windows.net/extensions/powershell/ms-vscode.PowerShell-2022.5.1.vsix"
								},
								{
									"assetType": "Microsoft.VisualStudio.Services.Icons.Default",
									"source": "https://raw.githubusercontent.com/PowerShell/vscode-powershell/master/media/PowerShell_Icon.png"
								},
								{
									"assetType": "Microsoft.VisualStudio.Services.Content.Details",
									"source": "https://raw.githubusercontent.com/PowerShell/vscode-powershell/master/docs/azure_data_studio/README_FOR_MARKETPLACE.md"
								},
								{
									"assetType": "Microsoft.VisualStudio.Code.Manifest",
									"source": "https://raw.githubusercontent.com/PowerShell/vscode-powershell/master/package.json"
								},
								{
									"assetType": "Microsoft.VisualStudio.Services.Content.License",
									"source": "https://raw.githubusercontent.com/PowerShell/vscode-powershell/master/LICENSE.txt"
								}
							],
							"properties": [
								{
									"key": "Microsoft.VisualStudio.Code.ExtensionDependencies",
									"value": ""
								},
								{
									"key": "Microsoft.VisualStudio.Code.Engine",
									"value": ">=1.59.0"
								},
								{
									"key": "Microsoft.AzDataEngine",
									"value": "*"
								},
								{
									"key": "Microsoft.VisualStudio.Services.Links.Source",
									"value": "https://github.com/PowerShell/vscode-powershell/"
								}
							]
						}
					],
					"statistics": [],
					"flags": ""
				},
				{
					"extensionId": "36",
					"extensionName": "palenight-theme-dataazurestudio-version",
					"displayName": "Palenight Theme",
					"shortDescription": "Palenight Theme - Azure Data Studio Version Theme (based on vscode version)",
					"publisher": {
						"displayName": "JoseRocha",
						"publisherId": "JoseRocha",
						"publisherName": "JoseRocha"
					},
					"versions": [
						{
							"version": "0.0.2",
							"lastUpdated": "04/06/2019",
							"assetUri": "",
							"fallbackAssetUri": "fallbackAssetUri",
							"files": [
								{
									"assetType": "Microsoft.SQLOps.DownloadPage",
									"source": "https://github.com/joserocha/azdatastudio-material-palenight-theme/releases/tag/0.0.2"
								},
								{
									"assetType": "Microsoft.VisualStudio.Services.Links.Source",
									"source": "https://github.com/joserocha/azdatastudio-material-palenight-theme/"
								},
								{
									"assetType": "Microsoft.VisualStudio.Services.Icons.Default",
									"source": "https://raw.githubusercontent.com/joserocha/azdatastudio-material-palenight-theme/master/icon.png"
								},
								{
									"assetType": "Microsoft.VisualStudio.Services.Content.Details",
									"source": "https://raw.githubusercontent.com/joserocha/azdatastudio-material-palenight-theme/master/README.md"
								},
								{
									"assetType": "Microsoft.VisualStudio.Code.Manifest",
									"source": "https://raw.githubusercontent.com/joserocha/azdatastudio-material-palenight-theme/master/package.json"
								},
								{
									"assetType": "Microsoft.VisualStudio.Services.Content.License",
									"source": "https://raw.githubusercontent.com/joserocha/azdatastudio-material-palenight-theme/master/License.txt"
								}
							],
							"properties": [
								{
									"key": "Microsoft.VisualStudio.Code.ExtensionDependencies",
									"value": ""
								},
								{
									"key": "Microsoft.VisualStudio.Code.Engine",
									"value": "*"
								},
								{
									"key": "Microsoft.AzDataEngine",
									"value": "*"
								}
							]
						}
					],
					"statistics": [],
					"flags": "preview"
				},
				{
					"extensionId": "37",
					"extensionName": "schema-compare",
					"displayName": "SQL Server Schema Compare",
					"shortDescription": "Schema Compare tool for dacpac and databases",
					"publisher": {
						"displayName": "Microsoft",
						"publisherId": "Microsoft",
						"publisherName": "Microsoft"
					},
					"versions": [
						{
							"version": "1.14.0",
							"lastUpdated": "6/9/2022",
							"assetUri": "",
							"fallbackAssetUri": "fallbackAssetUri",
							"files": [
								{
									"assetType": "Microsoft.VisualStudio.Services.VSIXPackage",
									"source": "https://sqlopsextensions.blob.core.windows.net/extensions/schema-compare/schema-compare-1.14.0.vsix"
								},
								{
									"assetType": "Microsoft.VisualStudio.Services.Icons.Default",
									"source": "https://raw.githubusercontent.com/microsoft/azuredatastudio/main/extensions/schema-compare/images/extension.png"
								},
								{
									"assetType": "Microsoft.VisualStudio.Services.Content.Details",
									"source": "https://raw.githubusercontent.com/Microsoft/azuredatastudio/main/extensions/schema-compare/README.md"
								},
								{
									"assetType": "Microsoft.VisualStudio.Code.Manifest",
									"source": "https://raw.githubusercontent.com/Microsoft/azuredatastudio/main/extensions/schema-compare/package.json"
								},
								{
									"assetType": "Microsoft.VisualStudio.Services.Content.License",
									"source": "https://raw.githubusercontent.com/Microsoft/azuredatastudio/main/LICENSE.txt"
								}
							],
							"properties": [
								{
									"key": "Microsoft.VisualStudio.Code.ExtensionDependencies",
									"value": ""
								},
								{
									"key": "Microsoft.VisualStudio.Code.Engine",
									"value": ">=1.25.0"
								},
								{
									"key": "Microsoft.AzDataEngine",
									"value": ">=1.35.0"
								},
								{
									"key": "Microsoft.VisualStudio.Services.Links.Source",
									"value": "https://github.com/Microsoft/azuredatastudio"
								}
							]
						}
					],
					"statistics": [],
					"flags": ""
				},
				{
					"extensionId": "38",
					"extensionName": "azdata-sanddance",
					"displayName": "SandDance for Azure Data Studio",
					"shortDescription": "Visually explore, understand, and present your data.",
					"publisher": {
						"displayName": "msrvida",
						"publisherId": "msrvida",
						"publisherName": "msrvida"
					},
					"versions": [
						{
							"version": "3.3.0",
							"lastUpdated": "7/15/2021",
							"assetUri": "",
							"fallbackAssetUri": "fallbackAssetUri",
							"files": [
								{
									"assetType": "Microsoft.VisualStudio.Services.VSIXPackage",
									"source": "https://sqlopsextensions.blob.core.windows.net/extensions/sanddance/azdata-sanddance-3.3.0.vsix"
								},
								{
									"assetType": "Microsoft.VisualStudio.Services.Icons.Default",
									"source": "https://raw.githubusercontent.com/Microsoft/SandDance/master/extensions/azdata-sanddance/sanddance-logo.png"
								},
								{
									"assetType": "Microsoft.VisualStudio.Services.Content.Details",
									"source": "https://raw.githubusercontent.com/Microsoft/SandDance/master/extensions/azdata-sanddance/README.md"
								},
								{
									"assetType": "Microsoft.VisualStudio.Code.Manifest",
									"source": "https://raw.githubusercontent.com/Microsoft/SandDance/master/extensions/azdata-sanddance/package.json"
								},
								{
									"assetType": "Microsoft.VisualStudio.Services.Content.License",
									"source": "https://raw.githubusercontent.com/Microsoft/azuredatastudio/main/LICENSE.txt"
								}
							],
							"properties": [
								{
									"key": "Microsoft.VisualStudio.Code.ExtensionDependencies",
									"value": ""
								},
								{
									"key": "Microsoft.VisualStudio.Code.Engine",
									"value": ">=1.53.0"
								},
								{
									"key": "Microsoft.AzDataEngine",
									"value": "*"
								},
								{
									"key": "Microsoft.VisualStudio.Services.Links.Source",
									"value": "https://github.com/Microsoft/SandDance"
								}
							]
						}
					],
					"statistics": [],
					"flags": "preview"
				},
				{
					"extensionId": "39",
					"extensionName": "managed-instance-dashboard",
					"displayName": "Managed Instance Dashboard",
					"shortDescription": "Managed Instance Dashboard",
					"publisher": {
						"displayName": "Microsoft",
						"publisherId": "Microsoft",
						"publisherName": "Microsoft"
					},
					"versions": [
						{
							"version": "0.4.2",
							"lastUpdated": "09/25/2020",
							"assetUri": "",
							"fallbackAssetUri": "fallbackAssetUri",
							"files": [
								{
									"assetType": "Microsoft.VisualStudio.Services.VSIXPackage",
									"source": "https://sqlopsextensions.blob.core.windows.net/extensions/managed-instance-dashboard/managed-instance-dashboard-0.4.2.vsix"
								},
								{
									"assetType": "Microsoft.VisualStudio.Services.Icons.Default",
									"source": "https://raw.githubusercontent.com/JocaPC/AzureDataStudio-Managed-Instance/master/images/ManagedInstanceLogo.png"
								},
								{
									"assetType": "Microsoft.VisualStudio.Services.Content.Details",
									"source": "https://raw.githubusercontent.com/JocaPC/AzureDataStudio-Managed-Instance/master/README.md"
								},
								{
									"assetType": "Microsoft.VisualStudio.Code.Manifest",
									"source": "https://raw.githubusercontent.com/JocaPC/AzureDataStudio-Managed-Instance/master/package.json"
								},
								{
									"assetType": "Microsoft.VisualStudio.Services.Content.License",
									"source": "https://raw.githubusercontent.com/Microsoft/azuredatastudio/main/LICENSE.txt"
								}
							],
							"properties": [
								{
									"key": "Microsoft.VisualStudio.Code.ExtensionDependencies",
									"value": ""
								},
								{
									"key": "Microsoft.VisualStudio.Code.Engine",
									"value": ">=1.26.0"
								},
								{
									"key": "Microsoft.AzDataEngine",
									"value": "*"
								},
								{
									"key": "Microsoft.VisualStudio.Services.Links.Source",
									"value": "https://github.com/JocaPC/AzureDataStudio-Managed-Instance"
								}
							]
						}
					],
					"statistics": [],
					"flags": "preview"
				},
				{
					"extensionId": "40",
					"extensionName": "cms",
					"displayName": "Central Management Servers",
					"shortDescription": "Central Management Servers",
					"publisher": {
						"displayName": "Microsoft",
						"publisherId": "Microsoft",
						"publisherName": "Microsoft"
					},
					"versions": [
						{
							"version": "0.9.1",
							"lastUpdated": "09/03/2021",
							"assetUri": "",
							"fallbackAssetUri": "fallbackAssetUri",
							"files": [
								{
									"assetType": "Microsoft.VisualStudio.Services.VSIXPackage",
									"source": "https://sqlopsextensions.blob.core.windows.net/extensions/cms/cms-0.9.1.vsix"
								},
								{
									"assetType": "Microsoft.VisualStudio.Services.Icons.Default",
									"source": "https://raw.githubusercontent.com/microsoft/azuredatastudio/main/extensions/cms/images/extension.png"
								},
								{
									"assetType": "Microsoft.VisualStudio.Services.Content.Details",
									"source": "https://raw.githubusercontent.com/Microsoft/azuredatastudio/main/extensions/cms/README.md"
								},
								{
									"assetType": "Microsoft.VisualStudio.Code.Manifest",
									"source": "https://raw.githubusercontent.com/Microsoft/azuredatastudio/main/extensions/cms/package.json"
								},
								{
									"assetType": "Microsoft.VisualStudio.Services.Content.License",
									"source": "https://raw.githubusercontent.com/Microsoft/azuredatastudio/main/LICENSE.txt"
								}
							],
							"properties": [
								{
									"key": "Microsoft.VisualStudio.Code.ExtensionDependencies",
									"value": ""
								},
								{
									"key": "Microsoft.VisualStudio.Code.Engine",
									"value": ">=1.25.0"
								},
								{
									"key": "Microsoft.AzDataEngine",
									"value": ">=1.8.0"
								},
								{
									"key": "Microsoft.VisualStudio.Services.Links.Source",
									"value": "https://github.com/Microsoft/azuredatastudio"
								}
							]
						}
					],
					"statistics": [],
					"flags": "preview"
				},
				{
					"extensionId": "41",
					"extensionName": "admin-tool-ext-win",
					"displayName": "Database Administration Tool Extensions for Windows",
					"shortDescription": "Provides additional Windows-specific functionality to Azure Data Studio",
					"publisher": {
						"displayName": "Microsoft",
						"publisherId": "Microsoft",
						"publisherName": "Microsoft"
					},
					"versions": [
						{
							"version": "0.0.3",
							"lastUpdated": "8/11/2021",
							"assetUri": "",
							"fallbackAssetUri": "fallbackAssetUri",
							"files": [
								{
									"assetType": "Microsoft.VisualStudio.Services.VSIXPackage",
									"source": "https://sqlopsextensions.blob.core.windows.net/extensions/admin-tool-ext-win/admin-tool-ext-win-0.0.3.vsix"
								},
								{
									"assetType": "Microsoft.VisualStudio.Services.Icons.Default",
									"source": "https://raw.githubusercontent.com/microsoft/azuredatastudio/main/extensions/admin-tool-ext-win/images/extension.png"
								},
								{
									"assetType": "Microsoft.VisualStudio.Services.Content.Details",
									"source": "https://raw.githubusercontent.com/microsoft/azuredatastudio/main/extensions/admin-tool-ext-win/README.md"
								},
								{
									"assetType": "Microsoft.VisualStudio.Code.Manifest",
									"source": "https://raw.githubusercontent.com/microsoft/azuredatastudio/main/extensions/admin-tool-ext-win/package.json"
								},
								{
									"assetType": "Microsoft.VisualStudio.Services.Content.License",
									"source": "https://raw.githubusercontent.com/Microsoft/azuredatastudio/main/LICENSE.txt"
								}
							],
							"properties": [
								{
									"key": "Microsoft.VisualStudio.Code.ExtensionDependencies",
									"value": ""
								},
								{
									"key": "Microsoft.VisualStudio.Code.Engine",
									"value": ">=1.30.1"
								},
								{
									"key": "Microsoft.AzDataEngine",
									"value": ">=1.8.0"
								},
								{
									"key": "Microsoft.VisualStudio.Services.Links.Source",
									"value": "https://github.com/Microsoft/azuredatastudio"
								}
							]
						}
					],
					"statistics": [],
					"flags": "preview"
				},
				{
					"extensionId": "42",
					"extensionName": "ads-language-pack-de",
					"displayName": "German Language Pack for Azure Data Studio",
					"shortDescription": "Language pack extension for German",
					"publisher": {
						"displayName": "Microsoft",
						"publisherId": "Microsoft",
						"publisherName": "Microsoft"
					},
					"versions": [
						{
							"version": "1.37.0",
							"lastUpdated": "6/8/2022",
							"assetUri": "",
							"fallbackAssetUri": "fallbackAssetUri",
							"files": [
								{
									"assetType": "Microsoft.VisualStudio.Services.VSIXPackage",
									"source": "https://sqlopsextensions.blob.core.windows.net/extensions/langpacks/1.37.0/ads-language-pack-de-1.37.0.vsix"
								},
								{
									"assetType": "Microsoft.VisualStudio.Services.Icons.Default",
									"source": "https://raw.githubusercontent.com/microsoft/azuredatastudio/main/i18n/ads-language-pack-de/languagepack.png"
								},
								{
									"assetType": "Microsoft.VisualStudio.Services.Content.Details",
									"source": "https://raw.githubusercontent.com/microsoft/azuredatastudio/main/i18n/ads-language-pack-de/README.md"
								},
								{
									"assetType": "Microsoft.VisualStudio.Code.Manifest",
									"source": "https://raw.githubusercontent.com/microsoft/azuredatastudio/main/i18n/ads-language-pack-de/package.json"
								},
								{
									"assetType": "Microsoft.VisualStudio.Services.Content.License",
									"source": "https://raw.githubusercontent.com/Microsoft/azuredatastudio/main/LICENSE.txt"
								}
							],
							"properties": [
								{
									"key": "Microsoft.VisualStudio.Code.ExtensionDependencies",
									"value": ""
								},
								{
									"key": "Microsoft.VisualStudio.Code.Engine",
									"value": "*"
								},
								{
									"key": "Microsoft.AzDataEngine",
									"value": ">=1.37.0"
								},
								{
									"key": "Microsoft.VisualStudio.Services.Links.Source",
									"value": "https://github.com/Microsoft/azuredatastudio"
								},
								{
									"key": "Microsoft.VisualStudio.Code.LocalizedLanguages",
									"value": "de"
								}
							]
						}
					],
					"statistics": [],
					"flags": ""
				},
				{
					"extensionId": "43",
					"extensionName": "ads-language-pack-es",
					"displayName": "Spanish Language Pack for Azure Data Studio",
					"shortDescription": "Language pack extension for Spanish",
					"publisher": {
						"displayName": "Microsoft",
						"publisherId": "Microsoft",
						"publisherName": "Microsoft"
					},
					"versions": [
						{
							"version": "1.37.0",
							"lastUpdated": "6/8/2022",
							"assetUri": "",
							"fallbackAssetUri": "fallbackAssetUri",
							"files": [
								{
									"assetType": "Microsoft.VisualStudio.Services.VSIXPackage",
									"source": "https://sqlopsextensions.blob.core.windows.net/extensions/langpacks/1.37.0/ads-language-pack-es-1.37.0.vsix"
								},
								{
									"assetType": "Microsoft.VisualStudio.Services.Icons.Default",
									"source": "https://raw.githubusercontent.com/microsoft/azuredatastudio/main/i18n/ads-language-pack-es/languagepack.png"
								},
								{
									"assetType": "Microsoft.VisualStudio.Services.Content.Details",
									"source": "https://raw.githubusercontent.com/microsoft/azuredatastudio/main/i18n/ads-language-pack-es/README.md"
								},
								{
									"assetType": "Microsoft.VisualStudio.Code.Manifest",
									"source": "https://raw.githubusercontent.com/microsoft/azuredatastudio/main/i18n/ads-language-pack-es/package.json"
								},
								{
									"assetType": "Microsoft.VisualStudio.Services.Content.License",
									"source": "https://raw.githubusercontent.com/Microsoft/azuredatastudio/main/LICENSE.txt"
								}
							],
							"properties": [
								{
									"key": "Microsoft.VisualStudio.Code.ExtensionDependencies",
									"value": ""
								},
								{
									"key": "Microsoft.VisualStudio.Code.Engine",
									"value": "*"
								},
								{
									"key": "Microsoft.AzDataEngine",
									"value": ">=1.37.0"
								},
								{
									"key": "Microsoft.VisualStudio.Services.Links.Source",
									"value": "https://github.com/Microsoft/azuredatastudio"
								},
								{
									"key": "Microsoft.VisualStudio.Code.LocalizedLanguages",
									"value": "es"
								}
							]
						}
					],
					"statistics": [],
					"flags": ""
				},
				{
					"extensionId": "44",
					"extensionName": "ads-language-pack-fr",
					"displayName": "French Language Pack for Azure Data Studio",
					"shortDescription": "Language pack extension for French",
					"publisher": {
						"displayName": "Microsoft",
						"publisherId": "Microsoft",
						"publisherName": "Microsoft"
					},
					"versions": [
						{
							"version": "1.37.0",
							"lastUpdated": "6/8/2022",
							"assetUri": "",
							"fallbackAssetUri": "fallbackAssetUri",
							"files": [
								{
									"assetType": "Microsoft.VisualStudio.Services.VSIXPackage",
									"source": "https://sqlopsextensions.blob.core.windows.net/extensions/langpacks/1.37.0/ads-language-pack-fr-1.37.0.vsix"
								},
								{
									"assetType": "Microsoft.VisualStudio.Services.Icons.Default",
									"source": "https://raw.githubusercontent.com/microsoft/azuredatastudio/main/i18n/ads-language-pack-fr/languagepack.png"
								},
								{
									"assetType": "Microsoft.VisualStudio.Services.Content.Details",
									"source": "https://raw.githubusercontent.com/microsoft/azuredatastudio/main/i18n/ads-language-pack-fr/README.md"
								},
								{
									"assetType": "Microsoft.VisualStudio.Code.Manifest",
									"source": "https://raw.githubusercontent.com/microsoft/azuredatastudio/main/i18n/ads-language-pack-fr/package.json"
								},
								{
									"assetType": "Microsoft.VisualStudio.Services.Content.License",
									"source": "https://raw.githubusercontent.com/Microsoft/azuredatastudio/main/LICENSE.txt"
								}
							],
							"properties": [
								{
									"key": "Microsoft.VisualStudio.Code.ExtensionDependencies",
									"value": ""
								},
								{
									"key": "Microsoft.VisualStudio.Code.Engine",
									"value": "*"
								},
								{
									"key": "Microsoft.AzDataEngine",
									"value": ">=1.37.0"
								},
								{
									"key": "Microsoft.VisualStudio.Services.Links.Source",
									"value": "https://github.com/Microsoft/azuredatastudio"
								},
								{
									"key": "Microsoft.VisualStudio.Code.LocalizedLanguages",
									"value": "fr"
								}
							]
						}
					],
					"statistics": [],
					"flags": ""
				},
				{
					"extensionId": "45",
					"extensionName": "ads-language-pack-it",
					"displayName": "Italian Language Pack for Azure Data Studio",
					"shortDescription": "Language pack extension for Italian",
					"publisher": {
						"displayName": "Microsoft",
						"publisherId": "Microsoft",
						"publisherName": "Microsoft"
					},
					"versions": [
						{
							"version": "1.37.0",
							"lastUpdated": "6/8/2022",
							"assetUri": "",
							"fallbackAssetUri": "fallbackAssetUri",
							"files": [
								{
									"assetType": "Microsoft.VisualStudio.Services.VSIXPackage",
									"source": "https://sqlopsextensions.blob.core.windows.net/extensions/langpacks/1.37.0/ads-language-pack-it-1.37.0.vsix"
								},
								{
									"assetType": "Microsoft.VisualStudio.Services.Icons.Default",
									"source": "https://raw.githubusercontent.com/microsoft/azuredatastudio/main/i18n/ads-language-pack-it/languagepack.png"
								},
								{
									"assetType": "Microsoft.VisualStudio.Services.Content.Details",
									"source": "https://raw.githubusercontent.com/microsoft/azuredatastudio/main/i18n/ads-language-pack-it/README.md"
								},
								{
									"assetType": "Microsoft.VisualStudio.Code.Manifest",
									"source": "https://raw.githubusercontent.com/microsoft/azuredatastudio/main/i18n/ads-language-pack-it/package.json"
								},
								{
									"assetType": "Microsoft.VisualStudio.Services.Content.License",
									"source": "https://raw.githubusercontent.com/Microsoft/azuredatastudio/main/LICENSE.txt"
								}
							],
							"properties": [
								{
									"key": "Microsoft.VisualStudio.Code.ExtensionDependencies",
									"value": ""
								},
								{
									"key": "Microsoft.VisualStudio.Code.Engine",
									"value": "*"
								},
								{
									"key": "Microsoft.AzDataEngine",
									"value": ">=1.37.0"
								},
								{
									"key": "Microsoft.VisualStudio.Services.Links.Source",
									"value": "https://github.com/Microsoft/azuredatastudio"
								},
								{
									"key": "Microsoft.VisualStudio.Code.LocalizedLanguages",
									"value": "it"
								}
							]
						}
					],
					"statistics": [],
					"flags": ""
				},
				{
					"extensionId": "46",
					"extensionName": "ads-language-pack-ko",
					"displayName": "Korean Language Pack for Azure Data Studio",
					"shortDescription": "Language pack extension for Korean",
					"publisher": {
						"displayName": "Microsoft",
						"publisherId": "Microsoft",
						"publisherName": "Microsoft"
					},
					"versions": [
						{
							"version": "1.37.0",
							"lastUpdated": "6/8/2022",
							"assetUri": "",
							"fallbackAssetUri": "fallbackAssetUri",
							"files": [
								{
									"assetType": "Microsoft.VisualStudio.Services.VSIXPackage",
									"source": "https://sqlopsextensions.blob.core.windows.net/extensions/langpacks/1.37.0/ads-language-pack-ko-1.37.0.vsix"
								},
								{
									"assetType": "Microsoft.VisualStudio.Services.Icons.Default",
									"source": "https://raw.githubusercontent.com/microsoft/azuredatastudio/main/i18n/ads-language-pack-ko/languagepack.png"
								},
								{
									"assetType": "Microsoft.VisualStudio.Services.Content.Details",
									"source": "https://raw.githubusercontent.com/microsoft/azuredatastudio/main/i18n/ads-language-pack-ko/README.md"
								},
								{
									"assetType": "Microsoft.VisualStudio.Code.Manifest",
									"source": "https://raw.githubusercontent.com/microsoft/azuredatastudio/main/i18n/ads-language-pack-ko/package.json"
								},
								{
									"assetType": "Microsoft.VisualStudio.Services.Content.License",
									"source": "https://raw.githubusercontent.com/Microsoft/azuredatastudio/main/LICENSE.txt"
								}
							],
							"properties": [
								{
									"key": "Microsoft.VisualStudio.Code.ExtensionDependencies",
									"value": ""
								},
								{
									"key": "Microsoft.VisualStudio.Code.Engine",
									"value": "*"
								},
								{
									"key": "Microsoft.AzDataEngine",
									"value": ">=1.37.0"
								},
								{
									"key": "Microsoft.VisualStudio.Services.Links.Source",
									"value": "https://github.com/Microsoft/azuredatastudio"
								},
								{
									"key": "Microsoft.VisualStudio.Code.LocalizedLanguages",
									"value": "ko"
								}
							]
						}
					],
					"statistics": [],
					"flags": ""
				},
				{
					"extensionId": "47",
					"extensionName": "ads-language-pack-pt-br",
					"displayName": "Portuguese (Brazil) Language Pack for Azure Data Studio",
					"shortDescription": "Language pack extension for Portuguese (Brazil)",
					"publisher": {
						"displayName": "Microsoft",
						"publisherId": "Microsoft",
						"publisherName": "Microsoft"
					},
					"versions": [
						{
							"version": "1.37.0",
							"lastUpdated": "6/8/2022",
							"assetUri": "",
							"fallbackAssetUri": "fallbackAssetUri",
							"files": [
								{
									"assetType": "Microsoft.VisualStudio.Services.VSIXPackage",
									"source": "https://sqlopsextensions.blob.core.windows.net/extensions/langpacks/1.37.0/ads-language-pack-pt-br-1.37.0.vsix"
								},
								{
									"assetType": "Microsoft.VisualStudio.Services.Icons.Default",
									"source": "https://raw.githubusercontent.com/microsoft/azuredatastudio/main/i18n/ads-language-pack-pt-BR/languagepack.png"
								},
								{
									"assetType": "Microsoft.VisualStudio.Services.Content.Details",
									"source": "https://raw.githubusercontent.com/microsoft/azuredatastudio/main/i18n/ads-language-pack-pt-BR/README.md"
								},
								{
									"assetType": "Microsoft.VisualStudio.Code.Manifest",
									"source": "https://raw.githubusercontent.com/microsoft/azuredatastudio/main/i18n/ads-language-pack-pt-BR/package.json"
								},
								{
									"assetType": "Microsoft.VisualStudio.Services.Content.License",
									"source": "https://raw.githubusercontent.com/Microsoft/azuredatastudio/main/LICENSE.txt"
								}
							],
							"properties": [
								{
									"key": "Microsoft.VisualStudio.Code.ExtensionDependencies",
									"value": ""
								},
								{
									"key": "Microsoft.VisualStudio.Code.Engine",
									"value": "*"
								},
								{
									"key": "Microsoft.AzDataEngine",
									"value": ">=1.37.0"
								},
								{
									"key": "Microsoft.VisualStudio.Services.Links.Source",
									"value": "https://github.com/Microsoft/azuredatastudio"
								},
								{
									"key": "Microsoft.VisualStudio.Code.LocalizedLanguages",
									"value": "pt-br"
								}
							]
						}
					],
					"statistics": [],
					"flags": ""
				},
				{
					"extensionId": "48",
					"extensionName": "ads-language-pack-ru",
					"displayName": "Russian Language Pack for Azure Data Studio",
					"shortDescription": "Language pack extension for Russian",
					"publisher": {
						"displayName": "Microsoft",
						"publisherId": "Microsoft",
						"publisherName": "Microsoft"
					},
					"versions": [
						{
							"version": "1.37.0",
							"lastUpdated": "6/8/2022",
							"assetUri": "",
							"fallbackAssetUri": "fallbackAssetUri",
							"files": [
								{
									"assetType": "Microsoft.VisualStudio.Services.VSIXPackage",
									"source": "https://sqlopsextensions.blob.core.windows.net/extensions/langpacks/1.37.0/ads-language-pack-ru-1.37.0.vsix"
								},
								{
									"assetType": "Microsoft.VisualStudio.Services.Icons.Default",
									"source": "https://raw.githubusercontent.com/microsoft/azuredatastudio/main/i18n/ads-language-pack-ru/languagepack.png"
								},
								{
									"assetType": "Microsoft.VisualStudio.Services.Content.Details",
									"source": "https://raw.githubusercontent.com/microsoft/azuredatastudio/main/i18n/ads-language-pack-ru/README.md"
								},
								{
									"assetType": "Microsoft.VisualStudio.Code.Manifest",
									"source": "https://raw.githubusercontent.com/microsoft/azuredatastudio/main/i18n/ads-language-pack-ru/package.json"
								},
								{
									"assetType": "Microsoft.VisualStudio.Services.Content.License",
									"source": "https://raw.githubusercontent.com/Microsoft/azuredatastudio/main/LICENSE.txt"
								}
							],
							"properties": [
								{
									"key": "Microsoft.VisualStudio.Code.ExtensionDependencies",
									"value": ""
								},
								{
									"key": "Microsoft.VisualStudio.Code.Engine",
									"value": "*"
								},
								{
									"key": "Microsoft.AzDataEngine",
									"value": ">=1.37.0"
								},
								{
									"key": "Microsoft.VisualStudio.Services.Links.Source",
									"value": "https://github.com/Microsoft/azuredatastudio"
								},
								{
									"key": "Microsoft.VisualStudio.Code.LocalizedLanguages",
									"value": "ru"
								}
							]
						}
					],
					"statistics": [],
					"flags": ""
				},
				{
					"extensionId": "49",
					"extensionName": "ads-language-pack-zh-hans",
					"displayName": "Chinese (Simplified) Language Pack for Azure Data Studio",
					"shortDescription": "Language pack extension for Chinese (Simplified)",
					"publisher": {
						"displayName": "Microsoft",
						"publisherId": "Microsoft",
						"publisherName": "Microsoft"
					},
					"versions": [
						{
							"version": "1.37.0",
							"lastUpdated": "6/8/2022",
							"assetUri": "",
							"fallbackAssetUri": "fallbackAssetUri",
							"files": [
								{
									"assetType": "Microsoft.VisualStudio.Services.VSIXPackage",
									"source": "https://sqlopsextensions.blob.core.windows.net/extensions/langpacks/1.37.0/ads-language-pack-zh-hans-1.37.0.vsix"
								},
								{
									"assetType": "Microsoft.VisualStudio.Services.Icons.Default",
									"source": "https://raw.githubusercontent.com/microsoft/azuredatastudio/main/i18n/ads-language-pack-zh-hans/languagepack.png"
								},
								{
									"assetType": "Microsoft.VisualStudio.Services.Content.Details",
									"source": "https://raw.githubusercontent.com/microsoft/azuredatastudio/main/i18n/ads-language-pack-zh-hans/README.md"
								},
								{
									"assetType": "Microsoft.VisualStudio.Code.Manifest",
									"source": "https://raw.githubusercontent.com/microsoft/azuredatastudio/main/i18n/ads-language-pack-zh-hans/package.json"
								},
								{
									"assetType": "Microsoft.VisualStudio.Services.Content.License",
									"source": "https://raw.githubusercontent.com/Microsoft/azuredatastudio/main/LICENSE.txt"
								}
							],
							"properties": [
								{
									"key": "Microsoft.VisualStudio.Code.ExtensionDependencies",
									"value": ""
								},
								{
									"key": "Microsoft.VisualStudio.Code.Engine",
									"value": "*"
								},
								{
									"key": "Microsoft.AzDataEngine",
									"value": ">=1.37.0"
								},
								{
									"key": "Microsoft.VisualStudio.Services.Links.Source",
									"value": "https://github.com/Microsoft/azuredatastudio"
								},
								{
									"key": "Microsoft.VisualStudio.Code.LocalizedLanguages",
									"value": "zh-cn"
								}
							]
						}
					],
					"statistics": [],
					"flags": ""
				},
				{
					"extensionId": "50",
					"extensionName": "ads-language-pack-zh-hant",
					"displayName": "Chinese (Traditional) Language Pack for Azure Data Studio",
					"shortDescription": "Language pack extension for Chinese (Traditional)",
					"publisher": {
						"displayName": "Microsoft",
						"publisherId": "Microsoft",
						"publisherName": "Microsoft"
					},
					"versions": [
						{
							"version": "1.37.0",
							"lastUpdated": "6/8/2022",
							"assetUri": "",
							"fallbackAssetUri": "fallbackAssetUri",
							"files": [
								{
									"assetType": "Microsoft.VisualStudio.Services.VSIXPackage",
									"source": "https://sqlopsextensions.blob.core.windows.net/extensions/langpacks/1.37.0/ads-language-pack-zh-hant-1.37.0.vsix"
								},
								{
									"assetType": "Microsoft.VisualStudio.Services.Icons.Default",
									"source": "https://raw.githubusercontent.com/microsoft/azuredatastudio/main/i18n/ads-language-pack-zh-hant/languagepack.png"
								},
								{
									"assetType": "Microsoft.VisualStudio.Services.Content.Details",
									"source": "https://raw.githubusercontent.com/microsoft/azuredatastudio/main/i18n/ads-language-pack-zh-hant/README.md"
								},
								{
									"assetType": "Microsoft.VisualStudio.Code.Manifest",
									"source": "https://raw.githubusercontent.com/microsoft/azuredatastudio/main/i18n/ads-language-pack-zh-hant/package.json"
								},
								{
									"assetType": "Microsoft.VisualStudio.Services.Content.License",
									"source": "https://raw.githubusercontent.com/Microsoft/azuredatastudio/main/LICENSE.txt"
								}
							],
							"properties": [
								{
									"key": "Microsoft.VisualStudio.Code.ExtensionDependencies",
									"value": ""
								},
								{
									"key": "Microsoft.VisualStudio.Code.Engine",
									"value": "*"
								},
								{
									"key": "Microsoft.AzDataEngine",
									"value": ">=1.37.0"
								},
								{
									"key": "Microsoft.VisualStudio.Services.Links.Source",
									"value": "https://github.com/Microsoft/azuredatastudio"
								},
								{
									"key": "Microsoft.VisualStudio.Code.LocalizedLanguages",
									"value": "zh-tw"
								}
							]
						}
					],
					"statistics": [],
					"flags": ""
				},
				{
					"extensionId": "51",
					"extensionName": "ads-language-pack-ja",
					"displayName": "Japanese Language Pack for Azure Data Studio",
					"shortDescription": "Language pack extension for Japanese",
					"publisher": {
						"displayName": "Microsoft",
						"publisherId": "Microsoft",
						"publisherName": "Microsoft"
					},
					"versions": [
						{
							"version": "1.37.0",
							"lastUpdated": "6/8/2022",
							"assetUri": "",
							"fallbackAssetUri": "fallbackAssetUri",
							"files": [
								{
									"assetType": "Microsoft.VisualStudio.Services.VSIXPackage",
									"source": "https://sqlopsextensions.blob.core.windows.net/extensions/langpacks/1.37.0/ads-language-pack-ja-1.37.0.vsix"
								},
								{
									"assetType": "Microsoft.VisualStudio.Services.Icons.Default",
									"source": "https://raw.githubusercontent.com/microsoft/azuredatastudio/main/i18n/ads-language-pack-ja/languagepack.png"
								},
								{
									"assetType": "Microsoft.VisualStudio.Services.Content.Details",
									"source": "https://raw.githubusercontent.com/microsoft/azuredatastudio/main/i18n/ads-language-pack-ja/README.md"
								},
								{
									"assetType": "Microsoft.VisualStudio.Code.Manifest",
									"source": "https://raw.githubusercontent.com/microsoft/azuredatastudio/main/i18n/ads-language-pack-ja/package.json"
								},
								{
									"assetType": "Microsoft.VisualStudio.Services.Content.License",
									"source": "https://raw.githubusercontent.com/Microsoft/azuredatastudio/main/LICENSE.txt"
								}
							],
							"properties": [
								{
									"key": "Microsoft.VisualStudio.Code.ExtensionDependencies",
									"value": ""
								},
								{
									"key": "Microsoft.VisualStudio.Code.Engine",
									"value": "*"
								},
								{
									"key": "Microsoft.AzDataEngine",
									"value": ">=1.37.0"
								},
								{
									"key": "Microsoft.VisualStudio.Services.Links.Source",
									"value": "https://github.com/Microsoft/azuredatastudio"
								},
								{
									"key": "Microsoft.VisualStudio.Code.LocalizedLanguages",
									"value": "ja"
								}
							]
						}
					],
					"statistics": [],
					"flags": ""
				},
				{
					"extensionId": "52",
					"extensionName": "plan-explorer",
					"displayName": "SentryOne Plan Explorer",
					"shortDescription": "Simplify query analysis and tuning",
					"publisher": {
						"displayName": "SentryOne",
						"publisherId": "SentryOne",
						"publisherName": "SentryOne"
					},
					"versions": [
						{
							"version": "0.9.8",
							"lastUpdated": "10/19/2020",
							"assetUri": "",
							"fallbackAssetUri": "fallbackAssetUri",
							"files": [
								{
									"assetType": "Microsoft.SQLOps.DownloadPage",
									"source": "https://www.sentryone.com/products/sentryone-plan-explorer-extension-azure-data-studio"
								},
								{
									"assetType": "Microsoft.VisualStudio.Services.Icons.Default",
									"source": "https://sqlopsextensions.blob.core.windows.net/extensions/plan-explorer/0.9.8/s1logo.png"
								},
								{
									"assetType": "Microsoft.VisualStudio.Services.Content.Details",
									"source": "https://sqlopsextensions.blob.core.windows.net/extensions/plan-explorer/0.9.8/README.md"
								},
								{
									"assetType": "Microsoft.VisualStudio.Services.Content.License",
									"source": "https://www.sentryone.com/eula"
								}
							],
							"properties": [
								{
									"key": "Microsoft.VisualStudio.Code.ExtensionDependencies",
									"value": ""
								},
								{
									"key": "Microsoft.VisualStudio.Code.Engine",
									"value": "*"
								},
								{
									"key": "Microsoft.AzDataEngine",
									"value": ">=1.8.0"
								},
								{
									"key": "Microsoft.VisualStudio.Services.Links.Source",
									"value": "https://extensions.sentryone.com/"
								}
							]
						}
					],
					"statistics": [],
					"flags": "preview"
				},
				{
					"extensionId": "53",
					"extensionName": "query-editor-boost",
					"displayName": "Query Editor Boost",
					"shortDescription": "Helpful add-ons for query editing",
					"publisher": {
						"displayName": "Drew Skwiers-Koballa",
						"publisherId": "drewsk",
						"publisherName": "drewsk"
					},
					"versions": [
						{
							"version": "0.4.1",
							"lastUpdated": "2/16/2020",
							"assetUri": "",
							"fallbackAssetUri": "fallbackAssetUri",
							"files": [
								{
									"assetType": "Microsoft.SQLOps.DownloadPage",
									"source": "https://github.com/dzsquared/query-editor-boost/releases/tag/0.4.1"
								},
								{
									"assetType": "Microsoft.VisualStudio.Services.Icons.Default",
									"source": "https://raw.githubusercontent.com/dzsquared/query-editor-boost/master/images/QEboost200.png"
								},
								{
									"assetType": "Microsoft.VisualStudio.Services.Content.Details",
									"source": "https://raw.githubusercontent.com/dzsquared/query-editor-boost/master/README.md"
								},
								{
									"assetType": "Microsoft.VisualStudio.Code.Manifest",
									"source": "https://raw.githubusercontent.com/dzsquared/query-editor-boost/master/package.json"
								},
								{
									"assetType": "Microsoft.VisualStudio.Services.Content.License",
									"source": "https://raw.githubusercontent.com/dzsquared/query-editor-boost/master/LICENSE"
								}
							],
							"properties": [
								{
									"key": "Microsoft.VisualStudio.Code.ExtensionDependencies",
									"value": ""
								},
								{
									"key": "Microsoft.VisualStudio.Services.Links.Source",
									"value": "https://github.com/dzsquared/query-editor-boost"
								},
								{
									"key": "Microsoft.VisualStudio.Code.Engine",
									"value": "*"
								},
								{
									"key": "Microsoft.AzDataEngine",
									"value": ">=1.8.0"
								}
							]
						}
					],
					"statistics": [],
					"flags": "preview"
				},
				{
					"extensionId": "54",
					"extensionName": "delete-database",
					"displayName": "Delete database",
					"shortDescription": "Adds 'Delete' option when right clicking on a database",
					"publisher": {
						"displayName": "AlexP",
						"publisherId": "alx-ppv",
						"publisherName": "alx-ppv"
					},
					"versions": [
						{
							"version": "0.0.3",
							"lastUpdated": "08/14/2019",
							"assetUri": "",
							"fallbackAssetUri": "fallbackAssetUri",
							"files": [
								{
									"assetType": "Microsoft.SQLOps.DownloadPage",
									"source": "https://github.com/alx-ppv/ADS-delete-database/releases/tag/0.0.3"
								},
								{
									"assetType": "Microsoft.VisualStudio.Services.Icons.Default",
									"source": "https://raw.githubusercontent.com/alx-ppv/ADS-delete-database/master/logo.png"
								},
								{
									"assetType": "Microsoft.VisualStudio.Services.Content.Details",
									"source": "https://raw.githubusercontent.com/alx-ppv/ADS-delete-database/master/README.md"
								},
								{
									"assetType": "Microsoft.VisualStudio.Code.Manifest",
									"source": "https://raw.githubusercontent.com/alx-ppv/ADS-delete-database/master/package.json"
								},
								{
									"assetType": "Microsoft.VisualStudio.Services.Content.License",
									"source": "https://raw.githubusercontent.com/alx-ppv/ADS-delete-database/master/LICENSE"
								}
							],
							"properties": [
								{
									"key": "Microsoft.VisualStudio.Code.ExtensionDependencies",
									"value": ""
								},
								{
									"key": "Microsoft.VisualStudio.Services.Links.Source",
									"value": "https://github.com/alx-ppv/ADS-delete-database"
								},
								{
									"key": "Microsoft.VisualStudio.Code.Engine",
									"value": "*"
								},
								{
									"key": "Microsoft.AzDataEngine",
									"value": "*"
								}
							]
						}
					],
					"statistics": [],
					"flags": "preview"
				},
				{
					"extensionId": "55",
					"extensionName": "query-history",
					"displayName": "Query History",
					"shortDescription": "Adds a Query History view for viewing and running past executed queries.",
					"publisher": {
						"displayName": "Microsoft",
						"publisherId": "Microsoft",
						"publisherName": "Microsoft"
					},
					"versions": [
						{
							"version": "0.2.0",
							"lastUpdated": "6/24/2022",
							"assetUri": "",
							"fallbackAssetUri": "fallbackAssetUri",
							"files": [
								{
									"assetType": "Microsoft.VisualStudio.Services.VSIXPackage",
									"source": "https://sqlopsextensions.blob.core.windows.net/extensions/query-history/query-history-0.2.0.vsix"
								},
								{
									"assetType": "Microsoft.VisualStudio.Services.Icons.Default",
									"source": "https://raw.githubusercontent.com/microsoft/azuredatastudio/main/extensions/query-history/images/extension.png"
								},
								{
									"assetType": "Microsoft.VisualStudio.Services.Content.Details",
									"source": "https://raw.githubusercontent.com/Microsoft/azuredatastudio/main/extensions/query-history/README.md"
								},
								{
									"assetType": "Microsoft.VisualStudio.Code.Manifest",
									"source": "https://raw.githubusercontent.com/Microsoft/azuredatastudio/main/extensions/query-history/package.json"
								},
								{
									"assetType": "Microsoft.VisualStudio.Services.Content.License",
									"source": "https://raw.githubusercontent.com/Microsoft/azuredatastudio/main/LICENSE.txt"
								}
							],
							"properties": [
								{
									"key": "Microsoft.VisualStudio.Code.ExtensionDependencies",
									"value": ""
								},
								{
									"key": "Microsoft.VisualStudio.Code.Engine",
									"value": "*"
								},
								{
									"key": "Microsoft.AzDataEngine",
									"value": ">=1.38.0"
								},
								{
									"key": "Microsoft.VisualStudio.Services.Links.Source",
									"value": "https://github.com/Microsoft/azuredatastudio"
								}
							]
						}
					],
					"statistics": [],
					"flags": "preview"
				},
				{
					"extensionId": "56",
					"extensionName": "simple-data-scripter",
					"displayName": "Simple Data Scripter",
					"shortDescription": "Adds ability to script data for a table",
					"publisher": {
						"displayName": "Sean Price",
						"publisherId": "ecirpnaes",
						"publisherName": "ecirpnaes"
					},
					"versions": [
						{
							"version": "0.1.6",
							"lastUpdated": "03/22/2021",
							"assetUri": "",
							"fallbackAssetUri": "fallbackAssetUri",
							"files": [
								{
									"assetType": "Microsoft.SQLOps.DownloadPage",
									"source": "https://github.com/ecirpnaes/SimpleDataScripter/releases/tag/0.1.6"
								},
								{
									"assetType": "Microsoft.VisualStudio.Services.Icons.Default",
									"source": "https://raw.githubusercontent.com/ecirpnaes/SimpleDataScripter/master/images/logo.png"
								},
								{
									"assetType": "Microsoft.VisualStudio.Services.Content.Details",
									"source": "https://raw.githubusercontent.com/ecirpnaes/SimpleDataScripter/master/README.md"
								},
								{
									"assetType": "Microsoft.VisualStudio.Code.Manifest",
									"source": "https://raw.githubusercontent.com/ecirpnaes/SimpleDataScripter/master/package.json"
								}
							],
							"properties": [
								{
									"key": "Microsoft.VisualStudio.Code.ExtensionDependencies",
									"value": ""
								},
								{
									"key": "Microsoft.VisualStudio.Services.Links.Source",
									"value": "https://github.com/ecirpnaes/simpledatascripter"
								},
								{
									"key": "Microsoft.VisualStudio.Code.Engine",
									"value": "*"
								},
								{
									"key": "Microsoft.AzDataEngine",
									"value": "*"
								}
							]
						}
					],
					"statistics": [],
					"flags": "preview"
				},
				{
					"extensionId": "57",
					"extensionName": "vscodeintellicode",
					"displayName": "Visual Studio IntelliCode",
					"shortDescription": "AI-assisted development",
					"publisher": {
						"displayName": "Microsoft",
						"publisherId": "Microsoft",
						"publisherName": "visualstudioexptteam"
					},
					"versions": [
						{
							"version": "1.2.1",
							"lastUpdated": "10/29/2019",
							"assetUri": "",
							"fallbackAssetUri": "fallbackAssetUri",
							"files": [
								{
									"assetType": "Microsoft.VisualStudio.Services.VSIXPackage",
									"source": "https://sqlopsextensions.blob.core.windows.net/extensions/intellicode/vscodeintellicode-1.2.1.vsix"
								},
								{
									"assetType": "Microsoft.VisualStudio.Services.Icons.Default",
									"source": "https://sqlopsextensions.blob.core.windows.net/extensions/intellicode/icon.png"
								},
								{
									"assetType": "Microsoft.VisualStudio.Services.Content.Details",
									"source": "https://sqlopsextensions.blob.core.windows.net/extensions/intellicode/README.md"
								},
								{
									"assetType": "Microsoft.VisualStudio.Code.Manifest",
									"source": "https://sqlopsextensions.blob.core.windows.net/extensions/intellicode/package.json"
								},
								{
									"assetType": "Microsoft.VisualStudio.Services.Content.License",
									"source": "https://sqlopsextensions.blob.core.windows.net/extensions/intellicode/LICENSE.txt"
								}
							],
							"properties": [
								{
									"key": "Microsoft.VisualStudio.Code.ExtensionDependencies",
									"value": ""
								},
								{
									"key": "Microsoft.VisualStudio.Code.Engine",
									"value": ">=1.29.1"
								},
								{
									"key": "Microsoft.AzDataEngine",
									"value": "*"
								},
								{
									"key": "Microsoft.VisualStudio.Services.Links.Source",
									"value": "https://github.com/MicrosoftDocs/intellicode"
								}
							]
						}
					],
					"statistics": [],
					"flags": ""
				},
				{
					"extensionId": "58",
					"extensionName": "datavirtualization",
					"displayName": "Data Virtualization",
					"shortDescription": "Support for Data Virtualization in SQL Server, including Virtualize Data wizards.",
					"publisher": {
						"displayName": "Microsoft",
						"publisherId": "Microsoft",
						"publisherName": "Microsoft"
					},
					"versions": [
						{
							"version": "1.12.0",
							"lastUpdated": "11/11/2020",
							"assetUri": "",
							"fallbackAssetUri": "fallbackAssetUri",
							"files": [
								{
									"assetType": "Microsoft.VisualStudio.Services.VSIXPackage",
									"source": "https://sqlopsextensions.blob.core.windows.net/extensions/datavirtualization/datavirtualization-1.12.0.vsix"
								},
								{
									"assetType": "Microsoft.VisualStudio.Services.Icons.Default",
									"source": "https://sqlopsextensions.blob.core.windows.net/extensions/datavirtualization/content/extension.png"
								},
								{
									"assetType": "Microsoft.VisualStudio.Services.Content.Details",
									"source": "https://sqlopsextensions.blob.core.windows.net/extensions/datavirtualization/content/1.12.0/README.md"
								},
								{
									"assetType": "Microsoft.VisualStudio.Code.Manifest",
									"source": "https://sqlopsextensions.blob.core.windows.net/extensions/datavirtualization/content/1.12.0/package.json"
								},
								{
									"assetType": "Microsoft.VisualStudio.Services.Content.License",
									"source": "https://sqlopsextensions.blob.core.windows.net/extensions/datavirtualization/content/1.12.0/LICENSE.txt"
								}
							],
							"properties": [
								{
									"key": "Microsoft.VisualStudio.Code.ExtensionDependencies",
									"value": ""
								},
								{
									"key": "Microsoft.VisualStudio.Code.Engine",
									"value": ">=1.48.0"
								},
								{
									"key": "Microsoft.AzDataEngine",
									"value": ">=1.22.0"
								},
								{
									"key": "Microsoft.VisualStudio.Services.Links.Source",
									"value": "https://aka.ms/ads-datavirt"
								}
							]
						}
					],
					"statistics": [],
					"flags": ""
				},
				{
					"extensionId": "59",
					"extensionName": "demo-mode",
					"displayName": "Demo Mode",
					"shortDescription": "Fast font embiggen for presentations and over the shoulder demos",
					"publisher": {
						"displayName": "Drew Skwiers-Koballa",
						"publisherId": "drewsk",
						"publisherName": "drewsk"
					},
					"versions": [
						{
							"version": "1.1.0",
							"lastUpdated": "11/16/2019",
							"assetUri": "",
							"fallbackAssetUri": "fallbackAssetUri",
							"files": [
								{
									"assetType": "Microsoft.SQLOps.DownloadPage",
									"source": "https://github.com/dzsquared/demo-mode/releases/tag/1.1.0"
								},
								{
									"assetType": "Microsoft.VisualStudio.Services.Icons.Default",
									"source": "https://raw.githubusercontent.com/dzsquared/demo-mode/master/images/monitor256.png"
								},
								{
									"assetType": "Microsoft.VisualStudio.Services.Content.Details",
									"source": "https://raw.githubusercontent.com/dzsquared/demo-mode/master/README.md"
								},
								{
									"assetType": "Microsoft.VisualStudio.Code.Manifest",
									"source": "https://raw.githubusercontent.com/dzsquared/demo-mode/master/package.json"
								},
								{
									"assetType": "Microsoft.VisualStudio.Services.Content.License",
									"source": "https://raw.githubusercontent.com/dzsquared/demo-mode/master/LICENSE"
								}
							],
							"properties": [
								{
									"key": "Microsoft.VisualStudio.Code.ExtensionDependencies",
									"value": ""
								},
								{
									"key": "Microsoft.VisualStudio.Services.Links.Source",
									"value": "https://github.com/dzsquared/demo-mode"
								},
								{
									"key": "Microsoft.VisualStudio.Code.Engine",
									"value": "*"
								},
								{
									"key": "Microsoft.AzDataEngine",
									"value": "*"
								}
							]
						}
					],
					"statistics": [],
					"flags": "preview"
				},
				{
					"extensionId": "60",
					"extensionName": "db-snapshot-creator",
					"displayName": "DB Snapshot Creator",
					"shortDescription": "Adds ability to create a snaphot of a database",
					"publisher": {
						"displayName": "Sean Price",
						"publisherId": "ecirpnaes",
						"publisherName": "ecirpnaes"
					},
					"versions": [
						{
							"version": "0.1.0",
							"lastUpdated": "12/19/2019",
							"assetUri": "",
							"fallbackAssetUri": "fallbackAssetUri",
							"files": [
								{
									"assetType": "Microsoft.SQLOps.DownloadPage",
									"source": "https://github.com/ecirpnaes/DbSnapshotCreator/releases/tag/0.1.0"
								},
								{
									"assetType": "Microsoft.VisualStudio.Services.Icons.Default",
									"source": "https://raw.githubusercontent.com/ecirpnaes/DbSnapshotCreator/master/images/logo.png"
								},
								{
									"assetType": "Microsoft.VisualStudio.Services.Content.Details",
									"source": "https://raw.githubusercontent.com/ecirpnaes/DbSnapshotCreator/master/README.md"
								},
								{
									"assetType": "Microsoft.VisualStudio.Code.Manifest",
									"source": "https://raw.githubusercontent.com/ecirpnaes/DbSnapshotCreator/master/package.json"
								}
							],
							"properties": [
								{
									"key": "Microsoft.VisualStudio.Code.ExtensionDependencies",
									"value": ""
								},
								{
									"key": "Microsoft.VisualStudio.Services.Links.Source",
									"value": "https://github.com/ecirpnaes/DbSnapshotCreator"
								},
								{
									"key": "Microsoft.VisualStudio.Code.Engine",
									"value": "*"
								},
								{
									"key": "Microsoft.AzDataEngine",
									"value": "*"
								}
							]
						}
					],
					"statistics": [],
					"flags": "preview"
				},
				{
					"extensionId": "61",
					"extensionName": "tsqlchecker",
					"displayName": "TSQL Checker",
					"shortDescription": "Adds checks for bad practice to the TSQL query window.",
					"publisher": {
						"displayName": "Daniel Janik",
						"publisherId": "DanielJanik",
						"publisherName": "DanielJanik"
					},
					"versions": [
						{
							"version": "0.0.1",
							"lastUpdated": "02/06/2020",
							"assetUri": "",
							"fallbackAssetUri": "fallbackAssetUri",
							"files": [
								{
									"assetType": "Microsoft.SQLOps.DownloadPage",
									"source": "https://github.com/DanielJanik/tsqlchecker_adsextension/releases/tag/0.0.1"
								},
								{
									"assetType": "Microsoft.VisualStudio.Services.Icons.Default",
									"source": "https://raw.githubusercontent.com/danieljanik/tsqlchecker_adsextension/master/tsqlhelp.png"
								},
								{
									"assetType": "Microsoft.VisualStudio.Services.Content.Details",
									"source": "https://raw.githubusercontent.com/danieljanik/tsqlchecker_adsextension/master/README.md"
								},
								{
									"assetType": "Microsoft.VisualStudio.Code.Manifest",
									"source": "https://raw.githubusercontent.com/danieljanik/tsqlchecker_adsextension/master/package.json"
								},
								{
									"assetType": "Microsoft.VisualStudio.Services.Content.License",
									"source": "https://raw.githubusercontent.com/danieljanik/tsqlchecker_adsextension/master/LICENSE"
								}
							],
							"properties": [
								{
									"key": "Microsoft.VisualStudio.Code.ExtensionDependencies",
									"value": ""
								},
								{
									"key": "Microsoft.VisualStudio.Services.Links.Source",
									"value": "https://github.com/DanielJanik/tsqlchecker_adsextension"
								},
								{
									"key": "Microsoft.VisualStudio.Code.Engine",
									"value": "*"
								},
								{
									"key": "Microsoft.AzDataEngine",
									"value": "*"
								}
							]
						}
					],
					"statistics": [],
					"flags": "preview"
				},
				{
					"extensionId": "62",
					"extensionName": "schema-visualization",
					"displayName": "Schema Visualization",
					"shortDescription": "Visualization of databases",
					"publisher": {
						"displayName": "Jens Hunt",
						"publisherId": "R0tenur",
						"publisherName": "R0tenur"
					},
					"versions": [
						{
							"version": "0.8.2",
							"lastUpdated": "9/22/2021",
							"assetUri": "",
							"fallbackAssetUri": "fallbackAssetUri",
							"files": [
								{
									"assetType": "Microsoft.SQLOps.DownloadPage",
									"source": "https://github.com/R0tenur/visualization/releases/tag/v0.8.2"
								},
								{
									"assetType": "Microsoft.VisualStudio.Services.Icons.Default",
									"source": "https://raw.githubusercontent.com/R0tenur/visualization/master/images/logo.png"
								},
								{
									"assetType": "Microsoft.VisualStudio.Services.Content.Details",
									"source": "https://raw.githubusercontent.com/R0tenur/visualization/master/README.md"
								},
								{
									"assetType": "Microsoft.VisualStudio.Code.Manifest",
									"source": "https://raw.githubusercontent.com/R0tenur/visualization/master/package.json"
								},
								{
									"assetType": "Microsoft.VisualStudio.Services.Content.License",
									"source": "https://raw.githubusercontent.com/R0tenur/visualization/master/LICENSE"
								}
							],
							"properties": [
								{
									"key": "Microsoft.VisualStudio.Code.ExtensionDependencies",
									"value": ""
								},
								{
									"key": "Microsoft.VisualStudio.Services.Links.Source",
									"value": "https://github.com/R0tenur/visualization"
								},
								{
									"key": "Microsoft.VisualStudio.Code.Engine",
									"value": "*"
								},
								{
									"key": "Microsoft.AzDataEngine",
									"value": "*"
								}
							]
						}
					],
					"statistics": [],
					"flags": ""
				},
				{
					"extensionId": "64",
					"extensionName": "qpi",
					"displayName": "Query Performance Insight",
					"shortDescription": "ADS UI for the latest version of QPI library",
					"publisher": {
						"displayName": "Jovan Popovic",
						"publisherId": "jocapc",
						"publisherName": "jocapc"
					},
					"versions": [
						{
							"version": "0.1.6",
							"lastUpdated": "03/08/2020",
							"assetUri": "",
							"fallbackAssetUri": "fallbackAssetUri",
							"files": [
								{
									"assetType": "Microsoft.VisualStudio.Services.VSIXPackage",
									"source": "https://sqlopsextensions.blob.core.windows.net/extensions/qpi/qpi-0.1.6.vsix"
								},
								{
									"assetType": "Microsoft.VisualStudio.Code.Manifest",
									"source": "https://raw.githubusercontent.com/jocapc/AzureDataStudio-QPI/master/package.json"
								},
								{
									"assetType": "Microsoft.VisualStudio.Services.Content.Details",
									"source": "https://raw.githubusercontent.com/jocapc/AzureDataStudio-QPI/master/README.md"
								},
								{
									"assetType": "Microsoft.VisualStudio.Services.Content.License",
									"source": "https://raw.githubusercontent.com/jocapc/AzureDataStudio-QPI/master/LICENSE"
								}
							],
							"properties": [
								{
									"key": "Microsoft.VisualStudio.Code.ExtensionDependencies",
									"value": ""
								},
								{
									"key": "Microsoft.VisualStudio.Services.Links.Source",
									"value": "https://github.com/jocapc/AzureDataStudio-QPI"
								},
								{
									"key": "Microsoft.VisualStudio.Code.Engine",
									"value": ">=1.25.0"
								},
								{
									"key": "Microsoft.AzDataEngine",
									"value": "*"
								}
							]
						}
					],
					"statistics": [],
					"flags": ""
				},
				{
					"extensionId": "65",
					"extensionName": "machine-learning",
					"displayName": "Machine Learning",
					"shortDescription": "Machine Learning for SQL Databases",
					"publisher": {
						"displayName": "Microsoft",
						"publisherId": "Microsoft",
						"publisherName": "Microsoft"
					},
					"versions": [
						{
							"version": "0.11.0",
							"lastUpdated": "08/10/2021",
							"assetUri": "",
							"fallbackAssetUri": "fallbackAssetUri",
							"files": [
								{
									"assetType": "Microsoft.VisualStudio.Services.VSIXPackage",
									"source": "https://sqlopsextensions.blob.core.windows.net/extensions/machine-learning/machine-learning-0.11.0.vsix"
								},
								{
									"assetType": "Microsoft.VisualStudio.Services.Icons.Default",
									"source": "https://raw.githubusercontent.com/microsoft/azuredatastudio/main/extensions/machine-learning/images/extensionIcon.png"
								},
								{
									"assetType": "Microsoft.VisualStudio.Services.Content.Details",
									"source": "https://raw.githubusercontent.com/Microsoft/azuredatastudio/main/extensions/machine-learning/README.md"
								},
								{
									"assetType": "Microsoft.VisualStudio.Code.Manifest",
									"source": "https://raw.githubusercontent.com/Microsoft/azuredatastudio/main/extensions/machine-learning/package.json"
								},
								{
									"assetType": "Microsoft.VisualStudio.Services.Content.License",
									"source": "https://raw.githubusercontent.com/Microsoft/azuredatastudio/main/LICENSE.txt"
								}
							],
							"properties": [
								{
									"key": "Microsoft.VisualStudio.Code.ExtensionDependencies",
									"value": ""
								},
								{
									"key": "Microsoft.AzDataEngine",
									"value": ">=1.31.0"
								},
								{
									"key": "Microsoft.VisualStudio.Code.Engine",
									"value": ">=1.25.0"
								},
								{
									"key": "Microsoft.VisualStudio.Services.Links.Source",
									"value": "https://github.com/Microsoft/azuredatastudio"
								}
							]
						}
					],
					"statistics": [],
					"flags": "preview"
				},
				{
					"extensionId": "66",
					"extensionName": "sql-prompt",
					"displayName": "Redgate SQL Prompt",
					"shortDescription": "Write and format your SQL effortlessly",
					"publisher": {
						"displayName": "Redgate",
						"publisherId": "Redgate",
						"publisherName": "Redgate"
					},
					"versions": [
						{
							"version": "0.2.10",
							"lastUpdated": "02/03/2022",
							"assetUri": "",
							"fallbackAssetUri": "fallbackAssetUri",
							"files": [
								{
									"assetType": "Microsoft.SQLOps.DownloadPage",
									"source": "https://download.red-gate.com/EAP/SQLPromptADS.zip"
								},
								{
									"assetType": "Microsoft.VisualStudio.Services.Icons.Default",
									"source": "https://sqlopsextensions.blob.core.windows.net/extensions/sql-prompt/0.2.10/gatebase.png"
								},
								{
									"assetType": "Microsoft.VisualStudio.Services.Content.Details",
									"source": "https://sqlopsextensions.blob.core.windows.net/extensions/sql-prompt/0.2.10/README.md"
								},
								{
									"assetType": "Microsoft.VisualStudio.Services.Content.License",
									"source": "https://www.red-gate.com/support/license/"
								}
							],
							"properties": [
								{
									"key": "Microsoft.VisualStudio.Code.ExtensionDependencies",
									"value": ""
								},
								{
									"key": "Microsoft.VisualStudio.Code.Engine",
									"value": "^1.38.0"
								},
								{
									"key": "Microsoft.AzDataEngine",
									"value": "*"
								}
							]
						}
					],
					"statistics": [],
					"flags": "preview"
				},
				{
					"extensionId": "67",
					"extensionName": "sql-assessment",
					"displayName": "SQL Assessment",
					"shortDescription": "Provides a mechanism to evaluate the configuration of SQL Server for best practices",
					"publisher": {
						"displayName": "Microsoft",
						"publisherId": "Microsoft",
						"publisherName": "Microsoft"
					},
					"versions": [
						{
							"version": "0.6.1",
							"lastUpdated": "03/05/2021",
							"assetUri": "",
							"fallbackAssetUri": "fallbackAssetUri",
							"files": [
								{
									"assetType": "Microsoft.VisualStudio.Services.VSIXPackage",
									"source": "https://sqlopsextensions.blob.core.windows.net/extensions/sql-assessment/sql-assessment-0.6.1.vsix"
								},
								{
									"assetType": "Microsoft.VisualStudio.Services.Icons.Default",
									"source": "https://raw.githubusercontent.com/microsoft/azuredatastudio/main/extensions/sql-assessment/images/extension.png"
								},
								{
									"assetType": "Microsoft.VisualStudio.Services.Content.Details",
									"source": "https://raw.githubusercontent.com/Microsoft/azuredatastudio/main/extensions/sql-assessment/README.md"
								},
								{
									"assetType": "Microsoft.VisualStudio.Code.Manifest",
									"source": "https://raw.githubusercontent.com/Microsoft/azuredatastudio/main/extensions/sql-assessment/package.json"
								},
								{
									"assetType": "Microsoft.VisualStudio.Services.Content.License",
									"source": "https://raw.githubusercontent.com/Microsoft/azuredatastudio/main/LICENSE.txt"
								}
							],
							"properties": [
								{
									"key": "Microsoft.VisualStudio.Code.Engine",
									"value": ">=1.25.0"
								},
								{
									"key": "Microsoft.AzDataEngine",
									"value": ">=1.27.0"
								},
								{
									"key": "Microsoft.VisualStudio.Services.Links.Source",
									"value": "https://github.com/Microsoft/azuredatastudio"
								}
							]
						}
					],
					"statistics": [],
					"flags": "preview"
				},
				{
					"extensionId": "68",
					"extensionName": "arc",
					"displayName": "Azure Arc",
					"shortDescription": "Provides deployment and management capabilities for Azure Arc",
					"publisher": {
						"displayName": "Microsoft",
						"publisherId": "Microsoft",
						"publisherName": "Microsoft"
					},
					"versions": [
						{
							"version": "1.3.0",
							"lastUpdated": "5/21/2022",
							"assetUri": "",
							"fallbackAssetUri": "fallbackAssetUri",
							"files": [
								{
									"assetType": "Microsoft.VisualStudio.Services.VSIXPackage",
									"source": "https://sqlopsextensions.blob.core.windows.net/extensions/arc/arc-1.3.0.vsix"
								},
								{
									"assetType": "Microsoft.VisualStudio.Services.Icons.Default",
									"source": "https://raw.githubusercontent.com/microsoft/azuredatastudio/main/extensions/arc/images/extension.png"
								},
								{
									"assetType": "Microsoft.VisualStudio.Services.Content.Details",
									"source": "https://raw.githubusercontent.com/Microsoft/azuredatastudio/main/extensions/arc/README.md"
								},
								{
									"assetType": "Microsoft.VisualStudio.Code.Manifest",
									"source": "https://raw.githubusercontent.com/Microsoft/azuredatastudio/main/extensions/arc/package.json"
								},
								{
									"assetType": "Microsoft.VisualStudio.Services.Content.License",
									"source": "https://raw.githubusercontent.com/Microsoft/azuredatastudio/main/LICENSE.txt"
								}
							],
							"properties": [
								{
									"key": "Microsoft.VisualStudio.Code.Engine",
									"value": "*"
								},
								{
									"key": "Microsoft.AzDataEngine",
									"value": ">=1.35.0"
								},
								{
									"key": "Microsoft.VisualStudio.Services.Links.Source",
									"value": "https://github.com/Microsoft/azuredatastudio"
								}
							]
						}
					],
					"statistics": [],
					"flags": ""
				},
				{
					"extensionId": "69",
					"extensionName": "code-settings-sync",
					"displayName": "Settings Sync",
					"shortDescription": "Synchronize Settings, Snippets, Themes, File Icons, Launch, Keybindings, Workspaces and Extensions Across Multiple Machines Using GitHub Gist.",
					"publisher": {
						"displayName": "Shan Khan",
						"publisherId": "Shan",
						"publisherName": "Shan"
					},
					"versions": [
						{
							"version": "3.4.3",
							"lastUpdated": "9/23/2019",
							"assetUri": "",
							"fallbackAssetUri": "fallbackAssetUri",
							"files": [
								{
									"assetType": "Microsoft.SQLOps.DownloadPage",
									"source": "https://github.com/shanalikhan/code-settings-sync/releases/tag/v3.4.3"
								},
								{
									"assetType": "Microsoft.VisualStudio.Services.Icons.Default",
									"source": "https://raw.githubusercontent.com/shanalikhan/code-settings-sync/master/images/logo-128.png"
								},
								{
									"assetType": "Microsoft.VisualStudio.Services.Content.Details",
									"source": "https://raw.githubusercontent.com/shanalikhan/code-settings-sync/master/README.md"
								},
								{
									"assetType": "Microsoft.VisualStudio.Code.Manifest",
									"source": "https://raw.githubusercontent.com/shanalikhan/code-settings-sync/master/package.json"
								},
								{
									"assetType": "Microsoft.VisualStudio.Services.Content.License",
									"source": "https://raw.githubusercontent.com/shanalikhan/code-settings-sync/master/LICENSE"
								}
							],
							"properties": [
								{
									"key": "Microsoft.VisualStudio.Code.ExtensionDependencies",
									"value": ""
								},
								{
									"key": "Microsoft.VisualStudio.Code.Engine",
									"value": ">=1.35.1"
								},
								{
									"key": "Microsoft.AzDataEngine",
									"value": "*"
								},
								{
									"key": "Microsoft.VisualStudio.Services.Links.Source",
									"value": "https://github.com/shanalikhan/code-settings-sync"
								}
							]
						}
					],
					"statistics": [],
					"flags": ""
				},
				{
					"extensionId": "70",
					"extensionName": "sql-database-projects",
					"displayName": "SQL Database Projects",
					"shortDescription": "The SQL Database Projects extension for Azure Data Studio allows users to develop and deploy database schemas.",
					"publisher": {
						"displayName": "Microsoft",
						"publisherId": "Microsoft",
						"publisherName": "Microsoft"
					},
					"versions": [
						{
							"version": "0.17.1",
							"lastUpdated": "6/9/2022",
							"assetUri": "",
							"fallbackAssetUri": "fallbackAssetUri",
							"files": [
								{
									"assetType": "Microsoft.VisualStudio.Services.VSIXPackage",
									"source": "https://sqlopsextensions.blob.core.windows.net/extensions/sql-database-projects/sql-database-projects-0.17.1.vsix"
								},
								{
									"assetType": "Microsoft.VisualStudio.Services.Icons.Default",
									"source": "https://raw.githubusercontent.com/microsoft/azuredatastudio/main/extensions/sql-database-projects/images/sqlDatabaseProjects.png"
								},
								{
									"assetType": "Microsoft.VisualStudio.Services.Content.Details",
									"source": "https://raw.githubusercontent.com/microsoft/azuredatastudio/main/extensions/sql-database-projects/README.md"
								},
								{
									"assetType": "Microsoft.VisualStudio.Code.Manifest",
									"source": "https://raw.githubusercontent.com/microsoft/azuredatastudio/main/extensions/sql-database-projects/package.json"
								},
								{
									"assetType": "Microsoft.VisualStudio.Services.Content.License",
									"source": "https://raw.githubusercontent.com/Microsoft/azuredatastudio/main/LICENSE.txt"
								}
							],
							"properties": [
								{
									"key": "Microsoft.VisualStudio.Code.ExtensionDependencies",
									"value": "Microsoft.schema-compare"
								},
								{
									"key": "Microsoft.VisualStudio.Code.Engine",
									"value": ">=1.30.1"
								},
								{
									"key": "Microsoft.AzDataEngine",
									"value": ">=1.37.0"
								},
								{
									"key": "Microsoft.VisualStudio.Services.Links.Source",
									"value": "https://github.com/Microsoft/azuredatastudio"
								}
							]
						}
					],
					"statistics": [],
					"flags": "preview"
				},
				{
					"extensionId": "71",
					"extensionName": "vscode-wakatime",
					"displayName": "WakaTime",
					"shortDescription": "Automatic time tracking and quantified-self metrics generated from your Azure Data Studio usage.",
					"publisher": {
						"displayName": "WakaTime",
						"publisherId": "wakaTime",
						"publisherName": "wakatime"
					},
					"versions": [
						{
							"version": "18.1.0",
							"lastUpdated": "4/5/2022",
							"assetUri": "",
							"fallbackAssetUri": "fallbackAssetUri",
							"files": [
								{
									"assetType": "Microsoft.SQLOps.DownloadPage",
									"source": "https://marketplace.visualstudio.com/_apis/public/gallery/publishers/WakaTime/vsextensions/vscode-wakatime/18.1.0/vspackage"
								},
								{
									"assetType": "Microsoft.VisualStudio.Services.Icons.Default",
									"source": "https://raw.githubusercontent.com/wakatime/vscode-wakatime/master/images/wakatime-logo.png"
								},
								{
									"assetType": "Microsoft.VisualStudio.Services.Content.Details",
									"source": "https://raw.githubusercontent.com/wakatime/vscode-wakatime/master/README-ADS.md"
								},
								{
									"assetType": "Microsoft.VisualStudio.Code.Manifest",
									"source": "https://raw.githubusercontent.com/wakatime/vscode-wakatime/master/package.json"
								},
								{
									"assetType": "Microsoft.VisualStudio.Services.Content.License",
									"source": "https://raw.githubusercontent.com/wakatime/vscode-wakatime/master/LICENSE"
								}
							],
							"properties": [
								{
									"key": "Microsoft.VisualStudio.Code.ExtensionDependencies",
									"value": ""
								},
								{
									"key": "Microsoft.VisualStudio.Code.Engine",
									"value": ">=1.59.0"
								},
								{
									"key": "Microsoft.AzDataEngine",
									"value": "*"
								},
								{
									"key": "Microsoft.VisualStudio.Services.Links.Source",
									"value": "https://github.com/wakatime/vscode-wakatime"
								}
							]
						}
					],
					"statistics": [],
					"flags": ""
				},
				{
					"extensionId": "72",
					"extensionName": "eltsnap-simple-data-flow",
					"displayName": "eltsnap: Simple Dataflow",
					"shortDescription": "Easily copy a table from one SQL Server to Another",
					"publisher": {
						"displayName": "Jim-BITracks",
						"publisherId": "bitracks",
						"publisherName": "bitracks"
					},
					"versions": [
						{
							"version": "1.0.1",
							"lastUpdated": "9/25/2020",
							"assetUri": "",
							"fallbackAssetUri": "fallbackAssetUri",
							"files": [
								{
									"assetType": "Microsoft.SQLOps.DownloadPage",
									"source": "https://github.com/Jim-BITracks/eltsnap-simpleDataFlow/releases/tag/v1.0.1"
								},
								{
									"assetType": "Microsoft.VisualStudio.Services.Icons.Default",
									"source": "https://raw.githubusercontent.com/Jim-BITracks/eltsnap-simpleDataFlow/v1.0.1/images/bitracks.png"
								},
								{
									"assetType": "Microsoft.VisualStudio.Services.Content.Details",
									"source": "https://raw.githubusercontent.com/Jim-BITracks/eltsnap-simpleDataFlow/v1.0.1/README.md"
								},
								{
									"assetType": "Microsoft.VisualStudio.Code.Manifest",
									"source": "https://raw.githubusercontent.com/Jim-BITracks/eltsnap-simpleDataFlow/v1.0.1/package.json"
								},
								{
									"assetType": "Microsoft.VisualStudio.Services.Content.License",
									"source": "https://raw.githubusercontent.com/Jim-BITracks/eltsnap-simpleDataFlow/master/LICENSE"
								}
							],
							"properties": [
								{
									"key": "Microsoft.VisualStudio.Code.ExtensionDependencies",
									"value": ""
								},
								{
									"key": "Microsoft.VisualStudio.Code.Engine",
									"value": "*"
								},
								{
									"key": "Microsoft.AzDataEngine",
									"value": ">=1.21.0"
								},
								{
									"key": "Microsoft.VisualStudio.Services.Links.Source",
									"value": "https://github.com/Jim-BITracks/eltsnap-simpleDataFlow"
								}
							]
						}
					],
					"statistics": [],
					"flags": ""
				},
				{
					"extensionId": "74",
					"extensionName": "kusto",
					"displayName": "Kusto (KQL)",
					"shortDescription": "Kusto (KQL) extension for Azure Data Studio",
					"publisher": {
						"displayName": "Microsoft",
						"publisherId": "Microsoft",
						"publisherName": "Microsoft"
					},
					"versions": [
						{
							"version": "0.5.7",
							"lastUpdated": "09/30/2021",
							"assetUri": "",
							"fallbackAssetUri": "fallbackAssetUri",
							"files": [
								{
									"assetType": "Microsoft.VisualStudio.Services.VSIXPackage",
									"source": "https://sqlopsextensions.blob.core.windows.net/extensions/kusto/kusto-0.5.7.vsix"
								},
								{
									"assetType": "Microsoft.VisualStudio.Services.Icons.Default",
									"source": "https://raw.githubusercontent.com/microsoft/azuredatastudio/main/extensions/kusto/resources/images/ADX.png"
								},
								{
									"assetType": "Microsoft.VisualStudio.Services.Content.Details",
									"source": "https://raw.githubusercontent.com/microsoft/azuredatastudio/main/extensions/kusto/readme.md"
								},
								{
									"assetType": "Microsoft.VisualStudio.Code.Manifest",
									"source": "https://raw.githubusercontent.com/microsoft/azuredatastudio/main/extensions/kusto/package.json"
								},
								{
									"assetType": "Microsoft.VisualStudio.Services.Content.License",
									"source": "https://raw.githubusercontent.com/Microsoft/azuredatastudio/main/LICENSE.txt"
								}
							],
							"properties": [
								{
									"key": "Microsoft.VisualStudio.Code.Engine",
									"value": "*"
								},
								{
									"key": "Microsoft.AzDataEngine",
									"value": ">=1.28.0"
								},
								{
									"key": "Microsoft.VisualStudio.Services.Links.Source",
									"value": "https://github.com/Microsoft/azuredatastudio"
								}
							]
						}
					],
					"statistics": [],
					"flags": ""
				},
				{
					"extensionId": "75",
					"extensionName": "sql-server-diagnostic-book",
					"displayName": "SQL Server Diagnostic Book",
					"shortDescription": "A collection of notebooks to troubleshoot and diagnose any version of SQL Server",
					"publisher": {
						"displayName": "Emanuele Meazzo",
						"publisherId": "emanuelemeazzo",
						"publisherName": "emanuelemeazzo"
					},
					"versions": [
						{
							"version": "0.1.0",
							"lastUpdated": "9/3/2020",
							"assetUri": "",
							"fallbackAssetUri": "fallbackAssetUri",
							"files": [
								{
									"assetType": "Microsoft.SQLOps.DownloadPage",
									"source": "https://github.com/EmanueleMeazzo/tsql.tech-Code-snippets/releases/tag/v1.0"
								},
								{
									"assetType": "Microsoft.VisualStudio.Services.Icons.Default",
									"source": "https://sqlopsextensions.blob.core.windows.net/extensions/sql-server-diagnostic-book/LogoSmall.png"
								},
								{
									"assetType": "Microsoft.VisualStudio.Services.Content.Details",
									"source": "https://raw.githubusercontent.com/EmanueleMeazzo/SQL-Server-Diagnostic-Book/master/README.md"
								},
								{
									"assetType": "Microsoft.VisualStudio.Code.Manifest",
									"source": "https://raw.githubusercontent.com/EmanueleMeazzo/SQL-Server-Diagnostic-Book/master/package.json"
								},
								{
									"assetType": "Microsoft.VisualStudio.Services.Content.License",
									"source": "https://raw.githubusercontent.com/EmanueleMeazzo/SQL-Server-Diagnostic-Book/master/LICENSE"
								}
							],
							"properties": [
								{
									"key": "Microsoft.VisualStudio.Code.ExtensionDependencies",
									"value": ""
								},
								{
									"key": "Microsoft.VisualStudio.Code.Engine",
									"value": "*"
								},
								{
									"key": "Microsoft.AzDataEngine",
									"value": ">=1.21.0"
								},
								{
									"key": "Microsoft.VisualStudio.Services.Links.Source",
									"value": "https://github.com/EmanueleMeazzo/SQL-Server-Diagnostic-Book"
								}
							]
						}
					],
					"statistics": [],
					"flags": ""
				},
				{
					"extensionId": "76",
					"extensionName": "asde-deployment",
					"displayName": "Azure SQL Edge Deployment Extension",
					"shortDescription": "Provides a notebook-based experience to deploy Azure SQL Edge",
					"publisher": {
						"displayName": "Microsoft",
						"publisherId": "Microsoft",
						"publisherName": "Microsoft"
					},
					"versions": [
						{
							"version": "0.4.1",
							"lastUpdated": "3/12/2021",
							"assetUri": "",
							"fallbackAssetUri": "fallbackAssetUri",
							"files": [
								{
									"assetType": "Microsoft.VisualStudio.Services.VSIXPackage",
									"source": "https://sqlopsextensions.blob.core.windows.net/extensions/asde-deployment/asde-deployment-0.4.1.vsix"
								},
								{
									"assetType": "Microsoft.VisualStudio.Services.Icons.Default",
									"source": "https://raw.githubusercontent.com/microsoft/azuredatastudio/main/extensions/asde-deployment/images/extension.png"
								},
								{
									"assetType": "Microsoft.VisualStudio.Services.Content.Details",
									"source": "https://raw.githubusercontent.com/microsoft/azuredatastudio/main/extensions/asde-deployment/README.md"
								},
								{
									"assetType": "Microsoft.VisualStudio.Code.Manifest",
									"source": "https://raw.githubusercontent.com/microsoft/azuredatastudio/main/extensions/asde-deployment/package.json"
								},
								{
									"assetType": "Microsoft.VisualStudio.Services.Content.License",
									"source": "https://raw.githubusercontent.com/Microsoft/azuredatastudio/main/LICENSE.txt"
								}
							],
							"properties": [
								{
									"key": "Microsoft.VisualStudio.Code.Engine",
									"value": "*"
								},
								{
									"key": "Microsoft.AzDataEngine",
									"value": "*"
								},
								{
									"key": "Microsoft.VisualStudio.Services.Links.Source",
									"value": "https://github.com/Microsoft/azuredatastudio"
								}
							]
						}
					],
					"statistics": [],
					"flags": "preview"
				},
				{
					"extensionId": "77",
					"extensionName": "pastelin",
					"displayName": "Pastelin",
					"shortDescription": "Pastelin - Azure Data Studio Theme (Dark)",
					"publisher": {
						"displayName": "Tanyo Georgiev",
						"publisherId": "tanyogeorgiev",
						"publisherName": "tanyogeorgiev"
					},
					"versions": [
						{
							"version": "1.0.1",
							"lastUpdated": "10/26/2020",
							"assetUri": "",
							"fallbackAssetUri": "fallbackAssetUri",
							"files": [
								{
									"assetType": "Microsoft.SQLOps.DownloadPage",
									"source": "https://github.com/tanyogeorgiev/Pastelin/releases/tag/1.0.1"
								},
								{
									"assetType": "Microsoft.VisualStudio.Services.Icons.Default",
									"source": "https://raw.githubusercontent.com/tanyogeorgiev/Pastelin/main/assets/logo.png"
								},
								{
									"assetType": "Microsoft.VisualStudio.Services.Content.Details",
									"source": "https://raw.githubusercontent.com/tanyogeorgiev/Pastelin/main/README.md"
								},
								{
									"assetType": "Microsoft.VisualStudio.Code.Manifest",
									"source": "https://raw.githubusercontent.com/tanyogeorgiev/Pastelin/main/package.json"
								},
								{
									"assetType": "Microsoft.VisualStudio.Services.Content.License",
									"source": "https://raw.githubusercontent.com/tanyogeorgiev/Pastelin/main/LICENSE"
								}
							],
							"properties": [
								{
									"key": "Microsoft.VisualStudio.Code.ExtensionDependencies",
									"value": ""
								},
								{
									"key": "Microsoft.VisualStudio.Services.Links.Source",
									"value": "https://github.com/tanyogeorgiev/Pastelin"
								},
								{
									"key": "Microsoft.VisualStudio.Code.Engine",
									"value": "*"
								},
								{
									"key": "Microsoft.AzDataEngine",
									"value": "*"
								}
							]
						}
					],
					"statistics": [],
					"flags": ""
				},
				{
					"extensionId": "78",
					"extensionName": "azuredatastudio-select-top-n",
					"displayName": "Select Top N",
					"shortDescription": "Azure data studio extension to select the first N rows from tables/views",
					"publisher": {
						"displayName": "Jimmy Stelzer",
						"publisherId": "jimmystelzer",
						"publisherName": "jimmystelzer"
					},
					"versions": [
						{
							"version": "0.0.5",
							"lastUpdated": "01/23/2021",
							"assetUri": "",
							"fallbackAssetUri": "fallbackAssetUri",
							"files": [
								{
									"assetType": "Microsoft.SQLOps.DownloadPage",
									"source": "https://github.com/jimmystelzer/azuredatastudio-select-top-n/releases/tag/0.0.5"
								},
								{
									"assetType": "Microsoft.VisualStudio.Services.Icons.Default",
									"source": "https://raw.githubusercontent.com/jimmystelzer/azuredatastudio-select-top-n/master/artwork/icon.png"
								},
								{
									"assetType": "Microsoft.VisualStudio.Services.Content.Details",
									"source": "https://raw.githubusercontent.com/jimmystelzer/azuredatastudio-select-top-n/master/README.md"
								},
								{
									"assetType": "Microsoft.VisualStudio.Code.Manifest",
									"source": "https://raw.githubusercontent.com/jimmystelzer/azuredatastudio-select-top-n/master/package.json"
								},
								{
									"assetType": "Microsoft.VisualStudio.Services.Content.License",
									"source": "https://raw.githubusercontent.com/jimmystelzer/azuredatastudio-select-top-n/master/LICENSE"
								}
							],
							"properties": [
								{
									"key": "Microsoft.VisualStudio.Code.ExtensionDependencies",
									"value": ""
								},
								{
									"key": "Microsoft.VisualStudio.Services.Links.Source",
									"value": "https://github.com/jimmystelzer/azuredatastudio-select-top-n"
								},
								{
									"key": "Microsoft.VisualStudio.Code.Engine",
									"value": "*"
								},
								{
									"key": "Microsoft.AzDataEngine",
									"value": "*"
								}
							]
						}
					],
					"statistics": [],
					"flags": ""
				},
				{
					"extensionId": "79",
					"extensionName": "extra-sql-script-as",
					"displayName": "Extra Sql Script As",
					"shortDescription": "This extension adds several missing options to the context menu of the object tree: Script Table as INSERT, Script Table as UPDATE...",
					"publisher": {
						"displayName": "pacoweb",
						"publisherId": "pacoweb",
						"publisherName": "pacoweb"
					},
					"versions": [
						{
							"version": "0.5.0",
							"lastUpdated": "05/08/2022",
							"assetUri": "",
							"fallbackAssetUri": "fallbackAssetUri",
							"files": [
								{
									"assetType": "Microsoft.SQLOps.DownloadPage",
									"source": "https://github.com/pacoweb/extraSqlScriptAs/releases/tag/0.5.0"
								},
								{
									"assetType": "Microsoft.VisualStudio.Services.Icons.Default",
									"source": "https://raw.githubusercontent.com/pacoweb/extraSqlScriptAs/master/images/default_icon.png"
								},
								{
									"assetType": "Microsoft.VisualStudio.Services.Content.Details",
									"source": "https://raw.githubusercontent.com/pacoweb/extraSqlScriptAs/master/README.md"
								},
								{
									"assetType": "Microsoft.VisualStudio.Code.Manifest",
									"source": "https://raw.githubusercontent.com/pacoweb/extraSqlScriptAs/master/package.json"
								},
								{
									"assetType": "Microsoft.VisualStudio.Services.Content.License",
									"source": "https://github.com/pacoweb/extraSqlScriptAs/blob/master/LICENSE"
								}
							],
							"properties": [
								{
									"key": "Microsoft.VisualStudio.Code.ExtensionDependencies",
									"value": ""
								},
								{
									"key": "Microsoft.VisualStudio.Services.Links.Source",
									"value": "https://github.com/pacoweb/extraSqlScriptAs"
								},
								{
									"key": "Microsoft.VisualStudio.Code.Engine",
									"value": "*"
								},
								{
									"key": "Microsoft.AzDataEngine",
									"value": "*"
								}
							]
						}
					],
					"statistics": [],
					"flags": ""
				},
				{
					"extensionId": "80",
					"extensionName": "sql-data-inspector",
					"displayName": "SQL Data Inspector",
					"shortDescription": "This extension makes it easy to inspect data with just a few clicks.",
					"publisher": {
						"displayName": "Ernesto Cianciotta",
						"publisherId": "ernstc",
						"publisherName": "ernstc"
					},
					"versions": [
						{
							"version": "0.6.0",
							"lastUpdated": "05/23/2022",
							"assetUri": "",
							"fallbackAssetUri": "fallbackAssetUri",
							"files": [
								{
									"assetType": "Microsoft.SQLOps.DownloadPage",
									"source": "https://github.com/ernstc/SqlDataInspector/releases/tag/0.6.0"
								},
								{
									"assetType": "Microsoft.VisualStudio.Services.Icons.Default",
									"source": "https://raw.githubusercontent.com/ernstc/SqlDataInspector/main/images/icon.png"
								},
								{
									"assetType": "Microsoft.VisualStudio.Services.Content.Details",
									"source": "https://raw.githubusercontent.com/ernstc/SqlDataInspector/main/README.md"
								},
								{
									"assetType": "Microsoft.VisualStudio.Code.Manifest",
									"source": "https://raw.githubusercontent.com/ernstc/SqlDataInspector/main/package.json"
								},
								{
									"assetType": "Microsoft.VisualStudio.Services.Content.License",
									"source": "https://github.com/ernstc/SqlDataInspector/blob/main/LICENSE"
								}
							],
							"properties": [
								{
									"key": "Microsoft.VisualStudio.Code.ExtensionDependencies",
									"value": ""
								},
								{
									"key": "Microsoft.VisualStudio.Services.Links.Source",
									"value": "https://github.com/ernstc/SqlDataInspector"
								},
								{
									"key": "Microsoft.VisualStudio.Code.Engine",
									"value": "*"
								},
								{
									"key": "Microsoft.AzDataEngine",
									"value": "*"
								}
							]
						}
					],
					"statistics": [],
					"flags": ""
				},
				{
					"extensionId": "81",
					"extensionName": "sql-migration",
					"displayName": "Azure SQL Migration",
					"shortDescription": "This extension lets you migrate your SQL Server instance to Azure SQL.",
					"publisher": {
						"displayName": "Microsoft",
						"publisherId": "Microsoft",
						"publisherName": "Microsoft"
					},
					"versions": [
						{
							"version": "1.0.4",
							"lastUpdated": "06/23/2022",
							"assetUri": "",
							"fallbackAssetUri": "fallbackAssetUri",
							"files": [
								{
									"assetType": "Microsoft.VisualStudio.Services.VSIXPackage",
									"source": "https://sqlopsextensions.blob.core.windows.net/extensions/sql-migration/sql-migration-1.0.4.vsix"
								},
								{
									"assetType": "Microsoft.VisualStudio.Services.Icons.Default",
									"source": "https://raw.githubusercontent.com/microsoft/azuredatastudio/main/extensions/sql-migration/images/extension.png"
								},
								{
									"assetType": "Microsoft.VisualStudio.Services.Content.Details",
									"source": "https://raw.githubusercontent.com/microsoft/azuredatastudio/main/extensions/sql-migration/README.md"
								},
								{
									"assetType": "Microsoft.VisualStudio.Code.Manifest",
									"source": "https://raw.githubusercontent.com/microsoft/azuredatastudio/main/extensions/sql-migration/package.json"
								},
								{
									"assetType": "Microsoft.VisualStudio.Services.Content.License",
									"source": "https://raw.githubusercontent.com/Microsoft/azuredatastudio/main/LICENSE.txt"
								}
							],
							"properties": [
								{
									"key": "Microsoft.VisualStudio.Code.Engine",
									"value": "*"
								},
								{
									"key": "Microsoft.VisualStudio.Services.Links.Source",
									"value": "https://github.com/Microsoft/azuredatastudio"
								},
								{
									"key": "Microsoft.AzDataEngine",
									"value": ">=1.37.0"
								}
							]
						}
					],
					"statistics": [],
					"flags": ""
				},
				{
					"extensionId": "82",
					"extensionName": "ADS-add-columns",
					"displayName": "Add Columns",
					"shortDescription": "Use this extension to add columns to existing table using the context menu.",
					"publisher": {
						"displayName": "Sahal Moidu",
						"publisherId": "sahalMoidu",
						"publisherName": "SahalMoidu"
					},
					"versions": [
						{
							"version": "0.0.12",
							"lastUpdated": "05/25/2021",
							"assetUri": "",
							"fallbackAssetUri": "fallbackAssetUri",
							"files": [
								{
									"assetType": "Microsoft.SQLOps.DownloadPage",
									"source": "https://github.com/sahalMoidu/ADS-add-columns/releases/tag/0.0.12"
								},
								{
									"assetType": "Microsoft.VisualStudio.Services.Icons.Default",
									"source": "https://raw.githubusercontent.com/sahalMoidu/ADS-add-columns/master/logo.png"
								},
								{
									"assetType": "Microsoft.VisualStudio.Services.Content.Details",
									"source": "https://raw.githubusercontent.com/sahalMoidu/ADS-add-columns/master/README.md"
								},
								{
									"assetType": "Microsoft.VisualStudio.Code.Manifest",
									"source": "https://raw.githubusercontent.com/sahalMoidu/ADS-add-columns/master/package.json"
								},
								{
									"assetType": "Microsoft.VisualStudio.Services.Content.License",
									"source": "https://raw.githubusercontent.com/sahalMoidu/ADS-add-columns/master/LICENSE"
								}
							],
							"properties": [
								{
									"key": "Microsoft.VisualStudio.Code.ExtensionDependencies",
									"value": ""
								},
								{
									"key": "Microsoft.VisualStudio.Services.Links.Source",
									"value": "https://github.com/sahalMoidu/ADS-add-columns"
								},
								{
									"key": "Microsoft.VisualStudio.Code.Engine",
									"value": "*"
								},
								{
									"key": "Microsoft.AzDataEngine",
									"value": "*"
								}
							]
						}
					],
					"statistics": [],
					"flags": ""
				},
				{
					"extensionId": "83",
					"extensionName": "azuremonitor",
					"displayName": "Azure Monitor Logs",
					"shortDescription": "Azure Monitor Logs extension for Azure Data Studio",
					"publisher": {
						"displayName": "Microsoft",
						"publisherId": "Microsoft",
						"publisherName": "Microsoft"
					},
					"versions": [
						{
							"version": "0.1.8",
							"lastUpdated": "09/30/2021",
							"assetUri": "",
							"fallbackAssetUri": "fallbackAssetUri",
							"files": [
								{
									"assetType": "Microsoft.VisualStudio.Services.VSIXPackage",
									"source": "https://sqlopsextensions.blob.core.windows.net/extensions/azuremonitor/azuremonitor-0.1.8.vsix"
								},
								{
									"assetType": "Microsoft.VisualStudio.Services.Icons.Default",
									"source": "https://raw.githubusercontent.com/microsoft/azuredatastudio/main/extensions/azuremonitor/resources/images/azuremonitor.png"
								},
								{
									"assetType": "Microsoft.VisualStudio.Services.Content.Details",
									"source": "https://raw.githubusercontent.com/microsoft/azuredatastudio/main/extensions/azuremonitor/README.md"
								},
								{
									"assetType": "Microsoft.VisualStudio.Code.Manifest",
									"source": "https://raw.githubusercontent.com/microsoft/azuredatastudio/main/extensions/azuremonitor/package.json"
								},
								{
									"assetType": "Microsoft.VisualStudio.Services.Content.License",
									"source": "https://raw.githubusercontent.com/Microsoft/azuredatastudio/main/LICENSE.txt"
								}
							],
							"properties": [
								{
									"key": "Microsoft.VisualStudio.Code.Engine",
									"value": "*"
								},
								{
									"key": "Microsoft.VisualStudio.Services.Links.Source",
									"value": "https://github.com/Microsoft/azuredatastudio"
								},
								{
									"key": "Microsoft.AzDataEngine",
									"value": ">=1.31.0"
								}
							]
						}
					],
					"statistics": [],
					"flags": ""
				},
				{
					"extensionId": "84",
					"extensionName": "azcli",
					"displayName": "Azure CLI",
					"shortDescription": "Provides Azure CLI capabilities for use in Azure Data Studio",
					"publisher": {
						"displayName": "Microsoft",
						"publisherId": "Microsoft",
						"publisherName": "Microsoft"
					},
					"versions": [
						{
							"version": "1.3.0",
							"lastUpdated": "5/21/2022",
							"assetUri": "",
							"fallbackAssetUri": "fallbackAssetUri",
							"files": [
								{
									"assetType": "Microsoft.VisualStudio.Services.VSIXPackage",
									"source": "https://sqlopsextensions.blob.core.windows.net/extensions/azcli/azcli-1.3.0.vsix"
								},
								{
									"assetType": "Microsoft.VisualStudio.Services.Icons.Default",
									"source": "https://raw.githubusercontent.com/microsoft/azuredatastudio/main/extensions/azcli/images/extension.png"
								},
								{
									"assetType": "Microsoft.VisualStudio.Services.Content.Details",
									"source": "https://raw.githubusercontent.com/Microsoft/azuredatastudio/main/extensions/azcli/README.md"
								},
								{
									"assetType": "Microsoft.VisualStudio.Code.Manifest",
									"source": "https://raw.githubusercontent.com/Microsoft/azuredatastudio/main/extensions/azcli/package.json"
								},
								{
									"assetType": "Microsoft.VisualStudio.Services.Content.License",
									"source": "https://raw.githubusercontent.com/Microsoft/azuredatastudio/main/LICENSE.txt"
								}
							],
							"properties": [
								{
									"key": "Microsoft.VisualStudio.Code.Engine",
									"value": "*"
								},
								{
									"key": "Microsoft.AzDataEngine",
									"value": ">=1.35.0"
								},
								{
									"key": "Microsoft.VisualStudio.Services.Links.Source",
									"value": "https://github.com/Microsoft/azuredatastudio"
								}
							]
						}
					],
					"statistics": [],
					"flags": ""
				},
				{
					"extensionId": "85",
					"extensionName": "net-6-runtime",
					"displayName": ".NET 6 Runtime",
					"shortDescription": "Provides .NET runtime binaries for use by other extensions",
					"publisher": {
						"displayName": "Microsoft",
						"publisherId": "Microsoft",
						"publisherName": "Microsoft"
					},
					"versions": [
						{
							"version": "1.0.0",
							"lastUpdated": "12/20/2021",
							"assetUri": "",
							"fallbackAssetUri": "fallbackAssetUri",
							"files": [
								{
									"assetType": "Microsoft.VisualStudio.Services.VSIXPackage",
									"source": "https://dsct.blob.core.windows.net/extensions/net-6-runtime/21348.1/net-6-runtime-1.0.0.vsix"
								},
								{
									"assetType": "Microsoft.VisualStudio.Services.Icons.Default",
									"source": "https://dsct.blob.core.windows.net/extensions/net-6-runtime/21348.1/icon.png"
								},
								{
									"assetType": "Microsoft.VisualStudio.Services.Content.Details",
									"source": "https://dsct.blob.core.windows.net/extensions/net-6-runtime/21348.1/README.md"
								},
								{
									"assetType": "Microsoft.VisualStudio.Services.Content.Changelog",
									"source": "https://dsct.blob.core.windows.net/extensions/net-6-runtime/21348.1/CHANGELOG.md"
								},
								{
									"assetType": "Microsoft.VisualStudio.Code.Manifest",
									"source": "https://dsct.blob.core.windows.net/extensions/net-6-runtime/21348.1/package.json"
								},
								{
									"assetType": "Microsoft.VisualStudio.Services.Content.License",
									"source": "https://dsct.blob.core.windows.net/extensions/net-6-runtime/21348.1/LICENSE.rtf"
								}
							],
							"properties": [
								{
									"key": "Microsoft.VisualStudio.Code.Engine",
									"value": "*"
								},
								{
									"key": "Microsoft.AzDataEngine",
									"value": ">=1.21.0"
								},
								{
									"key": "Microsoft.VisualStudio.Services.Links.Source",
									"value": "https://github.com/Microsoft"
								}
							]
						}
					],
					"statistics": [],
					"flags": "hidden"
				},
				{
					"extensionId": "86",
					"extensionName": "azuredatastudio-oracle",
					"displayName": "Extension for Oracle",
					"shortDescription": "Azure Data Studio extension for Oracle",
					"publisher": {
						"displayName": "Microsoft",
						"publisherId": "Microsoft",
						"publisherName": "Microsoft"
					},
					"versions": [
						{
							"version": "0.1.2",
							"lastUpdated": "3/21/2022",
							"assetUri": "",
							"fallbackAssetUri": "fallbackAssetUri",
							"files": [
								{
									"assetType": "Microsoft.VisualStudio.Services.VSIXPackage",
									"source": "https://dsct.blob.core.windows.net/extensions/azuredatastudio-oracle/22080.1/azuredatastudio-oracle-0.1.2.vsix"
								},
								{
									"assetType": "Microsoft.VisualStudio.Services.Icons.Default",
									"source": "https://dsct.blob.core.windows.net/extensions/azuredatastudio-oracle/22080.1/icon.png"
								},
								{
									"assetType": "Microsoft.VisualStudio.Services.Content.Details",
									"source": "https://dsct.blob.core.windows.net/extensions/azuredatastudio-oracle/22080.1/README.md"
								},
								{
									"assetType": "Microsoft.VisualStudio.Services.Content.Changelog",
									"source": "https://dsct.blob.core.windows.net/extensions/azuredatastudio-oracle/22080.1/CHANGELOG.md"
								},
								{
									"assetType": "Microsoft.VisualStudio.Code.Manifest",
									"source": "https://dsct.blob.core.windows.net/extensions/azuredatastudio-oracle/22080.1/package.json"
								},
								{
									"assetType": "Microsoft.VisualStudio.Services.Content.License",
									"source": "https://dsct.blob.core.windows.net/extensions/azuredatastudio-oracle/22080.1/LICENSE.rtf"
								}
							],
							"properties": [
								{
									"key": "Microsoft.VisualStudio.Code.ExtensionDependencies",
									"value": "Microsoft.net-6-runtime"
								},
								{
									"key": "Microsoft.VisualStudio.Code.Engine",
									"value": "*"
								},
								{
									"key": "Microsoft.AzDataEngine",
									"value": ">=1.21.0"
								},
								{
									"key": "Microsoft.VisualStudio.Services.Links.Source",
									"value": "https://github.com/Microsoft"
								}
							]
						}
					],
					"statistics": [],
					"flags": "preview"
				},
				{
					"extensionId": "87",
					"extensionName": "dsct-oracle-to-ms-sql",
					"displayName": "Database Schema Conversion Toolkit (Oracle to Microsoft SQL)",
					"shortDescription": "Azure Data Studio extension to convert Oracle Database objects to Microsoft SQL Server or Azure SQL database objects",
					"publisher": {
						"displayName": "Microsoft",
						"publisherId": "Microsoft",
						"publisherName": "Microsoft"
					},
					"versions": [
						{
							"version": "0.2.0",
							"lastUpdated": "12/20/2021",
							"assetUri": "",
							"fallbackAssetUri": "fallbackAssetUri",
							"files": [
								{
									"assetType": "Microsoft.VisualStudio.Services.VSIXPackage",
									"source": "https://dsct.blob.core.windows.net/extensions/dsct-oracle-to-ms-sql/21351.1/dsct-oracle-to-ms-sql-0.2.0.vsix"
								},
								{
									"assetType": "Microsoft.VisualStudio.Services.Icons.Default",
									"source": "https://dsct.blob.core.windows.net/extensions/dsct-oracle-to-ms-sql/21351.1/icon.png"
								},
								{
									"assetType": "Microsoft.VisualStudio.Services.Content.Details",
									"source": "https://dsct.blob.core.windows.net/extensions/dsct-oracle-to-ms-sql/21351.1/README.md"
								},
								{
									"assetType": "Microsoft.VisualStudio.Services.Content.Changelog",
									"source": "https://dsct.blob.core.windows.net/extensions/dsct-oracle-to-ms-sql/21351.1/CHANGELOG.md"
								},
								{
									"assetType": "Microsoft.VisualStudio.Code.Manifest",
									"source": "https://dsct.blob.core.windows.net/extensions/dsct-oracle-to-ms-sql/21351.1/package.json"
								},
								{
									"assetType": "Microsoft.VisualStudio.Services.Content.License",
									"source": "https://dsct.blob.core.windows.net/extensions/dsct-oracle-to-ms-sql/21351.1/LICENSE.rtf"
								}
							],
							"properties": [
								{
									"key": "Microsoft.VisualStudio.Code.ExtensionDependencies",
									"value": "Microsoft.net-6-runtime,Microsoft.azuredatastudio-oracle,Microsoft.sql-database-projects"
								},
								{
									"key": "Microsoft.VisualStudio.Code.Engine",
									"value": "*"
								},
								{
									"key": "Microsoft.AzDataEngine",
									"value": ">=1.29.0"
								},
								{
									"key": "Microsoft.VisualStudio.Services.Links.Source",
									"value": "https://github.com/Microsoft"
								}
							]
						}
					],
					"statistics": [],
					"flags": "preview"
				},
				{
					"extensionId": "88",
					"extensionName": "lz-scripts",
					"displayName": "Lazy Scripts",
					"shortDescription": "Generates scripts from the results of select query",
					"publisher": {
						"displayName": "Faith S. Yintii",
						"publisherId": "LycanII",
						"publisherName": "LycanII"
					},
					"versions": [
						{
							"version": "1.2.0",
							"lastUpdated": "04/09/2022",
							"assetUri": "",
							"fallbackAssetUri": "fallbackAssetUri",
							"files": [
								{
									"assetType": "Microsoft.SQLOps.DownloadPage",
									"source": "https://github.com/LycanII/LzScripts/releases"
								},
								{
									"assetType": "Microsoft.VisualStudio.Services.Icons.Default",
									"source": "https://raw.githubusercontent.com/LycanII/LzScripts/master/images/default_icon.png"
								},
								{
									"assetType": "Microsoft.VisualStudio.Services.Content.Details",
									"source": "https://raw.githubusercontent.com/LycanII/LzScripts/master/README.md"
								},
								{
									"assetType": "Microsoft.VisualStudio.Code.Manifest",
									"source": "https://raw.githubusercontent.com/LycanII/LzScripts/master/package.json"
								},
								{
									"assetType": "Microsoft.VisualStudio.Services.Content.License",
									"source": "https://raw.githubusercontent.com/LycanII/LzScripts/master/LICENSE"
								}
							],
							"properties": [
								{
									"key": "Microsoft.VisualStudio.Code.ExtensionDependencies",
									"value": ""
								},
								{
									"key": "Microsoft.VisualStudio.Code.Engine",
									"value": "*"
								},
								{
									"key": "Microsoft.AzDataEngine",
									"value": ">=1.8.0"
								},
								{
									"key": "Microsoft.VisualStudio.Services.Links.Source",
									"value": "https://github.com/LycanII/LzScripts"
								}
							]
						}
					],
					"statistics": [],
					"flags": ""
				},
				{
					"extensionId": "89",
					"extensionName": "dotnet-interactive-vscode",
					"displayName": ".NET Interactive Notebooks",
					"shortDescription": ".NET Interactive Notebooks for Azure Data Studio.",
					"publisher": {
						"displayName": "Microsoft",
						"publisherId": "ms-dotnettools",
						"publisherName": "ms-dotnettools"
					},
					"versions": [
						{
							"version": "1.0.3255010",
							"lastUpdated": "5/10/2022",
							"assetUri": "",
							"fallbackAssetUri": "fallbackAssetUri",
							"files": [
								{
									"assetType": "Microsoft.VisualStudio.Services.VSIXPackage",
									"source": "https://sqlopsextensions.blob.core.windows.net/extensions/dotnet-interactive-vscode/dotnet-interactive-vscode-1.0.3255010.vsix"
								},
								{
									"assetType": "Microsoft.VisualStudio.Services.Icons.Default",
									"source": "https://raw.githubusercontent.com/dotnet/interactive/main/src/dotnet-interactive-vscode-ads/images/icon.png"
								},
								{
									"assetType": "Microsoft.VisualStudio.Services.Content.Details",
									"source": "https://raw.githubusercontent.com/dotnet/interactive/main/src/dotnet-interactive-vscode-ads/README.md"
								},
								{
									"assetType": "Microsoft.VisualStudio.Code.Manifest",
									"source": "https://raw.githubusercontent.com/dotnet/interactive/main/src/dotnet-interactive-vscode-ads/package.json"
								},
								{
									"assetType": "Microsoft.VisualStudio.Services.Content.License",
									"source": "https://raw.githubusercontent.com/dotnet/interactive/main/src/dotnet-interactive-vscode-ads/License.txt"
								}
							],
							"properties": [
								{
									"key": "Microsoft.VisualStudio.Code.ExtensionDependencies",
									"value": "ms-toolsai.jupyter"
								},
								{
									"key": "Microsoft.VisualStudio.Code.Engine",
									"value": ">=1.59.0"
								},
								{
									"key": "Microsoft.AzDataEngine",
									"value": "*"
								},
								{
									"key": "Microsoft.VisualStudio.Services.Links.Source",
									"value": "https://github.com/dotnet/interactive"
								}
							]
						}
					],
					"statistics": [],
					"flags": "preview"
				},
				{
					"extensionId": "90",
					"extensionName": "jupyter",
					"displayName": "Jupyter",
					"shortDescription": "Jupyter notebook support, interactive programming and computing that supports Intellisense, debugging and more.",
					"publisher": {
						"displayName": "Microsoft",
						"publisherId": "ms-toolsai",
						"publisherName": "ms-toolsai"
					},
					"versions": [
						{
							"version": "2021.8.1046824664",
							"lastUpdated": "3/30/2022",
							"assetUri": "",
							"fallbackAssetUri": "fallbackAssetUri",
							"files": [
								{
									"assetType": "Microsoft.VisualStudio.Services.VSIXPackage",
									"source": "https://sqlopsextensions.blob.core.windows.net/extensions/jupyter/ms-toolsai.jupyter-2021.8.1046824664.vsix"
								},
								{
									"assetType": "Microsoft.VisualStudio.Services.Icons.Default",
									"source": "https://raw.githubusercontent.com/microsoft/vscode-jupyter/main/icon.png"
								},
								{
									"assetType": "Microsoft.VisualStudio.Services.Content.Details",
									"source": "https://raw.githubusercontent.com/microsoft/vscode-jupyter/main/README.md"
								},
								{
									"assetType": "Microsoft.VisualStudio.Code.Manifest",
									"source": "https://raw.githubusercontent.com/microsoft/vscode-jupyter/main/package.json"
								},
								{
									"assetType": "Microsoft.VisualStudio.Services.Content.License",
									"source": "https://raw.githubusercontent.com/microsoft/vscode-jupyter/main/LICENSE"
								}
							],
							"properties": [
								{
									"key": "Microsoft.VisualStudio.Code.Engine",
									"value": ">=1.58.0"
								},
								{
									"key": "Microsoft.AzDataEngine",
									"value": "*"
								},
								{
									"key": "Microsoft.VisualStudio.Services.Links.Source",
									"value": "https://github.com/Microsoft/vscode-jupyter"
								}
							]
						}
					],
					"statistics": [],
					"flags": ""
				},
				{
					"extensionId": "91",
					"extensionName": "azuredatastudio-dma-oracle",
					"displayName": "Database Migration Assessment for Oracle",
					"shortDescription": "Provides a mechanism to evaluate the configuration of Oracle Database for migration to Azure",
					"publisher": {
						"displayName": "Microsoft",
						"publisherId": "Microsoft",
						"publisherName": "Microsoft"
					},
					"versions": [
						{
<<<<<<< HEAD
							"version": "1.4.1",
							"lastUpdated": "06/29/2022",
=======
							"version": "1.4.0",
							"lastUpdated": "06/27/2022",
>>>>>>> 6eee9fd1
							"assetUri": "",
							"fallbackAssetUri": "fallbackAssetUri",
							"files": [
								{
									"assetType": "Microsoft.VisualStudio.Services.VSIXPackage",
<<<<<<< HEAD
									"source": "https://dsct.blob.core.windows.net/extensions/azuredatastudio-dma-oracle/1.4.1/azuredatastudio-dma-oracle-1.4.1.vsix"
								},
								{
									"assetType": "Microsoft.VisualStudio.Services.Icons.Default",
									"source": "https://dsct.blob.core.windows.net/extensions/azuredatastudio-dma-oracle/1.4.1/extension.png"
								},
								{
									"assetType": "Microsoft.VisualStudio.Services.Content.Details",
									"source": "https://dsct.blob.core.windows.net/extensions/azuredatastudio-dma-oracle/1.4.1/README.md"
								},
								{
									"assetType": "Microsoft.VisualStudio.Services.Content.Changelog",
									"source": "https://dsct.blob.core.windows.net/extensions/azuredatastudio-dma-oracle/1.4.1/CHANGELOG.md"
								},
								{
									"assetType": "Microsoft.VisualStudio.Code.Manifest",
									"source": "https://dsct.blob.core.windows.net/extensions/azuredatastudio-dma-oracle/1.4.1/package.json"
								},
								{
									"assetType": "Microsoft.VisualStudio.Services.Content.License",
									"source": "https://dsct.blob.core.windows.net/extensions/azuredatastudio-dma-oracle/1.4.1/LICENSE.rtf"
=======
									"source": "https://dsct.blob.core.windows.net/extensions/azuredatastudio-dma-oracle/1.4.0/azuredatastudio-dma-oracle-1.4.0.vsix"
								},
								{
									"assetType": "Microsoft.VisualStudio.Services.Icons.Default",
									"source": "https://dsct.blob.core.windows.net/extensions/azuredatastudio-dma-oracle/1.4.0/extension.png"
								},
								{
									"assetType": "Microsoft.VisualStudio.Services.Content.Details",
									"source": "https://dsct.blob.core.windows.net/extensions/azuredatastudio-dma-oracle/1.4.0/README.md"
								},
								{
									"assetType": "Microsoft.VisualStudio.Services.Content.Changelog",
									"source": "https://dsct.blob.core.windows.net/extensions/azuredatastudio-dma-oracle/1.4.0/CHANGELOG.md"
								},
								{
									"assetType": "Microsoft.VisualStudio.Code.Manifest",
									"source": "https://dsct.blob.core.windows.net/extensions/azuredatastudio-dma-oracle/1.4.0/package.json"
								},
								{
									"assetType": "Microsoft.VisualStudio.Services.Content.License",
									"source": "https://dsct.blob.core.windows.net/extensions/azuredatastudio-dma-oracle/1.4.0/LICENSE.rtf"
>>>>>>> 6eee9fd1
								}
							],
							"properties": [
								{
									"key": "Microsoft.VisualStudio.Code.ExtensionDependencies",
									"value": "Microsoft.net-6-runtime,Microsoft.azuredatastudio-oracle"
								},
								{
									"key": "Microsoft.VisualStudio.Code.Engine",
									"value": "*"
								},
								{
									"key": "Microsoft.AzDataEngine",
									"value": ">=1.35.0"
								},
								{
									"key": "Microsoft.VisualStudio.Services.Links.Source",
									"value": "https://github.com/Microsoft"
								}
							]
						}
					],
					"statistics": [],
					"flags": "preview"
				},
				{
					"extensionId": "92",
					"extensionName": "azure-cosmosdb-ads-extension",
					"displayName": "Azure Cosmos DB API for MongoDB",
					"shortDescription": "This extension provides support for Azure Cosmos DB API for MongoDB and MongoDB databases",
					"publisher": {
						"displayName": "Microsoft",
						"publisherId": "Microsoft",
						"publisherName": "Microsoft"
					},
					"versions": [
						{
							"version": "0.1.1",
							"lastUpdated": "06/07/2022",
							"assetUri": "",
							"fallbackAssetUri": "fallbackAssetUri",
							"files": [
								{
									"assetType": "Microsoft.VisualStudio.Services.VSIXPackage",
									"source": "https://sqlopsextensions.blob.core.windows.net/extensions/azure-cosmosdb-ads-extension/azure-cosmosdb-ads-extension-0.1.1.vsix"
								},
								{
									"assetType": "Microsoft.VisualStudio.Services.Icons.Default",
									"source": "https://raw.githubusercontent.com/Azure/azure-cosmosdb-ads-extension/main/resources/catalog/CosmosDBExtension.png"
								},
								{
									"assetType": "Microsoft.VisualStudio.Services.Content.Details",
									"source": "https://raw.githubusercontent.com/Azure/azure-cosmosdb-ads-extension/main/README.md"
								},
								{
									"assetType": "Microsoft.VisualStudio.Services.Content.Changelog",
									"source": "https://raw.githubusercontent.com/Azure/azure-cosmosdb-ads-extension/main/CHANGELOG.md"
								},
								{
									"assetType": "Microsoft.VisualStudio.Code.Manifest",
									"source": "https://raw.githubusercontent.com/Azure/azure-cosmosdb-ads-extension/main/package.json"
								},
								{
									"assetType": "Microsoft.VisualStudio.Services.Content.License",
									"source": "https://raw.githubusercontent.com/Azure/azure-cosmosdb-ads-extension/main/LICENSE"
								}
							],
							"properties": [
								{
									"key": "Microsoft.VisualStudio.Code.ExtensionDependencies",
									"value": ""
								},
								{
									"key": "Microsoft.VisualStudio.Code.Engine",
									"value": ">=1.39.0"
								},
								{
									"key": "Microsoft.AzDataEngine",
									"value": "*"
								},
								{
									"key": "Microsoft.VisualStudio.Services.Links.Source",
									"value": "https://github.com/Azure/azure-cosmosdb-ads-extension"
								}
							]
						}
					],
					"statistics": [],
					"flags": "preview"
				}
			],
			"resultMetadata": [
				{
					"metadataType": "ResultCount",
					"metadataItems": [
						{
							"name": "TotalCount",
							"count": 78
						}
					]
				}
			]
		}
	]
}<|MERGE_RESOLUTION|>--- conflicted
+++ resolved
@@ -4638,19 +4638,13 @@
 					},
 					"versions": [
 						{
-<<<<<<< HEAD
 							"version": "1.4.1",
 							"lastUpdated": "06/29/2022",
-=======
-							"version": "1.4.0",
-							"lastUpdated": "06/27/2022",
->>>>>>> 6eee9fd1
 							"assetUri": "",
 							"fallbackAssetUri": "fallbackAssetUri",
 							"files": [
 								{
 									"assetType": "Microsoft.VisualStudio.Services.VSIXPackage",
-<<<<<<< HEAD
 									"source": "https://dsct.blob.core.windows.net/extensions/azuredatastudio-dma-oracle/1.4.1/azuredatastudio-dma-oracle-1.4.1.vsix"
 								},
 								{
@@ -4672,29 +4666,6 @@
 								{
 									"assetType": "Microsoft.VisualStudio.Services.Content.License",
 									"source": "https://dsct.blob.core.windows.net/extensions/azuredatastudio-dma-oracle/1.4.1/LICENSE.rtf"
-=======
-									"source": "https://dsct.blob.core.windows.net/extensions/azuredatastudio-dma-oracle/1.4.0/azuredatastudio-dma-oracle-1.4.0.vsix"
-								},
-								{
-									"assetType": "Microsoft.VisualStudio.Services.Icons.Default",
-									"source": "https://dsct.blob.core.windows.net/extensions/azuredatastudio-dma-oracle/1.4.0/extension.png"
-								},
-								{
-									"assetType": "Microsoft.VisualStudio.Services.Content.Details",
-									"source": "https://dsct.blob.core.windows.net/extensions/azuredatastudio-dma-oracle/1.4.0/README.md"
-								},
-								{
-									"assetType": "Microsoft.VisualStudio.Services.Content.Changelog",
-									"source": "https://dsct.blob.core.windows.net/extensions/azuredatastudio-dma-oracle/1.4.0/CHANGELOG.md"
-								},
-								{
-									"assetType": "Microsoft.VisualStudio.Code.Manifest",
-									"source": "https://dsct.blob.core.windows.net/extensions/azuredatastudio-dma-oracle/1.4.0/package.json"
-								},
-								{
-									"assetType": "Microsoft.VisualStudio.Services.Content.License",
-									"source": "https://dsct.blob.core.windows.net/extensions/azuredatastudio-dma-oracle/1.4.0/LICENSE.rtf"
->>>>>>> 6eee9fd1
 								}
 							],
 							"properties": [
