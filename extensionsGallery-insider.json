{
	"results": [
		{
			"extensions": [
				{
					"extensionId": "10",
					"extensionName": "agent",
					"displayName": "SQL Server Agent",
					"shortDescription": "Manage and troubleshoot SQL Agent jobs",
					"publisher": {
						"displayName": "Microsoft",
						"publisherId": "Microsoft",
						"publisherName": "Microsoft"
					},
					"versions": [
						{
							"version": "0.47.0",
							"lastUpdated": "4/16/2020",
							"assetUri": "",
							"fallbackAssetUri": "fallbackAssetUri",
							"files": [
								{
									"assetType": "Microsoft.VisualStudio.Services.VSIXPackage",
									"source": "https://sqlopsextensions.blob.core.windows.net/extensions/agent/agent-0.47.0.vsix"
								},
								{
									"assetType": "Microsoft.VisualStudio.Services.Icons.Default",
									"source": "https://raw.githubusercontent.com/microsoft/azuredatastudio/main/extensions/agent/images/extension.png"
								},
								{
									"assetType": "Microsoft.VisualStudio.Services.Content.Details",
									"source": "https://raw.githubusercontent.com/Microsoft/azuredatastudio/main/extensions/agent/README.md"
								},
								{
									"assetType": "Microsoft.VisualStudio.Code.Manifest",
									"source": "https://raw.githubusercontent.com/Microsoft/azuredatastudio/main/extensions/agent/package.json"
								},
								{
									"assetType": "Microsoft.VisualStudio.Services.Content.License",
									"source": "https://raw.githubusercontent.com/Microsoft/azuredatastudio/main/LICENSE.txt"
								}
							],
							"properties": [
								{
									"key": "Microsoft.VisualStudio.Code.ExtensionDependencies",
									"value": ""
								},
								{
									"key": "Microsoft.VisualStudio.Code.Engine",
									"value": "*"
								},
								{
									"key": "Microsoft.AzDataEngine",
									"value": ">=1.8.0"
								},
								{
									"key": "Microsoft.VisualStudio.Services.Links.Source",
									"value": "https://github.com/Microsoft/azuredatastudio"
								}
							]
						}
					],
					"statistics": [],
					"flags": "preview"
				},
				{
					"extensionId": "11",
					"extensionName": "whoisactive",
					"displayName": "whoisactive",
					"shortDescription": "sp_whoisactive for Azure Data Studio",
					"publisher": {
						"displayName": "Microsoft",
						"publisherId": "Microsoft",
						"publisherName": "Microsoft"
					},
					"versions": [
						{
							"version": "0.1.4",
							"lastUpdated": "4/27/2020",
							"assetUri": "",
							"fallbackAssetUri": "fallbackAssetUri",
							"files": [
								{
									"assetType": "Microsoft.VisualStudio.Services.VSIXPackage",
									"source": "https://sqlopsextensions.blob.core.windows.net/extensions/whoisactive/whoisactive-0.1.4.vsix"
								},
								{
									"assetType": "Microsoft.VisualStudio.Services.Icons.Default",
									"source": "https://raw.githubusercontent.com/microsoft/azuredatastudio/main/samples/sp_whoIsActive/images/extension.png"
								},
								{
									"assetType": "Microsoft.VisualStudio.Services.Content.Details",
									"source": "https://raw.githubusercontent.com/Microsoft/azuredatastudio/main/samples/sp_whoIsActive/README.md"
								},
								{
									"assetType": "Microsoft.VisualStudio.Code.Manifest",
									"source": "https://raw.githubusercontent.com/Microsoft/azuredatastudio/main/samples/sp_whoIsActive/package.json"
								},
								{
									"assetType": "Microsoft.VisualStudio.Services.Content.License",
									"source": "https://raw.githubusercontent.com/Microsoft/azuredatastudio/main/samples/sp_whoIsActive/LICENSE.txt"
								}
							],
							"properties": [
								{
									"key": "Microsoft.VisualStudio.Code.ExtensionDependencies",
									"value": ""
								},
								{
									"key": "Microsoft.VisualStudio.Code.Engine",
									"value": "*"
								},
								{
									"key": "Microsoft.AzDataEngine",
									"value": "*"
								},
								{
									"key": "Microsoft.VisualStudio.Services.Links.Source",
									"value": "https://github.com/Microsoft/azuredatastudio"
								}
							]
						}
					],
					"statistics": [],
					"flags": "preview"
				},
				{
					"extensionId": "12",
					"extensionName": "server-report",
					"displayName": "Server Reports",
					"shortDescription": "Server Reports for Azure Data Studio provides server health insights",
					"publisher": {
						"displayName": "Microsoft",
						"publisherId": "Microsoft",
						"publisherName": "Microsoft"
					},
					"versions": [
						{
							"version": "0.2.3",
							"lastUpdated": "1/27/2021",
							"assetUri": "",
							"fallbackAssetUri": "fallbackAssetUri",
							"files": [
								{
									"assetType": "Microsoft.VisualStudio.Services.VSIXPackage",
									"source": "https://sqlopsextensions.blob.core.windows.net/extensions/ServerReports/server-report-0.2.3.vsix"
								},
								{
									"assetType": "Microsoft.VisualStudio.Services.Icons.Default",
									"source": "https://raw.githubusercontent.com/microsoft/azuredatastudio/main/extensions/server-report/images/extension.png"
								},
								{
									"assetType": "Microsoft.VisualStudio.Services.Content.Details",
									"source": "https://raw.githubusercontent.com/Microsoft/azuredatastudio/main/extensions/server-report/README.md"
								},
								{
									"assetType": "Microsoft.VisualStudio.Code.Manifest",
									"source": "https://raw.githubusercontent.com/Microsoft/azuredatastudio/main/extensions/server-report/package.json"
								},
								{
									"assetType": "Microsoft.VisualStudio.Services.Content.License",
									"source": "https://raw.githubusercontent.com/Microsoft/azuredatastudio/main/LICENSE.txt"
								}
							],
							"properties": [
								{
									"key": "Microsoft.VisualStudio.Code.ExtensionDependencies",
									"value": ""
								},
								{
									"key": "Microsoft.VisualStudio.Code.Engine",
									"value": "*"
								},
								{
									"key": "Microsoft.AzDataEngine",
									"value": "*"
								},
								{
									"key": "Microsoft.VisualStudio.Services.Links.Source",
									"value": "https://github.com/Microsoft/azuredatastudio"
								}
							]
						}
					],
					"statistics": [],
					"flags": "preview"
				},
				{
					"extensionId": "13",
					"extensionName": "ssmskeymap",
					"displayName": "SSMS Keymap",
					"shortDescription": "This extension ports popular SSMS keyboard shortcuts to Azure Data Studio",
					"publisher": {
						"displayName": "Kevin Cunnane",
						"publisherId": "kevcunnane",
						"publisherName": "kevcunnane"
					},
					"versions": [
						{
							"version": "1.1.0",
							"lastUpdated": "01/02/2018",
							"assetUri": "",
							"fallbackAssetUri": "fallbackAssetUri",
							"files": [
								{
									"assetType": "Microsoft.SQLOps.DownloadPage",
									"source": "https://github.com/kevcunnane/ssmskeymap/releases/tag/1.1.0"
								},
								{
									"assetType": "Microsoft.VisualStudio.Services.Icons.Default",
									"source": "https://raw.githubusercontent.com/kevcunnane/ssmskeymap/master/visualstudio-keyboard.png"
								},
								{
									"assetType": "Microsoft.VisualStudio.Services.Content.Details",
									"source": "https://raw.githubusercontent.com/kevcunnane/ssmskeymap/master/README.md"
								},
								{
									"assetType": "Microsoft.VisualStudio.Code.Manifest",
									"source": "https://raw.githubusercontent.com/kevcunnane/ssmskeymap/master/package.json"
								},
								{
									"assetType": "Microsoft.VisualStudio.Services.Content.License",
									"source": "https://raw.githubusercontent.com/kevcunnane/ssmskeymap/master/LICENSE.txt"
								}
							],
							"properties": [
								{
									"key": "Microsoft.VisualStudio.Code.ExtensionDependencies",
									"value": ""
								},
								{
									"key": "Microsoft.VisualStudio.Code.Engine",
									"value": "*"
								},
								{
									"key": "Microsoft.AzDataEngine",
									"value": "*"
								},
								{
									"key": "Microsoft.VisualStudio.Services.Links.Source",
									"value": "https://github.com/kevcunnane/ssmskeymap"
								}
							]
						}
					],
					"statistics": [],
					"flags": "preview"
				},
				{
					"extensionId": "14",
					"extensionName": "sql-search",
					"displayName": "Redgate SQL Search",
					"shortDescription": "Search across multiple databases",
					"publisher": {
						"displayName": "Redgate",
						"publisherId": "Redgate",
						"publisherName": "Redgate"
					},
					"versions": [
						{
							"version": "0.4.0",
							"lastUpdated": "02/18/2020",
							"assetUri": "",
							"fallbackAssetUri": "fallbackAssetUri",
							"files": [
								{
									"assetType": "Microsoft.SQLOps.DownloadPage",
									"source": "https://www.redgatefoundry.com/SQLSearch"
								},
								{
									"assetType": "Microsoft.VisualStudio.Services.Icons.Default",
									"source": "https://sqlopsextensions.blob.core.windows.net/extensions/sql-search/0.4.0/gatebase.png"
								},
								{
									"assetType": "Microsoft.VisualStudio.Services.Content.Details",
									"source": "https://sqlopsextensions.blob.core.windows.net/extensions/sql-search/0.4.0/README.md"
								},
								{
									"assetType": "Microsoft.VisualStudio.Code.Manifest",
									"source": "https://sqlopsextensions.blob.core.windows.net/extensions/sql-search/0.4.0/package.json"
								},
								{
									"assetType": "Microsoft.VisualStudio.Services.Content.License",
									"source": "https://www.red-gate.com/support/license/"
								}
							],
							"properties": [
								{
									"key": "Microsoft.VisualStudio.Code.ExtensionDependencies",
									"value": ""
								},
								{
									"key": "Microsoft.VisualStudio.Code.Engine",
									"value": "*"
								},
								{
									"key": "Microsoft.AzDataEngine",
									"value": "*"
								},
								{
									"key": "Microsoft.VisualStudio.Services.Links.Source",
									"value": "https://www.redgatefoundry.com/"
								}
							]
						}
					],
					"statistics": [],
					"flags": "preview"
				},
				{
					"extensionId": "15",
					"extensionName": "alwayson-insights",
					"displayName": "AlwaysOn Insights",
					"shortDescription": "Sql Server AlwaysOn insights",
					"publisher": {
						"displayName": "matticusau",
						"publisherId": "matticusau",
						"publisherName": "matticusau"
					},
					"versions": [
						{
							"version": "0.2.1",
							"lastUpdated": "04/21/2018",
							"assetUri": "",
							"fallbackAssetUri": "fallbackAssetUri",
							"files": [
								{
									"assetType": "Microsoft.SQLOps.DownloadPage",
									"source": "https://github.com/Matticusau/sqlops-alwayson-insights/releases/tag/0.2.1"
								},
								{
									"assetType": "Microsoft.VisualStudio.Services.Icons.Default",
									"source": "https://raw.githubusercontent.com/Matticusau/sqlops-alwayson-insights/master/src/images/icon.png"
								},
								{
									"assetType": "Microsoft.VisualStudio.Services.Content.Details",
									"source": "https://raw.githubusercontent.com/Matticusau/sqlops-alwayson-insights/master/src/README.md"
								},
								{
									"assetType": "Microsoft.VisualStudio.Code.Manifest",
									"source": "https://raw.githubusercontent.com/Matticusau/sqlops-alwayson-insights/master/src/package.json"
								},
								{
									"assetType": "Microsoft.VisualStudio.Services.Content.License",
									"source": "https://raw.githubusercontent.com/Matticusau/sqlops-alwayson-insights/master/LICENSE"
								}
							],
							"properties": [
								{
									"key": "Microsoft.VisualStudio.Code.ExtensionDependencies",
									"value": ""
								},
								{
									"key": "Microsoft.VisualStudio.Code.Engine",
									"value": "*"
								},
								{
									"key": "Microsoft.AzDataEngine",
									"value": "*"
								},
								{
									"key": "Microsoft.VisualStudio.Services.Links.Source",
									"value": "https://github.com/Matticusau/sqlops-alwayson-insights"
								}
							]
						}
					],
					"statistics": [],
					"flags": "preview"
				},
				{
					"extensionId": "16",
					"extensionName": "mssql-instance-insights",
					"displayName": "MSSQL Instance Insights",
					"shortDescription": "Sql Server Instance insights",
					"publisher": {
						"displayName": "matticusau",
						"publisherId": "matticusau",
						"publisherName": "matticusau"
					},
					"versions": [
						{
							"version": "0.2.1",
							"lastUpdated": "04/21/2018",
							"assetUri": "",
							"fallbackAssetUri": "fallbackAssetUri",
							"files": [
								{
									"assetType": "Microsoft.SQLOps.DownloadPage",
									"source": "https://github.com/Matticusau/sqlops-mssql-instance-insights/releases/tag/0.2.1"
								},
								{
									"assetType": "Microsoft.VisualStudio.Services.Icons.Default",
									"source": "https://raw.githubusercontent.com/Matticusau/sqlops-mssql-instance-insights/master/src/images/icon.png"
								},
								{
									"assetType": "Microsoft.VisualStudio.Services.Content.Details",
									"source": "https://raw.githubusercontent.com/Matticusau/sqlops-mssql-instance-insights/master/src/README.md"
								},
								{
									"assetType": "Microsoft.VisualStudio.Code.Manifest",
									"source": "https://raw.githubusercontent.com/Matticusau/sqlops-mssql-instance-insights/master/src/package.json"
								},
								{
									"assetType": "Microsoft.VisualStudio.Services.Content.License",
									"source": "https://raw.githubusercontent.com/Matticusau/sqlops-mssql-instance-insights/master/LICENSE"
								}
							],
							"properties": [
								{
									"key": "Microsoft.VisualStudio.Code.ExtensionDependencies",
									"value": ""
								},
								{
									"key": "Microsoft.VisualStudio.Code.Engine",
									"value": "*"
								},
								{
									"key": "Microsoft.AzDataEngine",
									"value": "*"
								},
								{
									"key": "Microsoft.VisualStudio.Services.Links.Source",
									"value": "https://github.com/Matticusau/sqlops-mssql-instance-insight"
								}
							]
						}
					],
					"statistics": [],
					"flags": "preview"
				},
				{
					"extensionId": "17",
					"extensionName": "mssql-db-insights",
					"displayName": "MSSQL Db Insights",
					"shortDescription": "Sql Server Database insights",
					"publisher": {
						"displayName": "matticusau",
						"publisherId": "matticusau",
						"publisherName": "matticusau"
					},
					"versions": [
						{
							"version": "0.2.2",
							"lastUpdated": "06/29/2018",
							"assetUri": "",
							"fallbackAssetUri": "fallbackAssetUri",
							"files": [
								{
									"assetType": "Microsoft.SQLOps.DownloadPage",
									"source": "https://github.com/Matticusau/sqlops-mssql-db-insights/releases/tag/0.2.2"
								},
								{
									"assetType": "Microsoft.VisualStudio.Services.Icons.Default",
									"source": "https://raw.githubusercontent.com/Matticusau/sqlops-mssql-db-insights/master/src/images/icon.png"
								},
								{
									"assetType": "Microsoft.VisualStudio.Services.Content.Details",
									"source": "https://raw.githubusercontent.com/Matticusau/sqlops-mssql-db-insights/master/src/README.md"
								},
								{
									"assetType": "Microsoft.VisualStudio.Code.Manifest",
									"source": "https://raw.githubusercontent.com/Matticusau/sqlops-mssql-db-insights/master/src/package.json"
								},
								{
									"assetType": "Microsoft.VisualStudio.Services.Content.License",
									"source": "https://raw.githubusercontent.com/Matticusau/sqlops-mssql-db-insights/master/LICENSE"
								}
							],
							"properties": [
								{
									"key": "Microsoft.VisualStudio.Code.ExtensionDependencies",
									"value": ""
								},
								{
									"key": "Microsoft.VisualStudio.Code.Engine",
									"value": "*"
								},
								{
									"key": "Microsoft.AzDataEngine",
									"value": "*"
								},
								{
									"key": "Microsoft.VisualStudio.Services.Links.Source",
									"value": "https://github.com/Matticusau/sqlops-mssql-db-insights"
								}
							]
						}
					],
					"statistics": [],
					"flags": "preview"
				},
				{
					"extensionId": "18",
					"extensionName": "profiler",
					"displayName": "SQL Server Profiler",
					"shortDescription": "SQL Server Profiler for Azure Data Studio",
					"publisher": {
						"displayName": "Microsoft",
						"publisherId": "Microsoft",
						"publisherName": "Microsoft"
					},
					"versions": [
						{
							"version": "0.12.1",
							"lastUpdated": "09/03/2021",
							"assetUri": "",
							"fallbackAssetUri": "fallbackAssetUri",
							"files": [
								{
									"assetType": "Microsoft.VisualStudio.Services.VSIXPackage",
									"source": "https://sqlopsextensions.blob.core.windows.net/extensions/profiler/profiler-0.12.1.vsix"
								},
								{
									"assetType": "Microsoft.VisualStudio.Services.Icons.Default",
									"source": "https://raw.githubusercontent.com/microsoft/azuredatastudio/main/extensions/profiler/images/extension.png"
								},
								{
									"assetType": "Microsoft.VisualStudio.Services.Content.Details",
									"source": "https://raw.githubusercontent.com/Microsoft/azuredatastudio/main/extensions/profiler/README.md"
								},
								{
									"assetType": "Microsoft.VisualStudio.Code.Manifest",
									"source": "https://raw.githubusercontent.com/Microsoft/azuredatastudio/main/extensions/profiler/package.json"
								},
								{
									"assetType": "Microsoft.VisualStudio.Services.Content.License",
									"source": "https://raw.githubusercontent.com/Microsoft/azuredatastudio/main/LICENSE.txt"
								}
							],
							"properties": [
								{
									"key": "Microsoft.VisualStudio.Code.ExtensionDependencies",
									"value": "Microsoft.mssql"
								},
								{
									"key": "Microsoft.VisualStudio.Code.Engine",
									"value": "*"
								},
								{
									"key": "Microsoft.AzDataEngine",
									"value": "*"
								},
								{
									"key": "Microsoft.VisualStudio.Services.Links.Source",
									"value": "https://github.com/Microsoft/azuredatastudio"
								}
							]
						}
					],
					"statistics": [],
					"flags": "preview"
				},
				{
					"extensionId": "19",
					"extensionName": "sqldw-insights",
					"displayName": "Azure SQL Data Warehouse Insights",
					"shortDescription": "Azure SQL Data Warehouse Insights for Azure Data Studio",
					"publisher": {
						"displayName": "Microsoft",
						"publisherId": "Microsoft",
						"publisherName": "Microsoft"
					},
					"versions": [
						{
							"version": "0.0.1",
							"lastUpdated": "5/31/2018",
							"assetUri": "",
							"fallbackAssetUri": "fallbackAssetUri",
							"files": [
								{
									"assetType": "Microsoft.VisualStudio.Services.VSIXPackage",
									"source": "https://sqlopsextensions.blob.core.windows.net/extensions/sqldwInsights/sql-dw-0.0.1.vsix"
								},
								{
									"assetType": "Microsoft.VisualStudio.Services.Icons.Default",
									"source": "https://raw.githubusercontent.com/Microsoft/sql-data-warehouse-samples/master/samples/sqlops/MonitoringScripts/sqldw_icon.png"
								},
								{
									"assetType": "Microsoft.VisualStudio.Services.Content.Details",
									"source": "https://raw.githubusercontent.com/Microsoft/sql-data-warehouse-samples/master/samples/sqlops/README.md"
								},
								{
									"assetType": "Microsoft.VisualStudio.Code.Manifest",
									"source": "https://raw.githubusercontent.com/Microsoft/sql-data-warehouse-samples/master/samples/sqlops/package.json"
								},
								{
									"assetType": "Microsoft.VisualStudio.Services.Content.License",
									"source": "https://raw.githubusercontent.com/Microsoft/azuredatastudio/main/LICENSE.txt"
								}
							],
							"properties": [
								{
									"key": "Microsoft.VisualStudio.Code.ExtensionDependencies",
									"value": ""
								},
								{
									"key": "Microsoft.VisualStudio.Code.Engine",
									"value": "*"
								},
								{
									"key": "Microsoft.AzDataEngine",
									"value": "*"
								},
								{
									"key": "Microsoft.VisualStudio.Services.Links.Source",
									"value": "https://github.com/Microsoft/sql-data-warehouse-samples/tree/master/samples/sqlops/MonitoringScripts"
								}
							]
						}
					],
					"statistics": [],
					"flags": "preview"
				},
				{
					"extensionId": "21",
					"extensionName": "sqlops-combine-scripts",
					"displayName": "Combine Scripts",
					"shortDescription": "Create a single combined script from several files.",
					"publisher": {
						"displayName": "Bateleur IO",
						"publisherId": "BateleurIO",
						"publisherName": "BateleurIO"
					},
					"versions": [
						{
							"version": "2.0.1",
							"lastUpdated": "6/7/2019",
							"assetUri": "",
							"fallbackAssetUri": "fallbackAssetUri",
							"files": [
								{
									"assetType": "Microsoft.SQLOps.DownloadPage",
									"source": "https://github.com/BateleurIO/azuredatastudio-combine-scripts/releases/tag/v2.0.1"
								},
								{
									"assetType": "Microsoft.VisualStudio.Services.Icons.Default",
									"source": "https://raw.githubusercontent.com/BateleurIO/azuredatastudio-combine-scripts/master/icons/main-icon.png"
								},
								{
									"assetType": "Microsoft.VisualStudio.Services.Content.Details",
									"source": "https://raw.githubusercontent.com/BateleurIO/azuredatastudio-combine-scripts/master/README.md"
								},
								{
									"assetType": "Microsoft.VisualStudio.Code.Manifest",
									"source": "https://raw.githubusercontent.com/BateleurIO/azuredatastudio-combine-scripts/master/package.json"
								},
								{
									"assetType": "Microsoft.VisualStudio.Services.Content.License",
									"source": "https://raw.githubusercontent.com/BateleurIO/azuredatastudio-combine-scripts/master/LICENSE"
								}
							],
							"properties": [
								{
									"key": "Microsoft.VisualStudio.Code.ExtensionDependencies",
									"value": ""
								},
								{
									"key": "Microsoft.VisualStudio.Code.Engine",
									"value": "*"
								},
								{
									"key": "Microsoft.AzDataEngine",
									"value": "*"
								},
								{
									"key": "Microsoft.VisualStudio.Services.Links.Source",
									"value": "https://github.com/BateleurIO/azuredatastudio-combine-scripts"
								}
							]
						}
					],
					"statistics": [],
					"flags": ""
				},
				{
					"extensionId": "22",
					"extensionName": "firstresponderkit",
					"displayName": "First Responder Kit",
					"shortDescription": "Access current versions of scripts from the First Responder Kit",
					"publisher": {
						"displayName": "Drew Skwiers-Koballa",
						"publisherId": "drewsk",
						"publisherName": "drewsk"
					},
					"versions": [
						{
							"version": "0.6.0",
							"lastUpdated": "9/21/2020",
							"assetUri": "",
							"fallbackAssetUri": "fallbackAssetUri",
							"files": [
								{
									"assetType": "Microsoft.SQLOps.DownloadPage",
									"source": "https://github.com/dzsquared/sqlops-firstresponderkit/releases/tag/0.6.0"
								},
								{
									"assetType": "Microsoft.VisualStudio.Services.Icons.Default",
									"source": "https://raw.githubusercontent.com/dzsquared/sqlops-firstresponderkit/main/images/first-responder-kit-sqlops-extension.png"
								},
								{
									"assetType": "Microsoft.VisualStudio.Services.Content.Details",
									"source": "https://raw.githubusercontent.com/dzsquared/sqlops-firstresponderkit/main/README.md"
								},
								{
									"assetType": "Microsoft.VisualStudio.Code.Manifest",
									"source": "https://raw.githubusercontent.com/dzsquared/sqlops-firstresponderkit/main/package.json"
								},
								{
									"assetType": "Microsoft.VisualStudio.Services.Content.License",
									"source": "https://raw.githubusercontent.com/dzsquared/sqlops-firstresponderkit/main/LICENSE"
								}
							],
							"properties": [
								{
									"key": "Microsoft.VisualStudio.Code.ExtensionDependencies",
									"value": ""
								},
								{
									"key": "Microsoft.VisualStudio.Services.Links.Source",
									"value": "https://github.com/dzsquared/sqlops-firstresponderkit"
								},
								{
									"key": "Microsoft.AzDataEngine",
									"value": ">=1.22.0"
								},
								{
									"key": "Microsoft.VisualStudio.Code.Engine",
									"value": "*"
								}
							]
						}
					],
					"statistics": [],
					"flags": "preview"
				},
				{
					"extensionId": "23",
					"extensionName": "import",
					"displayName": "SQL Server Import",
					"shortDescription": "SQL Server Import for Azure Data Studio supports importing CSV or JSON files into SQL Server.",
					"publisher": {
						"displayName": "Microsoft",
						"publisherId": "Microsoft",
						"publisherName": "Microsoft"
					},
					"versions": [
						{
							"version": "1.5.0",
							"lastUpdated": "9/27/2021",
							"assetUri": "",
							"fallbackAssetUri": "fallbackAssetUri",
							"files": [
								{
									"assetType": "Microsoft.VisualStudio.Services.VSIXPackage",
									"source": "https://sqlopsextensions.blob.core.windows.net/extensions/import/import-1.5.0.vsix"
								},
								{
									"assetType": "Microsoft.VisualStudio.Services.Icons.Default",
									"source": "https://raw.githubusercontent.com/microsoft/azuredatastudio/main/extensions/import/images/extension.png"
								},
								{
									"assetType": "Microsoft.VisualStudio.Services.Content.Details",
									"source": "https://raw.githubusercontent.com/Microsoft/azuredatastudio/main/extensions/import/README.md"
								},
								{
									"assetType": "Microsoft.VisualStudio.Code.Manifest",
									"source": "https://raw.githubusercontent.com/Microsoft/azuredatastudio/main/extensions/import/package.json"
								},
								{
									"assetType": "Microsoft.VisualStudio.Services.Content.License",
									"source": "https://raw.githubusercontent.com/Microsoft/azuredatastudio/main/extensions/import/Microsoft_SQL_Server_Import_Extension_and_Tools_Import_Flat_File_Preview.docx"
								}
							],
							"properties": [
								{
									"key": "Microsoft.VisualStudio.Code.ExtensionDependencies",
									"value": ""
								},
								{
									"key": "Microsoft.VisualStudio.Code.Engine",
									"value": "*"
								},
								{
									"key": "Microsoft.AzDataEngine",
									"value": ">=1.25.0"
								},
								{
									"key": "Microsoft.VisualStudio.Services.Links.Source",
									"value": "https://github.com/Microsoft/azuredatastudio"
								}
							]
						}
					],
					"statistics": [],
					"flags": ""
				},
				{
					"extensionId": "25",
					"extensionName": "pastetheplan",
					"displayName": "Paste the Plan",
					"shortDescription": "Send XML execution plans to Paste the Plan",
					"publisher": {
						"displayName": "Drew Skwiers-Koballa",
						"publisherId": "drewsk",
						"publisherName": "drewsk"
					},
					"versions": [
						{
							"version": "0.2.0",
							"lastUpdated": "10/21/2018",
							"assetUri": "",
							"fallbackAssetUri": "fallbackAssetUri",
							"files": [
								{
									"assetType": "Microsoft.SQLOps.DownloadPage",
									"source": "https://github.com/dzsquared/sqlops-pastetheplan/releases/tag/0.2.0"
								},
								{
									"assetType": "Microsoft.VisualStudio.Services.Icons.Default",
									"source": "https://raw.githubusercontent.com/dzsquared/sqlops-pastetheplan/master/images/pastetheplan-sqlops-extension.png"
								},
								{
									"assetType": "Microsoft.VisualStudio.Services.Content.Details",
									"source": "https://raw.githubusercontent.com/dzsquared/sqlops-pastetheplan/master/README.md"
								},
								{
									"assetType": "Microsoft.VisualStudio.Code.Manifest",
									"source": "https://raw.githubusercontent.com/dzsquared/sqlops-pastetheplan/master/package.json"
								},
								{
									"assetType": "Microsoft.VisualStudio.Services.Content.License",
									"source": "https://raw.githubusercontent.com/dzsquared/sqlops-pastetheplan/master/LICENSE"
								}
							],
							"properties": [
								{
									"key": "Microsoft.VisualStudio.Code.ExtensionDependencies",
									"value": ""
								},
								{
									"key": "Microsoft.VisualStudio.Services.Links.Source",
									"value": "https://github.com/dzsquared/sqlops-pastetheplan"
								},
								{
									"key": "Microsoft.VisualStudio.Code.Engine",
									"value": "*"
								},
								{
									"key": "Microsoft.AzDataEngine",
									"value": "*"
								}
							]
						}
					],
					"statistics": [],
					"flags": "preview"
				},
				{
					"extensionId": "26",
					"extensionName": "hcq--high-color-queries-",
					"displayName": "HCQ (High Color Queries)",
					"shortDescription": "Theme Pair of Dark and Light Themes for TSQL in Azure Data Studio. Dark theme uses bright colors and light theme is SSMS-esque.",
					"publisher": {
						"displayName": "Drew Skwiers-Koballa",
						"publisherId": "drewsk",
						"publisherName": "drewsk"
					},
					"versions": [
						{
							"version": "0.0.6",
							"lastUpdated": "12/28/2019",
							"assetUri": "",
							"fallbackAssetUri": "fallbackAssetUri",
							"files": [
								{
									"assetType": "Microsoft.SQLOps.DownloadPage",
									"source": "https://github.com/dzsquared/high-color-queries/releases/tag/0.0.6"
								},
								{
									"assetType": "Microsoft.VisualStudio.Services.Icons.Default",
									"source": "https://raw.githubusercontent.com/dzsquared/high-color-queries/master/images/hcq_icon.png"
								},
								{
									"assetType": "Microsoft.VisualStudio.Services.Content.Details",
									"source": "https://raw.githubusercontent.com/dzsquared/high-color-queries/master/README.md"
								},
								{
									"assetType": "Microsoft.VisualStudio.Code.Manifest",
									"source": "https://raw.githubusercontent.com/dzsquared/high-color-queries/master/package.json"
								},
								{
									"assetType": "Microsoft.VisualStudio.Services.Content.License",
									"source": "https://raw.githubusercontent.com/dzsquared/high-color-queries/master/LICENSE"
								}
							],
							"properties": [
								{
									"key": "Microsoft.VisualStudio.Code.ExtensionDependencies",
									"value": ""
								},
								{
									"key": "Microsoft.VisualStudio.Services.Links.Source",
									"value": "https://github.com/dzsquared/high-color-queries"
								},
								{
									"key": "Microsoft.VisualStudio.Code.Engine",
									"value": "*"
								},
								{
									"key": "Microsoft.AzDataEngine",
									"value": "*"
								}
							]
						}
					],
					"statistics": [],
					"flags": "preview"
				},
				{
					"extensionId": "27",
					"extensionName": "newdatabase",
					"displayName": "New Database",
					"shortDescription": "Adds a 'New Database' command. Right-click on the Databases for a connection in Object Explorer, or run 'New Database' from the command palette.",
					"publisher": {
						"displayName": "Kevin Cunnane",
						"publisherId": "kevcunnane",
						"publisherName": "kevcunnane"
					},
					"versions": [
						{
							"version": "1.0.0",
							"lastUpdated": "10/28/2019",
							"assetUri": "",
							"fallbackAssetUri": "fallbackAssetUri",
							"files": [
								{
									"assetType": "Microsoft.SQLOps.DownloadPage",
									"source": "https://github.com/kevcunnane/azuredatastudio-newdatabase/releases/tag/1.0.0"
								},
								{
									"assetType": "Microsoft.VisualStudio.Services.Icons.Default",
									"source": "https://raw.githubusercontent.com/kevcunnane/azuredatastudio-newdatabase/master/images/sqlserver.png"
								},
								{
									"assetType": "Microsoft.VisualStudio.Services.Content.Details",
									"source": "https://raw.githubusercontent.com/kevcunnane/azuredatastudio-newdatabase/master/README.md"
								},
								{
									"assetType": "Microsoft.VisualStudio.Code.Manifest",
									"source": "https://raw.githubusercontent.com/kevcunnane/azuredatastudio-newdatabase/master/package.json"
								},
								{
									"assetType": "Microsoft.VisualStudio.Services.Content.License",
									"source": "https://raw.githubusercontent.com/kevcunnane/azuredatastudio-newdatabase/master/LICENSE"
								}
							],
							"properties": [
								{
									"key": "Microsoft.VisualStudio.Code.ExtensionDependencies",
									"value": ""
								},
								{
									"key": "Microsoft.VisualStudio.Services.Links.Source",
									"value": "https://github.com/kevcunnane/azuredatastudio-newdatabase"
								},
								{
									"key": "Microsoft.VisualStudio.Code.Engine",
									"value": "*"
								},
								{
									"key": "Microsoft.AzDataEngine",
									"value": "*"
								}
							]
						}
					],
					"statistics": [],
					"flags": ""
				},
				{
					"extensionId": "28",
					"extensionName": "sp_executesqlToSQL",
					"displayName": "sp_executesql to SQL",
					"shortDescription": "Convert sp_executesql to sql",
					"publisher": {
						"displayName": "Pejman Nikram",
						"publisherId": "pejmannikram",
						"publisherName": "pejmannikram"
					},
					"versions": [
						{
							"version": "1.0.1",
							"lastUpdated": "10/3/2019",
							"assetUri": "",
							"fallbackAssetUri": "fallbackAssetUri",
							"files": [
								{
									"assetType": "Microsoft.SQLOps.DownloadPage",
									"source": "https://github.com/PejmanNik/sqlops-spexecutesql-to-sql/releases/tag/v1.0.1"
								},
								{
									"assetType": "Microsoft.VisualStudio.Services.Icons.Default",
									"source": "https://raw.githubusercontent.com/PejmanNik/sqlops-spexecutesql-to-sql/master/images/icon.png"
								},
								{
									"assetType": "Microsoft.VisualStudio.Services.Content.Details",
									"source": "https://raw.githubusercontent.com/PejmanNik/sqlops-spexecutesql-to-sql/master/README.md"
								},
								{
									"assetType": "Microsoft.VisualStudio.Code.Manifest",
									"source": "https://raw.githubusercontent.com/PejmanNik/sqlops-spexecutesql-to-sql/master/package.json"
								}
							],
							"properties": [
								{
									"key": "Microsoft.VisualStudio.Code.ExtensionDependencies",
									"value": ""
								},
								{
									"key": "Microsoft.VisualStudio.Services.Links.Source",
									"value": "https://github.com/PejmanNik/sqlops-spexecutesql-to-sql"
								},
								{
									"key": "Microsoft.VisualStudio.Code.Engine",
									"value": "*"
								},
								{
									"key": "Microsoft.AzDataEngine",
									"value": "*"
								}
							]
						}
					],
					"statistics": [],
					"flags": "preview"
				},
				{
					"extensionId": "30",
					"extensionName": "sqlops-theme-onedark",
					"displayName": "Atom One Dark Theme",
					"shortDescription": "Azure Data Studio Theme based on Atom's One Dark theme",
					"publisher": {
						"displayName": "Michael Wolfenden",
						"publisherId": "michael-wolfenden",
						"publisherName": "michael-wolfenden"
					},
					"versions": [
						{
							"version": "1.0.0",
							"lastUpdated": "01/11/2019",
							"assetUri": "",
							"fallbackAssetUri": "fallbackAssetUri",
							"files": [
								{
									"assetType": "Microsoft.SQLOps.DownloadPage",
									"source": "https://github.com/michael-wolfenden/sqlops-theme-onedark/releases/tag/v1.0.0"
								},
								{
									"assetType": "Microsoft.VisualStudio.Services.Icons.Default",
									"source": "https://raw.githubusercontent.com/michael-wolfenden/sqlops-theme-onedark/master/assets/logo.png"
								},
								{
									"assetType": "Microsoft.VisualStudio.Services.Content.Details",
									"source": "https://raw.githubusercontent.com/michael-wolfenden/sqlops-theme-onedark/master/README.md"
								},
								{
									"assetType": "Microsoft.VisualStudio.Code.Manifest",
									"source": "https://raw.githubusercontent.com/michael-wolfenden/sqlops-theme-onedark/master/package.json"
								},
								{
									"assetType": "Microsoft.VisualStudio.Services.Content.License",
									"source": "https://raw.githubusercontent.com/michael-wolfenden/sqlops-theme-onedark/master/LICENSE.md"
								}
							],
							"properties": [
								{
									"key": "Microsoft.VisualStudio.Code.ExtensionDependencies",
									"value": ""
								},
								{
									"key": "Microsoft.VisualStudio.Services.Links.Source",
									"value": "https://github.com/michael-wolfenden/sqlops-theme-onedark"
								},
								{
									"key": "Microsoft.VisualStudio.Code.Engine",
									"value": "*"
								},
								{
									"key": "Microsoft.AzDataEngine",
									"value": "*"
								}
							]
						}
					],
					"statistics": [],
					"flags": "preview"
				},
				{
					"extensionId": "31",
					"extensionName": "poor-sql-formatter",
					"displayName": "Poor SQL Formatter",
					"shortDescription": "T-SQL Formatter & Beautifier.",
					"publisher": {
						"displayName": "WSR Publishing, Inc.",
						"publisherId": "WSRPublishing",
						"publisherName": "WSRPublishing"
					},
					"versions": [
						{
							"version": "0.1.0",
							"lastUpdated": "01/23/2019",
							"assetUri": "",
							"fallbackAssetUri": "fallbackAssetUri",
							"files": [
								{
									"assetType": "Microsoft.SQLOps.DownloadPage",
									"source": "https://github.com/wsr-publishing/azure-poor-formatter/releases/tag/v0.1.0"
								},
								{
									"assetType": "Microsoft.VisualStudio.Services.Content.Details",
									"source": "https://raw.githubusercontent.com/wsr-publishing/azure-poor-formatter/master/README.md"
								},
								{
									"assetType": "Microsoft.VisualStudio.Code.Manifest",
									"source": "https://raw.githubusercontent.com/wsr-publishing/azure-poor-formatter/master/package.json"
								},
								{
									"assetType": "Microsoft.VisualStudio.Services.Content.License",
									"source": "https://raw.githubusercontent.com/wsr-publishing/azure-poor-formatter/master/LICENSE"
								}
							],
							"properties": [
								{
									"key": "Microsoft.VisualStudio.Code.ExtensionDependencies",
									"value": ""
								},
								{
									"key": "Microsoft.VisualStudio.Services.Links.Source",
									"value": "https://github.com/wsr-publishing/azure-poor-formatter"
								},
								{
									"key": "Microsoft.VisualStudio.Code.Engine",
									"value": "*"
								},
								{
									"key": "Microsoft.AzDataEngine",
									"value": "*"
								}
							]
						}
					],
					"statistics": [],
					"flags": "preview"
				},
				{
					"extensionId": "32",
					"extensionName": "admin-pack",
					"displayName": "Admin Pack for SQL Server",
					"shortDescription": "Admin Pack for SQL Server is a collection of popular database administration extensions to help you manage SQL Server.",
					"publisher": {
						"displayName": "Microsoft",
						"publisherId": "Microsoft",
						"publisherName": "Microsoft"
					},
					"versions": [
						{
							"version": "0.0.2",
							"lastUpdated": "3/15/2019",
							"assetUri": "",
							"fallbackAssetUri": "fallbackAssetUri",
							"files": [
								{
									"assetType": "Microsoft.VisualStudio.Services.VSIXPackage",
									"source": "https://sqlopsextensions.blob.core.windows.net/extensions/admin-pack/admin-pack-0.0.2.vsix"
								},
								{
									"assetType": "Microsoft.VisualStudio.Services.Icons.Default",
									"source": "https://raw.githubusercontent.com/microsoft/azuredatastudio/main/extensions/admin-pack/images/extension.png"
								},
								{
									"assetType": "Microsoft.VisualStudio.Services.Content.Details",
									"source": "https://raw.githubusercontent.com/Microsoft/azuredatastudio/main/extensions/admin-pack/README.md"
								},
								{
									"assetType": "Microsoft.VisualStudio.Code.Manifest",
									"source": "https://raw.githubusercontent.com/Microsoft/azuredatastudio/main/extensions/admin-pack/package.json"
								},
								{
									"assetType": "Microsoft.VisualStudio.Services.Content.License",
									"source": "https://raw.githubusercontent.com/Microsoft/azuredatastudio/main/LICENSE.txt"
								}
							],
							"properties": [
								{
									"key": "Microsoft.VisualStudio.Code.ExtensionDependencies",
									"value": ""
								},
								{
									"key": "Microsoft.VisualStudio.Code.ExtensionPack",
									"value": "Microsoft.agent,Microsoft.profiler,Microsoft.import,Microsoft.dacpac"
								},
								{
									"key": "Microsoft.VisualStudio.Code.Engine",
									"value": "*"
								},
								{
									"key": "Microsoft.AzDataEngine",
									"value": "*"
								},
								{
									"key": "Microsoft.VisualStudio.Services.Links.Source",
									"value": "https://github.com/Microsoft/azuredatastudio"
								}
							]
						}
					],
					"statistics": [],
					"flags": "preview"
				},
				{
					"extensionId": "33",
					"extensionName": "dacpac",
					"displayName": "SQL Server Dacpac",
					"shortDescription": "Manage data-tier applications",
					"publisher": {
						"displayName": "Microsoft",
						"publisherId": "Microsoft",
						"publisherName": "Microsoft"
					},
					"versions": [
						{
							"version": "1.10.0",
							"lastUpdated": "04/08/2022",
							"assetUri": "",
							"fallbackAssetUri": "fallbackAssetUri",
							"files": [
								{
									"assetType": "Microsoft.VisualStudio.Services.VSIXPackage",
									"source": "https://sqlopsextensions.blob.core.windows.net/extensions/dacpac/dacpac-1.10.0.vsix"
								},
								{
									"assetType": "Microsoft.VisualStudio.Services.Icons.Default",
									"source": "https://raw.githubusercontent.com/microsoft/azuredatastudio/main/extensions/dacpac/images/extension.png"
								},
								{
									"assetType": "Microsoft.VisualStudio.Services.Content.Details",
									"source": "https://raw.githubusercontent.com/Microsoft/azuredatastudio/main/extensions/dacpac/README.md"
								},
								{
									"assetType": "Microsoft.VisualStudio.Code.Manifest",
									"source": "https://raw.githubusercontent.com/Microsoft/azuredatastudio/main/extensions/dacpac/package.json"
								},
								{
									"assetType": "Microsoft.VisualStudio.Services.Content.License",
									"source": "https://raw.githubusercontent.com/Microsoft/azuredatastudio/main/LICENSE.txt"
								}
							],
							"properties": [
								{
									"key": "Microsoft.VisualStudio.Code.ExtensionDependencies",
									"value": ""
								},
								{
									"key": "Microsoft.VisualStudio.Code.Engine",
									"value": "*"
								},
								{
									"key": "Microsoft.AzDataEngine",
									"value": "*"
								},
								{
									"key": "Microsoft.VisualStudio.Services.Links.Source",
									"value": "https://github.com/Microsoft/azuredatastudio"
								}
							]
						}
					],
					"statistics": [],
					"flags": ""
				},
				{
					"extensionId": "34",
					"extensionName": "azuredatastudio-postgresql",
					"displayName": "PostgreSQL",
					"shortDescription": "PostgreSQL extension for Azure Data Studio",
					"publisher": {
						"displayName": "Microsoft",
						"publisherId": "Microsoft",
						"publisherName": "Microsoft"
					},
					"versions": [
						{
							"version": "0.2.7",
							"lastUpdated": "11/24/2020",
							"assetUri": "",
							"fallbackAssetUri": "fallbackAssetUri",
							"files": [
								{
									"assetType": "Microsoft.VisualStudio.Services.VSIXPackage",
									"source": "https://sqlopsextensions.blob.core.windows.net/extensions/postgresql/azuredatastudio-postgresql-0.2.7.vsix"
								},
								{
									"assetType": "Microsoft.VisualStudio.Services.Icons.Default",
									"source": "https://raw.githubusercontent.com/Microsoft/azuredatastudio-postgresql/master/images/extension-icon.png"
								},
								{
									"assetType": "Microsoft.VisualStudio.Services.Content.Details",
									"source": "https://raw.githubusercontent.com/Microsoft/azuredatastudio-postgresql/master/README.md"
								},
								{
									"assetType": "Microsoft.VisualStudio.Code.Manifest",
									"source": "https://raw.githubusercontent.com/Microsoft/azuredatastudio-postgresql/master/package.json"
								},
								{
									"assetType": "Microsoft.VisualStudio.Services.Content.License",
									"source": "https://raw.githubusercontent.com/Microsoft/azuredatastudio-postgresql/master/LICENSE"
								}
							],
							"properties": [
								{
									"key": "Microsoft.VisualStudio.Code.ExtensionDependencies",
									"value": ""
								},
								{
									"key": "Microsoft.VisualStudio.Code.Engine",
									"value": "*"
								},
								{
									"key": "Microsoft.AzDataEngine",
									"value": ">=1.16.0"
								},
								{
									"key": "Microsoft.VisualStudio.Services.Links.Source",
									"value": "https://github.com/Microsoft/azuredatastudio-postgresql/"
								}
							]
						}
					],
					"statistics": [],
					"flags": "preview"
				},
				{
					"extensionId": "35",
					"extensionName": "powershell",
					"displayName": "PowerShell",
					"shortDescription": "Develop PowerShell scripts in Azure Data Studio",
					"publisher": {
						"displayName": "Microsoft",
						"publisherId": "Microsoft",
						"publisherName": "Microsoft"
					},
					"versions": [
						{
							"version": "2021.12.0",
							"lastUpdated": "12/27/2021",
							"assetUri": "",
							"fallbackAssetUri": "fallbackAssetUri",
							"files": [
								{
									"assetType": "Microsoft.VisualStudio.Services.VSIXPackage",
									"source": "https://sqlopsextensions.blob.core.windows.net/extensions/powershell/ms-vscode.PowerShell-2021.12.0.vsix"
								},
								{
									"assetType": "Microsoft.VisualStudio.Services.Icons.Default",
									"source": "https://raw.githubusercontent.com/PowerShell/vscode-powershell/master/media/PowerShell_Icon.png"
								},
								{
									"assetType": "Microsoft.VisualStudio.Services.Content.Details",
									"source": "https://raw.githubusercontent.com/PowerShell/vscode-powershell/master/docs/azure_data_studio/README_FOR_MARKETPLACE.md"
								},
								{
									"assetType": "Microsoft.VisualStudio.Code.Manifest",
									"source": "https://raw.githubusercontent.com/PowerShell/vscode-powershell/master/package.json"
								},
								{
									"assetType": "Microsoft.VisualStudio.Services.Content.License",
									"source": "https://raw.githubusercontent.com/PowerShell/vscode-powershell/master/LICENSE.txt"
								}
							],
							"properties": [
								{
									"key": "Microsoft.VisualStudio.Code.ExtensionDependencies",
									"value": ""
								},
								{
									"key": "Microsoft.VisualStudio.Code.Engine",
									"value": ">=1.56.0"
								},
								{
									"key": "Microsoft.AzDataEngine",
									"value": "*"
								},
								{
									"key": "Microsoft.VisualStudio.Services.Links.Source",
									"value": "https://github.com/PowerShell/vscode-powershell/"
								}
							]
						}
					],
					"statistics": [],
					"flags": "preview"
				},
				{
					"extensionId": "36",
					"extensionName": "palenight-theme-dataazurestudio-version",
					"displayName": "Palenight Theme",
					"shortDescription": "Palenight Theme - Azure Data Studio Version Theme (based on vscode version)",
					"publisher": {
						"displayName": "JoseRocha",
						"publisherId": "JoseRocha",
						"publisherName": "JoseRocha"
					},
					"versions": [
						{
							"version": "0.0.2",
							"lastUpdated": "04/06/2019",
							"assetUri": "",
							"fallbackAssetUri": "fallbackAssetUri",
							"files": [
								{
									"assetType": "Microsoft.SQLOps.DownloadPage",
									"source": "https://github.com/joserocha/azdatastudio-material-palenight-theme/releases/tag/0.0.2"
								},
								{
									"assetType": "Microsoft.VisualStudio.Services.Links.Source",
									"source": "https://github.com/joserocha/azdatastudio-material-palenight-theme/"
								},
								{
									"assetType": "Microsoft.VisualStudio.Services.Icons.Default",
									"source": "https://raw.githubusercontent.com/joserocha/azdatastudio-material-palenight-theme/master/icon.png"
								},
								{
									"assetType": "Microsoft.VisualStudio.Services.Content.Details",
									"source": "https://raw.githubusercontent.com/joserocha/azdatastudio-material-palenight-theme/master/README.md"
								},
								{
									"assetType": "Microsoft.VisualStudio.Code.Manifest",
									"source": "https://raw.githubusercontent.com/joserocha/azdatastudio-material-palenight-theme/master/package.json"
								},
								{
									"assetType": "Microsoft.VisualStudio.Services.Content.License",
									"source": "https://raw.githubusercontent.com/joserocha/azdatastudio-material-palenight-theme/master/License.txt"
								}
							],
							"properties": [
								{
									"key": "Microsoft.VisualStudio.Code.ExtensionDependencies",
									"value": ""
								},
								{
									"key": "Microsoft.VisualStudio.Code.Engine",
									"value": "*"
								},
								{
									"key": "Microsoft.AzDataEngine",
									"value": "*"
								}
							]
						}
					],
					"statistics": [],
					"flags": "preview"
				},
				{
					"extensionId": "37",
					"extensionName": "schema-compare",
					"displayName": "SQL Server Schema Compare",
					"shortDescription": "Schema Compare tool for dacpac and databases",
					"publisher": {
						"displayName": "Microsoft",
						"publisherId": "Microsoft",
						"publisherName": "Microsoft"
					},
					"versions": [
						{
							"version": "1.13.0",
							"lastUpdated": "2/22/2022",
							"assetUri": "",
							"fallbackAssetUri": "fallbackAssetUri",
							"files": [
								{
									"assetType": "Microsoft.VisualStudio.Services.VSIXPackage",
									"source": "https://sqlopsextensions.blob.core.windows.net/extensions/schema-compare/schema-compare-1.13.0.vsix"
								},
								{
									"assetType": "Microsoft.VisualStudio.Services.Icons.Default",
									"source": "https://raw.githubusercontent.com/microsoft/azuredatastudio/main/extensions/schema-compare/images/extension.png"
								},
								{
									"assetType": "Microsoft.VisualStudio.Services.Content.Details",
									"source": "https://raw.githubusercontent.com/Microsoft/azuredatastudio/main/extensions/schema-compare/README.md"
								},
								{
									"assetType": "Microsoft.VisualStudio.Code.Manifest",
									"source": "https://raw.githubusercontent.com/Microsoft/azuredatastudio/main/extensions/schema-compare/package.json"
								},
								{
									"assetType": "Microsoft.VisualStudio.Services.Content.License",
									"source": "https://raw.githubusercontent.com/Microsoft/azuredatastudio/main/LICENSE.txt"
								}
							],
							"properties": [
								{
									"key": "Microsoft.VisualStudio.Code.ExtensionDependencies",
									"value": ""
								},
								{
									"key": "Microsoft.VisualStudio.Code.Engine",
									"value": "*"
								},
								{
									"key": "Microsoft.AzDataEngine",
									"value": ">=1.35.0"
								},
								{
									"key": "Microsoft.VisualStudio.Services.Links.Source",
									"value": "https://github.com/Microsoft/azuredatastudio"
								}
							]
						}
					],
					"statistics": [],
					"flags": ""
				},
				{
					"extensionId": "38",
					"extensionName": "azdata-sanddance",
					"displayName": "SandDance for Azure Data Studio",
					"shortDescription": "Visually explore, understand, and present your data.",
					"publisher": {
						"displayName": "msrvida",
						"publisherId": "msrvida",
						"publisherName": "msrvida"
					},
					"versions": [
						{
							"version": "3.3.0",
							"lastUpdated": "7/15/2021",
							"assetUri": "",
							"fallbackAssetUri": "fallbackAssetUri",
							"files": [
								{
									"assetType": "Microsoft.VisualStudio.Services.VSIXPackage",
									"source": "https://sqlopsextensions.blob.core.windows.net/extensions/sanddance/azdata-sanddance-3.3.0.vsix"
								},
								{
									"assetType": "Microsoft.VisualStudio.Services.Icons.Default",
									"source": "https://raw.githubusercontent.com/Microsoft/SandDance/master/extensions/azdata-sanddance/sanddance-logo.png"
								},
								{
									"assetType": "Microsoft.VisualStudio.Services.Content.Details",
									"source": "https://raw.githubusercontent.com/Microsoft/SandDance/master/extensions/azdata-sanddance/README.md"
								},
								{
									"assetType": "Microsoft.VisualStudio.Code.Manifest",
									"source": "https://raw.githubusercontent.com/Microsoft/SandDance/master/extensions/azdata-sanddance/package.json"
								},
								{
									"assetType": "Microsoft.VisualStudio.Services.Content.License",
									"source": "https://raw.githubusercontent.com/Microsoft/azuredatastudio/main/LICENSE.txt"
								}
							],
							"properties": [
								{
									"key": "Microsoft.VisualStudio.Code.ExtensionDependencies",
									"value": ""
								},
								{
									"key": "Microsoft.VisualStudio.Code.Engine",
									"value": ">=0.32.1"
								},
								{
									"key": "Microsoft.AzDataEngine",
									"value": "*"
								},
								{
									"key": "Microsoft.VisualStudio.Services.Links.Source",
									"value": "https://github.com/Microsoft/SandDance"
								}
							]
						}
					],
					"statistics": [],
					"flags": "preview"
				},
				{
					"extensionId": "39",
					"extensionName": "managed-instance-dashboard",
					"displayName": "Managed Instance Dashboard",
					"shortDescription": "Managed Instance Dashboard",
					"publisher": {
						"displayName": "Microsoft",
						"publisherId": "Microsoft",
						"publisherName": "Microsoft"
					},
					"versions": [
						{
							"version": "0.4.2",
							"lastUpdated": "09/25/2020",
							"assetUri": "",
							"fallbackAssetUri": "fallbackAssetUri",
							"files": [
								{
									"assetType": "Microsoft.VisualStudio.Services.VSIXPackage",
									"source": "https://sqlopsextensions.blob.core.windows.net/extensions/managed-instance-dashboard/managed-instance-dashboard-0.4.2.vsix"
								},
								{
									"assetType": "Microsoft.VisualStudio.Services.Icons.Default",
									"source": "https://raw.githubusercontent.com/JocaPC/AzureDataStudio-Managed-Instance/master/images/ManagedInstanceLogo.png"
								},
								{
									"assetType": "Microsoft.VisualStudio.Services.Content.Details",
									"source": "https://raw.githubusercontent.com/JocaPC/AzureDataStudio-Managed-Instance/master/README.md"
								},
								{
									"assetType": "Microsoft.VisualStudio.Code.Manifest",
									"source": "https://raw.githubusercontent.com/JocaPC/AzureDataStudio-Managed-Instance/master/package.json"
								},
								{
									"assetType": "Microsoft.VisualStudio.Services.Content.License",
									"source": "https://raw.githubusercontent.com/Microsoft/azuredatastudio/main/LICENSE.txt"
								}
							],
							"properties": [
								{
									"key": "Microsoft.VisualStudio.Code.ExtensionDependencies",
									"value": ""
								},
								{
									"key": "Microsoft.VisualStudio.Code.Engine",
									"value": "*"
								},
								{
									"key": "Microsoft.AzDataEngine",
									"value": "*"
								},
								{
									"key": "Microsoft.VisualStudio.Services.Links.Source",
									"value": "https://github.com/JocaPC/AzureDataStudio-Managed-Instance"
								}
							]
						}
					],
					"statistics": [],
					"flags": "preview"
				},
				{
					"extensionId": "40",
					"extensionName": "cms",
					"displayName": "Central Management Servers",
					"shortDescription": "Central Management Servers",
					"publisher": {
						"displayName": "Microsoft",
						"publisherId": "Microsoft",
						"publisherName": "Microsoft"
					},
					"versions": [
						{
							"version": "0.9.1",
							"lastUpdated": "09/03/2021",
							"assetUri": "",
							"fallbackAssetUri": "fallbackAssetUri",
							"files": [
								{
									"assetType": "Microsoft.VisualStudio.Services.VSIXPackage",
									"source": "https://sqlopsextensions.blob.core.windows.net/extensions/cms/cms-0.9.1.vsix"
								},
								{
									"assetType": "Microsoft.VisualStudio.Services.Icons.Default",
									"source": "https://raw.githubusercontent.com/microsoft/azuredatastudio/main/extensions/cms/images/extension.png"
								},
								{
									"assetType": "Microsoft.VisualStudio.Services.Content.Details",
									"source": "https://raw.githubusercontent.com/Microsoft/azuredatastudio/main/extensions/cms/README.md"
								},
								{
									"assetType": "Microsoft.VisualStudio.Code.Manifest",
									"source": "https://raw.githubusercontent.com/Microsoft/azuredatastudio/main/extensions/cms/package.json"
								},
								{
									"assetType": "Microsoft.VisualStudio.Services.Content.License",
									"source": "https://raw.githubusercontent.com/Microsoft/azuredatastudio/main/LICENSE.txt"
								}
							],
							"properties": [
								{
									"key": "Microsoft.VisualStudio.Code.ExtensionDependencies",
									"value": ""
								},
								{
									"key": "Microsoft.VisualStudio.Code.Engine",
									"value": "*"
								},
								{
									"key": "Microsoft.AzDataEngine",
									"value": ">=1.8.0"
								},
								{
									"key": "Microsoft.VisualStudio.Services.Links.Source",
									"value": "https://github.com/Microsoft/azuredatastudio"
								}
							]
						}
					],
					"statistics": [],
					"flags": "preview"
				},
				{
					"extensionId": "41",
					"extensionName": "admin-tool-ext-win",
					"displayName": "Database Administration Tool Extensions for Windows",
					"shortDescription": "Provides additional Windows-specific functionality to Azure Data Studio",
					"publisher": {
						"displayName": "Microsoft",
						"publisherId": "Microsoft",
						"publisherName": "Microsoft"
					},
					"versions": [
						{
							"version": "0.0.3",
							"lastUpdated": "8/11/2021",
							"assetUri": "",
							"fallbackAssetUri": "fallbackAssetUri",
							"files": [
								{
									"assetType": "Microsoft.VisualStudio.Services.VSIXPackage",
									"source": "https://sqlopsextensions.blob.core.windows.net/extensions/admin-tool-ext-win/admin-tool-ext-win-0.0.3.vsix"
								},
								{
									"assetType": "Microsoft.VisualStudio.Services.Icons.Default",
									"source": "https://raw.githubusercontent.com/microsoft/azuredatastudio/main/extensions/admin-tool-ext-win/images/extension.png"
								},
								{
									"assetType": "Microsoft.VisualStudio.Services.Content.Details",
									"source": "https://raw.githubusercontent.com/microsoft/azuredatastudio/main/extensions/admin-tool-ext-win/README.md"
								},
								{
									"assetType": "Microsoft.VisualStudio.Code.Manifest",
									"source": "https://raw.githubusercontent.com/microsoft/azuredatastudio/main/extensions/admin-tool-ext-win/package.json"
								},
								{
									"assetType": "Microsoft.VisualStudio.Services.Content.License",
									"source": "https://raw.githubusercontent.com/Microsoft/azuredatastudio/main/LICENSE.txt"
								}
							],
							"properties": [
								{
									"key": "Microsoft.VisualStudio.Code.ExtensionDependencies",
									"value": ""
								},
								{
									"key": "Microsoft.VisualStudio.Code.Engine",
									"value": "*"
								},
								{
									"key": "Microsoft.AzDataEngine",
									"value": ">=1.8.0"
								},
								{
									"key": "Microsoft.VisualStudio.Services.Links.Source",
									"value": "https://github.com/Microsoft/azuredatastudio"
								}
							]
						}
					],
					"statistics": [],
					"flags": "preview"
				},
				{
					"extensionId": "42",
					"extensionName": "ads-language-pack-de",
					"displayName": "German Language Pack for Azure Data Studio",
					"shortDescription": "Language pack extension for German",
					"publisher": {
						"displayName": "Microsoft",
						"publisherId": "Microsoft",
						"publisherName": "Microsoft"
					},
					"versions": [
						{
							"version": "1.35.0",
							"lastUpdated": "2/15/2022",
							"assetUri": "",
							"fallbackAssetUri": "fallbackAssetUri",
							"files": [
								{
									"assetType": "Microsoft.VisualStudio.Services.VSIXPackage",
									"source": "https://sqlopsextensions.blob.core.windows.net/extensions/langpacks/1.35.0/ads-language-pack-de-1.35.0.vsix"
								},
								{
									"assetType": "Microsoft.VisualStudio.Services.Icons.Default",
									"source": "https://raw.githubusercontent.com/microsoft/azuredatastudio/main/i18n/ads-language-pack-de/languagepack.png"
								},
								{
									"assetType": "Microsoft.VisualStudio.Services.Content.Details",
									"source": "https://raw.githubusercontent.com/microsoft/azuredatastudio/main/i18n/ads-language-pack-de/README.md"
								},
								{
									"assetType": "Microsoft.VisualStudio.Code.Manifest",
									"source": "https://raw.githubusercontent.com/microsoft/azuredatastudio/main/i18n/ads-language-pack-de/package.json"
								},
								{
									"assetType": "Microsoft.VisualStudio.Services.Content.License",
									"source": "https://raw.githubusercontent.com/Microsoft/azuredatastudio/main/LICENSE.txt"
								}
							],
							"properties": [
								{
									"key": "Microsoft.VisualStudio.Code.ExtensionDependencies",
									"value": ""
								},
								{
									"key": "Microsoft.VisualStudio.Code.Engine",
									"value": "*"
								},
								{
									"key": "Microsoft.AzDataEngine",
									"value": ">=1.35.0"
								},
								{
									"key": "Microsoft.VisualStudio.Services.Links.Source",
									"value": "https://github.com/Microsoft/azuredatastudio"
								},
								{
									"key": "Microsoft.VisualStudio.Code.LocalizedLanguages",
									"value": "de"
								}
							]
						}
					],
					"statistics": [],
					"flags": "preview"
				},
				{
					"extensionId": "43",
					"extensionName": "ads-language-pack-es",
					"displayName": "Spanish Language Pack for Azure Data Studio",
					"shortDescription": "Language pack extension for Spanish",
					"publisher": {
						"displayName": "Microsoft",
						"publisherId": "Microsoft",
						"publisherName": "Microsoft"
					},
					"versions": [
						{
							"version": "1.35.0",
							"lastUpdated": "2/15/2022",
							"assetUri": "",
							"fallbackAssetUri": "fallbackAssetUri",
							"files": [
								{
									"assetType": "Microsoft.VisualStudio.Services.VSIXPackage",
									"source": "https://sqlopsextensions.blob.core.windows.net/extensions/langpacks/1.35.0/ads-language-pack-es-1.35.0.vsix"
								},
								{
									"assetType": "Microsoft.VisualStudio.Services.Icons.Default",
									"source": "https://raw.githubusercontent.com/microsoft/azuredatastudio/main/i18n/ads-language-pack-es/languagepack.png"
								},
								{
									"assetType": "Microsoft.VisualStudio.Services.Content.Details",
									"source": "https://raw.githubusercontent.com/microsoft/azuredatastudio/main/i18n/ads-language-pack-es/README.md"
								},
								{
									"assetType": "Microsoft.VisualStudio.Code.Manifest",
									"source": "https://raw.githubusercontent.com/microsoft/azuredatastudio/main/i18n/ads-language-pack-es/package.json"
								},
								{
									"assetType": "Microsoft.VisualStudio.Services.Content.License",
									"source": "https://raw.githubusercontent.com/Microsoft/azuredatastudio/main/LICENSE.txt"
								}
							],
							"properties": [
								{
									"key": "Microsoft.VisualStudio.Code.ExtensionDependencies",
									"value": ""
								},
								{
									"key": "Microsoft.VisualStudio.Code.Engine",
									"value": "*"
								},
								{
									"key": "Microsoft.AzDataEngine",
									"value": ">=1.35.0"
								},
								{
									"key": "Microsoft.VisualStudio.Services.Links.Source",
									"value": "https://github.com/Microsoft/azuredatastudio"
								},
								{
									"key": "Microsoft.VisualStudio.Code.LocalizedLanguages",
									"value": "es"
								}
							]
						}
					],
					"statistics": [],
					"flags": "preview"
				},
				{
					"extensionId": "44",
					"extensionName": "ads-language-pack-fr",
					"displayName": "French Language Pack for Azure Data Studio",
					"shortDescription": "Language pack extension for French",
					"publisher": {
						"displayName": "Microsoft",
						"publisherId": "Microsoft",
						"publisherName": "Microsoft"
					},
					"versions": [
						{
							"version": "1.35.0",
							"lastUpdated": "2/15/2022",
							"assetUri": "",
							"fallbackAssetUri": "fallbackAssetUri",
							"files": [
								{
									"assetType": "Microsoft.VisualStudio.Services.VSIXPackage",
									"source": "https://sqlopsextensions.blob.core.windows.net/extensions/langpacks/1.35.0/ads-language-pack-fr-1.35.0.vsix"
								},
								{
									"assetType": "Microsoft.VisualStudio.Services.Icons.Default",
									"source": "https://raw.githubusercontent.com/microsoft/azuredatastudio/main/i18n/ads-language-pack-fr/languagepack.png"
								},
								{
									"assetType": "Microsoft.VisualStudio.Services.Content.Details",
									"source": "https://raw.githubusercontent.com/microsoft/azuredatastudio/main/i18n/ads-language-pack-fr/README.md"
								},
								{
									"assetType": "Microsoft.VisualStudio.Code.Manifest",
									"source": "https://raw.githubusercontent.com/microsoft/azuredatastudio/main/i18n/ads-language-pack-fr/package.json"
								},
								{
									"assetType": "Microsoft.VisualStudio.Services.Content.License",
									"source": "https://raw.githubusercontent.com/Microsoft/azuredatastudio/main/LICENSE.txt"
								}
							],
							"properties": [
								{
									"key": "Microsoft.VisualStudio.Code.ExtensionDependencies",
									"value": ""
								},
								{
									"key": "Microsoft.VisualStudio.Code.Engine",
									"value": "*"
								},
								{
									"key": "Microsoft.AzDataEngine",
									"value": ">=1.35.0"
								},
								{
									"key": "Microsoft.VisualStudio.Services.Links.Source",
									"value": "https://github.com/Microsoft/azuredatastudio"
								},
								{
									"key": "Microsoft.VisualStudio.Code.LocalizedLanguages",
									"value": "fr"
								}
							]
						}
					],
					"statistics": [],
					"flags": "preview"
				},
				{
					"extensionId": "45",
					"extensionName": "ads-language-pack-it",
					"displayName": "Italian Language Pack for Azure Data Studio",
					"shortDescription": "Language pack extension for Italian",
					"publisher": {
						"displayName": "Microsoft",
						"publisherId": "Microsoft",
						"publisherName": "Microsoft"
					},
					"versions": [
						{
							"version": "1.35.0",
							"lastUpdated": "2/15/2022",
							"assetUri": "",
							"fallbackAssetUri": "fallbackAssetUri",
							"files": [
								{
									"assetType": "Microsoft.VisualStudio.Services.VSIXPackage",
									"source": "https://sqlopsextensions.blob.core.windows.net/extensions/langpacks/1.35.0/ads-language-pack-it-1.35.0.vsix"
								},
								{
									"assetType": "Microsoft.VisualStudio.Services.Icons.Default",
									"source": "https://raw.githubusercontent.com/microsoft/azuredatastudio/main/i18n/ads-language-pack-it/languagepack.png"
								},
								{
									"assetType": "Microsoft.VisualStudio.Services.Content.Details",
									"source": "https://raw.githubusercontent.com/microsoft/azuredatastudio/main/i18n/ads-language-pack-it/README.md"
								},
								{
									"assetType": "Microsoft.VisualStudio.Code.Manifest",
									"source": "https://raw.githubusercontent.com/microsoft/azuredatastudio/main/i18n/ads-language-pack-it/package.json"
								},
								{
									"assetType": "Microsoft.VisualStudio.Services.Content.License",
									"source": "https://raw.githubusercontent.com/Microsoft/azuredatastudio/main/LICENSE.txt"
								}
							],
							"properties": [
								{
									"key": "Microsoft.VisualStudio.Code.ExtensionDependencies",
									"value": ""
								},
								{
									"key": "Microsoft.VisualStudio.Code.Engine",
									"value": "*"
								},
								{
									"key": "Microsoft.AzDataEngine",
									"value": ">=1.35.0"
								},
								{
									"key": "Microsoft.VisualStudio.Services.Links.Source",
									"value": "https://github.com/Microsoft/azuredatastudio"
								},
								{
									"key": "Microsoft.VisualStudio.Code.LocalizedLanguages",
									"value": "it"
								}
							]
						}
					],
					"statistics": [],
					"flags": "preview"
				},
				{
					"extensionId": "46",
					"extensionName": "ads-language-pack-ko",
					"displayName": "Korean Language Pack for Azure Data Studio",
					"shortDescription": "Language pack extension for Korean",
					"publisher": {
						"displayName": "Microsoft",
						"publisherId": "Microsoft",
						"publisherName": "Microsoft"
					},
					"versions": [
						{
							"version": "1.35.0",
							"lastUpdated": "2/15/2022",
							"assetUri": "",
							"fallbackAssetUri": "fallbackAssetUri",
							"files": [
								{
									"assetType": "Microsoft.VisualStudio.Services.VSIXPackage",
									"source": "https://sqlopsextensions.blob.core.windows.net/extensions/langpacks/1.35.0/ads-language-pack-ko-1.35.0.vsix"
								},
								{
									"assetType": "Microsoft.VisualStudio.Services.Icons.Default",
									"source": "https://raw.githubusercontent.com/microsoft/azuredatastudio/main/i18n/ads-language-pack-ko/languagepack.png"
								},
								{
									"assetType": "Microsoft.VisualStudio.Services.Content.Details",
									"source": "https://raw.githubusercontent.com/microsoft/azuredatastudio/main/i18n/ads-language-pack-ko/README.md"
								},
								{
									"assetType": "Microsoft.VisualStudio.Code.Manifest",
									"source": "https://raw.githubusercontent.com/microsoft/azuredatastudio/main/i18n/ads-language-pack-ko/package.json"
								},
								{
									"assetType": "Microsoft.VisualStudio.Services.Content.License",
									"source": "https://raw.githubusercontent.com/Microsoft/azuredatastudio/main/LICENSE.txt"
								}
							],
							"properties": [
								{
									"key": "Microsoft.VisualStudio.Code.ExtensionDependencies",
									"value": ""
								},
								{
									"key": "Microsoft.VisualStudio.Code.Engine",
									"value": "*"
								},
								{
									"key": "Microsoft.AzDataEngine",
									"value": ">=1.35.0"
								},
								{
									"key": "Microsoft.VisualStudio.Services.Links.Source",
									"value": "https://github.com/Microsoft/azuredatastudio"
								},
								{
									"key": "Microsoft.VisualStudio.Code.LocalizedLanguages",
									"value": "ko"
								}
							]
						}
					],
					"statistics": [],
					"flags": "preview"
				},
				{
					"extensionId": "47",
					"extensionName": "ads-language-pack-pt-br",
					"displayName": "Portuguese (Brazil) Language Pack for Azure Data Studio",
					"shortDescription": "Language pack extension for Portuguese (Brazil)",
					"publisher": {
						"displayName": "Microsoft",
						"publisherId": "Microsoft",
						"publisherName": "Microsoft"
					},
					"versions": [
						{
							"version": "1.35.0",
							"lastUpdated": "2/15/2022",
							"assetUri": "",
							"fallbackAssetUri": "fallbackAssetUri",
							"files": [
								{
									"assetType": "Microsoft.VisualStudio.Services.VSIXPackage",
									"source": "https://sqlopsextensions.blob.core.windows.net/extensions/langpacks/1.35.0/ads-language-pack-pt-br-1.35.0.vsix"
								},
								{
									"assetType": "Microsoft.VisualStudio.Services.Icons.Default",
									"source": "https://raw.githubusercontent.com/microsoft/azuredatastudio/main/i18n/ads-language-pack-pt-BR/languagepack.png"
								},
								{
									"assetType": "Microsoft.VisualStudio.Services.Content.Details",
									"source": "https://raw.githubusercontent.com/microsoft/azuredatastudio/main/i18n/ads-language-pack-pt-BR/README.md"
								},
								{
									"assetType": "Microsoft.VisualStudio.Code.Manifest",
									"source": "https://raw.githubusercontent.com/microsoft/azuredatastudio/main/i18n/ads-language-pack-pt-BR/package.json"
								},
								{
									"assetType": "Microsoft.VisualStudio.Services.Content.License",
									"source": "https://raw.githubusercontent.com/Microsoft/azuredatastudio/main/LICENSE.txt"
								}
							],
							"properties": [
								{
									"key": "Microsoft.VisualStudio.Code.ExtensionDependencies",
									"value": ""
								},
								{
									"key": "Microsoft.VisualStudio.Code.Engine",
									"value": "*"
								},
								{
									"key": "Microsoft.AzDataEngine",
									"value": ">=1.35.0"
								},
								{
									"key": "Microsoft.VisualStudio.Services.Links.Source",
									"value": "https://github.com/Microsoft/azuredatastudio"
								},
								{
									"key": "Microsoft.VisualStudio.Code.LocalizedLanguages",
									"value": "pt-br"
								}
							]
						}
					],
					"statistics": [],
					"flags": "preview"
				},
				{
					"extensionId": "48",
					"extensionName": "ads-language-pack-ru",
					"displayName": "Russian Language Pack for Azure Data Studio",
					"shortDescription": "Language pack extension for Russian",
					"publisher": {
						"displayName": "Microsoft",
						"publisherId": "Microsoft",
						"publisherName": "Microsoft"
					},
					"versions": [
						{
							"version": "1.35.0",
							"lastUpdated": "2/15/2022",
							"assetUri": "",
							"fallbackAssetUri": "fallbackAssetUri",
							"files": [
								{
									"assetType": "Microsoft.VisualStudio.Services.VSIXPackage",
									"source": "https://sqlopsextensions.blob.core.windows.net/extensions/langpacks/1.35.0/ads-language-pack-ru-1.35.0.vsix"
								},
								{
									"assetType": "Microsoft.VisualStudio.Services.Icons.Default",
									"source": "https://raw.githubusercontent.com/microsoft/azuredatastudio/main/i18n/ads-language-pack-ru/languagepack.png"
								},
								{
									"assetType": "Microsoft.VisualStudio.Services.Content.Details",
									"source": "https://raw.githubusercontent.com/microsoft/azuredatastudio/main/i18n/ads-language-pack-ru/README.md"
								},
								{
									"assetType": "Microsoft.VisualStudio.Code.Manifest",
									"source": "https://raw.githubusercontent.com/microsoft/azuredatastudio/main/i18n/ads-language-pack-ru/package.json"
								},
								{
									"assetType": "Microsoft.VisualStudio.Services.Content.License",
									"source": "https://raw.githubusercontent.com/Microsoft/azuredatastudio/main/LICENSE.txt"
								}
							],
							"properties": [
								{
									"key": "Microsoft.VisualStudio.Code.ExtensionDependencies",
									"value": ""
								},
								{
									"key": "Microsoft.VisualStudio.Code.Engine",
									"value": "*"
								},
								{
									"key": "Microsoft.AzDataEngine",
									"value": ">=1.35.0"
								},
								{
									"key": "Microsoft.VisualStudio.Services.Links.Source",
									"value": "https://github.com/Microsoft/azuredatastudio"
								},
								{
									"key": "Microsoft.VisualStudio.Code.LocalizedLanguages",
									"value": "ru"
								}
							]
						}
					],
					"statistics": [],
					"flags": "preview"
				},
				{
					"extensionId": "49",
					"extensionName": "ads-language-pack-zh-hans",
					"displayName": "Chinese (Simplified) Language Pack for Azure Data Studio",
					"shortDescription": "Language pack extension for Chinese (Simplified)",
					"publisher": {
						"displayName": "Microsoft",
						"publisherId": "Microsoft",
						"publisherName": "Microsoft"
					},
					"versions": [
						{
							"version": "1.35.0",
							"lastUpdated": "2/15/2022",
							"assetUri": "",
							"fallbackAssetUri": "fallbackAssetUri",
							"files": [
								{
									"assetType": "Microsoft.VisualStudio.Services.VSIXPackage",
									"source": "https://sqlopsextensions.blob.core.windows.net/extensions/langpacks/1.35.0/ads-language-pack-zh-hans-1.35.0.vsix"
								},
								{
									"assetType": "Microsoft.VisualStudio.Services.Icons.Default",
									"source": "https://raw.githubusercontent.com/microsoft/azuredatastudio/main/i18n/ads-language-pack-zh-hans/languagepack.png"
								},
								{
									"assetType": "Microsoft.VisualStudio.Services.Content.Details",
									"source": "https://raw.githubusercontent.com/microsoft/azuredatastudio/main/i18n/ads-language-pack-zh-hans/README.md"
								},
								{
									"assetType": "Microsoft.VisualStudio.Code.Manifest",
									"source": "https://raw.githubusercontent.com/microsoft/azuredatastudio/main/i18n/ads-language-pack-zh-hans/package.json"
								},
								{
									"assetType": "Microsoft.VisualStudio.Services.Content.License",
									"source": "https://raw.githubusercontent.com/Microsoft/azuredatastudio/main/LICENSE.txt"
								}
							],
							"properties": [
								{
									"key": "Microsoft.VisualStudio.Code.ExtensionDependencies",
									"value": ""
								},
								{
									"key": "Microsoft.VisualStudio.Code.Engine",
									"value": "*"
								},
								{
									"key": "Microsoft.AzDataEngine",
									"value": ">=1.35.0"
								},
								{
									"key": "Microsoft.VisualStudio.Services.Links.Source",
									"value": "https://github.com/Microsoft/azuredatastudio"
								},
								{
									"key": "Microsoft.VisualStudio.Code.LocalizedLanguages",
									"value": "zh-cn"
								}
							]
						}
					],
					"statistics": [],
					"flags": "preview"
				},
				{
					"extensionId": "50",
					"extensionName": "ads-language-pack-zh-hant",
					"displayName": "Chinese (Traditional) Language Pack for Azure Data Studio",
					"shortDescription": "Language pack extension for Chinese (Traditional)",
					"publisher": {
						"displayName": "Microsoft",
						"publisherId": "Microsoft",
						"publisherName": "Microsoft"
					},
					"versions": [
						{
							"version": "1.35.0",
							"lastUpdated": "2/15/2022",
							"assetUri": "",
							"fallbackAssetUri": "fallbackAssetUri",
							"files": [
								{
									"assetType": "Microsoft.VisualStudio.Services.VSIXPackage",
									"source": "https://sqlopsextensions.blob.core.windows.net/extensions/langpacks/1.35.0/ads-language-pack-zh-hant-1.35.0.vsix"
								},
								{
									"assetType": "Microsoft.VisualStudio.Services.Icons.Default",
									"source": "https://raw.githubusercontent.com/microsoft/azuredatastudio/main/i18n/ads-language-pack-zh-hant/languagepack.png"
								},
								{
									"assetType": "Microsoft.VisualStudio.Services.Content.Details",
									"source": "https://raw.githubusercontent.com/microsoft/azuredatastudio/main/i18n/ads-language-pack-zh-hant/README.md"
								},
								{
									"assetType": "Microsoft.VisualStudio.Code.Manifest",
									"source": "https://raw.githubusercontent.com/microsoft/azuredatastudio/main/i18n/ads-language-pack-zh-hant/package.json"
								},
								{
									"assetType": "Microsoft.VisualStudio.Services.Content.License",
									"source": "https://raw.githubusercontent.com/Microsoft/azuredatastudio/main/LICENSE.txt"
								}
							],
							"properties": [
								{
									"key": "Microsoft.VisualStudio.Code.ExtensionDependencies",
									"value": ""
								},
								{
									"key": "Microsoft.VisualStudio.Code.Engine",
									"value": "*"
								},
								{
									"key": "Microsoft.AzDataEngine",
									"value": ">=1.35.0"
								},
								{
									"key": "Microsoft.VisualStudio.Services.Links.Source",
									"value": "https://github.com/Microsoft/azuredatastudio"
								},
								{
									"key": "Microsoft.VisualStudio.Code.LocalizedLanguages",
									"value": "zh-tw"
								}
							]
						}
					],
					"statistics": [],
					"flags": "preview"
				},
				{
					"extensionId": "51",
					"extensionName": "ads-language-pack-ja",
					"displayName": "Japanese Language Pack for Azure Data Studio",
					"shortDescription": "Language pack extension for Japanese",
					"publisher": {
						"displayName": "Microsoft",
						"publisherId": "Microsoft",
						"publisherName": "Microsoft"
					},
					"versions": [
						{
							"version": "1.35.0",
							"lastUpdated": "2/15/2022",
							"assetUri": "",
							"fallbackAssetUri": "fallbackAssetUri",
							"files": [
								{
									"assetType": "Microsoft.VisualStudio.Services.VSIXPackage",
									"source": "https://sqlopsextensions.blob.core.windows.net/extensions/langpacks/1.35.0/ads-language-pack-ja-1.35.0.vsix"
								},
								{
									"assetType": "Microsoft.VisualStudio.Services.Icons.Default",
									"source": "https://raw.githubusercontent.com/microsoft/azuredatastudio/main/i18n/ads-language-pack-ja/languagepack.png"
								},
								{
									"assetType": "Microsoft.VisualStudio.Services.Content.Details",
									"source": "https://raw.githubusercontent.com/microsoft/azuredatastudio/main/i18n/ads-language-pack-ja/README.md"
								},
								{
									"assetType": "Microsoft.VisualStudio.Code.Manifest",
									"source": "https://raw.githubusercontent.com/microsoft/azuredatastudio/main/i18n/ads-language-pack-ja/package.json"
								},
								{
									"assetType": "Microsoft.VisualStudio.Services.Content.License",
									"source": "https://raw.githubusercontent.com/Microsoft/azuredatastudio/main/LICENSE.txt"
								}
							],
							"properties": [
								{
									"key": "Microsoft.VisualStudio.Code.ExtensionDependencies",
									"value": ""
								},
								{
									"key": "Microsoft.VisualStudio.Code.Engine",
									"value": "*"
								},
								{
									"key": "Microsoft.AzDataEngine",
									"value": ">=1.35.0"
								},
								{
									"key": "Microsoft.VisualStudio.Services.Links.Source",
									"value": "https://github.com/Microsoft/azuredatastudio"
								},
								{
									"key": "Microsoft.VisualStudio.Code.LocalizedLanguages",
									"value": "ja"
								}
							]
						}
					],
					"statistics": [],
					"flags": "preview"
				},
				{
					"extensionId": "52",
					"extensionName": "plan-explorer",
					"displayName": "SentryOne Plan Explorer",
					"shortDescription": "Simplify query analysis and tuning",
					"publisher": {
						"displayName": "SentryOne",
						"publisherId": "SentryOne",
						"publisherName": "SentryOne"
					},
					"versions": [
						{
							"version": "0.9.8",
							"lastUpdated": "10/19/2020",
							"assetUri": "",
							"fallbackAssetUri": "fallbackAssetUri",
							"files": [
								{
									"assetType": "Microsoft.SQLOps.DownloadPage",
									"source": "https://www.sentryone.com/products/sentryone-plan-explorer-extension-azure-data-studio"
								},
								{
									"assetType": "Microsoft.VisualStudio.Services.Icons.Default",
									"source": "https://sqlopsextensions.blob.core.windows.net/extensions/plan-explorer/0.9.8/s1logo.png"
								},
								{
									"assetType": "Microsoft.VisualStudio.Services.Content.Details",
									"source": "https://sqlopsextensions.blob.core.windows.net/extensions/plan-explorer/0.9.8/README.md"
								},
								{
									"assetType": "Microsoft.VisualStudio.Services.Content.License",
									"source": "https://www.sentryone.com/eula"
								}
							],
							"properties": [
								{
									"key": "Microsoft.VisualStudio.Code.ExtensionDependencies",
									"value": ""
								},
								{
									"key": "Microsoft.VisualStudio.Code.Engine",
									"value": "*"
								},
								{
									"key": "Microsoft.AzDataEngine",
									"value": ">=1.8.0"
								},
								{
									"key": "Microsoft.VisualStudio.Services.Links.Source",
									"value": "https://extensions.sentryone.com/"
								}
							]
						}
					],
					"statistics": [],
					"flags": "preview"
				},
				{
					"extensionId": "53",
					"extensionName": "query-editor-boost",
					"displayName": "Query Editor Boost",
					"shortDescription": "Helpful add-ons for query editing",
					"publisher": {
						"displayName": "Drew Skwiers-Koballa",
						"publisherId": "drewsk",
						"publisherName": "drewsk"
					},
					"versions": [
						{
							"version": "0.4.1",
							"lastUpdated": "2/16/2020",
							"assetUri": "",
							"fallbackAssetUri": "fallbackAssetUri",
							"files": [
								{
									"assetType": "Microsoft.SQLOps.DownloadPage",
									"source": "https://github.com/dzsquared/query-editor-boost/releases/tag/0.4.1"
								},
								{
									"assetType": "Microsoft.VisualStudio.Services.Icons.Default",
									"source": "https://raw.githubusercontent.com/dzsquared/query-editor-boost/master/images/QEboost200.png"
								},
								{
									"assetType": "Microsoft.VisualStudio.Services.Content.Details",
									"source": "https://raw.githubusercontent.com/dzsquared/query-editor-boost/master/README.md"
								},
								{
									"assetType": "Microsoft.VisualStudio.Code.Manifest",
									"source": "https://raw.githubusercontent.com/dzsquared/query-editor-boost/master/package.json"
								},
								{
									"assetType": "Microsoft.VisualStudio.Services.Content.License",
									"source": "https://raw.githubusercontent.com/dzsquared/query-editor-boost/master/LICENSE"
								}
							],
							"properties": [
								{
									"key": "Microsoft.VisualStudio.Code.ExtensionDependencies",
									"value": ""
								},
								{
									"key": "Microsoft.VisualStudio.Services.Links.Source",
									"value": "https://github.com/dzsquared/query-editor-boost"
								},
								{
									"key": "Microsoft.VisualStudio.Code.Engine",
									"value": "*"
								},
								{
									"key": "Microsoft.AzDataEngine",
									"value": ">=1.8.0"
								}
							]
						}
					],
					"statistics": [],
					"flags": "preview"
				},
				{
					"extensionId": "54",
					"extensionName": "delete-database",
					"displayName": "Delete database",
					"shortDescription": "Adds 'Delete' option when right clicking on a database",
					"publisher": {
						"displayName": "AlexP",
						"publisherId": "alx-ppv",
						"publisherName": "alx-ppv"
					},
					"versions": [
						{
							"version": "0.0.3",
							"lastUpdated": "08/14/2019",
							"assetUri": "",
							"fallbackAssetUri": "fallbackAssetUri",
							"files": [
								{
									"assetType": "Microsoft.SQLOps.DownloadPage",
									"source": "https://github.com/alx-ppv/ADS-delete-database/releases/tag/0.0.3"
								},
								{
									"assetType": "Microsoft.VisualStudio.Services.Icons.Default",
									"source": "https://raw.githubusercontent.com/alx-ppv/ADS-delete-database/master/logo.png"
								},
								{
									"assetType": "Microsoft.VisualStudio.Services.Content.Details",
									"source": "https://raw.githubusercontent.com/alx-ppv/ADS-delete-database/master/README.md"
								},
								{
									"assetType": "Microsoft.VisualStudio.Code.Manifest",
									"source": "https://raw.githubusercontent.com/alx-ppv/ADS-delete-database/master/package.json"
								},
								{
									"assetType": "Microsoft.VisualStudio.Services.Content.License",
									"source": "https://raw.githubusercontent.com/alx-ppv/ADS-delete-database/master/LICENSE"
								}
							],
							"properties": [
								{
									"key": "Microsoft.VisualStudio.Code.ExtensionDependencies",
									"value": ""
								},
								{
									"key": "Microsoft.VisualStudio.Services.Links.Source",
									"value": "https://github.com/alx-ppv/ADS-delete-database"
								},
								{
									"key": "Microsoft.VisualStudio.Code.Engine",
									"value": "*"
								},
								{
									"key": "Microsoft.AzDataEngine",
									"value": "*"
								}
							]
						}
					],
					"statistics": [],
					"flags": "preview"
				},
				{
					"extensionId": "55",
					"extensionName": "query-history",
					"displayName": "Query History",
					"shortDescription": "Adds a Query History panel for viewing and running past executed queries.",
					"publisher": {
						"displayName": "Microsoft",
						"publisherId": "Microsoft",
						"publisherName": "Microsoft"
					},
					"versions": [
						{
							"version": "0.1.0",
							"lastUpdated": "10/2/2019",
							"assetUri": "",
							"fallbackAssetUri": "fallbackAssetUri",
							"files": [
								{
									"assetType": "Microsoft.VisualStudio.Services.VSIXPackage",
									"source": "https://sqlopsextensions.blob.core.windows.net/extensions/query-history/query-history-0.1.0.vsix"
								},
								{
									"assetType": "Microsoft.VisualStudio.Services.Icons.Default",
									"source": "https://raw.githubusercontent.com/microsoft/azuredatastudio/main/extensions/query-history/images/extension.png"
								},
								{
									"assetType": "Microsoft.VisualStudio.Services.Content.Details",
									"source": "https://raw.githubusercontent.com/Microsoft/azuredatastudio/main/extensions/query-history/README.md"
								},
								{
									"assetType": "Microsoft.VisualStudio.Code.Manifest",
									"source": "https://raw.githubusercontent.com/Microsoft/azuredatastudio/main/extensions/query-history/package.json"
								},
								{
									"assetType": "Microsoft.VisualStudio.Services.Content.License",
									"source": "https://raw.githubusercontent.com/Microsoft/azuredatastudio/main/LICENSE.txt"
								}
							],
							"properties": [
								{
									"key": "Microsoft.VisualStudio.Code.ExtensionDependencies",
									"value": ""
								},
								{
									"key": "Microsoft.VisualStudio.Code.Engine",
									"value": "*"
								},
								{
									"key": "Microsoft.AzDataEngine",
									"value": ">=1.12.0"
								},
								{
									"key": "Microsoft.VisualStudio.Services.Links.Source",
									"value": "https://github.com/Microsoft/azuredatastudio"
								}
							]
						}
					],
					"statistics": [],
					"flags": "preview"
				},
				{
					"extensionId": "56",
					"extensionName": "simple-data-scripter",
					"displayName": "Simple Data Scripter",
					"shortDescription": "Adds ability to script data for a table",
					"publisher": {
						"displayName": "Sean Price",
						"publisherId": "ecirpnaes",
						"publisherName": "ecirpnaes"
					},
					"versions": [
						{
							"version": "0.1.6",
							"lastUpdated": "03/22/2021",
							"assetUri": "",
							"fallbackAssetUri": "fallbackAssetUri",
							"files": [
								{
									"assetType": "Microsoft.SQLOps.DownloadPage",
									"source": "https://github.com/ecirpnaes/SimpleDataScripter/releases/tag/0.1.6"
								},
								{
									"assetType": "Microsoft.VisualStudio.Services.Icons.Default",
									"source": "https://raw.githubusercontent.com/ecirpnaes/SimpleDataScripter/master/images/logo.png"
								},
								{
									"assetType": "Microsoft.VisualStudio.Services.Content.Details",
									"source": "https://raw.githubusercontent.com/ecirpnaes/SimpleDataScripter/master/README.md"
								},
								{
									"assetType": "Microsoft.VisualStudio.Code.Manifest",
									"source": "https://raw.githubusercontent.com/ecirpnaes/SimpleDataScripter/master/package.json"
								}
							],
							"properties": [
								{
									"key": "Microsoft.VisualStudio.Code.ExtensionDependencies",
									"value": ""
								},
								{
									"key": "Microsoft.VisualStudio.Services.Links.Source",
									"value": "https://github.com/ecirpnaes/simpledatascripter"
								},
								{
									"key": "Microsoft.VisualStudio.Code.Engine",
									"value": "*"
								},
								{
									"key": "Microsoft.AzDataEngine",
									"value": "*"
								}
							]
						}
					],
					"statistics": [],
					"flags": "preview"
				},
				{
					"extensionId": "57",
					"extensionName": "vscodeintellicode",
					"displayName": "Visual Studio IntelliCode",
					"shortDescription": "AI-assisted development",
					"publisher": {
						"displayName": "Microsoft",
						"publisherId": "Microsoft",
						"publisherName": "visualstudioexptteam"
					},
					"versions": [
						{
							"version": "1.2.1",
							"lastUpdated": "10/29/2019",
							"assetUri": "",
							"fallbackAssetUri": "fallbackAssetUri",
							"files": [
								{
									"assetType": "Microsoft.VisualStudio.Services.VSIXPackage",
									"source": "https://sqlopsextensions.blob.core.windows.net/extensions/intellicode/vscodeintellicode-1.2.1.vsix"
								},
								{
									"assetType": "Microsoft.VisualStudio.Services.Icons.Default",
									"source": "https://sqlopsextensions.blob.core.windows.net/extensions/intellicode/icon.png"
								},
								{
									"assetType": "Microsoft.VisualStudio.Services.Content.Details",
									"source": "https://sqlopsextensions.blob.core.windows.net/extensions/intellicode/README.md"
								},
								{
									"assetType": "Microsoft.VisualStudio.Code.Manifest",
									"source": "https://sqlopsextensions.blob.core.windows.net/extensions/intellicode/package.json"
								},
								{
									"assetType": "Microsoft.VisualStudio.Services.Content.License",
									"source": "https://sqlopsextensions.blob.core.windows.net/extensions/intellicode/LICENSE.txt"
								}
							],
							"properties": [
								{
									"key": "Microsoft.VisualStudio.Code.ExtensionDependencies",
									"value": ""
								},
								{
									"key": "Microsoft.VisualStudio.Code.Engine",
									"value": "*"
								},
								{
									"key": "Microsoft.AzDataEngine",
									"value": ">=1.12.0"
								},
								{
									"key": "Microsoft.VisualStudio.Services.Links.Source",
									"value": "https://github.com/MicrosoftDocs/intellicode"
								}
							]
						}
					],
					"statistics": [],
					"flags": ""
				},
				{
					"extensionId": "58",
					"extensionName": "datavirtualization",
					"displayName": "Data Virtualization",
					"shortDescription": "Support for Data Virtualization in SQL Server, including Virtualize Data wizards.",
					"publisher": {
						"displayName": "Microsoft",
						"publisherId": "Microsoft",
						"publisherName": "Microsoft"
					},
					"versions": [
						{
							"version": "1.12.0",
							"lastUpdated": "11/11/2020",
							"assetUri": "",
							"fallbackAssetUri": "fallbackAssetUri",
							"files": [
								{
									"assetType": "Microsoft.VisualStudio.Services.VSIXPackage",
									"source": "https://sqlopsextensions.blob.core.windows.net/extensions/datavirtualization/datavirtualization-1.12.0.vsix"
								},
								{
									"assetType": "Microsoft.VisualStudio.Services.Icons.Default",
									"source": "https://sqlopsextensions.blob.core.windows.net/extensions/datavirtualization/content/extension.png"
								},
								{
									"assetType": "Microsoft.VisualStudio.Services.Content.Details",
									"source": "https://sqlopsextensions.blob.core.windows.net/extensions/datavirtualization/content/1.12.0/README.md"
								},
								{
									"assetType": "Microsoft.VisualStudio.Code.Manifest",
									"source": "https://sqlopsextensions.blob.core.windows.net/extensions/datavirtualization/content/1.12.0/package.json"
								},
								{
									"assetType": "Microsoft.VisualStudio.Services.Content.License",
									"source": "https://sqlopsextensions.blob.core.windows.net/extensions/datavirtualization/content/1.12.0/LICENSE.txt"
								}
							],
							"properties": [
								{
									"key": "Microsoft.VisualStudio.Code.ExtensionDependencies",
									"value": ""
								},
								{
									"key": "Microsoft.VisualStudio.Code.Engine",
									"value": "*"
								},
								{
									"key": "Microsoft.AzDataEngine",
									"value": ">=1.22.0"
								},
								{
									"key": "Microsoft.VisualStudio.Services.Links.Source",
									"value": "https://aka.ms/ads-datavirt"
								}
							]
						}
					],
					"statistics": [],
					"flags": ""
				},
				{
					"extensionId": "59",
					"extensionName": "demo-mode",
					"displayName": "Demo Mode",
					"shortDescription": "Fast font embiggen for presentations and over the shoulder demos",
					"publisher": {
						"displayName": "Drew Skwiers-Koballa",
						"publisherId": "drewsk",
						"publisherName": "drewsk"
					},
					"versions": [
						{
							"version": "1.1.0",
							"lastUpdated": "11/16/2019",
							"assetUri": "",
							"fallbackAssetUri": "fallbackAssetUri",
							"files": [
								{
									"assetType": "Microsoft.SQLOps.DownloadPage",
									"source": "https://github.com/dzsquared/demo-mode/releases/tag/1.1.0"
								},
								{
									"assetType": "Microsoft.VisualStudio.Services.Icons.Default",
									"source": "https://raw.githubusercontent.com/dzsquared/demo-mode/master/images/monitor256.png"
								},
								{
									"assetType": "Microsoft.VisualStudio.Services.Content.Details",
									"source": "https://raw.githubusercontent.com/dzsquared/demo-mode/master/README.md"
								},
								{
									"assetType": "Microsoft.VisualStudio.Code.Manifest",
									"source": "https://raw.githubusercontent.com/dzsquared/demo-mode/master/package.json"
								},
								{
									"assetType": "Microsoft.VisualStudio.Services.Content.License",
									"source": "https://raw.githubusercontent.com/dzsquared/demo-mode/master/LICENSE"
								}
							],
							"properties": [
								{
									"key": "Microsoft.VisualStudio.Code.ExtensionDependencies",
									"value": ""
								},
								{
									"key": "Microsoft.VisualStudio.Services.Links.Source",
									"value": "https://github.com/dzsquared/demo-mode"
								},
								{
									"key": "Microsoft.VisualStudio.Code.Engine",
									"value": "*"
								},
								{
									"key": "Microsoft.AzDataEngine",
									"value": "*"
								}
							]
						}
					],
					"statistics": [],
					"flags": "preview"
				},
				{
					"extensionId": "60",
					"extensionName": "db-snapshot-creator",
					"displayName": "DB Snapshot Creator",
					"shortDescription": "Adds ability to create a snaphot of a database",
					"publisher": {
						"displayName": "Sean Price",
						"publisherId": "ecirpnaes",
						"publisherName": "ecirpnaes"
					},
					"versions": [
						{
							"version": "0.1.0",
							"lastUpdated": "12/19/2019",
							"assetUri": "",
							"fallbackAssetUri": "fallbackAssetUri",
							"files": [
								{
									"assetType": "Microsoft.SQLOps.DownloadPage",
									"source": "https://github.com/ecirpnaes/DbSnapshotCreator/releases/tag/0.1.0"
								},
								{
									"assetType": "Microsoft.VisualStudio.Services.Icons.Default",
									"source": "https://raw.githubusercontent.com/ecirpnaes/DbSnapshotCreator/master/images/logo.png"
								},
								{
									"assetType": "Microsoft.VisualStudio.Services.Content.Details",
									"source": "https://raw.githubusercontent.com/ecirpnaes/DbSnapshotCreator/master/README.md"
								},
								{
									"assetType": "Microsoft.VisualStudio.Code.Manifest",
									"source": "https://raw.githubusercontent.com/ecirpnaes/DbSnapshotCreator/master/package.json"
								}
							],
							"properties": [
								{
									"key": "Microsoft.VisualStudio.Code.ExtensionDependencies",
									"value": ""
								},
								{
									"key": "Microsoft.VisualStudio.Services.Links.Source",
									"value": "https://github.com/ecirpnaes/DbSnapshotCreator"
								},
								{
									"key": "Microsoft.VisualStudio.Code.Engine",
									"value": "*"
								},
								{
									"key": "Microsoft.AzDataEngine",
									"value": "*"
								}
							]
						}
					],
					"statistics": [],
					"flags": "preview"
				},
				{
					"extensionId": "61",
					"extensionName": "tsqlchecker",
					"displayName": "TSQL Checker",
					"shortDescription": "Adds checks for bad practice to the TSQL query window.",
					"publisher": {
						"displayName": "Daniel Janik",
						"publisherId": "DanielJanik",
						"publisherName": "DanielJanik"
					},
					"versions": [
						{
							"version": "0.0.1",
							"lastUpdated": "02/06/2020",
							"assetUri": "",
							"fallbackAssetUri": "fallbackAssetUri",
							"files": [
								{
									"assetType": "Microsoft.SQLOps.DownloadPage",
									"source": "https://github.com/DanielJanik/tsqlchecker_adsextension/releases/tag/0.0.1"
								},
								{
									"assetType": "Microsoft.VisualStudio.Services.Icons.Default",
									"source": "https://raw.githubusercontent.com/danieljanik/tsqlchecker_adsextension/master/tsqlhelp.png"
								},
								{
									"assetType": "Microsoft.VisualStudio.Services.Content.Details",
									"source": "https://raw.githubusercontent.com/danieljanik/tsqlchecker_adsextension/master/README.md"
								},
								{
									"assetType": "Microsoft.VisualStudio.Code.Manifest",
									"source": "https://raw.githubusercontent.com/danieljanik/tsqlchecker_adsextension/master/package.json"
								},
								{
									"assetType": "Microsoft.VisualStudio.Services.Content.License",
									"source": "https://raw.githubusercontent.com/danieljanik/tsqlchecker_adsextension/master/LICENSE"
								}
							],
							"properties": [
								{
									"key": "Microsoft.VisualStudio.Code.ExtensionDependencies",
									"value": ""
								},
								{
									"key": "Microsoft.VisualStudio.Services.Links.Source",
									"value": "https://github.com/DanielJanik/tsqlchecker_adsextension"
								},
								{
									"key": "Microsoft.VisualStudio.Code.Engine",
									"value": "*"
								},
								{
									"key": "Microsoft.AzDataEngine",
									"value": "*"
								}
							]
						}
					],
					"statistics": [],
					"flags": "preview"
				},
				{
					"extensionId": "62",
					"extensionName": "schema-visualization",
					"displayName": "Schema Visualization",
					"shortDescription": "Visualization of databases",
					"publisher": {
						"displayName": "Jens Hunt",
						"publisherId": "R0tenur",
						"publisherName": "R0tenur"
					},
					"versions": [
						{
							"version": "0.8.2",
							"lastUpdated": "9/22/2021",
							"assetUri": "",
							"fallbackAssetUri": "fallbackAssetUri",
							"files": [
								{
									"assetType": "Microsoft.SQLOps.DownloadPage",
									"source": "https://github.com/R0tenur/visualization/releases/tag/v0.8.2"
								},
								{
									"assetType": "Microsoft.VisualStudio.Services.Icons.Default",
									"source": "https://raw.githubusercontent.com/R0tenur/visualization/master/images/logo.png"
								},
								{
									"assetType": "Microsoft.VisualStudio.Services.Content.Details",
									"source": "https://raw.githubusercontent.com/R0tenur/visualization/master/README.md"
								},
								{
									"assetType": "Microsoft.VisualStudio.Code.Manifest",
									"source": "https://raw.githubusercontent.com/R0tenur/visualization/master/package.json"
								},
								{
									"assetType": "Microsoft.VisualStudio.Services.Content.License",
									"source": "https://raw.githubusercontent.com/R0tenur/visualization/master/LICENSE"
								}
							],
							"properties": [
								{
									"key": "Microsoft.VisualStudio.Code.ExtensionDependencies",
									"value": ""
								},
								{
									"key": "Microsoft.VisualStudio.Services.Links.Source",
									"value": "https://github.com/R0tenur/visualization"
								},
								{
									"key": "Microsoft.VisualStudio.Code.Engine",
									"value": "*"
								},
								{
									"key": "Microsoft.AzDataEngine",
									"value": "*"
								}
							]
						}
					],
					"statistics": [],
					"flags": ""
				},
				{
					"extensionId": "64",
					"extensionName": "qpi",
					"displayName": "Query Performance Insight",
					"shortDescription": "ADS UI for the latest version of QPI library",
					"publisher": {
						"displayName": "Jovan Popovic",
						"publisherId": "jocapc",
						"publisherName": "jocapc"
					},
					"versions": [
						{
							"version": "0.1.6",
							"lastUpdated": "03/08/2020",
							"assetUri": "",
							"fallbackAssetUri": "fallbackAssetUri",
							"files": [
								{
									"assetType": "Microsoft.VisualStudio.Services.VSIXPackage",
									"source": "https://sqlopsextensions.blob.core.windows.net/extensions/qpi/qpi-0.1.6.vsix"
								},
								{
									"assetType": "Microsoft.VisualStudio.Code.Manifest",
									"source": "https://raw.githubusercontent.com/jocapc/AzureDataStudio-QPI/master/package.json"
								},
								{
									"assetType": "Microsoft.VisualStudio.Services.Content.Details",
									"source": "https://raw.githubusercontent.com/jocapc/AzureDataStudio-QPI/master/README.md"
								},
								{
									"assetType": "Microsoft.VisualStudio.Services.Content.License",
									"source": "https://raw.githubusercontent.com/jocapc/AzureDataStudio-QPI/master/LICENSE"
								}
							],
							"properties": [
								{
									"key": "Microsoft.VisualStudio.Code.ExtensionDependencies",
									"value": ""
								},
								{
									"key": "Microsoft.VisualStudio.Services.Links.Source",
									"value": "https://github.com/jocapc/AzureDataStudio-QPI"
								},
								{
									"key": "Microsoft.VisualStudio.Code.Engine",
									"value": "*"
								},
								{
									"key": "Microsoft.AzDataEngine",
									"value": "*"
								}
							]
						}
					],
					"statistics": [],
					"flags": "preview"
				},
				{
					"extensionId": "65",
					"extensionName": "machine-learning",
					"displayName": "Machine Learning",
					"shortDescription": "Machine Learning for SQL Databases",
					"publisher": {
						"displayName": "Microsoft",
						"publisherId": "Microsoft",
						"publisherName": "Microsoft"
					},
					"versions": [
						{
							"version": "0.11.0",
							"lastUpdated": "08/10/2021",
							"assetUri": "",
							"fallbackAssetUri": "fallbackAssetUri",
							"files": [
								{
									"assetType": "Microsoft.VisualStudio.Services.VSIXPackage",
									"source": "https://sqlopsextensions.blob.core.windows.net/extensions/machine-learning/machine-learning-0.11.0.vsix"
								},
								{
									"assetType": "Microsoft.VisualStudio.Services.Icons.Default",
									"source": "https://raw.githubusercontent.com/microsoft/azuredatastudio/main/extensions/machine-learning/images/extensionIcon.png"
								},
								{
									"assetType": "Microsoft.VisualStudio.Services.Content.Details",
									"source": "https://raw.githubusercontent.com/Microsoft/azuredatastudio/main/extensions/machine-learning/README.md"
								},
								{
									"assetType": "Microsoft.VisualStudio.Code.Manifest",
									"source": "https://raw.githubusercontent.com/Microsoft/azuredatastudio/main/extensions/machine-learning/package.json"
								},
								{
									"assetType": "Microsoft.VisualStudio.Services.Content.License",
									"source": "https://raw.githubusercontent.com/Microsoft/azuredatastudio/main/LICENSE.txt"
								}
							],
							"properties": [
								{
									"key": "Microsoft.VisualStudio.Code.ExtensionDependencies",
									"value": ""
								},
								{
									"key": "Microsoft.AzDataEngine",
									"value": ">=1.29.0"
								},
								{
									"key": "Microsoft.VisualStudio.Code.Engine",
									"value": "*"
								},
								{
									"key": "Microsoft.VisualStudio.Services.Links.Source",
									"value": "https://github.com/Microsoft/azuredatastudio"
								}
							]
						}
					],
					"statistics": [],
					"flags": "preview"
				},
				{
					"extensionId": "66",
					"extensionName": "sql-prompt",
					"displayName": "Redgate SQL Prompt",
					"shortDescription": "Write and format your SQL effortlessly",
					"publisher": {
						"displayName": "Redgate",
						"publisherId": "Redgate",
						"publisherName": "Redgate"
					},
					"versions": [
						{
							"version": "0.2.10",
							"lastUpdated": "02/03/2022",
							"assetUri": "",
							"fallbackAssetUri": "fallbackAssetUri",
							"files": [
								{
									"assetType": "Microsoft.SQLOps.DownloadPage",
									"source": "https://download.red-gate.com/EAP/SQLPromptADS.zip"
								},
								{
									"assetType": "Microsoft.VisualStudio.Services.Icons.Default",
									"source": "https://sqlopsextensions.blob.core.windows.net/extensions/sql-prompt/0.2.10/gatebase.png"
								},
								{
									"assetType": "Microsoft.VisualStudio.Services.Content.Details",
									"source": "https://sqlopsextensions.blob.core.windows.net/extensions/sql-prompt/0.2.10/README.md"
								},
								{
									"assetType": "Microsoft.VisualStudio.Services.Content.License",
									"source": "https://www.red-gate.com/support/license/"
								}
							],
							"properties": [
								{
									"key": "Microsoft.VisualStudio.Code.ExtensionDependencies",
									"value": ""
								},
								{
									"key": "Microsoft.VisualStudio.Code.Engine",
									"value": "^1.38.0"
								},
								{
									"key": "Microsoft.AzDataEngine",
									"value": "*"
								}
							]
						}
					],
					"statistics": [],
					"flags": "preview"
				},
				{
					"extensionId": "67",
					"extensionName": "sql-assessment",
					"displayName": "SQL Assessment",
					"shortDescription": "Provides a mechanism to evaluate the configuration of SQL Server for best practices",
					"publisher": {
						"displayName": "Microsoft",
						"publisherId": "Microsoft",
						"publisherName": "Microsoft"
					},
					"versions": [
						{
							"version": "0.6.1",
							"lastUpdated": "03/05/2021",
							"assetUri": "",
							"fallbackAssetUri": "fallbackAssetUri",
							"files": [
								{
									"assetType": "Microsoft.VisualStudio.Services.VSIXPackage",
									"source": "https://sqlopsextensions.blob.core.windows.net/extensions/sql-assessment/sql-assessment-0.6.1.vsix"
								},
								{
									"assetType": "Microsoft.VisualStudio.Services.Icons.Default",
									"source": "https://raw.githubusercontent.com/microsoft/azuredatastudio/main/extensions/sql-assessment/images/extension.png"
								},
								{
									"assetType": "Microsoft.VisualStudio.Services.Content.Details",
									"source": "https://raw.githubusercontent.com/Microsoft/azuredatastudio/main/extensions/sql-assessment/README.md"
								},
								{
									"assetType": "Microsoft.VisualStudio.Code.Manifest",
									"source": "https://raw.githubusercontent.com/Microsoft/azuredatastudio/main/extensions/sql-assessment/package.json"
								},
								{
									"assetType": "Microsoft.VisualStudio.Services.Content.License",
									"source": "https://raw.githubusercontent.com/Microsoft/azuredatastudio/main/LICENSE.txt"
								}
							],
							"properties": [
								{
									"key": "Microsoft.VisualStudio.Code.Engine",
									"value": "*"
								},
								{
									"key": "Microsoft.AzDataEngine",
									"value": ">=1.27.0"
								},
								{
									"key": "Microsoft.VisualStudio.Services.Links.Source",
									"value": "https://github.com/Microsoft/azuredatastudio"
								}
							]
						}
					],
					"statistics": [],
					"flags": "preview"
				},
				{
					"extensionId": "68",
					"extensionName": "arc",
					"displayName": "Azure Arc",
					"shortDescription": "Provides deployment and management capabilities for Azure Arc",
					"publisher": {
						"displayName": "Microsoft",
						"publisherId": "Microsoft",
						"publisherName": "Microsoft"
					},
					"versions": [
						{
							"version": "1.1.0",
							"lastUpdated": "4/7/2022",
							"assetUri": "",
							"fallbackAssetUri": "fallbackAssetUri",
							"files": [
								{
									"assetType": "Microsoft.VisualStudio.Services.VSIXPackage",
									"source": "https://sqlopsextensions.blob.core.windows.net/extensions/arc/arc-1.1.0.vsix"
								},
								{
									"assetType": "Microsoft.VisualStudio.Services.Icons.Default",
									"source": "https://raw.githubusercontent.com/microsoft/azuredatastudio/main/extensions/arc/images/extension.png"
								},
								{
									"assetType": "Microsoft.VisualStudio.Services.Content.Details",
									"source": "https://raw.githubusercontent.com/Microsoft/azuredatastudio/main/extensions/arc/README.md"
								},
								{
									"assetType": "Microsoft.VisualStudio.Code.Manifest",
									"source": "https://raw.githubusercontent.com/Microsoft/azuredatastudio/main/extensions/arc/package.json"
								},
								{
									"assetType": "Microsoft.VisualStudio.Services.Content.License",
									"source": "https://raw.githubusercontent.com/Microsoft/azuredatastudio/main/LICENSE.txt"
								}
							],
							"properties": [
								{
									"key": "Microsoft.VisualStudio.Code.Engine",
									"value": "*"
								},
								{
									"key": "Microsoft.AzDataEngine",
									"value": ">=1.35.0"
								},
								{
									"key": "Microsoft.VisualStudio.Services.Links.Source",
									"value": "https://github.com/Microsoft/azuredatastudio"
								}
							]
						}
					],
					"statistics": [],
					"flags": ""
				},
				{
					"extensionId": "69",
					"extensionName": "code-settings-sync",
					"displayName": "Settings Sync",
					"shortDescription": "Synchronize Settings, Snippets, Themes, File Icons, Launch, Keybindings, Workspaces and Extensions Across Multiple Machines Using GitHub Gist.",
					"publisher": {
						"displayName": "Shan Khan",
						"publisherId": "Shan",
						"publisherName": "Shan"
					},
					"versions": [
						{
							"version": "3.4.3",
							"lastUpdated": "9/23/2019",
							"assetUri": "",
							"fallbackAssetUri": "fallbackAssetUri",
							"files": [
								{
									"assetType": "Microsoft.SQLOps.DownloadPage",
									"source": "https://github.com/shanalikhan/code-settings-sync/releases/tag/v3.4.3"
								},
								{
									"assetType": "Microsoft.VisualStudio.Services.Icons.Default",
									"source": "https://raw.githubusercontent.com/shanalikhan/code-settings-sync/master/images/logo-128.png"
								},
								{
									"assetType": "Microsoft.VisualStudio.Services.Content.Details",
									"source": "https://raw.githubusercontent.com/shanalikhan/code-settings-sync/master/README.md"
								},
								{
									"assetType": "Microsoft.VisualStudio.Code.Manifest",
									"source": "https://raw.githubusercontent.com/shanalikhan/code-settings-sync/master/package.json"
								},
								{
									"assetType": "Microsoft.VisualStudio.Services.Content.License",
									"source": "https://raw.githubusercontent.com/shanalikhan/code-settings-sync/master/LICENSE"
								}
							],
							"properties": [
								{
									"key": "Microsoft.VisualStudio.Code.ExtensionDependencies",
									"value": ""
								},
								{
									"key": "Microsoft.VisualStudio.Code.Engine",
									"value": ">=1.35.1"
								},
								{
									"key": "Microsoft.AzDataEngine",
									"value": "*"
								},
								{
									"key": "Microsoft.VisualStudio.Services.Links.Source",
									"value": "https://github.com/shanalikhan/code-settings-sync"
								}
							]
						}
					],
					"statistics": [],
					"flags": ""
				},
				{
					"extensionId": "70",
					"extensionName": "sql-database-projects",
					"displayName": "SQL Database Projects",
					"shortDescription": "The SQL Database Projects extension for Azure Data Studio allows users to develop and deploy database schemas.",
					"publisher": {
						"displayName": "Microsoft",
						"publisherId": "Microsoft",
						"publisherName": "Microsoft"
					},
					"versions": [
						{
							"version": "0.16.0",
							"lastUpdated": "04/08/2022",
							"assetUri": "",
							"fallbackAssetUri": "fallbackAssetUri",
							"files": [
								{
									"assetType": "Microsoft.VisualStudio.Services.VSIXPackage",
									"source": "https://sqlopsextensions.blob.core.windows.net/extensions/sql-database-projects/sql-database-projects-0.16.0.vsix"
								},
								{
									"assetType": "Microsoft.VisualStudio.Services.Icons.Default",
									"source": "https://raw.githubusercontent.com/microsoft/azuredatastudio/main/extensions/sql-database-projects/images/sqlDatabaseProjects.png"
								},
								{
									"assetType": "Microsoft.VisualStudio.Services.Content.Details",
									"source": "https://raw.githubusercontent.com/microsoft/azuredatastudio/main/extensions/sql-database-projects/README.md"
								},
								{
									"assetType": "Microsoft.VisualStudio.Code.Manifest",
									"source": "https://raw.githubusercontent.com/microsoft/azuredatastudio/main/extensions/sql-database-projects/package.json"
								},
								{
									"assetType": "Microsoft.VisualStudio.Services.Content.License",
									"source": "https://raw.githubusercontent.com/Microsoft/azuredatastudio/main/LICENSE.txt"
								}
							],
							"properties": [
								{
									"key": "Microsoft.VisualStudio.Code.ExtensionDependencies",
									"value": "Microsoft.schema-compare"
								},
								{
									"key": "Microsoft.AzDataEngine",
									"value": ">=1.36.0"
								},
								{
									"key": "Microsoft.VisualStudio.Services.Links.Source",
									"value": "https://github.com/Microsoft/azuredatastudio"
								}
							]
						}
					],
					"statistics": [],
					"flags": "preview"
				},
				{
					"extensionId": "71",
					"extensionName": "vscode-wakatime",
					"displayName": "WakaTime",
					"shortDescription": "Automatic time tracking and quantified-self metrics generated from your Azure Data Studio usage.",
					"publisher": {
						"displayName": "WakaTime",
						"publisherId": "wakaTime",
						"publisherName": "wakatime"
					},
					"versions": [
						{
							"version": "18.1.0",
							"lastUpdated": "4/5/2022",
							"assetUri": "",
							"fallbackAssetUri": "fallbackAssetUri",
							"files": [
								{
									"assetType": "Microsoft.SQLOps.DownloadPage",
									"source": "https://marketplace.visualstudio.com/_apis/public/gallery/publishers/WakaTime/vsextensions/vscode-wakatime/18.1.0/vspackage"
								},
								{
									"assetType": "Microsoft.VisualStudio.Services.Icons.Default",
									"source": "https://raw.githubusercontent.com/wakatime/vscode-wakatime/master/images/wakatime-logo.png"
								},
								{
									"assetType": "Microsoft.VisualStudio.Services.Content.Details",
									"source": "https://raw.githubusercontent.com/wakatime/vscode-wakatime/master/README-ADS.md"
								},
								{
									"assetType": "Microsoft.VisualStudio.Code.Manifest",
									"source": "https://raw.githubusercontent.com/wakatime/vscode-wakatime/master/package.json"
								},
								{
									"assetType": "Microsoft.VisualStudio.Services.Content.License",
									"source": "https://raw.githubusercontent.com/wakatime/vscode-wakatime/master/LICENSE"
								}
							],
							"properties": [
								{
									"key": "Microsoft.VisualStudio.Code.ExtensionDependencies",
									"value": ""
								},
								{
									"key": "Microsoft.VisualStudio.Code.Engine",
									"value": ">=1.59.0"
								},
								{
									"key": "Microsoft.AzDataEngine",
									"value": "*"
								},
								{
									"key": "Microsoft.VisualStudio.Services.Links.Source",
									"value": "https://github.com/wakatime/vscode-wakatime"
								}
							]
						}
					],
					"statistics": [],
					"flags": ""
				},
				{
					"extensionId": "72",
					"extensionName": "eltsnap-simple-data-flow",
					"displayName": "eltsnap: Simple Dataflow",
					"shortDescription": "Easily copy a table from one SQL Server to Another",
					"publisher": {
						"displayName": "Jim-BITracks",
						"publisherId": "bitracks",
						"publisherName": "bitracks"
					},
					"versions": [
						{
							"version": "1.0.1",
							"lastUpdated": "9/25/2020",
							"assetUri": "",
							"fallbackAssetUri": "fallbackAssetUri",
							"files": [
								{
									"assetType": "Microsoft.SQLOps.DownloadPage",
									"source": "https://github.com/Jim-BITracks/eltsnap-simpleDataFlow/releases/tag/v1.0.1"
								},
								{
									"assetType": "Microsoft.VisualStudio.Services.Icons.Default",
									"source": "https://raw.githubusercontent.com/Jim-BITracks/eltsnap-simpleDataFlow/v1.0.1/images/bitracks.png"
								},
								{
									"assetType": "Microsoft.VisualStudio.Services.Content.Details",
									"source": "https://raw.githubusercontent.com/Jim-BITracks/eltsnap-simpleDataFlow/v1.0.1/README.md"
								},
								{
									"assetType": "Microsoft.VisualStudio.Code.Manifest",
									"source": "https://raw.githubusercontent.com/Jim-BITracks/eltsnap-simpleDataFlow/v1.0.1/package.json"
								},
								{
									"assetType": "Microsoft.VisualStudio.Services.Content.License",
									"source": "https://raw.githubusercontent.com/Jim-BITracks/eltsnap-simpleDataFlow/master/LICENSE"
								}
							],
							"properties": [
								{
									"key": "Microsoft.VisualStudio.Code.ExtensionDependencies",
									"value": ""
								},
								{
									"key": "Microsoft.VisualStudio.Code.Engine",
									"value": "*"
								},
								{
									"key": "Microsoft.AzDataEngine",
									"value": ">=1.21.0"
								},
								{
									"key": "Microsoft.VisualStudio.Services.Links.Source",
									"value": "https://github.com/Jim-BITracks/eltsnap-simpleDataFlow"
								}
							]
						}
					],
					"statistics": [],
					"flags": ""
				},
				{
					"extensionId": "73",
					"extensionName": "azdata",
					"displayName": "Azure Data CLI",
					"shortDescription": "Provides Azure Data CLI capabilities for use in Azure Data Studio",
					"publisher": {
						"displayName": "Microsoft",
						"publisherId": "Microsoft",
						"publisherName": "Microsoft"
					},
					"versions": [
						{
							"version": "0.6.4",
							"lastUpdated": "6/3/2021",
							"assetUri": "",
							"fallbackAssetUri": "fallbackAssetUri",
							"files": [
								{
									"assetType": "Microsoft.VisualStudio.Services.VSIXPackage",
									"source": "https://sqlopsextensions.blob.core.windows.net/extensions/azdata/azdata-0.6.4.vsix"
								},
								{
									"assetType": "Microsoft.VisualStudio.Services.Icons.Default",
									"source": "https://raw.githubusercontent.com/microsoft/azuredatastudio/1.31.0/extensions/azdata/images/extension.png"
								},
								{
									"assetType": "Microsoft.VisualStudio.Services.Content.Details",
									"source": "https://raw.githubusercontent.com/Microsoft/azuredatastudio/1.31.0/extensions/azdata/README.md"
								},
								{
									"assetType": "Microsoft.VisualStudio.Code.Manifest",
									"source": "https://raw.githubusercontent.com/Microsoft/azuredatastudio/1.31.0/extensions/azdata/package.json"
								},
								{
									"assetType": "Microsoft.VisualStudio.Services.Content.License",
									"source": "https://raw.githubusercontent.com/Microsoft/azuredatastudio/1.31.0/LICENSE.txt"
								}
							],
							"properties": [
								{
									"key": "Microsoft.VisualStudio.Code.Engine",
									"value": "*"
								},
								{
									"key": "Microsoft.AzDataEngine",
									"value": ">=1.26.0"
								},
								{
									"key": "Microsoft.VisualStudio.Services.Links.Source",
									"value": "https://github.com/Microsoft/azuredatastudio"
								}
							]
						}
					],
					"statistics": [],
					"flags": "preview"
				},
				{
					"extensionId": "74",
					"extensionName": "kusto",
					"displayName": "Kusto (KQL)",
					"shortDescription": "Kusto (KQL) extension for Azure Data Studio",
					"publisher": {
						"displayName": "Microsoft",
						"publisherId": "Microsoft",
						"publisherName": "Microsoft"
					},
					"versions": [
						{
							"version": "0.5.7",
							"lastUpdated": "09/30/2021",
							"assetUri": "",
							"fallbackAssetUri": "fallbackAssetUri",
							"files": [
								{
									"assetType": "Microsoft.VisualStudio.Services.VSIXPackage",
									"source": "https://sqlopsextensions.blob.core.windows.net/extensions/kusto/kusto-0.5.7.vsix"
								},
								{
									"assetType": "Microsoft.VisualStudio.Services.Icons.Default",
									"source": "https://raw.githubusercontent.com/microsoft/azuredatastudio/main/extensions/kusto/resources/images/ADX.png"
								},
								{
									"assetType": "Microsoft.VisualStudio.Services.Content.Details",
									"source": "https://raw.githubusercontent.com/microsoft/azuredatastudio/main/extensions/kusto/readme.md"
								},
								{
									"assetType": "Microsoft.VisualStudio.Code.Manifest",
									"source": "https://raw.githubusercontent.com/microsoft/azuredatastudio/main/extensions/kusto/package.json"
								},
								{
									"assetType": "Microsoft.VisualStudio.Services.Content.License",
									"source": "https://raw.githubusercontent.com/Microsoft/azuredatastudio/main/LICENSE.txt"
								}
							],
							"properties": [
								{
									"key": "Microsoft.VisualStudio.Code.Engine",
									"value": "*"
								},
								{
									"key": "Microsoft.AzDataEngine",
									"value": "*"
								},
								{
									"key": "Microsoft.VisualStudio.Services.Links.Source",
									"value": "https://github.com/Microsoft/azuredatastudio"
								},
								{
									"key": "Microsoft.AzDataEngine",
									"value": ">=1.28.0"
								}
							]
						}
					],
					"statistics": [],
					"flags": "preview"
				},
				{
					"extensionId": "75",
					"extensionName": "sql-server-diagnostic-book",
					"displayName": "SQL Server Diagnostic Book",
					"shortDescription": "A collection of notebooks to troubleshoot and diagnose any version of SQL Server",
					"publisher": {
						"displayName": "Emanuele Meazzo",
						"publisherId": "emanuelemeazzo",
						"publisherName": "emanuelemeazzo"
					},
					"versions": [
						{
							"version": "0.1.0",
							"lastUpdated": "9/3/2020",
							"assetUri": "",
							"fallbackAssetUri": "fallbackAssetUri",
							"files": [
								{
									"assetType": "Microsoft.SQLOps.DownloadPage",
									"source": "https://github.com/EmanueleMeazzo/tsql.tech-Code-snippets/releases/tag/v1.0"
								},
								{
									"assetType": "Microsoft.VisualStudio.Services.Icons.Default",
									"source": "https://sqlopsextensions.blob.core.windows.net/extensions/sql-server-diagnostic-book/LogoSmall.png"
								},
								{
									"assetType": "Microsoft.VisualStudio.Services.Content.Details",
									"source": "https://raw.githubusercontent.com/EmanueleMeazzo/SQL-Server-Diagnostic-Book/master/README.md"
								},
								{
									"assetType": "Microsoft.VisualStudio.Code.Manifest",
									"source": "https://raw.githubusercontent.com/EmanueleMeazzo/SQL-Server-Diagnostic-Book/master/package.json"
								},
								{
									"assetType": "Microsoft.VisualStudio.Services.Content.License",
									"source": "https://raw.githubusercontent.com/EmanueleMeazzo/SQL-Server-Diagnostic-Book/master/LICENSE"
								}
							],
							"properties": [
								{
									"key": "Microsoft.VisualStudio.Code.ExtensionDependencies",
									"value": ""
								},
								{
									"key": "Microsoft.VisualStudio.Code.Engine",
									"value": "*"
								},
								{
									"key": "Microsoft.AzDataEngine",
									"value": ">=1.21.0"
								},
								{
									"key": "Microsoft.VisualStudio.Services.Links.Source",
									"value": "https://github.com/EmanueleMeazzo/SQL-Server-Diagnostic-Book"
								}
							]
						}
					],
					"statistics": [],
					"flags": ""
				},
				{
					"extensionId": "76",
					"extensionName": "asde-deployment",
					"displayName": "Azure SQL Edge Deployment Extension",
					"shortDescription": "Provides a notebook-based experience to deploy Azure SQL Edge",
					"publisher": {
						"displayName": "Microsoft",
						"publisherId": "Microsoft",
						"publisherName": "Microsoft"
					},
					"versions": [
						{
							"version": "0.4.1",
							"lastUpdated": "3/12/2021",
							"assetUri": "",
							"fallbackAssetUri": "fallbackAssetUri",
							"files": [
								{
									"assetType": "Microsoft.VisualStudio.Services.VSIXPackage",
									"source": "https://sqlopsextensions.blob.core.windows.net/extensions/asde-deployment/asde-deployment-0.4.1.vsix"
								},
								{
									"assetType": "Microsoft.VisualStudio.Services.Icons.Default",
									"source": "https://raw.githubusercontent.com/microsoft/azuredatastudio/main/extensions/asde-deployment/images/extension.png"
								},
								{
									"assetType": "Microsoft.VisualStudio.Services.Content.Details",
									"source": "https://raw.githubusercontent.com/microsoft/azuredatastudio/main/extensions/asde-deployment/README.md"
								},
								{
									"assetType": "Microsoft.VisualStudio.Code.Manifest",
									"source": "https://raw.githubusercontent.com/microsoft/azuredatastudio/main/extensions/asde-deployment/package.json"
								},
								{
									"assetType": "Microsoft.VisualStudio.Services.Content.License",
									"source": "https://raw.githubusercontent.com/Microsoft/azuredatastudio/main/LICENSE.txt"
								}
							],
							"properties": [
								{
									"key": "Microsoft.VisualStudio.Code.Engine",
									"value": "*"
								},
								{
									"key": "Microsoft.AzDataEngine",
									"value": "*"
								},
								{
									"key": "Microsoft.VisualStudio.Services.Links.Source",
									"value": "https://github.com/Microsoft/azuredatastudio"
								},
								{
									"key": "Microsoft.AzDataEngine",
									"value": ">=1.25.0"
								}
							]
						}
					],
					"statistics": [],
					"flags": "preview"
				},
				{
					"extensionId": "77",
					"extensionName": "pastelin",
					"displayName": "Pastelin",
					"shortDescription": "Pastelin - Azure Data Studio Theme (Dark)",
					"publisher": {
						"displayName": "Tanyo Georgiev",
						"publisherId": "tanyogeorgiev",
						"publisherName": "tanyogeorgiev"
					},
					"versions": [
						{
							"version": "1.0.1",
							"lastUpdated": "10/26/2020",
							"assetUri": "",
							"fallbackAssetUri": "fallbackAssetUri",
							"files": [
								{
									"assetType": "Microsoft.SQLOps.DownloadPage",
									"source": "https://github.com/tanyogeorgiev/Pastelin/releases/tag/1.0.1"
								},
								{
									"assetType": "Microsoft.VisualStudio.Services.Icons.Default",
									"source": "https://raw.githubusercontent.com/tanyogeorgiev/Pastelin/main/assets/logo.png"
								},
								{
									"assetType": "Microsoft.VisualStudio.Services.Content.Details",
									"source": "https://raw.githubusercontent.com/tanyogeorgiev/Pastelin/main/README.md"
								},
								{
									"assetType": "Microsoft.VisualStudio.Code.Manifest",
									"source": "https://raw.githubusercontent.com/tanyogeorgiev/Pastelin/main/package.json"
								},
								{
									"assetType": "Microsoft.VisualStudio.Services.Content.License",
									"source": "https://raw.githubusercontent.com/tanyogeorgiev/Pastelin/main/LICENSE"
								}
							],
							"properties": [
								{
									"key": "Microsoft.VisualStudio.Code.ExtensionDependencies",
									"value": ""
								},
								{
									"key": "Microsoft.VisualStudio.Services.Links.Source",
									"value": "https://github.com/tanyogeorgiev/Pastelin"
								},
								{
									"key": "Microsoft.VisualStudio.Code.Engine",
									"value": "*"
								},
								{
									"key": "Microsoft.AzDataEngine",
									"value": "*"
								}
							]
						}
					],
					"statistics": [],
					"flags": ""
				},
				{
					"extensionId": "78",
					"extensionName": "azuredatastudio-select-top-n",
					"displayName": "Select Top N",
					"shortDescription": "Azure data studio extension to select the first N rows from tables/views",
					"publisher": {
						"displayName": "Jimmy Stelzer",
						"publisherId": "jimmystelzer",
						"publisherName": "jimmystelzer"
					},
					"versions": [
						{
							"version": "0.0.5",
							"lastUpdated": "01/23/2021",
							"assetUri": "",
							"fallbackAssetUri": "fallbackAssetUri",
							"files": [
								{
									"assetType": "Microsoft.SQLOps.DownloadPage",
									"source": "https://github.com/jimmystelzer/azuredatastudio-select-top-n/releases/tag/0.0.5"
								},
								{
									"assetType": "Microsoft.VisualStudio.Services.Icons.Default",
									"source": "https://raw.githubusercontent.com/jimmystelzer/azuredatastudio-select-top-n/master/artwork/icon.png"
								},
								{
									"assetType": "Microsoft.VisualStudio.Services.Content.Details",
									"source": "https://raw.githubusercontent.com/jimmystelzer/azuredatastudio-select-top-n/master/README.md"
								},
								{
									"assetType": "Microsoft.VisualStudio.Code.Manifest",
									"source": "https://raw.githubusercontent.com/jimmystelzer/azuredatastudio-select-top-n/master/package.json"
								},
								{
									"assetType": "Microsoft.VisualStudio.Services.Content.License",
									"source": "https://raw.githubusercontent.com/jimmystelzer/azuredatastudio-select-top-n/master/LICENSE"
								}
							],
							"properties": [
								{
									"key": "Microsoft.VisualStudio.Code.ExtensionDependencies",
									"value": ""
								},
								{
									"key": "Microsoft.VisualStudio.Services.Links.Source",
									"value": "https://github.com/jimmystelzer/azuredatastudio-select-top-n"
								},
								{
									"key": "Microsoft.VisualStudio.Code.Engine",
									"value": "*"
								},
								{
									"key": "Microsoft.AzDataEngine",
									"value": "*"
								}
							]
						}
					],
					"statistics": [],
					"flags": ""
				},
				{
					"extensionId": "79",
					"extensionName": "extra-sql-script-as",
					"displayName": "Extra Sql Script As",
					"shortDescription": "This extension adds several missing options to the context menu of the object tree: Script Table as INSERT, Script Table as UPDATE...",
					"publisher": {
						"displayName": "pacoweb",
						"publisherId": "pacoweb",
						"publisherName": "pacoweb"
					},
					"versions": [
						{
							"version": "0.4.1",
							"lastUpdated": "12/13/2021",
							"assetUri": "",
							"fallbackAssetUri": "fallbackAssetUri",
							"files": [
								{
									"assetType": "Microsoft.SQLOps.DownloadPage",
									"source": "https://github.com/pacoweb/extraSqlScriptAs/releases/tag/0.4.1"
								},
								{
									"assetType": "Microsoft.VisualStudio.Services.Icons.Default",
									"source": "https://raw.githubusercontent.com/pacoweb/extraSqlScriptAs/master/images/default_icon.png"
								},
								{
									"assetType": "Microsoft.VisualStudio.Services.Content.Details",
									"source": "https://raw.githubusercontent.com/pacoweb/extraSqlScriptAs/master/README.md"
								},
								{
									"assetType": "Microsoft.VisualStudio.Code.Manifest",
									"source": "https://raw.githubusercontent.com/pacoweb/extraSqlScriptAs/master/package.json"
								},
								{
									"assetType": "Microsoft.VisualStudio.Services.Content.License",
									"source": "https://github.com/pacoweb/extraSqlScriptAs/blob/master/LICENSE"
								}
							],
							"properties": [
								{
									"key": "Microsoft.VisualStudio.Code.ExtensionDependencies",
									"value": ""
								},
								{
									"key": "Microsoft.VisualStudio.Services.Links.Source",
									"value": "https://github.com/pacoweb/extraSqlScriptAs"
								},
								{
									"key": "Microsoft.VisualStudio.Code.Engine",
									"value": "*"
								},
								{
									"key": "Microsoft.AzDataEngine",
									"value": "*"
								}
							]
						}
					],
					"statistics": [],
					"flags": ""
				},
				{
					"extensionId": "80",
					"extensionName": "sql-data-inspector",
					"displayName": "SQL Data Inspector",
					"shortDescription": "This extension makes it easy to inspect data with just a few clicks.",
					"publisher": {
						"displayName": "Ernesto Cianciotta",
						"publisherId": "ernstc",
						"publisherName": "ernstc"
					},
					"versions": [
						{
							"version": "0.5.0",
							"lastUpdated": "02/01/2022",
							"assetUri": "",
							"fallbackAssetUri": "fallbackAssetUri",
							"files": [
								{
									"assetType": "Microsoft.SQLOps.DownloadPage",
									"source": "https://github.com/ernstc/SqlDataInspector/releases/tag/0.5.0"
								},
								{
									"assetType": "Microsoft.VisualStudio.Services.Icons.Default",
									"source": "https://raw.githubusercontent.com/ernstc/SqlDataInspector/main/images/icon.png"
								},
								{
									"assetType": "Microsoft.VisualStudio.Services.Content.Details",
									"source": "https://raw.githubusercontent.com/ernstc/SqlDataInspector/main/README.md"
								},
								{
									"assetType": "Microsoft.VisualStudio.Code.Manifest",
									"source": "https://raw.githubusercontent.com/ernstc/SqlDataInspector/main/package.json"
								},
								{
									"assetType": "Microsoft.VisualStudio.Services.Content.License",
									"source": "https://github.com/ernstc/SqlDataInspector/blob/main/LICENSE"
								}
							],
							"properties": [
								{
									"key": "Microsoft.VisualStudio.Code.ExtensionDependencies",
									"value": ""
								},
								{
									"key": "Microsoft.VisualStudio.Services.Links.Source",
									"value": "https://github.com/ernstc/SqlDataInspector"
								},
								{
									"key": "Microsoft.VisualStudio.Code.Engine",
									"value": "*"
								},
								{
									"key": "Microsoft.AzDataEngine",
									"value": "*"
								}
							]
						}
					],
					"statistics": [],
					"flags": ""
				},
				{
					"extensionId": "81",
					"extensionName": "sql-migration",
					"displayName": "Azure SQL Migration",
					"shortDescription": "This extension lets you migrate your SQL Server instance to Azure SQL.",
					"publisher": {
						"displayName": "Microsoft",
						"publisherId": "Microsoft",
						"publisherName": "Microsoft"
					},
					"versions": [
						{
							"version": "0.1.13",
							"lastUpdated": "03/16/2022",
							"assetUri": "",
							"fallbackAssetUri": "fallbackAssetUri",
							"files": [
								{
									"assetType": "Microsoft.VisualStudio.Services.VSIXPackage",
									"source": "https://sqlopsextensions.blob.core.windows.net/extensions/sql-migration/sql-migration-0.1.13.vsix"
								},
								{
									"assetType": "Microsoft.VisualStudio.Services.Icons.Default",
									"source": "https://raw.githubusercontent.com/microsoft/azuredatastudio/main/extensions/sql-migration/images/extension.png"
								},
								{
									"assetType": "Microsoft.VisualStudio.Services.Content.Details",
									"source": "https://raw.githubusercontent.com/microsoft/azuredatastudio/main/extensions/sql-migration/README.md"
								},
								{
									"assetType": "Microsoft.VisualStudio.Code.Manifest",
									"source": "https://raw.githubusercontent.com/microsoft/azuredatastudio/main/extensions/sql-migration/package.json"
								},
								{
									"assetType": "Microsoft.VisualStudio.Services.Content.License",
									"source": "https://raw.githubusercontent.com/Microsoft/azuredatastudio/main/LICENSE.txt"
								}
							],
							"properties": [
								{
									"key": "Microsoft.VisualStudio.Code.Engine",
									"value": "*"
								},
								{
									"key": "Microsoft.VisualStudio.Services.Links.Source",
									"value": "https://github.com/Microsoft/azuredatastudio"
								},
								{
									"key": "Microsoft.AzDataEngine",
									"value": ">=1.35.0"
								}
							]
						}
					],
					"statistics": [],
					"flags": "preview"
				},
				{
					"extensionId": "82",
					"extensionName": "ADS-add-columns",
					"displayName": "Add Columns",
					"shortDescription": "Use this extension to add columns to existing table using the context menu.",
					"publisher": {
						"displayName": "Sahal Moidu",
						"publisherId": "sahalMoidu",
						"publisherName": "SahalMoidu"
					},
					"versions": [
						{
							"version": "0.0.12",
							"lastUpdated": "05/25/2021",
							"assetUri": "",
							"fallbackAssetUri": "fallbackAssetUri",
							"files": [
								{
									"assetType": "Microsoft.SQLOps.DownloadPage",
									"source": "https://github.com/sahalMoidu/ADS-add-columns/releases/tag/0.0.12"
								},
								{
									"assetType": "Microsoft.VisualStudio.Services.Icons.Default",
									"source": "https://raw.githubusercontent.com/sahalMoidu/ADS-add-columns/master/logo.png"
								},
								{
									"assetType": "Microsoft.VisualStudio.Services.Content.Details",
									"source": "https://raw.githubusercontent.com/sahalMoidu/ADS-add-columns/master/README.md"
								},
								{
									"assetType": "Microsoft.VisualStudio.Code.Manifest",
									"source": "https://raw.githubusercontent.com/sahalMoidu/ADS-add-columns/master/package.json"
								},
								{
									"assetType": "Microsoft.VisualStudio.Services.Content.License",
									"source": "https://raw.githubusercontent.com/sahalMoidu/ADS-add-columns/master/LICENSE"
								}
							],
							"properties": [
								{
									"key": "Microsoft.VisualStudio.Code.ExtensionDependencies",
									"value": ""
								},
								{
									"key": "Microsoft.VisualStudio.Services.Links.Source",
									"value": "https://github.com/sahalMoidu/ADS-add-columns"
								},
								{
									"key": "Microsoft.VisualStudio.Code.Engine",
									"value": "*"
								},
								{
									"key": "Microsoft.AzDataEngine",
									"value": "*"
								}
							]
						}
					],
					"statistics": [],
					"flags": ""
				},
				{
					"extensionId": "83",
					"extensionName": "azuremonitor",
					"displayName": "Azure Monitor Logs",
					"shortDescription": "Azure Monitor Logs extension for Azure Data Studio",
					"publisher": {
						"displayName": "Microsoft",
						"publisherId": "Microsoft",
						"publisherName": "Microsoft"
					},
					"versions": [
						{
							"version": "0.1.8",
							"lastUpdated": "09/30/2021",
							"assetUri": "",
							"fallbackAssetUri": "fallbackAssetUri",
							"files": [
								{
									"assetType": "Microsoft.VisualStudio.Services.VSIXPackage",
									"source": "https://sqlopsextensions.blob.core.windows.net/extensions/azuremonitor/azuremonitor-0.1.8.vsix"
								},
								{
									"assetType": "Microsoft.VisualStudio.Services.Icons.Default",
									"source": "https://raw.githubusercontent.com/microsoft/azuredatastudio/main/extensions/azuremonitor/resources/images/azuremonitor.png"
								},
								{
									"assetType": "Microsoft.VisualStudio.Services.Content.Details",
									"source": "https://raw.githubusercontent.com/microsoft/azuredatastudio/main/extensions/azuremonitor/README.md"
								},
								{
									"assetType": "Microsoft.VisualStudio.Code.Manifest",
									"source": "https://raw.githubusercontent.com/microsoft/azuredatastudio/main/extensions/azuremonitor/package.json"
								},
								{
									"assetType": "Microsoft.VisualStudio.Services.Content.License",
									"source": "https://raw.githubusercontent.com/Microsoft/azuredatastudio/main/LICENSE.txt"
								}
							],
							"properties": [
								{
									"key": "Microsoft.VisualStudio.Code.Engine",
									"value": "*"
								},
								{
									"key": "Microsoft.VisualStudio.Services.Links.Source",
									"value": "https://github.com/Microsoft/azuredatastudio"
								},
								{
									"key": "Microsoft.AzDataEngine",
									"value": ">=1.31.0"
								}
							]
						}
					],
					"statistics": [],
					"flags": "preview"
				},
				{
					"extensionId": "84",
					"extensionName": "azcli",
					"displayName": "Azure CLI",
					"shortDescription": "Provides Azure CLI capabilities for use in Azure Data Studio",
					"publisher": {
						"displayName": "Microsoft",
						"publisherId": "Microsoft",
						"publisherName": "Microsoft"
					},
					"versions": [
						{
							"version": "1.1.0",
							"lastUpdated": "4/7/2022",
							"assetUri": "",
							"fallbackAssetUri": "fallbackAssetUri",
							"files": [
								{
									"assetType": "Microsoft.VisualStudio.Services.VSIXPackage",
									"source": "https://sqlopsextensions.blob.core.windows.net/extensions/azcli/azcli-1.1.0.vsix"
								},
								{
									"assetType": "Microsoft.VisualStudio.Services.Icons.Default",
									"source": "https://raw.githubusercontent.com/microsoft/azuredatastudio/main/extensions/azcli/images/extension.png"
								},
								{
									"assetType": "Microsoft.VisualStudio.Services.Content.Details",
									"source": "https://raw.githubusercontent.com/Microsoft/azuredatastudio/main/extensions/azcli/README.md"
								},
								{
									"assetType": "Microsoft.VisualStudio.Code.Manifest",
									"source": "https://raw.githubusercontent.com/Microsoft/azuredatastudio/main/extensions/azcli/package.json"
								},
								{
									"assetType": "Microsoft.VisualStudio.Services.Content.License",
									"source": "https://raw.githubusercontent.com/Microsoft/azuredatastudio/main/LICENSE.txt"
								}
							],
							"properties": [
								{
									"key": "Microsoft.VisualStudio.Code.Engine",
									"value": "*"
								},
								{
									"key": "Microsoft.AzDataEngine",
									"value": ">=1.35.0"
								},
								{
									"key": "Microsoft.VisualStudio.Services.Links.Source",
									"value": "https://github.com/Microsoft/azuredatastudio"
								}
							]
						}
					],
					"statistics": [],
					"flags": ""
				},
				{
					"extensionId": "85",
					"extensionName": "net-6-runtime",
					"displayName": ".NET 6 Runtime",
					"shortDescription": "Provides .NET runtime binaries for use by other extensions",
					"publisher": {
						"displayName": "Microsoft",
						"publisherId": "Microsoft",
						"publisherName": "Microsoft"
					},
					"versions": [
						{
							"version": "1.0.0",
							"lastUpdated": "12/20/2021",
							"assetUri": "",
							"fallbackAssetUri": "fallbackAssetUri",
							"files": [
								{
									"assetType": "Microsoft.VisualStudio.Services.VSIXPackage",
									"source": "https://dsct.blob.core.windows.net/extensions/net-6-runtime/21348.1/net-6-runtime-1.0.0.vsix"
								},
								{
									"assetType": "Microsoft.VisualStudio.Services.Icons.Default",
									"source": "https://dsct.blob.core.windows.net/extensions/net-6-runtime/21348.1/icon.png"
								},
								{
									"assetType": "Microsoft.VisualStudio.Services.Content.Details",
									"source": "https://dsct.blob.core.windows.net/extensions/net-6-runtime/21348.1/README.md"
								},
								{
									"assetType": "Microsoft.VisualStudio.Services.Content.Changelog",
									"source": "https://dsct.blob.core.windows.net/extensions/net-6-runtime/21348.1/CHANGELOG.md"
								},
								{
									"assetType": "Microsoft.VisualStudio.Code.Manifest",
									"source": "https://dsct.blob.core.windows.net/extensions/net-6-runtime/21348.1/package.json"
								},
								{
									"assetType": "Microsoft.VisualStudio.Services.Content.License",
									"source": "https://dsct.blob.core.windows.net/extensions/net-6-runtime/21348.1/LICENSE.rtf"
								}
							],
							"properties": [
								{
									"key": "Microsoft.VisualStudio.Code.Engine",
									"value": "*"
								},
								{
									"key": "Microsoft.AzDataEngine",
									"value": ">=1.21.0"
								},
								{
									"key": "Microsoft.VisualStudio.Services.Links.Source",
									"value": "https://github.com/Microsoft"
								}
							]
						}
					],
					"statistics": [],
					"flags": "hidden"
				},
				{
					"extensionId": "86",
					"extensionName": "azuredatastudio-oracle",
					"displayName": "Extension for Oracle",
					"shortDescription": "Azure Data Studio extension for Oracle",
					"publisher": {
						"displayName": "Microsoft",
						"publisherId": "Microsoft",
						"publisherName": "Microsoft"
					},
					"versions": [
						{
							"version": "0.1.2",
							"lastUpdated": "3/21/2022",
							"assetUri": "",
							"fallbackAssetUri": "fallbackAssetUri",
							"files": [
								{
									"assetType": "Microsoft.VisualStudio.Services.VSIXPackage",
									"source": "https://dsct.blob.core.windows.net/extensions/azuredatastudio-oracle/22080.1/azuredatastudio-oracle-0.1.2.vsix"
								},
								{
									"assetType": "Microsoft.VisualStudio.Services.Icons.Default",
									"source": "https://dsct.blob.core.windows.net/extensions/azuredatastudio-oracle/22080.1/icon.png"
								},
								{
									"assetType": "Microsoft.VisualStudio.Services.Content.Details",
									"source": "https://dsct.blob.core.windows.net/extensions/azuredatastudio-oracle/22080.1/README.md"
								},
								{
									"assetType": "Microsoft.VisualStudio.Services.Content.Changelog",
									"source": "https://dsct.blob.core.windows.net/extensions/azuredatastudio-oracle/22080.1/CHANGELOG.md"
								},
								{
									"assetType": "Microsoft.VisualStudio.Code.Manifest",
									"source": "https://dsct.blob.core.windows.net/extensions/azuredatastudio-oracle/22080.1/package.json"
								},
								{
									"assetType": "Microsoft.VisualStudio.Services.Content.License",
									"source": "https://dsct.blob.core.windows.net/extensions/azuredatastudio-oracle/22080.1/LICENSE.rtf"
								}
							],
							"properties": [
								{
									"key": "Microsoft.VisualStudio.Code.ExtensionDependencies",
									"value": "Microsoft.net-6-runtime"
								},
								{
									"key": "Microsoft.VisualStudio.Code.Engine",
									"value": "*"
								},
								{
									"key": "Microsoft.AzDataEngine",
									"value": ">=1.21.0"
								},
								{
									"key": "Microsoft.VisualStudio.Services.Links.Source",
									"value": "https://github.com/Microsoft"
								}
							]
						}
					],
					"statistics": [],
					"flags": "preview"
				},
				{
					"extensionId": "87",
					"extensionName": "dsct-oracle-to-ms-sql",
					"displayName": "Database Schema Conversion Toolkit (Oracle to Microsoft SQL)",
					"shortDescription": "Azure Data Studio extension to convert Oracle Database objects to Microsoft SQL Server or Azure SQL database objects",
					"publisher": {
						"displayName": "Microsoft",
						"publisherId": "Microsoft",
						"publisherName": "Microsoft"
					},
					"versions": [
						{
							"version": "0.2.0",
							"lastUpdated": "12/20/2021",
							"assetUri": "",
							"fallbackAssetUri": "fallbackAssetUri",
							"files": [
								{
									"assetType": "Microsoft.VisualStudio.Services.VSIXPackage",
									"source": "https://dsct.blob.core.windows.net/extensions/dsct-oracle-to-ms-sql/21351.1/dsct-oracle-to-ms-sql-0.2.0.vsix"
								},
								{
									"assetType": "Microsoft.VisualStudio.Services.Icons.Default",
									"source": "https://dsct.blob.core.windows.net/extensions/dsct-oracle-to-ms-sql/21351.1/icon.png"
								},
								{
									"assetType": "Microsoft.VisualStudio.Services.Content.Details",
									"source": "https://dsct.blob.core.windows.net/extensions/dsct-oracle-to-ms-sql/21351.1/README.md"
								},
								{
									"assetType": "Microsoft.VisualStudio.Services.Content.Changelog",
									"source": "https://dsct.blob.core.windows.net/extensions/dsct-oracle-to-ms-sql/21351.1/CHANGELOG.md"
								},
								{
									"assetType": "Microsoft.VisualStudio.Code.Manifest",
									"source": "https://dsct.blob.core.windows.net/extensions/dsct-oracle-to-ms-sql/21351.1/package.json"
								},
								{
									"assetType": "Microsoft.VisualStudio.Services.Content.License",
									"source": "https://dsct.blob.core.windows.net/extensions/dsct-oracle-to-ms-sql/21351.1/LICENSE.rtf"
								}
							],
							"properties": [
								{
									"key": "Microsoft.VisualStudio.Code.ExtensionDependencies",
									"value": "Microsoft.net-6-runtime,Microsoft.azuredatastudio-oracle,Microsoft.sql-database-projects"
								},
								{
									"key": "Microsoft.VisualStudio.Code.Engine",
									"value": "*"
								},
								{
									"key": "Microsoft.AzDataEngine",
									"value": ">=1.29.0"
								},
								{
									"key": "Microsoft.VisualStudio.Services.Links.Source",
									"value": "https://github.com/Microsoft"
								}
							]
						}
					],
					"statistics": [],
					"flags": "preview"
				},
				{
					"extensionId": "88",
					"extensionName": "lz-scripts",
					"displayName": "Lazy Scripts",
					"shortDescription": "Generates scripts from the results of select query",
					"publisher": {
						"displayName": "Faith S. Yintii",
						"publisherId": "LycanII",
						"publisherName": "LycanII"
					},
					"versions": [
						{
<<<<<<< HEAD
							"version": "1.2.0",
							"lastUpdated": "04/09/2022",
=======
							"version": "1.1.0",
							"lastUpdated": "03/12/2022",
>>>>>>> 28f0f51c
							"assetUri": "",
							"fallbackAssetUri": "fallbackAssetUri",
							"files": [
								{
									"assetType": "Microsoft.SQLOps.DownloadPage",
									"source": "https://github.com/LycanII/LzScripts/releases"
								},
								{
									"assetType": "Microsoft.VisualStudio.Services.Icons.Default",
									"source": "https://raw.githubusercontent.com/LycanII/LzScripts/master/images/default_icon.png"
								},
								{
									"assetType": "Microsoft.VisualStudio.Services.Content.Details",
									"source": "https://raw.githubusercontent.com/LycanII/LzScripts/master/README.md"
								},
								{
									"assetType": "Microsoft.VisualStudio.Code.Manifest",
									"source": "https://raw.githubusercontent.com/LycanII/LzScripts/master/package.json"
								},
								{
									"assetType": "Microsoft.VisualStudio.Services.Content.License",
									"source": "https://raw.githubusercontent.com/LycanII/LzScripts/master/LICENSE"
								}
							],
							"properties": [
								{
									"key": "Microsoft.VisualStudio.Code.ExtensionDependencies",
									"value": ""
								},
								{
									"key": "Microsoft.VisualStudio.Code.Engine",
									"value": "*"
								},
								{
									"key": "Microsoft.AzDataEngine",
									"value": ">=1.8.0"
								},
								{
									"key": "Microsoft.VisualStudio.Services.Links.Source",
									"value": "https://github.com/LycanII/LzScripts"
								}
							]
						}
					],
					"statistics": [],
					"flags": ""
				},
				{
					"extensionId": "89",
					"extensionName": "dotnet-interactive-vscode",
					"displayName": ".NET Interactive Notebooks",
					"shortDescription": ".NET Interactive Notebooks for Azure Data Studio.",
					"publisher": {
						"displayName": "Microsoft",
						"publisherId": "ms-dotnettools",
						"publisherName": "ms-dotnettools"
					},
					"versions": [
						{
							"version": "1.0.3175020",
							"lastUpdated": "3/30/2022",
							"assetUri": "",
							"fallbackAssetUri": "fallbackAssetUri",
							"files": [
								{
									"assetType": "Microsoft.VisualStudio.Services.VSIXPackage",
									"source": "https://sqlopsextensions.blob.core.windows.net/extensions/dotnet-interactive-vscode/dotnet-interactive-vscode-1.0.3175020.vsix"
								},
								{
									"assetType": "Microsoft.VisualStudio.Services.Icons.Default",
									"source": "https://raw.githubusercontent.com/dotnet/interactive/main/src/dotnet-interactive-vscode-ads/images/icon.png"
								},
								{
									"assetType": "Microsoft.VisualStudio.Services.Content.Details",
									"source": "https://raw.githubusercontent.com/dotnet/interactive/main/src/dotnet-interactive-vscode-ads/README.md"
								},
								{
									"assetType": "Microsoft.VisualStudio.Code.Manifest",
									"source": "https://raw.githubusercontent.com/dotnet/interactive/main/src/dotnet-interactive-vscode-ads/package.json"
								},
								{
									"assetType": "Microsoft.VisualStudio.Services.Content.License",
									"source": "https://raw.githubusercontent.com/dotnet/interactive/main/src/dotnet-interactive-vscode-ads/License.txt"
								}
							],
							"properties": [
								{
									"key": "Microsoft.VisualStudio.Code.ExtensionDependencies",
									"value": "Microsoft.jupyter"
								},
								{
									"key": "Microsoft.VisualStudio.Code.Engine",
									"value": "*"
								},
								{
									"key": "Microsoft.AzDataEngine",
									"value": ">=1.36.0"
								},
								{
									"key": "Microsoft.VisualStudio.Services.Links.Source",
									"value": "https://github.com/dotnet/interactive"
								}
							]
						}
					],
					"statistics": [],
					"flags": ""
				},
				{
					"extensionId": "90",
					"extensionName": "jupyter",
					"displayName": "Jupyter",
					"shortDescription": "Jupyter notebook support, interactive programming and computing that supports Intellisense, debugging and more.",
					"publisher": {
						"displayName": "Microsoft",
						"publisherId": "ms-toolsai",
						"publisherName": "ms-toolsai"
					},
					"versions": [
						{
							"version": "2021.8.1046824664",
							"lastUpdated": "3/30/2022",
							"assetUri": "",
							"fallbackAssetUri": "fallbackAssetUri",
							"files": [
								{
									"assetType": "Microsoft.VisualStudio.Services.VSIXPackage",
									"source": "https://sqlopsextensions.blob.core.windows.net/extensions/jupyter/ms-toolsai.jupyter-2021.8.1046824664.vsix"
								},
								{
									"assetType": "Microsoft.VisualStudio.Services.Icons.Default",
									"source": "https://raw.githubusercontent.com/microsoft/vscode-jupyter/main/icon.png"
								},
								{
									"assetType": "Microsoft.VisualStudio.Services.Content.Details",
									"source": "https://raw.githubusercontent.com/microsoft/vscode-jupyter/main/README.md"
								},
								{
									"assetType": "Microsoft.VisualStudio.Code.Manifest",
									"source": "https://raw.githubusercontent.com/microsoft/vscode-jupyter/main/package.json"
								},
								{
									"assetType": "Microsoft.VisualStudio.Services.Content.License",
									"source": "https://raw.githubusercontent.com/microsoft/vscode-jupyter/main/LICENSE"
								}
							],
							"properties": [
								{
									"key": "Microsoft.VisualStudio.Code.Engine",
									"value": "*"
								},
								{
									"key": "Microsoft.AzDataEngine",
									"value": ">=1.36.0"
								},
								{
									"key": "Microsoft.VisualStudio.Services.Links.Source",
									"value": "https://github.com/Microsoft/vscode-jupyter"
								}
							]
						}
					],
					"statistics": [],
					"flags": ""
				}
			],
			"resultMetadata": [
				{
					"metadataType": "ResultCount",
					"metadataItems": [
						{
							"name": "TotalCount",
							"count": 77
						}
					]
				}
			]
		}
	]
}<|MERGE_RESOLUTION|>--- conflicted
+++ resolved
@@ -4520,13 +4520,8 @@
 					},
 					"versions": [
 						{
-<<<<<<< HEAD
 							"version": "1.2.0",
 							"lastUpdated": "04/09/2022",
-=======
-							"version": "1.1.0",
-							"lastUpdated": "03/12/2022",
->>>>>>> 28f0f51c
 							"assetUri": "",
 							"fallbackAssetUri": "fallbackAssetUri",
 							"files": [
