{
	"results": [
		{
			"extensions": [
				{
					"extensionId": "10",
					"extensionName": "agent",
					"displayName": "SQL Server Agent",
					"shortDescription": "Manage and troubleshoot SQL Agent jobs",
					"publisher": {
						"displayName": "Microsoft",
						"publisherId": "Microsoft",
						"publisherName": "Microsoft"
					},
					"versions": [
						{
							"version": "0.47.0",
							"lastUpdated": "4/16/2020",
							"assetUri": "",
							"fallbackAssetUri": "fallbackAssetUri",
							"files": [
								{
									"assetType": "Microsoft.VisualStudio.Services.VSIXPackage",
									"source": "https://sqlopsextensions.blob.core.windows.net/extensions/agent/agent-0.47.0.vsix"
								},
								{
									"assetType": "Microsoft.VisualStudio.Services.Icons.Default",
									"source": "https://raw.githubusercontent.com/microsoft/azuredatastudio/main/extensions/agent/images/extension.png"
								},
								{
									"assetType": "Microsoft.VisualStudio.Services.Content.Details",
									"source": "https://raw.githubusercontent.com/Microsoft/azuredatastudio/main/extensions/agent/README.md"
								},
								{
									"assetType": "Microsoft.VisualStudio.Code.Manifest",
									"source": "https://raw.githubusercontent.com/Microsoft/azuredatastudio/main/extensions/agent/package.json"
								},
								{
									"assetType": "Microsoft.VisualStudio.Services.Content.License",
									"source": "https://raw.githubusercontent.com/Microsoft/azuredatastudio/main/LICENSE.txt"
								}
							],
							"properties": [
								{
									"key": "Microsoft.VisualStudio.Code.ExtensionDependencies",
									"value": ""
								},
								{
									"key": "Microsoft.VisualStudio.Code.Engine",
									"value": "*"
								},
								{
									"key": "Microsoft.AzDataEngine",
									"value": ">=1.8.0"
								},
								{
									"key": "Microsoft.VisualStudio.Services.Links.Source",
									"value": "https://github.com/Microsoft/azuredatastudio"
								}
							]
						}
					],
					"statistics": [],
					"flags": "preview"
				},
				{
					"extensionId": "11",
					"extensionName": "whoisactive",
					"displayName": "whoisactive",
					"shortDescription": "sp_whoisactive for Azure Data Studio",
					"publisher": {
						"displayName": "Microsoft",
						"publisherId": "Microsoft",
						"publisherName": "Microsoft"
					},
					"versions": [
						{
							"version": "0.1.4",
							"lastUpdated": "4/27/2020",
							"assetUri": "",
							"fallbackAssetUri": "fallbackAssetUri",
							"files": [
								{
									"assetType": "Microsoft.VisualStudio.Services.VSIXPackage",
									"source": "https://sqlopsextensions.blob.core.windows.net/extensions/whoisactive/whoisactive-0.1.4.vsix"
								},
								{
									"assetType": "Microsoft.VisualStudio.Services.Icons.Default",
									"source": "https://raw.githubusercontent.com/microsoft/azuredatastudio/main/samples/sp_whoIsActive/images/extension.png"
								},
								{
									"assetType": "Microsoft.VisualStudio.Services.Content.Details",
									"source": "https://raw.githubusercontent.com/Microsoft/azuredatastudio/main/samples/sp_whoIsActive/README.md"
								},
								{
									"assetType": "Microsoft.VisualStudio.Code.Manifest",
									"source": "https://raw.githubusercontent.com/Microsoft/azuredatastudio/main/samples/sp_whoIsActive/package.json"
								},
								{
									"assetType": "Microsoft.VisualStudio.Services.Content.License",
									"source": "https://raw.githubusercontent.com/Microsoft/azuredatastudio/main/samples/sp_whoIsActive/LICENSE.txt"
								}
							],
							"properties": [
								{
									"key": "Microsoft.VisualStudio.Code.ExtensionDependencies",
									"value": ""
								},
								{
									"key": "Microsoft.VisualStudio.Code.Engine",
									"value": "*"
								},
								{
									"key": "Microsoft.AzDataEngine",
									"value": "*"
								},
								{
									"key": "Microsoft.VisualStudio.Services.Links.Source",
									"value": "https://github.com/Microsoft/azuredatastudio"
								}
							]
						}
					],
					"statistics": [],
					"flags": "preview"
				},
				{
					"extensionId": "12",
					"extensionName": "server-report",
					"displayName": "Server Reports",
					"shortDescription": "Server Reports for Azure Data Studio provides server health insights",
					"publisher": {
						"displayName": "Microsoft",
						"publisherId": "Microsoft",
						"publisherName": "Microsoft"
					},
					"versions": [
						{
							"version": "0.2.3",
							"lastUpdated": "1/27/2021",
							"assetUri": "",
							"fallbackAssetUri": "fallbackAssetUri",
							"files": [
								{
									"assetType": "Microsoft.VisualStudio.Services.VSIXPackage",
									"source": "https://sqlopsextensions.blob.core.windows.net/extensions/ServerReports/server-report-0.2.3.vsix"
								},
								{
									"assetType": "Microsoft.VisualStudio.Services.Icons.Default",
									"source": "https://raw.githubusercontent.com/microsoft/azuredatastudio/main/extensions/server-report/images/extension.png"
								},
								{
									"assetType": "Microsoft.VisualStudio.Services.Content.Details",
									"source": "https://raw.githubusercontent.com/Microsoft/azuredatastudio/main/extensions/server-report/README.md"
								},
								{
									"assetType": "Microsoft.VisualStudio.Code.Manifest",
									"source": "https://raw.githubusercontent.com/Microsoft/azuredatastudio/main/extensions/server-report/package.json"
								},
								{
									"assetType": "Microsoft.VisualStudio.Services.Content.License",
									"source": "https://raw.githubusercontent.com/Microsoft/azuredatastudio/main/LICENSE.txt"
								}
							],
							"properties": [
								{
									"key": "Microsoft.VisualStudio.Code.ExtensionDependencies",
									"value": ""
								},
								{
									"key": "Microsoft.VisualStudio.Code.Engine",
									"value": "*"
								},
								{
									"key": "Microsoft.AzDataEngine",
									"value": "*"
								},
								{
									"key": "Microsoft.VisualStudio.Services.Links.Source",
									"value": "https://github.com/Microsoft/azuredatastudio"
								}
							]
						}
					],
					"statistics": [],
					"flags": "preview"
				},
				{
					"extensionId": "13",
					"extensionName": "ssmskeymap",
					"displayName": "SSMS Keymap",
					"shortDescription": "This extension ports popular SSMS keyboard shortcuts to Azure Data Studio",
					"publisher": {
						"displayName": "Kevin Cunnane",
						"publisherId": "kevcunnane",
						"publisherName": "kevcunnane"
					},
					"versions": [
						{
							"version": "1.1.0",
							"lastUpdated": "01/02/2018",
							"assetUri": "",
							"fallbackAssetUri": "fallbackAssetUri",
							"files": [
								{
									"assetType": "Microsoft.SQLOps.DownloadPage",
									"source": "https://github.com/kevcunnane/ssmskeymap/releases/tag/1.1.0"
								},
								{
									"assetType": "Microsoft.VisualStudio.Services.Icons.Default",
									"source": "https://raw.githubusercontent.com/kevcunnane/ssmskeymap/master/visualstudio-keyboard.png"
								},
								{
									"assetType": "Microsoft.VisualStudio.Services.Content.Details",
									"source": "https://raw.githubusercontent.com/kevcunnane/ssmskeymap/master/README.md"
								},
								{
									"assetType": "Microsoft.VisualStudio.Code.Manifest",
									"source": "https://raw.githubusercontent.com/kevcunnane/ssmskeymap/master/package.json"
								},
								{
									"assetType": "Microsoft.VisualStudio.Services.Content.License",
									"source": "https://raw.githubusercontent.com/kevcunnane/ssmskeymap/master/LICENSE.txt"
								}
							],
							"properties": [
								{
									"key": "Microsoft.VisualStudio.Code.ExtensionDependencies",
									"value": ""
								},
								{
									"key": "Microsoft.VisualStudio.Code.Engine",
									"value": "*"
								},
								{
									"key": "Microsoft.AzDataEngine",
									"value": "*"
								},
								{
									"key": "Microsoft.VisualStudio.Services.Links.Source",
									"value": "https://github.com/kevcunnane/ssmskeymap"
								}
							]
						}
					],
					"statistics": [],
					"flags": "preview"
				},
				{
					"extensionId": "14",
					"extensionName": "sql-search",
					"displayName": "Redgate SQL Search",
					"shortDescription": "Search across multiple databases",
					"publisher": {
						"displayName": "Redgate",
						"publisherId": "Redgate",
						"publisherName": "Redgate"
					},
					"versions": [
						{
							"version": "0.4.0",
							"lastUpdated": "02/18/2020",
							"assetUri": "",
							"fallbackAssetUri": "fallbackAssetUri",
							"files": [
								{
									"assetType": "Microsoft.SQLOps.DownloadPage",
									"source": "https://www.redgatefoundry.com/SQLSearch"
								},
								{
									"assetType": "Microsoft.VisualStudio.Services.Icons.Default",
									"source": "https://foundrylabssqlsearch.blob.core.windows.net/sqlops-sql-search-insiders/metadata/gatebase.png"
								},
								{
									"assetType": "Microsoft.VisualStudio.Services.Content.Details",
									"source": "https://foundrylabssqlsearch.blob.core.windows.net/sqlops-sql-search-insiders/metadata/README.md"
								},
								{
									"assetType": "Microsoft.VisualStudio.Code.Manifest",
									"source": "https://foundrylabssqlsearch.blob.core.windows.net/sqlops-sql-search-insiders/metadata/package.json"
								},
								{
									"assetType": "Microsoft.VisualStudio.Services.Content.License",
									"source": "https://www.red-gate.com/support/license/"
								}
							],
							"properties": [
								{
									"key": "Microsoft.VisualStudio.Code.ExtensionDependencies",
									"value": ""
								},
								{
									"key": "Microsoft.VisualStudio.Code.Engine",
									"value": "*"
								},
								{
									"key": "Microsoft.AzDataEngine",
									"value": "*"
								},
								{
									"key": "Microsoft.VisualStudio.Services.Links.Source",
									"value": "https://www.redgatefoundry.com/"
								}
							]
						}
					],
					"statistics": [],
					"flags": "preview"
				},
				{
					"extensionId": "15",
					"extensionName": "alwayson-insights",
					"displayName": "AlwaysOn Insights",
					"shortDescription": "Sql Server AlwaysOn insights",
					"publisher": {
						"displayName": "matticusau",
						"publisherId": "matticusau",
						"publisherName": "matticusau"
					},
					"versions": [
						{
							"version": "0.2.1",
							"lastUpdated": "04/21/2018",
							"assetUri": "",
							"fallbackAssetUri": "fallbackAssetUri",
							"files": [
								{
									"assetType": "Microsoft.SQLOps.DownloadPage",
									"source": "https://github.com/Matticusau/sqlops-alwayson-insights/releases/tag/0.2.1"
								},
								{
									"assetType": "Microsoft.VisualStudio.Services.Icons.Default",
									"source": "https://raw.githubusercontent.com/Matticusau/sqlops-alwayson-insights/master/src/images/icon.png"
								},
								{
									"assetType": "Microsoft.VisualStudio.Services.Content.Details",
									"source": "https://raw.githubusercontent.com/Matticusau/sqlops-alwayson-insights/master/src/README.md"
								},
								{
									"assetType": "Microsoft.VisualStudio.Code.Manifest",
									"source": "https://raw.githubusercontent.com/Matticusau/sqlops-alwayson-insights/master/src/package.json"
								},
								{
									"assetType": "Microsoft.VisualStudio.Services.Content.License",
									"source": "https://raw.githubusercontent.com/Matticusau/sqlops-alwayson-insights/master/LICENSE"
								}
							],
							"properties": [
								{
									"key": "Microsoft.VisualStudio.Code.ExtensionDependencies",
									"value": ""
								},
								{
									"key": "Microsoft.VisualStudio.Code.Engine",
									"value": "*"
								},
								{
									"key": "Microsoft.AzDataEngine",
									"value": "*"
								},
								{
									"key": "Microsoft.VisualStudio.Services.Links.Source",
									"value": "https://github.com/Matticusau/sqlops-alwayson-insights"
								}
							]
						}
					],
					"statistics": [],
					"flags": "preview"
				},
				{
					"extensionId": "16",
					"extensionName": "mssql-instance-insights",
					"displayName": "MSSQL Instance Insights",
					"shortDescription": "Sql Server Instance insights",
					"publisher": {
						"displayName": "matticusau",
						"publisherId": "matticusau",
						"publisherName": "matticusau"
					},
					"versions": [
						{
							"version": "0.2.1",
							"lastUpdated": "04/21/2018",
							"assetUri": "",
							"fallbackAssetUri": "fallbackAssetUri",
							"files": [
								{
									"assetType": "Microsoft.SQLOps.DownloadPage",
									"source": "https://github.com/Matticusau/sqlops-mssql-instance-insights/releases/tag/0.2.1"
								},
								{
									"assetType": "Microsoft.VisualStudio.Services.Icons.Default",
									"source": "https://raw.githubusercontent.com/Matticusau/sqlops-mssql-instance-insights/master/src/images/icon.png"
								},
								{
									"assetType": "Microsoft.VisualStudio.Services.Content.Details",
									"source": "https://raw.githubusercontent.com/Matticusau/sqlops-mssql-instance-insights/master/src/README.md"
								},
								{
									"assetType": "Microsoft.VisualStudio.Code.Manifest",
									"source": "https://raw.githubusercontent.com/Matticusau/sqlops-mssql-instance-insights/master/src/package.json"
								},
								{
									"assetType": "Microsoft.VisualStudio.Services.Content.License",
									"source": "https://raw.githubusercontent.com/Matticusau/sqlops-mssql-instance-insights/master/LICENSE"
								}
							],
							"properties": [
								{
									"key": "Microsoft.VisualStudio.Code.ExtensionDependencies",
									"value": ""
								},
								{
									"key": "Microsoft.VisualStudio.Code.Engine",
									"value": "*"
								},
								{
									"key": "Microsoft.AzDataEngine",
									"value": "*"
								},
								{
									"key": "Microsoft.VisualStudio.Services.Links.Source",
									"value": "https://github.com/Matticusau/sqlops-mssql-instance-insight"
								}
							]
						}
					],
					"statistics": [],
					"flags": "preview"
				},
				{
					"extensionId": "17",
					"extensionName": "mssql-db-insights",
					"displayName": "MSSQL Db Insights",
					"shortDescription": "Sql Server Database insights",
					"publisher": {
						"displayName": "matticusau",
						"publisherId": "matticusau",
						"publisherName": "matticusau"
					},
					"versions": [
						{
							"version": "0.2.2",
							"lastUpdated": "06/29/2018",
							"assetUri": "",
							"fallbackAssetUri": "fallbackAssetUri",
							"files": [
								{
									"assetType": "Microsoft.SQLOps.DownloadPage",
									"source": "https://github.com/Matticusau/sqlops-mssql-db-insights/releases/tag/0.2.2"
								},
								{
									"assetType": "Microsoft.VisualStudio.Services.Icons.Default",
									"source": "https://raw.githubusercontent.com/Matticusau/sqlops-mssql-db-insights/master/src/images/icon.png"
								},
								{
									"assetType": "Microsoft.VisualStudio.Services.Content.Details",
									"source": "https://raw.githubusercontent.com/Matticusau/sqlops-mssql-db-insights/master/src/README.md"
								},
								{
									"assetType": "Microsoft.VisualStudio.Code.Manifest",
									"source": "https://raw.githubusercontent.com/Matticusau/sqlops-mssql-db-insights/master/src/package.json"
								},
								{
									"assetType": "Microsoft.VisualStudio.Services.Content.License",
									"source": "https://raw.githubusercontent.com/Matticusau/sqlops-mssql-db-insights/master/LICENSE"
								}
							],
							"properties": [
								{
									"key": "Microsoft.VisualStudio.Code.ExtensionDependencies",
									"value": ""
								},
								{
									"key": "Microsoft.VisualStudio.Code.Engine",
									"value": "*"
								},
								{
									"key": "Microsoft.AzDataEngine",
									"value": "*"
								},
								{
									"key": "Microsoft.VisualStudio.Services.Links.Source",
									"value": "https://github.com/Matticusau/sqlops-mssql-db-insights"
								}
							]
						}
					],
					"statistics": [],
					"flags": "preview"
				},
				{
					"extensionId": "18",
					"extensionName": "profiler",
					"displayName": "SQL Server Profiler",
					"shortDescription": "SQL Server Profiler for Azure Data Studio",
					"publisher": {
						"displayName": "Microsoft",
						"publisherId": "Microsoft",
						"publisherName": "Microsoft"
					},
					"versions": [
						{
							"version": "0.11.0",
							"lastUpdated": "12/16/2019",
							"assetUri": "",
							"fallbackAssetUri": "fallbackAssetUri",
							"files": [
								{
									"assetType": "Microsoft.VisualStudio.Services.VSIXPackage",
									"source": "https://sqlopsextensions.blob.core.windows.net/extensions/profiler/profiler-0.11.0.vsix"
								},
								{
									"assetType": "Microsoft.VisualStudio.Services.Icons.Default",
									"source": "https://raw.githubusercontent.com/microsoft/azuredatastudio/main/extensions/profiler/images/extension.png"
								},
								{
									"assetType": "Microsoft.VisualStudio.Services.Content.Details",
									"source": "https://raw.githubusercontent.com/Microsoft/azuredatastudio/main/extensions/profiler/README.md"
								},
								{
									"assetType": "Microsoft.VisualStudio.Code.Manifest",
									"source": "https://raw.githubusercontent.com/Microsoft/azuredatastudio/main/extensions/profiler/package.json"
								},
								{
									"assetType": "Microsoft.VisualStudio.Services.Content.License",
									"source": "https://raw.githubusercontent.com/Microsoft/azuredatastudio/main/LICENSE.txt"
								}
							],
							"properties": [
								{
									"key": "Microsoft.VisualStudio.Code.ExtensionDependencies",
									"value": "Microsoft.mssql"
								},
								{
									"key": "Microsoft.VisualStudio.Code.Engine",
									"value": "*"
								},
								{
									"key": "Microsoft.AzDataEngine",
									"value": "*"
								},
								{
									"key": "Microsoft.VisualStudio.Services.Links.Source",
									"value": "https://github.com/Microsoft/azuredatastudio"
								}
							]
						}
					],
					"statistics": [],
					"flags": "preview"
				},
				{
					"extensionId": "19",
					"extensionName": "sqldw-insights",
					"displayName": "Azure SQL Data Warehouse Insights",
					"shortDescription": "Azure SQL Data Warehouse Insights for Azure Data Studio",
					"publisher": {
						"displayName": "Microsoft",
						"publisherId": "Microsoft",
						"publisherName": "Microsoft"
					},
					"versions": [
						{
							"version": "0.0.1",
							"lastUpdated": "5/31/2018",
							"assetUri": "",
							"fallbackAssetUri": "fallbackAssetUri",
							"files": [
								{
									"assetType": "Microsoft.VisualStudio.Services.VSIXPackage",
									"source": "https://sqlopsextensions.blob.core.windows.net/extensions/sqldwInsights/sql-dw-0.0.1.vsix"
								},
								{
									"assetType": "Microsoft.VisualStudio.Services.Icons.Default",
									"source": "https://raw.github.com/Microsoft/sql-data-warehouse-samples/master/samples/sqlops/MonitoringScripts/sqldw_icon.png"
								},
								{
									"assetType": "Microsoft.VisualStudio.Services.Content.Details",
									"source": "https://raw.github.com/Microsoft/sql-data-warehouse-samples/master/samples/sqlops/README.md"
								},
								{
									"assetType": "Microsoft.VisualStudio.Code.Manifest",
									"source": "https://raw.github.com/Microsoft/sql-data-warehouse-samples/master/samples/sqlops/package.json"
								},
								{
									"assetType": "Microsoft.VisualStudio.Services.Content.License",
									"source": "https://raw.githubusercontent.com/Microsoft/azuredatastudio/main/LICENSE.txt"
								}
							],
							"properties": [
								{
									"key": "Microsoft.VisualStudio.Code.ExtensionDependencies",
									"value": ""
								},
								{
									"key": "Microsoft.VisualStudio.Code.Engine",
									"value": "*"
								},
								{
									"key": "Microsoft.AzDataEngine",
									"value": "*"
								},
								{
									"key": "Microsoft.VisualStudio.Services.Links.Source",
									"value": "https://github.com/Microsoft/sql-data-warehouse-samples/tree/master/samples/sqlops/MonitoringScripts"
								}
							]
						}
					],
					"statistics": [],
					"flags": "preview"
				},
				{
					"extensionId": "21",
					"extensionName": "sqlops-combine-scripts",
					"displayName": "Combine Scripts",
					"shortDescription": "Create a single combined script from several files.",
					"publisher": {
						"displayName": "Bateleur IO",
						"publisherId": "BateleurIO",
						"publisherName": "BateleurIO"
					},
					"versions": [
						{
							"version": "2.0.1",
							"lastUpdated": "6/7/2019",
							"assetUri": "",
							"fallbackAssetUri": "fallbackAssetUri",
							"files": [
								{
									"assetType": "Microsoft.SQLOps.DownloadPage",
									"source": "https://github.com/BateleurIO/azuredatastudio-combine-scripts/releases/tag/v2.0.1"
								},
								{
									"assetType": "Microsoft.VisualStudio.Services.Icons.Default",
									"source": "https://raw.githubusercontent.com/BateleurIO/azuredatastudio-combine-scripts/master/icons/main-icon.png"
								},
								{
									"assetType": "Microsoft.VisualStudio.Services.Content.Details",
									"source": "https://raw.githubusercontent.com/BateleurIO/azuredatastudio-combine-scripts/master/README.md"
								},
								{
									"assetType": "Microsoft.VisualStudio.Code.Manifest",
									"source": "https://raw.githubusercontent.com/BateleurIO/azuredatastudio-combine-scripts/master/package.json"
								},
								{
									"assetType": "Microsoft.VisualStudio.Services.Content.License",
									"source": "https://raw.githubusercontent.com/BateleurIO/azuredatastudio-combine-scripts/master/LICENSE"
								}
							],
							"properties": [
								{
									"key": "Microsoft.VisualStudio.Code.ExtensionDependencies",
									"value": ""
								},
								{
									"key": "Microsoft.VisualStudio.Code.Engine",
									"value": "*"
								},
								{
									"key": "Microsoft.AzDataEngine",
									"value": "*"
								},
								{
									"key": "Microsoft.VisualStudio.Services.Links.Source",
									"value": "https://github.com/BateleurIO/azuredatastudio-combine-scripts"
								}
							]
						}
					],
					"statistics": [],
					"flags": ""
				},
				{
					"extensionId": "22",
					"extensionName": "firstresponderkit",
					"displayName": "First Responder Kit",
					"shortDescription": "Access current versions of scripts from the First Responder Kit",
					"publisher": {
						"displayName": "Drew Skwiers-Koballa",
						"publisherId": "drewsk",
						"publisherName": "drewsk"
					},
					"versions": [
						{
							"version": "0.6.0",
							"lastUpdated": "9/21/2020",
							"assetUri": "",
							"fallbackAssetUri": "fallbackAssetUri",
							"files": [
								{
									"assetType": "Microsoft.SQLOps.DownloadPage",
									"source": "https://github.com/dzsquared/sqlops-firstresponderkit/releases/tag/0.6.0"
								},
								{
									"assetType": "Microsoft.VisualStudio.Services.Icons.Default",
									"source": "https://raw.githubusercontent.com/dzsquared/sqlops-firstresponderkit/main/images/first-responder-kit-sqlops-extension.png"
								},
								{
									"assetType": "Microsoft.VisualStudio.Services.Content.Details",
									"source": "https://raw.githubusercontent.com/dzsquared/sqlops-firstresponderkit/main/README.md"
								},
								{
									"assetType": "Microsoft.VisualStudio.Code.Manifest",
									"source": "https://raw.githubusercontent.com/dzsquared/sqlops-firstresponderkit/main/package.json"
								},
								{
									"assetType": "Microsoft.VisualStudio.Services.Content.License",
									"source": "https://raw.githubusercontent.com/dzsquared/sqlops-firstresponderkit/main/LICENSE"
								}
							],
							"properties": [
								{
									"key": "Microsoft.VisualStudio.Code.ExtensionDependencies",
									"value": ""
								},
								{
									"key": "Microsoft.VisualStudio.Services.Links.Source",
									"value": "https://github.com/dzsquared/sqlops-firstresponderkit"
								},
								{
									"key": "Microsoft.AzDataEngine",
									"value": ">=1.22.0"
								},
								{
									"key": "Microsoft.VisualStudio.Code.Engine",
									"value": "*"
								}
							]
						}
					],
					"statistics": [],
					"flags": "preview"
				},
				{
					"extensionId": "23",
					"extensionName": "import",
					"displayName": "SQL Server Import",
					"shortDescription": "SQL Server Import for Azure Data Studio supports importing CSV or JSON files into SQL Server.",
					"publisher": {
						"displayName": "Microsoft",
						"publisherId": "Microsoft",
						"publisherName": "Microsoft"
					},
					"versions": [
						{
							"version": "1.3.0",
							"lastUpdated": "3/11/2021",
							"assetUri": "",
							"fallbackAssetUri": "fallbackAssetUri",
							"files": [
								{
									"assetType": "Microsoft.VisualStudio.Services.VSIXPackage",
									"source": "https://sqlopsextensions.blob.core.windows.net/extensions/import/import-1.3.0.vsix"
								},
								{
									"assetType": "Microsoft.VisualStudio.Services.Icons.Default",
									"source": "https://raw.githubusercontent.com/microsoft/azuredatastudio/main/extensions/import/images/extension.png"
								},
								{
									"assetType": "Microsoft.VisualStudio.Services.Content.Details",
									"source": "https://raw.githubusercontent.com/Microsoft/azuredatastudio/main/extensions/import/README.md"
								},
								{
									"assetType": "Microsoft.VisualStudio.Code.Manifest",
									"source": "https://raw.githubusercontent.com/Microsoft/azuredatastudio/main/extensions/import/package.json"
								},
								{
									"assetType": "Microsoft.VisualStudio.Services.Content.License",
									"source": "https://raw.githubusercontent.com/Microsoft/azuredatastudio/main/extensions/import/Microsoft_SQL_Server_Import_Extension_and_Tools_Import_Flat_File_Preview.docx"
								}
							],
							"properties": [
								{
									"key": "Microsoft.VisualStudio.Code.ExtensionDependencies",
									"value": ""
								},
								{
									"key": "Microsoft.VisualStudio.Code.Engine",
									"value": "*"
								},
								{
									"key": "Microsoft.AzDataEngine",
									"value": ">=1.25.0"
								},
								{
									"key": "Microsoft.VisualStudio.Services.Links.Source",
									"value": "https://github.com/Microsoft/azuredatastudio"
								}
							]
						}
					],
					"statistics": [],
					"flags": ""
				},
				{
					"extensionId": "25",
					"extensionName": "pastetheplan",
					"displayName": "Paste the Plan",
					"shortDescription": "Send XML execution plans to Paste the Plan",
					"publisher": {
						"displayName": "Drew Skwiers-Koballa",
						"publisherId": "drewsk",
						"publisherName": "drewsk"
					},
					"versions": [
						{
							"version": "0.2.0",
							"lastUpdated": "10/21/2018",
							"assetUri": "",
							"fallbackAssetUri": "fallbackAssetUri",
							"files": [
								{
									"assetType": "Microsoft.SQLOps.DownloadPage",
									"source": "https://github.com/dzsquared/sqlops-pastetheplan/releases/tag/0.2.0"
								},
								{
									"assetType": "Microsoft.VisualStudio.Services.Icons.Default",
									"source": "https://raw.githubusercontent.com/dzsquared/sqlops-pastetheplan/master/images/pastetheplan-sqlops-extension.png"
								},
								{
									"assetType": "Microsoft.VisualStudio.Services.Content.Details",
									"source": "https://raw.githubusercontent.com/dzsquared/sqlops-pastetheplan/master/README.md"
								},
								{
									"assetType": "Microsoft.VisualStudio.Code.Manifest",
									"source": "https://raw.githubusercontent.com/dzsquared/sqlops-pastetheplan/master/package.json"
								},
								{
									"assetType": "Microsoft.VisualStudio.Services.Content.License",
									"source": "https://raw.githubusercontent.com/dzsquared/sqlops-pastetheplan/master/LICENSE"
								}
							],
							"properties": [
								{
									"key": "Microsoft.VisualStudio.Code.ExtensionDependencies",
									"value": ""
								},
								{
									"key": "Microsoft.VisualStudio.Services.Links.Source",
									"value": "https://github.com/dzsquared/sqlops-pastetheplan"
								},
								{
									"key": "Microsoft.VisualStudio.Code.Engine",
									"value": "*"
								},
								{
									"key": "Microsoft.AzDataEngine",
									"value": "*"
								}
							]
						}
					],
					"statistics": [],
					"flags": "preview"
				},
				{
					"extensionId": "26",
					"extensionName": "hcq--high-color-queries-",
					"displayName": "HCQ (High Color Queries)",
					"shortDescription": "Theme Pair of Dark and Light Themes for TSQL in Azure Data Studio. Dark theme uses bright colors and light theme is SSMS-esque.",
					"publisher": {
						"displayName": "Drew Skwiers-Koballa",
						"publisherId": "drewsk",
						"publisherName": "drewsk"
					},
					"versions": [
						{
							"version": "0.0.6",
							"lastUpdated": "12/28/2019",
							"assetUri": "",
							"fallbackAssetUri": "fallbackAssetUri",
							"files": [
								{
									"assetType": "Microsoft.SQLOps.DownloadPage",
									"source": "https://github.com/dzsquared/high-color-queries/releases/tag/0.0.6"
								},
								{
									"assetType": "Microsoft.VisualStudio.Services.Icons.Default",
									"source": "https://raw.githubusercontent.com/dzsquared/high-color-queries/master/images/hcq_icon.png"
								},
								{
									"assetType": "Microsoft.VisualStudio.Services.Content.Details",
									"source": "https://raw.githubusercontent.com/dzsquared/high-color-queries/master/README.md"
								},
								{
									"assetType": "Microsoft.VisualStudio.Code.Manifest",
									"source": "https://raw.githubusercontent.com/dzsquared/high-color-queries/master/package.json"
								},
								{
									"assetType": "Microsoft.VisualStudio.Services.Content.License",
									"source": "https://raw.githubusercontent.com/dzsquared/high-color-queries/master/LICENSE"
								}
							],
							"properties": [
								{
									"key": "Microsoft.VisualStudio.Code.ExtensionDependencies",
									"value": ""
								},
								{
									"key": "Microsoft.VisualStudio.Services.Links.Source",
									"value": "https://github.com/dzsquared/high-color-queries"
								},
								{
									"key": "Microsoft.VisualStudio.Code.Engine",
									"value": "*"
								},
								{
									"key": "Microsoft.AzDataEngine",
									"value": "*"
								}
							]
						}
					],
					"statistics": [],
					"flags": "preview"
				},
				{
					"extensionId": "27",
					"extensionName": "newdatabase",
					"displayName": "New Database",
					"shortDescription": "Adds a 'New Database' command. Right-click on the Databases for a connection in Object Explorer, or run 'New Database' from the command palette.",
					"publisher": {
						"displayName": "Kevin Cunnane",
						"publisherId": "kevcunnane",
						"publisherName": "kevcunnane"
					},
					"versions": [
						{
							"version": "1.0.0",
							"lastUpdated": "10/28/2019",
							"assetUri": "",
							"fallbackAssetUri": "fallbackAssetUri",
							"files": [
								{
									"assetType": "Microsoft.SQLOps.DownloadPage",
									"source": "https://github.com/kevcunnane/azuredatastudio-newdatabase/releases/tag/1.0.0"
								},
								{
									"assetType": "Microsoft.VisualStudio.Services.Icons.Default",
									"source": "https://raw.githubusercontent.com/kevcunnane/azuredatastudio-newdatabase/master/images/sqlserver.png"
								},
								{
									"assetType": "Microsoft.VisualStudio.Services.Content.Details",
									"source": "https://raw.githubusercontent.com/kevcunnane/azuredatastudio-newdatabase/master/README.md"
								},
								{
									"assetType": "Microsoft.VisualStudio.Code.Manifest",
									"source": "https://raw.githubusercontent.com/kevcunnane/azuredatastudio-newdatabase/master/package.json"
								},
								{
									"assetType": "Microsoft.VisualStudio.Services.Content.License",
									"source": "https://raw.githubusercontent.com/kevcunnane/azuredatastudio-newdatabase/master/LICENSE"
								}
							],
							"properties": [
								{
									"key": "Microsoft.VisualStudio.Code.ExtensionDependencies",
									"value": ""
								},
								{
									"key": "Microsoft.VisualStudio.Services.Links.Source",
									"value": "https://github.com/kevcunnane/azuredatastudio-newdatabase"
								},
								{
									"key": "Microsoft.VisualStudio.Code.Engine",
									"value": "*"
								},
								{
									"key": "Microsoft.AzDataEngine",
									"value": "*"
								}
							]
						}
					],
					"statistics": [],
					"flags": ""
				},
				{
					"extensionId": "28",
					"extensionName": "sp_executesqlToSQL",
					"displayName": "sp_executesql to SQL",
					"shortDescription": "Convert sp_executesql to sql",
					"publisher": {
						"displayName": "Pejman Nikram",
						"publisherId": "pejmannikram",
						"publisherName": "pejmannikram"
					},
					"versions": [
						{
							"version": "1.0.1",
							"lastUpdated": "10/3/2019",
							"assetUri": "",
							"fallbackAssetUri": "fallbackAssetUri",
							"files": [
								{
									"assetType": "Microsoft.SQLOps.DownloadPage",
									"source": "https://github.com/PejmanNik/sqlops-spexecutesql-to-sql/releases/tag/v1.0.1"
								},
								{
									"assetType": "Microsoft.VisualStudio.Services.Icons.Default",
									"source": "https://raw.githubusercontent.com/PejmanNik/sqlops-spexecutesql-to-sql/master/images/icon.png"
								},
								{
									"assetType": "Microsoft.VisualStudio.Services.Content.Details",
									"source": "https://raw.githubusercontent.com/PejmanNik/sqlops-spexecutesql-to-sql/master/README.md"
								},
								{
									"assetType": "Microsoft.VisualStudio.Code.Manifest",
									"source": "https://raw.githubusercontent.com/PejmanNik/sqlops-spexecutesql-to-sql/master/package.json"
								}
							],
							"properties": [
								{
									"key": "Microsoft.VisualStudio.Code.ExtensionDependencies",
									"value": ""
								},
								{
									"key": "Microsoft.VisualStudio.Services.Links.Source",
									"value": "https://github.com/PejmanNik/sqlops-spexecutesql-to-sql"
								},
								{
									"key": "Microsoft.VisualStudio.Code.Engine",
									"value": "*"
								},
								{
									"key": "Microsoft.AzDataEngine",
									"value": "*"
								}
							]
						}
					],
					"statistics": [],
					"flags": "preview"
				},
				{
					"extensionId": "30",
					"extensionName": "sqlops-theme-onedark",
					"displayName": "Atom One Dark Theme",
					"shortDescription": "Azure Data Studio Theme based on Atom's One Dark theme",
					"publisher": {
						"displayName": "Michael Wolfenden",
						"publisherId": "michael-wolfenden",
						"publisherName": "michael-wolfenden"
					},
					"versions": [
						{
							"version": "1.0.0",
							"lastUpdated": "01/11/2019",
							"assetUri": "",
							"fallbackAssetUri": "fallbackAssetUri",
							"files": [
								{
									"assetType": "Microsoft.SQLOps.DownloadPage",
									"source": "https://github.com/michael-wolfenden/sqlops-theme-onedark/releases/tag/v1.0.0"
								},
								{
									"assetType": "Microsoft.VisualStudio.Services.Icons.Default",
									"source": "https://raw.githubusercontent.com/michael-wolfenden/sqlops-theme-onedark/master/assets/logo.png"
								},
								{
									"assetType": "Microsoft.VisualStudio.Services.Content.Details",
									"source": "https://raw.githubusercontent.com/michael-wolfenden/sqlops-theme-onedark/master/README.md"
								},
								{
									"assetType": "Microsoft.VisualStudio.Code.Manifest",
									"source": "https://raw.githubusercontent.com/michael-wolfenden/sqlops-theme-onedark/master/package.json"
								},
								{
									"assetType": "Microsoft.VisualStudio.Services.Content.License",
									"source": "https://raw.githubusercontent.com/michael-wolfenden/sqlops-theme-onedark/master/LICENSE.md"
								}
							],
							"properties": [
								{
									"key": "Microsoft.VisualStudio.Code.ExtensionDependencies",
									"value": ""
								},
								{
									"key": "Microsoft.VisualStudio.Services.Links.Source",
									"value": "https://github.com/michael-wolfenden/sqlops-theme-onedark"
								},
								{
									"key": "Microsoft.VisualStudio.Code.Engine",
									"value": "*"
								},
								{
									"key": "Microsoft.AzDataEngine",
									"value": "*"
								}
							]
						}
					],
					"statistics": [],
					"flags": "preview"
				},
				{
					"extensionId": "31",
					"extensionName": "poor-sql-formatter",
					"displayName": "Poor SQL Formatter",
					"shortDescription": "T-SQL Formatter & Beautifier.",
					"publisher": {
						"displayName": "WSR Publishing, Inc.",
						"publisherId": "WSRPublishing",
						"publisherName": "WSRPublishing"
					},
					"versions": [
						{
							"version": "0.1.0",
							"lastUpdated": "01/23/2019",
							"assetUri": "",
							"fallbackAssetUri": "fallbackAssetUri",
							"files": [
								{
									"assetType": "Microsoft.SQLOps.DownloadPage",
									"source": "https://github.com/wsr-publishing/azure-poor-formatter/releases/tag/v0.1.0"
								},
								{
									"assetType": "Microsoft.VisualStudio.Services.Content.Details",
									"source": "https://raw.githubusercontent.com/wsr-publishing/azure-poor-formatter/master/README.md"
								},
								{
									"assetType": "Microsoft.VisualStudio.Code.Manifest",
									"source": "https://raw.githubusercontent.com/wsr-publishing/azure-poor-formatter/master/package.json"
								},
								{
									"assetType": "Microsoft.VisualStudio.Services.Content.License",
									"source": "https://raw.githubusercontent.com/wsr-publishing/azure-poor-formatter/master/LICENSE"
								}
							],
							"properties": [
								{
									"key": "Microsoft.VisualStudio.Code.ExtensionDependencies",
									"value": ""
								},
								{
									"key": "Microsoft.VisualStudio.Services.Links.Source",
									"value": "https://github.com/wsr-publishing/azure-poor-formatter"
								},
								{
									"key": "Microsoft.VisualStudio.Code.Engine",
									"value": "*"
								},
								{
									"key": "Microsoft.AzDataEngine",
									"value": "*"
								}
							]
						}
					],
					"statistics": [],
					"flags": "preview"
				},
				{
					"extensionId": "32",
					"extensionName": "admin-pack",
					"displayName": "Admin Pack for SQL Server",
					"shortDescription": "Admin Pack for SQL Server is a collection of popular database administration extensions to help you manage SQL Server.",
					"publisher": {
						"displayName": "Microsoft",
						"publisherId": "Microsoft",
						"publisherName": "Microsoft"
					},
					"versions": [
						{
							"version": "0.0.2",
							"lastUpdated": "3/15/2019",
							"assetUri": "",
							"fallbackAssetUri": "fallbackAssetUri",
							"files": [
								{
									"assetType": "Microsoft.VisualStudio.Services.VSIXPackage",
									"source": "https://sqlopsextensions.blob.core.windows.net/extensions/admin-pack/admin-pack-0.0.2.vsix"
								},
								{
									"assetType": "Microsoft.VisualStudio.Services.Icons.Default",
									"source": "https://raw.githubusercontent.com/microsoft/azuredatastudio/main/extensions/admin-pack/images/extension.png"
								},
								{
									"assetType": "Microsoft.VisualStudio.Services.Content.Details",
									"source": "https://raw.githubusercontent.com/Microsoft/azuredatastudio/main/extensions/admin-pack/README.md"
								},
								{
									"assetType": "Microsoft.VisualStudio.Code.Manifest",
									"source": "https://raw.githubusercontent.com/Microsoft/azuredatastudio/main/extensions/admin-pack/package.json"
								},
								{
									"assetType": "Microsoft.VisualStudio.Services.Content.License",
									"source": "https://raw.githubusercontent.com/Microsoft/azuredatastudio/main/LICENSE.txt"
								}
							],
							"properties": [
								{
									"key": "Microsoft.VisualStudio.Code.ExtensionDependencies",
									"value": ""
								},
								{
									"key": "Microsoft.VisualStudio.Code.ExtensionPack",
									"value": "Microsoft.agent,Microsoft.profiler,Microsoft.import,Microsoft.dacpac"
								},
								{
									"key": "Microsoft.VisualStudio.Code.Engine",
									"value": "*"
								},
								{
									"key": "Microsoft.AzDataEngine",
									"value": "*"
								},
								{
									"key": "Microsoft.VisualStudio.Services.Links.Source",
									"value": "https://github.com/Microsoft/azuredatastudio"
								}
							]
						}
					],
					"statistics": [],
					"flags": "preview"
				},
				{
					"extensionId": "33",
					"extensionName": "dacpac",
					"displayName": "SQL Server Dacpac",
					"shortDescription": "Manage data-tier applications",
					"publisher": {
						"displayName": "Microsoft",
						"publisherId": "Microsoft",
						"publisherName": "Microsoft"
					},
					"versions": [
						{
							"version": "1.8.0",
							"lastUpdated": "3/11/2021",
							"assetUri": "",
							"fallbackAssetUri": "fallbackAssetUri",
							"files": [
								{
									"assetType": "Microsoft.VisualStudio.Services.VSIXPackage",
									"source": "https://sqlopsextensions.blob.core.windows.net/extensions/dacpac/dacpac-1.8.0.vsix"
								},
								{
									"assetType": "Microsoft.VisualStudio.Services.Icons.Default",
									"source": "https://raw.githubusercontent.com/microsoft/azuredatastudio/main/extensions/dacpac/images/extension.png"
								},
								{
									"assetType": "Microsoft.VisualStudio.Services.Content.Details",
									"source": "https://raw.githubusercontent.com/Microsoft/azuredatastudio/main/extensions/dacpac/README.md"
								},
								{
									"assetType": "Microsoft.VisualStudio.Code.Manifest",
									"source": "https://raw.githubusercontent.com/Microsoft/azuredatastudio/main/extensions/dacpac/package.json"
								},
								{
									"assetType": "Microsoft.VisualStudio.Services.Content.License",
									"source": "https://raw.githubusercontent.com/Microsoft/azuredatastudio/main/LICENSE.txt"
								}
							],
							"properties": [
								{
									"key": "Microsoft.VisualStudio.Code.ExtensionDependencies",
									"value": ""
								},
								{
									"key": "Microsoft.VisualStudio.Code.Engine",
									"value": "*"
								},
								{
									"key": "Microsoft.AzDataEngine",
									"value": "*"
								},
								{
									"key": "Microsoft.VisualStudio.Services.Links.Source",
									"value": "https://github.com/Microsoft/azuredatastudio"
								}
							]
						}
					],
					"statistics": [],
					"flags": ""
				},
				{
					"extensionId": "34",
					"extensionName": "azuredatastudio-postgresql",
					"displayName": "PostgreSQL",
					"shortDescription": "PostgreSQL extension for Azure Data Studio",
					"publisher": {
						"displayName": "Microsoft",
						"publisherId": "Microsoft",
						"publisherName": "Microsoft"
					},
					"versions": [
						{
							"version": "0.2.7",
							"lastUpdated": "11/24/2020",
							"assetUri": "",
							"fallbackAssetUri": "fallbackAssetUri",
							"files": [
								{
									"assetType": "Microsoft.VisualStudio.Services.VSIXPackage",
									"source": "https://sqlopsextensions.blob.core.windows.net/extensions/postgresql/azuredatastudio-postgresql-0.2.7.vsix"
								},
								{
									"assetType": "Microsoft.VisualStudio.Services.Icons.Default",
									"source": "https://raw.githubusercontent.com/Microsoft/azuredatastudio-postgresql/master/images/extension-icon.png"
								},
								{
									"assetType": "Microsoft.VisualStudio.Services.Content.Details",
									"source": "https://raw.githubusercontent.com/Microsoft/azuredatastudio-postgresql/master/README.md"
								},
								{
									"assetType": "Microsoft.VisualStudio.Code.Manifest",
									"source": "https://raw.githubusercontent.com/Microsoft/azuredatastudio-postgresql/master/package.json"
								},
								{
									"assetType": "Microsoft.VisualStudio.Services.Content.License",
									"source": "https://raw.githubusercontent.com/Microsoft/azuredatastudio-postgresql/master/LICENSE"
								}
							],
							"properties": [
								{
									"key": "Microsoft.VisualStudio.Code.ExtensionDependencies",
									"value": ""
								},
								{
									"key": "Microsoft.VisualStudio.Code.Engine",
									"value": "*"
								},
								{
									"key": "Microsoft.AzDataEngine",
									"value": ">=1.16.0"
								},
								{
									"key": "Microsoft.VisualStudio.Services.Links.Source",
									"value": "https://github.com/Microsoft/azuredatastudio-postgresql/"
								}
							]
						}
					],
					"statistics": [],
					"flags": "preview"
				},
				{
					"extensionId": "35",
					"extensionName": "powershell",
					"displayName": "PowerShell",
					"shortDescription": "Develop PowerShell scripts in Azure Data Studio",
					"publisher": {
						"displayName": "Microsoft",
						"publisherId": "Microsoft",
						"publisherName": "Microsoft"
					},
					"versions": [
						{
							"version": "2021.2.2",
							"lastUpdated": "2/26/2021",
							"assetUri": "",
							"fallbackAssetUri": "fallbackAssetUri",
							"files": [
								{
									"assetType": "Microsoft.VisualStudio.Services.VSIXPackage",
									"source": "https://sqlopsextensions.blob.core.windows.net/extensions/powershell/ms-vscode.PowerShell-2021.2.2.vsix"
								},
								{
									"assetType": "Microsoft.VisualStudio.Services.Icons.Default",
									"source": "https://raw.githubusercontent.com/PowerShell/vscode-powershell/master/media/PowerShell_icon.png"
								},
								{
									"assetType": "Microsoft.VisualStudio.Services.Content.Details",
									"source": "https://raw.githubusercontent.com/PowerShell/vscode-powershell/master/docs/azure_data_studio/README_FOR_MARKETPLACE.md"
								},
								{
									"assetType": "Microsoft.VisualStudio.Code.Manifest",
									"source": "https://raw.githubusercontent.com/PowerShell/vscode-powershell/master/package.json"
								},
								{
									"assetType": "Microsoft.VisualStudio.Services.Content.License",
									"source": "https://raw.githubusercontent.com/PowerShell/vscode-powershell/master/LICENSE.txt"
								}
							],
							"properties": [
								{
									"key": "Microsoft.VisualStudio.Code.ExtensionDependencies",
									"value": ""
								},
								{
									"key": "Microsoft.VisualStudio.Code.Engine",
									"value": "*"
								},
								{
									"key": "Microsoft.AzDataEngine",
									"value": ">=1.29.0"
								},
								{
									"key": "Microsoft.VisualStudio.Services.Links.Source",
									"value": "https://github.com/PowerShell/vscode-powershell/"
								}
							]
						}
					],
					"statistics": [],
					"flags": "preview"
				},
				{
					"extensionId": "36",
					"extensionName": "palenight-theme-dataazurestudio-version",
					"displayName": "Palenight Theme",
					"shortDescription": "Palenight Theme - Azure Data Studio Version Theme (based on vscode version)",
					"publisher": {
						"displayName": "JoseRocha",
						"publisherId": "JoseRocha",
						"publisherName": "JoseRocha"
					},
					"versions": [
						{
							"version": "0.0.2",
							"lastUpdated": "04/06/2019",
							"assetUri": "",
							"fallbackAssetUri": "fallbackAssetUri",
							"files": [
								{
									"assetType": "Microsoft.SQLOps.DownloadPage",
									"source": "https://github.com/joserocha/azdatastudio-material-palenight-theme/releases/tag/0.0.2"
								},
								{
									"assetType": "Microsoft.VisualStudio.Services.Links.Source",
									"source": "https://github.com/joserocha/azdatastudio-material-palenight-theme/"
								},
								{
									"assetType": "Microsoft.VisualStudio.Services.Icons.Default",
									"source": "https://raw.githubusercontent.com/joserocha/azdatastudio-material-palenight-theme/master/icon.png"
								},
								{
									"assetType": "Microsoft.VisualStudio.Services.Content.Details",
									"source": "https://raw.githubusercontent.com/joserocha/azdatastudio-material-palenight-theme/master/README.md"
								},
								{
									"assetType": "Microsoft.VisualStudio.Code.Manifest",
									"source": "https://raw.githubusercontent.com/joserocha/azdatastudio-material-palenight-theme/master/package.json"
								},
								{
									"assetType": "Microsoft.VisualStudio.Services.Content.License",
									"source": "https://raw.githubusercontent.com/joserocha/azdatastudio-material-palenight-theme/master/License.txt"
								}
							],
							"properties": [
								{
									"key": "Microsoft.VisualStudio.Code.ExtensionDependencies",
									"value": ""
								},
								{
									"key": "Microsoft.VisualStudio.Code.Engine",
									"value": "*"
								},
								{
									"key": "Microsoft.AzDataEngine",
									"value": "*"
								}
							]
						}
					],
					"statistics": [],
					"flags": "preview"
				},
				{
					"extensionId": "37",
					"extensionName": "schema-compare",
					"displayName": "SQL Server Schema Compare",
					"shortDescription": "Schema Compare tool for dacpac and databases",
					"publisher": {
						"displayName": "Microsoft",
						"publisherId": "Microsoft",
						"publisherName": "Microsoft"
					},
					"versions": [
						{
							"version": "1.11.0",
							"lastUpdated": "5/13/2021",
							"assetUri": "",
							"fallbackAssetUri": "fallbackAssetUri",
							"files": [
								{
									"assetType": "Microsoft.VisualStudio.Services.VSIXPackage",
									"source": "https://sqlopsextensions.blob.core.windows.net/extensions/schema-compare/schema-compare-1.11.0.vsix"
								},
								{
									"assetType": "Microsoft.VisualStudio.Services.Icons.Default",
									"source": "https://raw.githubusercontent.com/microsoft/azuredatastudio/main/extensions/schema-compare/images/extension.png"
								},
								{
									"assetType": "Microsoft.VisualStudio.Services.Content.Details",
									"source": "https://raw.githubusercontent.com/Microsoft/azuredatastudio/main/extensions/schema-compare/README.md"
								},
								{
									"assetType": "Microsoft.VisualStudio.Code.Manifest",
									"source": "https://raw.githubusercontent.com/Microsoft/azuredatastudio/main/extensions/schema-compare/package.json"
								},
								{
									"assetType": "Microsoft.VisualStudio.Services.Content.License",
									"source": "https://raw.githubusercontent.com/Microsoft/azuredatastudio/main/LICENSE.txt"
								}
							],
							"properties": [
								{
									"key": "Microsoft.VisualStudio.Code.ExtensionDependencies",
									"value": ""
								},
								{
									"key": "Microsoft.VisualStudio.Code.Engine",
									"value": "*"
								},
								{
									"key": "Microsoft.AzDataEngine",
									"value": ">=1.13.0"
								},
								{
									"key": "Microsoft.VisualStudio.Services.Links.Source",
									"value": "https://github.com/Microsoft/azuredatastudio"
								}
							]
						}
					],
					"statistics": [],
					"flags": ""
				},
				{
					"extensionId": "38",
					"extensionName": "azdata-sanddance",
					"displayName": "SandDance for Azure Data Studio",
					"shortDescription": "Visually explore, understand, and present your data.",
					"publisher": {
						"displayName": "msrvida",
						"publisherId": "msrvida",
						"publisherName": "msrvida"
					},
					"versions": [
						{
							"version": "3.2.0",
							"lastUpdated": "6/2/2021",
							"assetUri": "",
							"fallbackAssetUri": "fallbackAssetUri",
							"files": [
								{
									"assetType": "Microsoft.VisualStudio.Services.VSIXPackage",
									"source": "https://sqlopsextensions.blob.core.windows.net/extensions/sanddance/azdata-sanddance-3.2.0.vsix"
								},
								{
									"assetType": "Microsoft.VisualStudio.Services.Icons.Default",
									"source": "https://raw.githubusercontent.com/Microsoft/SandDance/master/extensions/azdata-sanddance/sanddance-logo.png"
								},
								{
									"assetType": "Microsoft.VisualStudio.Services.Content.Details",
									"source": "https://raw.githubusercontent.com/Microsoft/SandDance/master/extensions/azdata-sanddance/README.md"
								},
								{
									"assetType": "Microsoft.VisualStudio.Code.Manifest",
									"source": "https://raw.githubusercontent.com/Microsoft/SandDance/master/extensions/azdata-sanddance/package.json"
								},
								{
									"assetType": "Microsoft.VisualStudio.Services.Content.License",
									"source": "https://raw.githubusercontent.com/Microsoft/azuredatastudio/main/LICENSE.txt"
								}
							],
							"properties": [
								{
									"key": "Microsoft.VisualStudio.Code.ExtensionDependencies",
									"value": ""
								},
								{
									"key": "Microsoft.VisualStudio.Code.Engine",
									"value": ">=0.32.1"
								},
								{
									"key": "Microsoft.AzDataEngine",
									"value": "*"
								},
								{
									"key": "Microsoft.VisualStudio.Services.Links.Source",
									"value": "https://github.com/Microsoft/SandDance"
								}
							]
						}
					],
					"statistics": [],
					"flags": "preview"
				},
				{
					"extensionId": "39",
					"extensionName": "managed-instance-dashboard",
					"displayName": "Managed Instance Dashboard",
					"shortDescription": "Managed Instance Dashboard",
					"publisher": {
						"displayName": "Microsoft",
						"publisherId": "Microsoft",
						"publisherName": "Microsoft"
					},
					"versions": [
						{
							"version": "0.4.2",
							"lastUpdated": "09/25/2020",
							"assetUri": "",
							"fallbackAssetUri": "fallbackAssetUri",
							"files": [
								{
									"assetType": "Microsoft.VisualStudio.Services.VSIXPackage",
									"source": "https://sqlopsextensions.blob.core.windows.net/extensions/managed-instance-dashboard/managed-instance-dashboard-0.4.2.vsix"
								},
								{
									"assetType": "Microsoft.VisualStudio.Services.Icons.Default",
									"source": "https://raw.githubusercontent.com/JocaPC/AzureDataStudio-Managed-Instance/master/images/ManagedInstanceLogo.png"
								},
								{
									"assetType": "Microsoft.VisualStudio.Services.Content.Details",
									"source": "https://raw.githubusercontent.com/JocaPC/AzureDataStudio-Managed-Instance/master/README.md"
								},
								{
									"assetType": "Microsoft.VisualStudio.Code.Manifest",
									"source": "https://raw.githubusercontent.com/JocaPC/AzureDataStudio-Managed-Instance/master/package.json"
								},
								{
									"assetType": "Microsoft.VisualStudio.Services.Content.License",
									"source": "https://raw.githubusercontent.com/Microsoft/azuredatastudio/main/LICENSE.txt"
								}
							],
							"properties": [
								{
									"key": "Microsoft.VisualStudio.Code.ExtensionDependencies",
									"value": ""
								},
								{
									"key": "Microsoft.VisualStudio.Code.Engine",
									"value": "*"
								},
								{
									"key": "Microsoft.AzDataEngine",
									"value": "*"
								},
								{
									"key": "Microsoft.VisualStudio.Services.Links.Source",
									"value": "https://github.com/JocaPC/AzureDataStudio-Managed-Instance"
								}
							]
						}
					],
					"statistics": [],
					"flags": "preview"
				},
				{
					"extensionId": "40",
					"extensionName": "cms",
					"displayName": "Central Management Servers",
					"shortDescription": "Central Management Servers",
					"publisher": {
						"displayName": "Microsoft",
						"publisherId": "Microsoft",
						"publisherName": "Microsoft"
					},
					"versions": [
						{
							"version": "0.8.0",
							"lastUpdated": "3/10/2020",
							"assetUri": "",
							"fallbackAssetUri": "fallbackAssetUri",
							"files": [
								{
									"assetType": "Microsoft.VisualStudio.Services.VSIXPackage",
									"source": "https://sqlopsextensions.blob.core.windows.net/extensions/cms/cms-0.8.0.vsix"
								},
								{
									"assetType": "Microsoft.VisualStudio.Services.Icons.Default",
									"source": "https://raw.githubusercontent.com/microsoft/azuredatastudio/main/extensions/cms/images/extension.png"
								},
								{
									"assetType": "Microsoft.VisualStudio.Services.Content.Details",
									"source": "https://raw.githubusercontent.com/Microsoft/azuredatastudio/main/extensions/cms/README.md"
								},
								{
									"assetType": "Microsoft.VisualStudio.Code.Manifest",
									"source": "https://raw.githubusercontent.com/Microsoft/azuredatastudio/main/extensions/cms/package.json"
								},
								{
									"assetType": "Microsoft.VisualStudio.Services.Content.License",
									"source": "https://raw.githubusercontent.com/Microsoft/azuredatastudio/main/LICENSE.txt"
								}
							],
							"properties": [
								{
									"key": "Microsoft.VisualStudio.Code.ExtensionDependencies",
									"value": ""
								},
								{
									"key": "Microsoft.VisualStudio.Code.Engine",
									"value": "*"
								},
								{
									"key": "Microsoft.AzDataEngine",
									"value": ">=1.8.0"
								},
								{
									"key": "Microsoft.VisualStudio.Services.Links.Source",
									"value": "https://github.com/Microsoft/azuredatastudio"
								}
							]
						}
					],
					"statistics": [],
					"flags": "preview"
				},
				{
					"extensionId": "41",
					"extensionName": "admin-tool-ext-win",
					"displayName": "Database Administration Tool Extensions for Windows",
					"shortDescription": "Provides additional Windows-specific functionality to Azure Data Studio",
					"publisher": {
						"displayName": "Microsoft",
						"publisherId": "Microsoft",
						"publisherName": "Microsoft"
					},
					"versions": [
						{
							"version": "0.0.2",
							"lastUpdated": "9/12/2019",
							"assetUri": "",
							"fallbackAssetUri": "fallbackAssetUri",
							"files": [
								{
									"assetType": "Microsoft.VisualStudio.Services.VSIXPackage",
									"source": "https://sqlopsextensions.blob.core.windows.net/extensions/admin-tool-ext-win/admin-tool-ext-win-0.0.2.vsix"
								},
								{
									"assetType": "Microsoft.VisualStudio.Services.Icons.Default",
									"source": "https://raw.githubusercontent.com/microsoft/azuredatastudio/main/extensions/admin-tool-ext-win/images/extension.png"
								},
								{
									"assetType": "Microsoft.VisualStudio.Services.Content.Details",
									"source": "https://raw.githubusercontent.com/microsoft/azuredatastudio/main/extensions/admin-tool-ext-win/README.md"
								},
								{
									"assetType": "Microsoft.VisualStudio.Code.Manifest",
									"source": "https://raw.githubusercontent.com/microsoft/azuredatastudio/main/extensions/admin-tool-ext-win/package.json"
								},
								{
									"assetType": "Microsoft.VisualStudio.Services.Content.License",
									"source": "https://raw.githubusercontent.com/Microsoft/azuredatastudio/main/LICENSE.txt"
								}
							],
							"properties": [
								{
									"key": "Microsoft.VisualStudio.Code.ExtensionDependencies",
									"value": ""
								},
								{
									"key": "Microsoft.VisualStudio.Code.Engine",
									"value": "*"
								},
								{
									"key": "Microsoft.AzDataEngine",
									"value": ">=1.8.0"
								},
								{
									"key": "Microsoft.VisualStudio.Services.Links.Source",
									"value": "https://github.com/Microsoft/azuredatastudio"
								}
							]
						}
					],
					"statistics": [],
					"flags": "preview"
				},
				{
					"extensionId": "42",
					"extensionName": "ads-language-pack-de",
					"displayName": "German Language Pack for Azure Data Studio",
					"shortDescription": "Language pack extension for German",
					"publisher": {
						"displayName": "Microsoft",
						"publisherId": "Microsoft",
						"publisherName": "Microsoft"
					},
					"versions": [
						{
							"version": "1.29.0",
							"lastUpdated": "5/24/2021",
							"assetUri": "",
							"fallbackAssetUri": "fallbackAssetUri",
							"files": [
								{
									"assetType": "Microsoft.VisualStudio.Services.VSIXPackage",
									"source": "https://sqlopsextensions.blob.core.windows.net/extensions/langpacks/1.29.0/ads-language-pack-de-1.29.0.vsix"
								},
								{
									"assetType": "Microsoft.VisualStudio.Services.Icons.Default",
									"source": "https://raw.githubusercontent.com/microsoft/azuredatastudio/main/i18n/ads-language-pack-de/languagepack.png"
								},
								{
									"assetType": "Microsoft.VisualStudio.Services.Content.Details",
									"source": "https://raw.githubusercontent.com/microsoft/azuredatastudio/main/i18n/ads-language-pack-de/README.md"
								},
								{
									"assetType": "Microsoft.VisualStudio.Code.Manifest",
									"source": "https://raw.githubusercontent.com/microsoft/azuredatastudio/main/i18n/ads-language-pack-de/package.json"
								},
								{
									"assetType": "Microsoft.VisualStudio.Services.Content.License",
									"source": "https://raw.githubusercontent.com/Microsoft/azuredatastudio/main/LICENSE.txt"
								}
							],
							"properties": [
								{
									"key": "Microsoft.VisualStudio.Code.ExtensionDependencies",
									"value": ""
								},
								{
									"key": "Microsoft.VisualStudio.Code.Engine",
									"value": "*"
								},
								{
									"key": "Microsoft.AzDataEngine",
									"value": ">=1.29.0"
								},
								{
									"key": "Microsoft.VisualStudio.Services.Links.Source",
									"value": "https://github.com/Microsoft/azuredatastudio"
								},
								{
									"key": "Microsoft.VisualStudio.Code.LocalizedLanguages",
									"value": "de"
								}
							]
						}
					],
					"statistics": [],
					"flags": "preview"
				},
				{
					"extensionId": "43",
					"extensionName": "ads-language-pack-es",
					"displayName": "Spanish Language Pack for Azure Data Studio",
					"shortDescription": "Language pack extension for Spanish",
					"publisher": {
						"displayName": "Microsoft",
						"publisherId": "Microsoft",
						"publisherName": "Microsoft"
					},
					"versions": [
						{
							"version": "1.29.0",
							"lastUpdated": "5/24/2021",
							"assetUri": "",
							"fallbackAssetUri": "fallbackAssetUri",
							"files": [
								{
									"assetType": "Microsoft.VisualStudio.Services.VSIXPackage",
									"source": "https://sqlopsextensions.blob.core.windows.net/extensions/langpacks/1.29.0/ads-language-pack-es-1.29.0.vsix"
								},
								{
									"assetType": "Microsoft.VisualStudio.Services.Icons.Default",
									"source": "https://raw.githubusercontent.com/microsoft/azuredatastudio/main/i18n/ads-language-pack-es/languagepack.png"
								},
								{
									"assetType": "Microsoft.VisualStudio.Services.Content.Details",
									"source": "https://raw.githubusercontent.com/microsoft/azuredatastudio/main/i18n/ads-language-pack-es/README.md"
								},
								{
									"assetType": "Microsoft.VisualStudio.Code.Manifest",
									"source": "https://raw.githubusercontent.com/microsoft/azuredatastudio/main/i18n/ads-language-pack-es/package.json"
								},
								{
									"assetType": "Microsoft.VisualStudio.Services.Content.License",
									"source": "https://raw.githubusercontent.com/Microsoft/azuredatastudio/main/LICENSE.txt"
								}
							],
							"properties": [
								{
									"key": "Microsoft.VisualStudio.Code.ExtensionDependencies",
									"value": ""
								},
								{
									"key": "Microsoft.VisualStudio.Code.Engine",
									"value": "*"
								},
								{
									"key": "Microsoft.AzDataEngine",
									"value": ">=1.29.0"
								},
								{
									"key": "Microsoft.VisualStudio.Services.Links.Source",
									"value": "https://github.com/Microsoft/azuredatastudio"
								},
								{
									"key": "Microsoft.VisualStudio.Code.LocalizedLanguages",
									"value": "es"
								}
							]
						}
					],
					"statistics": [],
					"flags": "preview"
				},
				{
					"extensionId": "44",
					"extensionName": "ads-language-pack-fr",
					"displayName": "French Language Pack for Azure Data Studio",
					"shortDescription": "Language pack extension for French",
					"publisher": {
						"displayName": "Microsoft",
						"publisherId": "Microsoft",
						"publisherName": "Microsoft"
					},
					"versions": [
						{
							"version": "1.29.0",
							"lastUpdated": "5/24/2021",
							"assetUri": "",
							"fallbackAssetUri": "fallbackAssetUri",
							"files": [
								{
									"assetType": "Microsoft.VisualStudio.Services.VSIXPackage",
									"source": "https://sqlopsextensions.blob.core.windows.net/extensions/langpacks/1.29.0/ads-language-pack-fr-1.29.0.vsix"
								},
								{
									"assetType": "Microsoft.VisualStudio.Services.Icons.Default",
									"source": "https://raw.githubusercontent.com/microsoft/azuredatastudio/main/i18n/ads-language-pack-fr/languagepack.png"
								},
								{
									"assetType": "Microsoft.VisualStudio.Services.Content.Details",
									"source": "https://raw.githubusercontent.com/microsoft/azuredatastudio/main/i18n/ads-language-pack-fr/README.md"
								},
								{
									"assetType": "Microsoft.VisualStudio.Code.Manifest",
									"source": "https://raw.githubusercontent.com/microsoft/azuredatastudio/main/i18n/ads-language-pack-fr/package.json"
								},
								{
									"assetType": "Microsoft.VisualStudio.Services.Content.License",
									"source": "https://raw.githubusercontent.com/Microsoft/azuredatastudio/main/LICENSE.txt"
								}
							],
							"properties": [
								{
									"key": "Microsoft.VisualStudio.Code.ExtensionDependencies",
									"value": ""
								},
								{
									"key": "Microsoft.VisualStudio.Code.Engine",
									"value": "*"
								},
								{
									"key": "Microsoft.AzDataEngine",
									"value": ">=1.29.0"
								},
								{
									"key": "Microsoft.VisualStudio.Services.Links.Source",
									"value": "https://github.com/Microsoft/azuredatastudio"
								},
								{
									"key": "Microsoft.VisualStudio.Code.LocalizedLanguages",
									"value": "fr"
								}
							]
						}
					],
					"statistics": [],
					"flags": "preview"
				},
				{
					"extensionId": "45",
					"extensionName": "ads-language-pack-it",
					"displayName": "Italian Language Pack for Azure Data Studio",
					"shortDescription": "Language pack extension for Italian",
					"publisher": {
						"displayName": "Microsoft",
						"publisherId": "Microsoft",
						"publisherName": "Microsoft"
					},
					"versions": [
						{
							"version": "1.29.0",
							"lastUpdated": "5/24/2021",
							"assetUri": "",
							"fallbackAssetUri": "fallbackAssetUri",
							"files": [
								{
									"assetType": "Microsoft.VisualStudio.Services.VSIXPackage",
									"source": "https://sqlopsextensions.blob.core.windows.net/extensions/langpacks/1.29.0/ads-language-pack-it-1.29.0.vsix"
								},
								{
									"assetType": "Microsoft.VisualStudio.Services.Icons.Default",
									"source": "https://raw.githubusercontent.com/microsoft/azuredatastudio/main/i18n/ads-language-pack-it/languagepack.png"
								},
								{
									"assetType": "Microsoft.VisualStudio.Services.Content.Details",
									"source": "https://raw.githubusercontent.com/microsoft/azuredatastudio/main/i18n/ads-language-pack-it/README.md"
								},
								{
									"assetType": "Microsoft.VisualStudio.Code.Manifest",
									"source": "https://raw.githubusercontent.com/microsoft/azuredatastudio/main/i18n/ads-language-pack-it/package.json"
								},
								{
									"assetType": "Microsoft.VisualStudio.Services.Content.License",
									"source": "https://raw.githubusercontent.com/Microsoft/azuredatastudio/main/LICENSE.txt"
								}
							],
							"properties": [
								{
									"key": "Microsoft.VisualStudio.Code.ExtensionDependencies",
									"value": ""
								},
								{
									"key": "Microsoft.VisualStudio.Code.Engine",
									"value": "*"
								},
								{
									"key": "Microsoft.AzDataEngine",
									"value": ">=1.29.0"
								},
								{
									"key": "Microsoft.VisualStudio.Services.Links.Source",
									"value": "https://github.com/Microsoft/azuredatastudio"
								},
								{
									"key": "Microsoft.VisualStudio.Code.LocalizedLanguages",
									"value": "it"
								}
							]
						}
					],
					"statistics": [],
					"flags": "preview"
				},
				{
					"extensionId": "46",
					"extensionName": "ads-language-pack-ko",
					"displayName": "Korean Language Pack for Azure Data Studio",
					"shortDescription": "Language pack extension for Korean",
					"publisher": {
						"displayName": "Microsoft",
						"publisherId": "Microsoft",
						"publisherName": "Microsoft"
					},
					"versions": [
						{
							"version": "1.29.0",
							"lastUpdated": "5/24/2021",
							"assetUri": "",
							"fallbackAssetUri": "fallbackAssetUri",
							"files": [
								{
									"assetType": "Microsoft.VisualStudio.Services.VSIXPackage",
									"source": "https://sqlopsextensions.blob.core.windows.net/extensions/langpacks/1.29.0/ads-language-pack-ko-1.29.0.vsix"
								},
								{
									"assetType": "Microsoft.VisualStudio.Services.Icons.Default",
									"source": "https://raw.githubusercontent.com/microsoft/azuredatastudio/main/i18n/ads-language-pack-ko/languagepack.png"
								},
								{
									"assetType": "Microsoft.VisualStudio.Services.Content.Details",
									"source": "https://raw.githubusercontent.com/microsoft/azuredatastudio/main/i18n/ads-language-pack-ko/README.md"
								},
								{
									"assetType": "Microsoft.VisualStudio.Code.Manifest",
									"source": "https://raw.githubusercontent.com/microsoft/azuredatastudio/main/i18n/ads-language-pack-ko/package.json"
								},
								{
									"assetType": "Microsoft.VisualStudio.Services.Content.License",
									"source": "https://raw.githubusercontent.com/Microsoft/azuredatastudio/main/LICENSE.txt"
								}
							],
							"properties": [
								{
									"key": "Microsoft.VisualStudio.Code.ExtensionDependencies",
									"value": ""
								},
								{
									"key": "Microsoft.VisualStudio.Code.Engine",
									"value": "*"
								},
								{
									"key": "Microsoft.AzDataEngine",
									"value": ">=1.29.0"
								},
								{
									"key": "Microsoft.VisualStudio.Services.Links.Source",
									"value": "https://github.com/Microsoft/azuredatastudio"
								},
								{
									"key": "Microsoft.VisualStudio.Code.LocalizedLanguages",
									"value": "ko"
								}
							]
						}
					],
					"statistics": [],
					"flags": "preview"
				},
				{
					"extensionId": "47",
					"extensionName": "ads-language-pack-pt-br",
					"displayName": "Portuguese (Brazil) Language Pack for Azure Data Studio",
					"shortDescription": "Language pack extension for Portuguese (Brazil)",
					"publisher": {
						"displayName": "Microsoft",
						"publisherId": "Microsoft",
						"publisherName": "Microsoft"
					},
					"versions": [
						{
							"version": "1.29.0",
							"lastUpdated": "5/24/2021",
							"assetUri": "",
							"fallbackAssetUri": "fallbackAssetUri",
							"files": [
								{
									"assetType": "Microsoft.VisualStudio.Services.VSIXPackage",
									"source": "https://sqlopsextensions.blob.core.windows.net/extensions/langpacks/1.29.0/ads-language-pack-pt-br-1.29.0.vsix"
								},
								{
									"assetType": "Microsoft.VisualStudio.Services.Icons.Default",
									"source": "https://raw.githubusercontent.com/microsoft/azuredatastudio/main/i18n/ads-language-pack-pt-BR/languagepack.png"
								},
								{
									"assetType": "Microsoft.VisualStudio.Services.Content.Details",
									"source": "https://raw.githubusercontent.com/microsoft/azuredatastudio/main/i18n/ads-language-pack-pt-BR/README.md"
								},
								{
									"assetType": "Microsoft.VisualStudio.Code.Manifest",
									"source": "https://raw.githubusercontent.com/microsoft/azuredatastudio/main/i18n/ads-language-pack-pt-BR/package.json"
								},
								{
									"assetType": "Microsoft.VisualStudio.Services.Content.License",
									"source": "https://raw.githubusercontent.com/Microsoft/azuredatastudio/main/LICENSE.txt"
								}
							],
							"properties": [
								{
									"key": "Microsoft.VisualStudio.Code.ExtensionDependencies",
									"value": ""
								},
								{
									"key": "Microsoft.VisualStudio.Code.Engine",
									"value": "*"
								},
								{
									"key": "Microsoft.AzDataEngine",
									"value": ">=1.29.0"
								},
								{
									"key": "Microsoft.VisualStudio.Services.Links.Source",
									"value": "https://github.com/Microsoft/azuredatastudio"
								},
								{
									"key": "Microsoft.VisualStudio.Code.LocalizedLanguages",
									"value": "pt-br"
								}
							]
						}
					],
					"statistics": [],
					"flags": "preview"
				},
				{
					"extensionId": "48",
					"extensionName": "ads-language-pack-ru",
					"displayName": "Russian Language Pack for Azure Data Studio",
					"shortDescription": "Language pack extension for Russian",
					"publisher": {
						"displayName": "Microsoft",
						"publisherId": "Microsoft",
						"publisherName": "Microsoft"
					},
					"versions": [
						{
							"version": "1.29.0",
							"lastUpdated": "5/24/2021",
							"assetUri": "",
							"fallbackAssetUri": "fallbackAssetUri",
							"files": [
								{
									"assetType": "Microsoft.VisualStudio.Services.VSIXPackage",
									"source": "https://sqlopsextensions.blob.core.windows.net/extensions/langpacks/1.29.0/ads-language-pack-ru-1.29.0.vsix"
								},
								{
									"assetType": "Microsoft.VisualStudio.Services.Icons.Default",
									"source": "https://raw.githubusercontent.com/microsoft/azuredatastudio/main/i18n/ads-language-pack-ru/languagepack.png"
								},
								{
									"assetType": "Microsoft.VisualStudio.Services.Content.Details",
									"source": "https://raw.githubusercontent.com/microsoft/azuredatastudio/main/i18n/ads-language-pack-ru/README.md"
								},
								{
									"assetType": "Microsoft.VisualStudio.Code.Manifest",
									"source": "https://raw.githubusercontent.com/microsoft/azuredatastudio/main/i18n/ads-language-pack-ru/package.json"
								},
								{
									"assetType": "Microsoft.VisualStudio.Services.Content.License",
									"source": "https://raw.githubusercontent.com/Microsoft/azuredatastudio/main/LICENSE.txt"
								}
							],
							"properties": [
								{
									"key": "Microsoft.VisualStudio.Code.ExtensionDependencies",
									"value": ""
								},
								{
									"key": "Microsoft.VisualStudio.Code.Engine",
									"value": "*"
								},
								{
									"key": "Microsoft.AzDataEngine",
									"value": ">=1.29.0"
								},
								{
									"key": "Microsoft.VisualStudio.Services.Links.Source",
									"value": "https://github.com/Microsoft/azuredatastudio"
								},
								{
									"key": "Microsoft.VisualStudio.Code.LocalizedLanguages",
									"value": "ru"
								}
							]
						}
					],
					"statistics": [],
					"flags": "preview"
				},
				{
					"extensionId": "49",
					"extensionName": "ads-language-pack-zh-hans",
					"displayName": "Chinese (Simplified) Language Pack for Azure Data Studio",
					"shortDescription": "Language pack extension for Chinese (Simplified)",
					"publisher": {
						"displayName": "Microsoft",
						"publisherId": "Microsoft",
						"publisherName": "Microsoft"
					},
					"versions": [
						{
							"version": "1.29.0",
							"lastUpdated": "5/24/2021",
							"assetUri": "",
							"fallbackAssetUri": "fallbackAssetUri",
							"files": [
								{
									"assetType": "Microsoft.VisualStudio.Services.VSIXPackage",
									"source": "https://sqlopsextensions.blob.core.windows.net/extensions/langpacks/1.29.0/ads-language-pack-zh-hans-1.29.0.vsix"
								},
								{
									"assetType": "Microsoft.VisualStudio.Services.Icons.Default",
									"source": "https://raw.githubusercontent.com/microsoft/azuredatastudio/main/i18n/ads-language-pack-zh-hans/languagepack.png"
								},
								{
									"assetType": "Microsoft.VisualStudio.Services.Content.Details",
									"source": "https://raw.githubusercontent.com/microsoft/azuredatastudio/main/i18n/ads-language-pack-zh-hans/README.md"
								},
								{
									"assetType": "Microsoft.VisualStudio.Code.Manifest",
									"source": "https://raw.githubusercontent.com/microsoft/azuredatastudio/main/i18n/ads-language-pack-zh-hans/package.json"
								},
								{
									"assetType": "Microsoft.VisualStudio.Services.Content.License",
									"source": "https://raw.githubusercontent.com/Microsoft/azuredatastudio/main/LICENSE.txt"
								}
							],
							"properties": [
								{
									"key": "Microsoft.VisualStudio.Code.ExtensionDependencies",
									"value": ""
								},
								{
									"key": "Microsoft.VisualStudio.Code.Engine",
									"value": "*"
								},
								{
									"key": "Microsoft.AzDataEngine",
									"value": ">=1.29.0"
								},
								{
									"key": "Microsoft.VisualStudio.Services.Links.Source",
									"value": "https://github.com/Microsoft/azuredatastudio"
								},
								{
									"key": "Microsoft.VisualStudio.Code.LocalizedLanguages",
									"value": "zh-cn"
								}
							]
						}
					],
					"statistics": [],
					"flags": "preview"
				},
				{
					"extensionId": "50",
					"extensionName": "ads-language-pack-zh-hant",
					"displayName": "Chinese (Traditional) Language Pack for Azure Data Studio",
					"shortDescription": "Language pack extension for Chinese (Traditional)",
					"publisher": {
						"displayName": "Microsoft",
						"publisherId": "Microsoft",
						"publisherName": "Microsoft"
					},
					"versions": [
						{
							"version": "1.29.0",
							"lastUpdated": "5/24/2021",
							"assetUri": "",
							"fallbackAssetUri": "fallbackAssetUri",
							"files": [
								{
									"assetType": "Microsoft.VisualStudio.Services.VSIXPackage",
									"source": "https://sqlopsextensions.blob.core.windows.net/extensions/langpacks/1.29.0/ads-language-pack-zh-hant-1.29.0.vsix"
								},
								{
									"assetType": "Microsoft.VisualStudio.Services.Icons.Default",
									"source": "https://raw.githubusercontent.com/microsoft/azuredatastudio/main/i18n/ads-language-pack-zh-hant/languagepack.png"
								},
								{
									"assetType": "Microsoft.VisualStudio.Services.Content.Details",
									"source": "https://raw.githubusercontent.com/microsoft/azuredatastudio/main/i18n/ads-language-pack-zh-hant/README.md"
								},
								{
									"assetType": "Microsoft.VisualStudio.Code.Manifest",
									"source": "https://raw.githubusercontent.com/microsoft/azuredatastudio/main/i18n/ads-language-pack-zh-hant/package.json"
								},
								{
									"assetType": "Microsoft.VisualStudio.Services.Content.License",
									"source": "https://raw.githubusercontent.com/Microsoft/azuredatastudio/main/LICENSE.txt"
								}
							],
							"properties": [
								{
									"key": "Microsoft.VisualStudio.Code.ExtensionDependencies",
									"value": ""
								},
								{
									"key": "Microsoft.VisualStudio.Code.Engine",
									"value": "*"
								},
								{
									"key": "Microsoft.AzDataEngine",
									"value": ">=1.29.0"
								},
								{
									"key": "Microsoft.VisualStudio.Services.Links.Source",
									"value": "https://github.com/Microsoft/azuredatastudio"
								},
								{
									"key": "Microsoft.VisualStudio.Code.LocalizedLanguages",
									"value": "zh-tw"
								}
							]
						}
					],
					"statistics": [],
					"flags": "preview"
				},
				{
					"extensionId": "51",
					"extensionName": "ads-language-pack-ja",
					"displayName": "Japanese Language Pack for Azure Data Studio",
					"shortDescription": "Language pack extension for Japanese",
					"publisher": {
						"displayName": "Microsoft",
						"publisherId": "Microsoft",
						"publisherName": "Microsoft"
					},
					"versions": [
						{
							"version": "1.29.0",
							"lastUpdated": "5/24/2021",
							"assetUri": "",
							"fallbackAssetUri": "fallbackAssetUri",
							"files": [
								{
									"assetType": "Microsoft.VisualStudio.Services.VSIXPackage",
									"source": "https://sqlopsextensions.blob.core.windows.net/extensions/langpacks/1.29.0/ads-language-pack-ja-1.29.0.vsix"
								},
								{
									"assetType": "Microsoft.VisualStudio.Services.Icons.Default",
									"source": "https://raw.githubusercontent.com/microsoft/azuredatastudio/main/i18n/ads-language-pack-ja/languagepack.png"
								},
								{
									"assetType": "Microsoft.VisualStudio.Services.Content.Details",
									"source": "https://raw.githubusercontent.com/microsoft/azuredatastudio/main/i18n/ads-language-pack-ja/README.md"
								},
								{
									"assetType": "Microsoft.VisualStudio.Code.Manifest",
									"source": "https://raw.githubusercontent.com/microsoft/azuredatastudio/main/i18n/ads-language-pack-ja/package.json"
								},
								{
									"assetType": "Microsoft.VisualStudio.Services.Content.License",
									"source": "https://raw.githubusercontent.com/Microsoft/azuredatastudio/main/LICENSE.txt"
								}
							],
							"properties": [
								{
									"key": "Microsoft.VisualStudio.Code.ExtensionDependencies",
									"value": ""
								},
								{
									"key": "Microsoft.VisualStudio.Code.Engine",
									"value": "*"
								},
								{
									"key": "Microsoft.AzDataEngine",
									"value": ">=1.29.0"
								},
								{
									"key": "Microsoft.VisualStudio.Services.Links.Source",
									"value": "https://github.com/Microsoft/azuredatastudio"
								},
								{
									"key": "Microsoft.VisualStudio.Code.LocalizedLanguages",
									"value": "ja"
								}
							]
						}
					],
					"statistics": [],
					"flags": "preview"
				},
				{
					"extensionId": "52",
					"extensionName": "plan-explorer",
					"displayName": "SentryOne Plan Explorer",
					"shortDescription": "Simplify query analysis and tuning",
					"publisher": {
						"displayName": "SentryOne",
						"publisherId": "SentryOne",
						"publisherName": "SentryOne"
					},
					"versions": [
						{
							"version": "0.9.8",
							"lastUpdated": "10/19/2020",
							"assetUri": "",
							"fallbackAssetUri": "fallbackAssetUri",
							"files": [
								{
									"assetType": "Microsoft.SQLOps.DownloadPage",
									"source": "https://www.sentryone.com/products/sentryone-plan-explorer-extension-azure-data-studio"
								},
								{
									"assetType": "Microsoft.VisualStudio.Services.Icons.Default",
									"source": "https://downloads.sentryone.com/downloads/ads/s1logo.png"
								},
								{
									"assetType": "Microsoft.VisualStudio.Services.Content.Details",
									"source": "https://downloads.sentryone.com/downloads/ads/readme.0.9.8.md"
								},
								{
									"assetType": "Microsoft.VisualStudio.Services.Content.License",
									"source": "https://sentryone.com/eula"
								}
							],
							"properties": [
								{
									"key": "Microsoft.VisualStudio.Code.ExtensionDependencies",
									"value": ""
								},
								{
									"key": "Microsoft.VisualStudio.Code.Engine",
									"value": "*"
								},
								{
									"key": "Microsoft.AzDataEngine",
									"value": ">=1.8.0"
								},
								{
									"key": "Microsoft.VisualStudio.Services.Links.Source",
									"value": "https://extensions.sentryone.com/"
								}
							]
						}
					],
					"statistics": [],
					"flags": "preview"
				},
				{
					"extensionId": "53",
					"extensionName": "query-editor-boost",
					"displayName": "Query Editor Boost",
					"shortDescription": "Helpful add-ons for query editing",
					"publisher": {
						"displayName": "Drew Skwiers-Koballa",
						"publisherId": "drewsk",
						"publisherName": "drewsk"
					},
					"versions": [
						{
							"version": "0.4.1",
							"lastUpdated": "2/16/2020",
							"assetUri": "",
							"fallbackAssetUri": "fallbackAssetUri",
							"files": [
								{
									"assetType": "Microsoft.SQLOps.DownloadPage",
									"source": "https://github.com/dzsquared/query-editor-boost/releases/tag/0.4.1"
								},
								{
									"assetType": "Microsoft.VisualStudio.Services.Icons.Default",
									"source": "https://raw.githubusercontent.com/dzsquared/query-editor-boost/master/images/QEboost200.png"
								},
								{
									"assetType": "Microsoft.VisualStudio.Services.Content.Details",
									"source": "https://raw.githubusercontent.com/dzsquared/query-editor-boost/master/README.md"
								},
								{
									"assetType": "Microsoft.VisualStudio.Code.Manifest",
									"source": "https://raw.githubusercontent.com/dzsquared/query-editor-boost/master/package.json"
								},
								{
									"assetType": "Microsoft.VisualStudio.Services.Content.License",
									"source": "https://raw.githubusercontent.com/dzsquared/query-editor-boost/master/LICENSE"
								}
							],
							"properties": [
								{
									"key": "Microsoft.VisualStudio.Code.ExtensionDependencies",
									"value": ""
								},
								{
									"key": "Microsoft.VisualStudio.Services.Links.Source",
									"value": "https://github.com/dzsquared/query-editor-boost"
								},
								{
									"key": "Microsoft.VisualStudio.Code.Engine",
									"value": "*"
								},
								{
									"key": "Microsoft.AzDataEngine",
									"value": ">=1.8.0"
								}
							]
						}
					],
					"statistics": [],
					"flags": "preview"
				},
				{
					"extensionId": "54",
					"extensionName": "delete-database",
					"displayName": "Delete database",
					"shortDescription": "Adds 'Delete' option when right clicking on a database",
					"publisher": {
						"displayName": "AlexP",
						"publisherId": "alx-ppv",
						"publisherName": "alx-ppv"
					},
					"versions": [
						{
							"version": "0.0.3",
							"lastUpdated": "08/14/2019",
							"assetUri": "",
							"fallbackAssetUri": "fallbackAssetUri",
							"files": [
								{
									"assetType": "Microsoft.SQLOps.DownloadPage",
									"source": "https://github.com/alx-ppv/ADS-delete-database/releases/tag/0.0.3"
								},
								{
									"assetType": "Microsoft.VisualStudio.Services.Icons.Default",
									"source": "https://raw.githubusercontent.com/alx-ppv/ADS-delete-database/master/logo.png"
								},
								{
									"assetType": "Microsoft.VisualStudio.Services.Content.Details",
									"source": "https://raw.githubusercontent.com/alx-ppv/ADS-delete-database/master/README.md"
								},
								{
									"assetType": "Microsoft.VisualStudio.Code.Manifest",
									"source": "https://raw.githubusercontent.com/alx-ppv/ADS-delete-database/master/package.json"
								},
								{
									"assetType": "Microsoft.VisualStudio.Services.Content.License",
									"source": "https://raw.githubusercontent.com/alx-ppv/ADS-delete-database/master/LICENSE"
								}
							],
							"properties": [
								{
									"key": "Microsoft.VisualStudio.Code.ExtensionDependencies",
									"value": ""
								},
								{
									"key": "Microsoft.VisualStudio.Services.Links.Source",
									"value": "https://github.com/alx-ppv/ADS-delete-database"
								},
								{
									"key": "Microsoft.VisualStudio.Code.Engine",
									"value": "*"
								},
								{
									"key": "Microsoft.AzDataEngine",
									"value": "*"
								}
							]
						}
					],
					"statistics": [],
					"flags": "preview"
				},
				{
					"extensionId": "55",
					"extensionName": "query-history",
					"displayName": "Query History",
					"shortDescription": "Adds a Query History panel for viewing and running past executed queries.",
					"publisher": {
						"displayName": "Microsoft",
						"publisherId": "Microsoft",
						"publisherName": "Microsoft"
					},
					"versions": [
						{
							"version": "0.1.0",
							"lastUpdated": "10/2/2019",
							"assetUri": "",
							"fallbackAssetUri": "fallbackAssetUri",
							"files": [
								{
									"assetType": "Microsoft.VisualStudio.Services.VSIXPackage",
									"source": "https://sqlopsextensions.blob.core.windows.net/extensions/query-history/query-history-0.1.0.vsix"
								},
								{
									"assetType": "Microsoft.VisualStudio.Services.Icons.Default",
									"source": "https://raw.githubusercontent.com/microsoft/azuredatastudio/main/extensions/query-history/images/extension.png"
								},
								{
									"assetType": "Microsoft.VisualStudio.Services.Content.Details",
									"source": "https://raw.githubusercontent.com/Microsoft/azuredatastudio/main/extensions/query-history/README.md"
								},
								{
									"assetType": "Microsoft.VisualStudio.Code.Manifest",
									"source": "https://raw.githubusercontent.com/Microsoft/azuredatastudio/main/extensions/query-history/package.json"
								},
								{
									"assetType": "Microsoft.VisualStudio.Services.Content.License",
									"source": "https://raw.githubusercontent.com/Microsoft/azuredatastudio/main/LICENSE.txt"
								}
							],
							"properties": [
								{
									"key": "Microsoft.VisualStudio.Code.ExtensionDependencies",
									"value": ""
								},
								{
									"key": "Microsoft.VisualStudio.Code.Engine",
									"value": "*"
								},
								{
									"key": "Microsoft.AzDataEngine",
									"value": ">=1.12.0"
								},
								{
									"key": "Microsoft.VisualStudio.Services.Links.Source",
									"value": "https://github.com/Microsoft/azuredatastudio"
								}
							]
						}
					],
					"statistics": [],
					"flags": "preview"
				},
				{
					"extensionId": "56",
					"extensionName": "simple-data-scripter",
					"displayName": "Simple Data Scripter",
					"shortDescription": "Adds ability to script data for a table",
					"publisher": {
						"displayName": "Sean Price",
						"publisherId": "ecirpnaes",
						"publisherName": "ecirpnaes"
					},
					"versions": [
						{
							"version": "0.1.6",
							"lastUpdated": "03/22/2021",
							"assetUri": "",
							"fallbackAssetUri": "fallbackAssetUri",
							"files": [
								{
									"assetType": "Microsoft.SQLOps.DownloadPage",
									"source": "https://github.com/ecirpnaes/SimpleDataScripter/releases/tag/0.1.6"
								},
								{
									"assetType": "Microsoft.VisualStudio.Services.Icons.Default",
									"source": "https://raw.githubusercontent.com/ecirpnaes/SimpleDataScripter/master/images/logo.png"
								},
								{
									"assetType": "Microsoft.VisualStudio.Services.Content.Details",
									"source": "https://raw.githubusercontent.com/ecirpnaes/SimpleDataScripter/master/README.md"
								},
								{
									"assetType": "Microsoft.VisualStudio.Code.Manifest",
									"source": "https://raw.githubusercontent.com/ecirpnaes/SimpleDataScripter/master/package.json"
								},
								{
									"assetType": "Microsoft.VisualStudio.Services.Content.License",
									"source": "https://raw.githubusercontent.com/ecirpnaes/SimpleDataScripter/master/LICENSE"
								}
							],
							"properties": [
								{
									"key": "Microsoft.VisualStudio.Code.ExtensionDependencies",
									"value": ""
								},
								{
									"key": "Microsoft.VisualStudio.Services.Links.Source",
									"value": "https://github.com/ecirpnaes/simpledatascripter"
								},
								{
									"key": "Microsoft.VisualStudio.Code.Engine",
									"value": "*"
								},
								{
									"key": "Microsoft.AzDataEngine",
									"value": "*"
								}
							]
						}
					],
					"statistics": [],
					"flags": "preview"
				},
				{
					"extensionId": "57",
					"extensionName": "vscodeintellicode",
					"displayName": "Visual Studio IntelliCode",
					"shortDescription": "AI-assisted development",
					"publisher": {
						"displayName": "Microsoft",
						"publisherId": "Microsoft",
						"publisherName": "visualstudioexptteam"
					},
					"versions": [
						{
							"version": "1.2.1",
							"lastUpdated": "10/29/2019",
							"assetUri": "",
							"fallbackAssetUri": "fallbackAssetUri",
							"files": [
								{
									"assetType": "Microsoft.VisualStudio.Services.VSIXPackage",
									"source": "https://sqlopsextensions.blob.core.windows.net/extensions/intellicode/vscodeintellicode-1.2.1.vsix"
								},
								{
									"assetType": "Microsoft.VisualStudio.Services.Icons.Default",
									"source": "https://sqlopsextensions.blob.core.windows.net/extensions/intellicode/icon.png"
								},
								{
									"assetType": "Microsoft.VisualStudio.Services.Content.Details",
									"source": "https://sqlopsextensions.blob.core.windows.net/extensions/intellicode/README.md"
								},
								{
									"assetType": "Microsoft.VisualStudio.Code.Manifest",
									"source": "https://sqlopsextensions.blob.core.windows.net/extensions/intellicode/package.json"
								},
								{
									"assetType": "Microsoft.VisualStudio.Services.Content.License",
									"source": "https://sqlopsextensions.blob.core.windows.net/extensions/intellicode/LICENSE.txt"
								}
							],
							"properties": [
								{
									"key": "Microsoft.VisualStudio.Code.ExtensionDependencies",
									"value": ""
								},
								{
									"key": "Microsoft.VisualStudio.Code.Engine",
									"value": "*"
								},
								{
									"key": "Microsoft.AzDataEngine",
									"value": ">=1.12.0"
								},
								{
									"key": "Microsoft.VisualStudio.Services.Links.Source",
									"value": "https://github.com/MicrosoftDocs/intellicode"
								}
							]
						}
					],
					"statistics": [],
					"flags": ""
				},
				{
					"extensionId": "58",
					"extensionName": "datavirtualization",
					"displayName": "Data Virtualization",
					"shortDescription": "Support for Data Virtualization in SQL Server, including Virtualize Data wizards.",
					"publisher": {
						"displayName": "Microsoft",
						"publisherId": "Microsoft",
						"publisherName": "Microsoft"
					},
					"versions": [
						{
							"version": "1.12.0",
							"lastUpdated": "11/11/2020",
							"assetUri": "",
							"fallbackAssetUri": "fallbackAssetUri",
							"files": [
								{
									"assetType": "Microsoft.VisualStudio.Services.VSIXPackage",
									"source": "https://sqlopsextensions.blob.core.windows.net/extensions/datavirtualization/datavirtualization-1.12.0.vsix"
								},
								{
									"assetType": "Microsoft.VisualStudio.Services.Icons.Default",
									"source": "https://sqlopsextensions.blob.core.windows.net/extensions/datavirtualization/content/extension.png"
								},
								{
									"assetType": "Microsoft.VisualStudio.Services.Content.Details",
									"source": "https://sqlopsextensions.blob.core.windows.net/extensions/datavirtualization/content/1.12.0/README.md"
								},
								{
									"assetType": "Microsoft.VisualStudio.Code.Manifest",
									"source": "https://sqlopsextensions.blob.core.windows.net/extensions/datavirtualization/content/1.12.0/package.json"
								},
								{
									"assetType": "Microsoft.VisualStudio.Services.Content.License",
									"source": "https://sqlopsextensions.blob.core.windows.net/extensions/datavirtualization/content/1.12.0/LICENSE.txt"
								}
							],
							"properties": [
								{
									"key": "Microsoft.VisualStudio.Code.ExtensionDependencies",
									"value": ""
								},
								{
									"key": "Microsoft.VisualStudio.Code.Engine",
									"value": "*"
								},
								{
									"key": "Microsoft.AzDataEngine",
									"value": ">=1.22.0"
								},
								{
									"key": "Microsoft.VisualStudio.Services.Links.Source",
									"value": "https://aka.ms/ads-datavirt"
								}
							]
						}
					],
					"statistics": [],
					"flags": ""
				},
				{
					"extensionId": "59",
					"extensionName": "demo-mode",
					"displayName": "Demo Mode",
					"shortDescription": "Fast font embiggen for presentations and over the shoulder demos",
					"publisher": {
						"displayName": "Drew Skwiers-Koballa",
						"publisherId": "drewsk",
						"publisherName": "drewsk"
					},
					"versions": [
						{
							"version": "1.1.0",
							"lastUpdated": "11/16/2019",
							"assetUri": "",
							"fallbackAssetUri": "fallbackAssetUri",
							"files": [
								{
									"assetType": "Microsoft.SQLOps.DownloadPage",
									"source": "https://github.com/dzsquared/demo-mode/releases/tag/1.1.0"
								},
								{
									"assetType": "Microsoft.VisualStudio.Services.Icons.Default",
									"source": "https://raw.githubusercontent.com/dzsquared/demo-mode/master/images/monitor256.png"
								},
								{
									"assetType": "Microsoft.VisualStudio.Services.Content.Details",
									"source": "https://raw.githubusercontent.com/dzsquared/demo-mode/master/README.md"
								},
								{
									"assetType": "Microsoft.VisualStudio.Code.Manifest",
									"source": "https://raw.githubusercontent.com/dzsquared/demo-mode/master/package.json"
								},
								{
									"assetType": "Microsoft.VisualStudio.Services.Content.License",
									"source": "https://raw.githubusercontent.com/dzsquared/demo-mode/master/LICENSE"
								}
							],
							"properties": [
								{
									"key": "Microsoft.VisualStudio.Code.ExtensionDependencies",
									"value": ""
								},
								{
									"key": "Microsoft.VisualStudio.Services.Links.Source",
									"value": "https://github.com/dzsquared/demo-mode"
								},
								{
									"key": "Microsoft.VisualStudio.Code.Engine",
									"value": "*"
								},
								{
									"key": "Microsoft.AzDataEngine",
									"value": "*"
								}
							]
						}
					],
					"statistics": [],
					"flags": "preview"
				},
				{
					"extensionId": "60",
					"extensionName": "db-snapshot-creator",
					"displayName": "DB Snapshot Creator",
					"shortDescription": "Adds ability to create a snaphot of a database",
					"publisher": {
						"displayName": "Sean Price",
						"publisherId": "ecirpnaes",
						"publisherName": "ecirpnaes"
					},
					"versions": [
						{
							"version": "0.1.0",
							"lastUpdated": "12/19/2019",
							"assetUri": "",
							"fallbackAssetUri": "fallbackAssetUri",
							"files": [
								{
									"assetType": "Microsoft.SQLOps.DownloadPage",
									"source": "https://github.com/ecirpnaes/DbSnapshotCreator/releases/tag/0.1.0"
								},
								{
									"assetType": "Microsoft.VisualStudio.Services.Icons.Default",
									"source": "https://raw.githubusercontent.com/ecirpnaes/DbSnapshotCreator/master/images/logo.png"
								},
								{
									"assetType": "Microsoft.VisualStudio.Services.Content.Details",
									"source": "https://raw.githubusercontent.com/ecirpnaes/DbSnapshotCreator/master/README.md"
								},
								{
									"assetType": "Microsoft.VisualStudio.Code.Manifest",
									"source": "https://raw.githubusercontent.com/ecirpnaes/DbSnapshotCreator/master/package.json"
								},
								{
									"assetType": "Microsoft.VisualStudio.Services.Content.License",
									"source": "https://raw.githubusercontent.com/ecirpnaes/DbSnapshotCreator/master/LICENSE"
								}
							],
							"properties": [
								{
									"key": "Microsoft.VisualStudio.Code.ExtensionDependencies",
									"value": ""
								},
								{
									"key": "Microsoft.VisualStudio.Services.Links.Source",
									"value": "https://github.com/ecirpnaes/DbSnapshotCreator"
								},
								{
									"key": "Microsoft.VisualStudio.Code.Engine",
									"value": "*"
								},
								{
									"key": "Microsoft.AzDataEngine",
									"value": "*"
								}
							]
						}
					],
					"statistics": [],
					"flags": "preview"
				},
				{
					"extensionId": "61",
					"extensionName": "tsqlchecker",
					"displayName": "TSQL Checker",
					"shortDescription": "Adds checks for bad practice to the TSQL query window.",
					"publisher": {
						"displayName": "Daniel Janik",
						"publisherId": "DanielJanik",
						"publisherName": "DanielJanik"
					},
					"versions": [
						{
							"version": "0.0.1",
							"lastUpdated": "02/06/2020",
							"assetUri": "",
							"fallbackAssetUri": "fallbackAssetUri",
							"files": [
								{
									"assetType": "Microsoft.SQLOps.DownloadPage",
									"source": "https://github.com/DanielJanik/tsqlchecker_adsextension/releases/tag/0.0.1"
								},
								{
									"assetType": "Microsoft.VisualStudio.Services.Icons.Default",
									"source": "https://raw.githubusercontent.com/danieljanik/tsqlchecker_adsextension/master/tsqlhelp.png"
								},
								{
									"assetType": "Microsoft.VisualStudio.Services.Content.Details",
									"source": "https://raw.githubusercontent.com/danieljanik/tsqlchecker_adsextension/master/README.md"
								},
								{
									"assetType": "Microsoft.VisualStudio.Code.Manifest",
									"source": "https://raw.githubusercontent.com/danieljanik/tsqlchecker_adsextension/master/package.json"
								},
								{
									"assetType": "Microsoft.VisualStudio.Services.Content.License",
									"source": "https://raw.githubusercontent.com/danieljanik/tsqlchecker_adsextension/master/LICENSE"
								}
							],
							"properties": [
								{
									"key": "Microsoft.VisualStudio.Code.ExtensionDependencies",
									"value": ""
								},
								{
									"key": "Microsoft.VisualStudio.Services.Links.Source",
									"value": "https://github.com/DanielJanik/tsqlchecker_adsextension"
								},
								{
									"key": "Microsoft.VisualStudio.Code.Engine",
									"value": "*"
								},
								{
									"key": "Microsoft.AzDataEngine",
									"value": "*"
								}
							]
						}
					],
					"statistics": [],
					"flags": "preview"
				},
				{
					"extensionId": "62",
					"extensionName": "schema-visualization",
					"displayName": "Schema Visualization",
					"shortDescription": "Visualization of databases",
					"publisher": {
						"displayName": "Jens Hunt",
						"publisherId": "R0tenur",
						"publisherName": "R0tenur"
					},
					"versions": [
						{
							"version": "0.7.1",
							"lastUpdated": "4/16/2021",
							"assetUri": "",
							"fallbackAssetUri": "fallbackAssetUri",
							"files": [
								{
									"assetType": "Microsoft.SQLOps.DownloadPage",
									"source": "https://github.com/R0tenur/visualization/releases/tag/v0.7.1"
								},
								{
									"assetType": "Microsoft.VisualStudio.Services.Icons.Default",
									"source": "https://raw.githubusercontent.com/R0tenur/visualization/master/images/logo.png"
								},
								{
									"assetType": "Microsoft.VisualStudio.Services.Content.Details",
									"source": "https://raw.githubusercontent.com/R0tenur/visualization/master/README.md"
								},
								{
									"assetType": "Microsoft.VisualStudio.Code.Manifest",
									"source": "https://raw.githubusercontent.com/R0tenur/visualization/master/package.json"
								},
								{
									"assetType": "Microsoft.VisualStudio.Services.Content.License",
									"source": "https://raw.githubusercontent.com/R0tenur/visualization/master/LICENSE"
								}
							],
							"properties": [
								{
									"key": "Microsoft.VisualStudio.Code.ExtensionDependencies",
									"value": ""
								},
								{
									"key": "Microsoft.VisualStudio.Services.Links.Source",
									"value": "https://github.com/R0tenur/visualization"
								},
								{
									"key": "Microsoft.VisualStudio.Code.Engine",
									"value": "*"
								},
								{
									"key": "Microsoft.AzDataEngine",
									"value": "*"
								}
							]
						}
					],
					"statistics": [],
					"flags": ""
				},
				{
					"extensionId": "64",
					"extensionName": "qpi",
					"displayName": "Query Performance Insight",
					"shortDescription": "ADS UI for the latest version of QPI library",
					"publisher": {
						"displayName": "Jovan Popovic",
						"publisherId": "jocapc",
						"publisherName": "jocapc"
					},
					"versions": [
						{
							"version": "0.1.6",
							"lastUpdated": "03/08/2020",
							"assetUri": "",
							"fallbackAssetUri": "fallbackAssetUri",
							"files": [
								{
									"assetType": "Microsoft.VisualStudio.Services.VSIXPackage",
									"source": "https://sqlopsextensions.blob.core.windows.net/extensions/qpi/qpi-0.1.6.vsix"
								},
								{
									"assetType": "Microsoft.VisualStudio.Code.Manifest",
									"source": "https://raw.githubusercontent.com/jocapc/AzureDataStudio-QPI/master/package.json"
								},
								{
									"assetType": "Microsoft.VisualStudio.Services.Content.Details",
									"source": "https://raw.githubusercontent.com/jocapc/AzureDataStudio-QPI/master/README.md"
								},
								{
									"assetType": "Microsoft.VisualStudio.Services.Content.License",
									"source": "https://raw.githubusercontent.com/jocapc/AzureDataStudio-QPI/master/LICENSE"
								}
							],
							"properties": [
								{
									"key": "Microsoft.VisualStudio.Code.ExtensionDependencies",
									"value": ""
								},
								{
									"key": "Microsoft.VisualStudio.Services.Links.Source",
									"value": "https://github.com/jocapc/AzureDataStudio-QPI"
								},
								{
									"key": "Microsoft.VisualStudio.Code.Engine",
									"value": "*"
								},
								{
									"key": "Microsoft.AzDataEngine",
									"value": "*"
								}
							]
						}
					],
					"statistics": [],
					"flags": "preview"
				},
				{
					"extensionId": "65",
					"extensionName": "machine-learning",
					"displayName": "Machine Learning",
					"shortDescription": "Machine Learning for SQL Databases",
					"publisher": {
						"displayName": "Microsoft",
						"publisherId": "Microsoft",
						"publisherName": "Microsoft"
					},
					"versions": [
						{
							"version": "0.10.0",
							"lastUpdated": "06/09/2021",
							"assetUri": "",
							"fallbackAssetUri": "fallbackAssetUri",
							"files": [
								{
									"assetType": "Microsoft.VisualStudio.Services.VSIXPackage",
									"source": "https://sqlopsextensions.blob.core.windows.net/extensions/machine-learning/machine-learning-0.10.0.vsix"
								},
								{
									"assetType": "Microsoft.VisualStudio.Services.Icons.Default",
									"source": "https://raw.githubusercontent.com/microsoft/azuredatastudio/main/extensions/machine-learning/images/extensionIcon.png"
								},
								{
									"assetType": "Microsoft.VisualStudio.Services.Content.Details",
									"source": "https://raw.githubusercontent.com/Microsoft/azuredatastudio/main/extensions/machine-learning/README.md"
								},
								{
									"assetType": "Microsoft.VisualStudio.Code.Manifest",
									"source": "https://raw.githubusercontent.com/Microsoft/azuredatastudio/main/extensions/machine-learning/package.json"
								},
								{
									"assetType": "Microsoft.VisualStudio.Services.Content.License",
									"source": "https://raw.githubusercontent.com/Microsoft/azuredatastudio/main/LICENSE.txt"
								}
							],
							"properties": [
								{
									"key": "Microsoft.VisualStudio.Code.ExtensionDependencies",
									"value": ""
								},
								{
									"key": "Microsoft.AzDataEngine",
									"value": ">=1.29.0"
								},
								{
									"key": "Microsoft.VisualStudio.Code.Engine",
									"value": "*"
								},
								{
									"key": "Microsoft.VisualStudio.Services.Links.Source",
									"value": "https://github.com/Microsoft/azuredatastudio"
								}
							]
						}
					],
					"statistics": [],
					"flags": "preview"
				},
				{
					"extensionId": "66",
					"extensionName": "sql-prompt",
					"displayName": "Redgate SQL Prompt",
					"shortDescription": "Write and format your SQL effortlessly",
					"publisher": {
						"displayName": "Redgate",
						"publisherId": "Redgate",
						"publisherName": "Redgate"
					},
					"versions": [
						{
							"version": "0.2.1",
							"lastUpdated": "05/15/2020",
							"assetUri": "",
							"fallbackAssetUri": "fallbackAssetUri",
							"files": [
								{
									"assetType": "Microsoft.SQLOps.DownloadPage",
									"source": "https://download.red-gate.com/EAP/SQLPromptADS.zip"
								},
								{
									"assetType": "Microsoft.VisualStudio.Services.Icons.Default",
									"source": "https://foundrylabssqlsearch.blob.core.windows.net/sqlops-sql-search-insiders/metadata/gatebase.png"
								},
								{
									"assetType": "Microsoft.VisualStudio.Services.Content.Details",
									"source": "https://cdn.rd.gt/sqlprompt-productassets/README.md"
								},
								{
									"assetType": "Microsoft.VisualStudio.Services.Content.License",
									"source": "https://www.red-gate.com/support/license/"
								}
							],
							"properties": [
								{
									"key": "Microsoft.VisualStudio.Code.ExtensionDependencies",
									"value": ""
								},
								{
									"key": "Microsoft.VisualStudio.Code.Engine",
									"value": "^1.38.0"
								},
								{
									"key": "Microsoft.AzDataEngine",
									"value": "*"
								}
							]
						}
					],
					"statistics": [],
					"flags": "preview"
				},
				{
					"extensionId": "67",
					"extensionName": "sql-assessment",
					"displayName": "SQL Assessment",
					"shortDescription": "Provides a mechanism to evaluate the configuration of SQL Server for best practices",
					"publisher": {
						"displayName": "Microsoft",
						"publisherId": "Microsoft",
						"publisherName": "Microsoft"
					},
					"versions": [
						{
							"version": "0.6.1",
							"lastUpdated": "03/05/2021",
							"assetUri": "",
							"fallbackAssetUri": "fallbackAssetUri",
							"files": [
								{
									"assetType": "Microsoft.VisualStudio.Services.VSIXPackage",
									"source": "https://sqlopsextensions.blob.core.windows.net/extensions/sql-assessment/sql-assessment-0.6.1.vsix"
								},
								{
									"assetType": "Microsoft.VisualStudio.Services.Icons.Default",
									"source": "https://raw.githubusercontent.com/microsoft/azuredatastudio/main/extensions/sql-assessment/images/extension.png"
								},
								{
									"assetType": "Microsoft.VisualStudio.Services.Content.Details",
									"source": "https://raw.githubusercontent.com/Microsoft/azuredatastudio/main/extensions/sql-assessment/README.md"
								},
								{
									"assetType": "Microsoft.VisualStudio.Code.Manifest",
									"source": "https://raw.githubusercontent.com/Microsoft/azuredatastudio/main/extensions/sql-assessment/package.json"
								},
								{
									"assetType": "Microsoft.VisualStudio.Services.Content.License",
									"source": "https://raw.githubusercontent.com/Microsoft/azuredatastudio/main/LICENSE.txt"
								}
							],
							"properties": [
								{
									"key": "Microsoft.VisualStudio.Code.Engine",
									"value": "*"
								},
								{
									"key": "Microsoft.AzDataEngine",
									"value": ">=1.27.0"
								},
								{
									"key": "Microsoft.VisualStudio.Services.Links.Source",
									"value": "https://github.com/Microsoft/azuredatastudio"
								}
							]
						}
					],
					"statistics": [],
					"flags": "preview"
				},
				{
					"extensionId": "68",
					"extensionName": "arc",
					"displayName": "Azure Arc",
					"shortDescription": "Provides deployment and management capabilities for Azure Arc",
					"publisher": {
						"displayName": "Microsoft",
						"publisherId": "Microsoft",
						"publisherName": "Microsoft"
					},
					"versions": [
						{
							"version": "0.9.4",
							"lastUpdated": "6/3/2021",
							"assetUri": "",
							"fallbackAssetUri": "fallbackAssetUri",
							"files": [
								{
									"assetType": "Microsoft.VisualStudio.Services.VSIXPackage",
									"source": "https://sqlopsextensions.blob.core.windows.net/extensions/arc/arc-0.9.4.vsix"
								},
								{
									"assetType": "Microsoft.VisualStudio.Services.Icons.Default",
									"source": "https://raw.githubusercontent.com/microsoft/azuredatastudio/main/extensions/arc/images/extension.png"
								},
								{
									"assetType": "Microsoft.VisualStudio.Services.Content.Details",
									"source": "https://raw.githubusercontent.com/Microsoft/azuredatastudio/main/extensions/arc/README.md"
								},
								{
									"assetType": "Microsoft.VisualStudio.Code.Manifest",
									"source": "https://raw.githubusercontent.com/Microsoft/azuredatastudio/main/extensions/arc/package.json"
								},
								{
									"assetType": "Microsoft.VisualStudio.Services.Content.License",
									"source": "https://raw.githubusercontent.com/Microsoft/azuredatastudio/main/LICENSE.txt"
								}
							],
							"properties": [
								{
									"key": "Microsoft.VisualStudio.Code.Engine",
									"value": "*"
								},
								{
									"key": "Microsoft.AzDataEngine",
									"value": ">=1.28.0"
								},
								{
									"key": "Microsoft.VisualStudio.Services.Links.Source",
									"value": "https://github.com/Microsoft/azuredatastudio"
								}
							]
						}
					],
					"statistics": [],
					"flags": "preview"
				},
				{
					"extensionId": "69",
					"extensionName": "code-settings-sync",
					"displayName": "Settings Sync",
					"shortDescription": "Synchronize Settings, Snippets, Themes, File Icons, Launch, Keybindings, Workspaces and Extensions Across Multiple Machines Using GitHub Gist.",
					"publisher": {
						"displayName": "Shan Khan",
						"publisherId": "Shan",
						"publisherName": "Shan"
					},
					"versions": [
						{
							"version": "3.4.3",
							"lastUpdated": "9/23/2019",
							"assetUri": "",
							"fallbackAssetUri": "fallbackAssetUri",
							"files": [
								{
									"assetType": "Microsoft.SQLOps.DownloadPage",
									"source": "https://github.com/shanalikhan/code-settings-sync/releases/tag/v3.4.3"
								},
								{
									"assetType": "Microsoft.VisualStudio.Services.Icons.Default",
									"source": "https://raw.githubusercontent.com/shanalikhan/code-settings-sync/master/images/logo-128.png"
								},
								{
									"assetType": "Microsoft.VisualStudio.Services.Content.Details",
									"source": "https://raw.githubusercontent.com/shanalikhan/code-settings-sync/master/README.md"
								},
								{
									"assetType": "Microsoft.VisualStudio.Code.Manifest",
									"source": "https://raw.githubusercontent.com/shanalikhan/code-settings-sync/master/package.json"
								},
								{
									"assetType": "Microsoft.VisualStudio.Services.Content.License",
									"source": "https://raw.githubusercontent.com/shanalikhan/code-settings-sync/master/LICENSE"
								}
							],
							"properties": [
								{
									"key": "Microsoft.VisualStudio.Code.ExtensionDependencies",
									"value": ""
								},
								{
									"key": "Microsoft.VisualStudio.Code.Engine",
									"value": ">=1.35.1"
								},
								{
									"key": "Microsoft.AzDataEngine",
									"value": "*"
								},
								{
									"key": "Microsoft.VisualStudio.Services.Links.Source",
									"value": "https://github.com/shanalikhan/code-settings-sync"
								}
							]
						}
					],
					"statistics": [],
					"flags": ""
				},
				{
					"extensionId": "70",
					"extensionName": "sql-database-projects",
					"displayName": "SQL Database Projects",
					"shortDescription": "The SQL Database Projects extension for Azure Data Studio allows users to develop and deploy database schemas.",
					"publisher": {
						"displayName": "Microsoft",
						"publisherId": "Microsoft",
						"publisherName": "Microsoft"
					},
					"versions": [
						{
							"version": "0.10.0",
<<<<<<< HEAD
							"lastUpdated": "06/10/2021",
=======
							"lastUpdated": "5/13/2021",
>>>>>>> 0db67fd4
							"assetUri": "",
							"fallbackAssetUri": "fallbackAssetUri",
							"files": [
								{
									"assetType": "Microsoft.VisualStudio.Services.VSIXPackage",
									"source": "https://sqlopsextensions.blob.core.windows.net/extensions/sql-database-projects/sql-database-projects-0.10.0.vsix"
								},
								{
									"assetType": "Microsoft.VisualStudio.Services.Icons.Default",
									"source": "https://raw.githubusercontent.com/microsoft/azuredatastudio/main/extensions/sql-database-projects/images/sqlDatabaseProjects.png"
								},
								{
									"assetType": "Microsoft.VisualStudio.Services.Content.Details",
									"source": "https://raw.githubusercontent.com/microsoft/azuredatastudio/main/extensions/sql-database-projects/README.md"
								},
								{
									"assetType": "Microsoft.VisualStudio.Code.Manifest",
									"source": "https://raw.githubusercontent.com/microsoft/azuredatastudio/main/extensions/sql-database-projects/package.json"
								},
								{
									"assetType": "Microsoft.VisualStudio.Services.Content.License",
									"source": "https://raw.githubusercontent.com/Microsoft/azuredatastudio/main/LICENSE.txt"
								}
							],
							"properties": [
								{
									"key": "Microsoft.VisualStudio.Code.ExtensionDependencies",
									"value": "Microsoft.schema-compare"
								},
								{
									"key": "Microsoft.AzDataEngine",
									"value": ">=1.28.0"
								},
								{
									"key": "Microsoft.VisualStudio.Services.Links.Source",
									"value": "https://github.com/Microsoft/azuredatastudio"
								}
							]
						}
					],
					"statistics": [],
					"flags": "preview"
				},
				{
					"extensionId": "71",
					"extensionName": "vscode-wakatime",
					"displayName": "WakaTime",
					"shortDescription": "Automatic time tracking and quantified-self metrics generated from your Azure Data Studio usage.",
					"publisher": {
						"displayName": "WakaTime",
						"publisherId": "wakaTime",
						"publisherName": "wakatime"
					},
					"versions": [
						{
							"version": "4.0.0",
							"lastUpdated": "02/23/2020",
							"assetUri": "",
							"fallbackAssetUri": "fallbackAssetUri",
							"files": [
								{
									"assetType": "Microsoft.SQLOps.DownloadPage",
									"source": "https://github.com/wakatime/vscode-wakatime/releases/tag/4.0.0"
								},
								{
									"assetType": "Microsoft.VisualStudio.Services.Icons.Default",
									"source": "https://raw.githubusercontent.com/wakatime/vscode-wakatime/master/images/wakatime-logo.png"
								},
								{
									"assetType": "Microsoft.VisualStudio.Services.Content.Details",
									"source": "https://raw.githubusercontent.com/wakatime/vscode-wakatime/master/README.md"
								},
								{
									"assetType": "Microsoft.VisualStudio.Code.Manifest",
									"source": "https://raw.githubusercontent.com/wakatime/vscode-wakatime/master/package.json"
								},
								{
									"assetType": "Microsoft.VisualStudio.Services.Content.License",
									"source": "https://raw.githubusercontent.com/wakatime/vscode-wakatime/master/LICENSE"
								}
							],
							"properties": [
								{
									"key": "Microsoft.VisualStudio.Code.ExtensionDependencies",
									"value": ""
								},
								{
									"key": "Microsoft.VisualStudio.Code.Engine",
									"value": "*"
								},
								{
									"key": "Microsoft.AzDataEngine",
									"value": "*"
								},
								{
									"key": "Microsoft.VisualStudio.Services.Links.Source",
									"value": "https://github.com/wakatime/vscode-wakatime"
								}
							]
						}
					],
					"statistics": [],
					"flags": ""
				},
				{
					"extensionId": "72",
					"extensionName": "eltsnap-simple-data-flow",
					"displayName": "eltsnap: Simple Dataflow",
					"shortDescription": "Easily copy a table from one SQL Server to Another",
					"publisher": {
						"displayName": "Jim-BITracks",
						"publisherId": "bitracks",
						"publisherName": "bitracks"
					},
					"versions": [
						{
							"version": "1.0.1",
							"lastUpdated": "9/25/2020",
							"assetUri": "",
							"fallbackAssetUri": "fallbackAssetUri",
							"files": [
								{
									"assetType": "Microsoft.SQLOps.DownloadPage",
									"source": "https://github.com/Jim-BITracks/eltsnap-simpleDataFlow/releases/tag/v1.0.1"
								},
								{
									"assetType": "Microsoft.VisualStudio.Services.Icons.Default",
									"source": "https://raw.githubusercontent.com/Jim-BITracks/eltsnap-simpleDataFlow/v1.0.1/images/bitracks.png"
								},
								{
									"assetType": "Microsoft.VisualStudio.Services.Content.Details",
									"source": "https://raw.githubusercontent.com/Jim-BITracks/eltsnap-simpleDataFlow/v1.0.1/README.md"
								},
								{
									"assetType": "Microsoft.VisualStudio.Code.Manifest",
									"source": "https://raw.githubusercontent.com/Jim-BITracks/eltsnap-simpleDataFlow/v1.0.1/package.json"
								},
								{
									"assetType": "Microsoft.VisualStudio.Services.Content.License",
									"source": "https://raw.githubusercontent.com/Jim-BITracks/eltsnap-simpleDataFlow/master/LICENSE"
								}
							],
							"properties": [
								{
									"key": "Microsoft.VisualStudio.Code.ExtensionDependencies",
									"value": ""
								},
								{
									"key": "Microsoft.VisualStudio.Code.Engine",
									"value": "*"
								},
								{
									"key": "Microsoft.AzDataEngine",
									"value": ">=1.21.0"
								},
								{
									"key": "Microsoft.VisualStudio.Services.Links.Source",
									"value": "https://github.com/Jim-BITracks/eltsnap-simpleDataFlow"
								}
							]
						}
					],
					"statistics": [],
					"flags": ""
				},
				{
					"extensionId": "73",
					"extensionName": "azdata",
					"displayName": "Azure Data CLI",
					"shortDescription": "Provides Azure Data CLI capabilities for use in Azure Data Studio",
					"publisher": {
						"displayName": "Microsoft",
						"publisherId": "Microsoft",
						"publisherName": "Microsoft"
					},
					"versions": [
						{
							"version": "0.6.4",
							"lastUpdated": "6/3/2021",
							"assetUri": "",
							"fallbackAssetUri": "fallbackAssetUri",
							"files": [
								{
									"assetType": "Microsoft.VisualStudio.Services.VSIXPackage",
									"source": "https://sqlopsextensions.blob.core.windows.net/extensions/azdata/azdata-0.6.4.vsix"
								},
								{
									"assetType": "Microsoft.VisualStudio.Services.Icons.Default",
									"source": "https://raw.githubusercontent.com/microsoft/azuredatastudio/main/extensions/azdata/images/extension.png"
								},
								{
									"assetType": "Microsoft.VisualStudio.Services.Content.Details",
									"source": "https://raw.githubusercontent.com/Microsoft/azuredatastudio/main/extensions/azdata/README.md"
								},
								{
									"assetType": "Microsoft.VisualStudio.Code.Manifest",
									"source": "https://raw.githubusercontent.com/Microsoft/azuredatastudio/main/extensions/azdata/package.json"
								},
								{
									"assetType": "Microsoft.VisualStudio.Services.Content.License",
									"source": "https://raw.githubusercontent.com/Microsoft/azuredatastudio/main/LICENSE.txt"
								}
							],
							"properties": [
								{
									"key": "Microsoft.VisualStudio.Code.Engine",
									"value": "*"
								},
								{
									"key": "Microsoft.AzDataEngine",
									"value": ">=1.26.0"
								},
								{
									"key": "Microsoft.VisualStudio.Services.Links.Source",
									"value": "https://github.com/Microsoft/azuredatastudio"
								}
							]
						}
					],
					"statistics": [],
					"flags": "preview"
				},
				{
					"extensionId": "74",
					"extensionName": "kusto",
					"displayName": "Kusto (KQL)",
					"shortDescription": "Kusto (KQL) extension for Azure Data Studio",
					"publisher": {
						"displayName": "Microsoft",
						"publisherId": "Microsoft",
						"publisherName": "Microsoft"
					},
					"versions": [
						{
							"version": "0.5.4",
							"lastUpdated": "05/03/2021",
							"assetUri": "",
							"fallbackAssetUri": "fallbackAssetUri",
							"files": [
								{
									"assetType": "Microsoft.VisualStudio.Services.VSIXPackage",
									"source": "https://sqlopsextensions.blob.core.windows.net/extensions/kusto/kusto-0.5.4.vsix"
								},
								{
									"assetType": "Microsoft.VisualStudio.Services.Icons.Default",
									"source": "https://raw.githubusercontent.com/microsoft/azuredatastudio/main/extensions/kusto/resources/images/ADX.png"
								},
								{
									"assetType": "Microsoft.VisualStudio.Services.Content.Details",
									"source": "https://raw.githubusercontent.com/microsoft/azuredatastudio/main/extensions/kusto/readme.md"
								},
								{
									"assetType": "Microsoft.VisualStudio.Code.Manifest",
									"source": "https://raw.githubusercontent.com/microsoft/azuredatastudio/main/extensions/kusto/package.json"
								},
								{
									"assetType": "Microsoft.VisualStudio.Services.Content.License",
									"source": "https://raw.githubusercontent.com/Microsoft/azuredatastudio/main/LICENSE.txt"
								}
							],
							"properties": [
								{
									"key": "Microsoft.VisualStudio.Code.Engine",
									"value": "*"
								},
								{
									"key": "Microsoft.AzDataEngine",
									"value": "*"
								},
								{
									"key": "Microsoft.VisualStudio.Services.Links.Source",
									"value": "https://github.com/Microsoft/azuredatastudio"
								},
								{
									"key": "Microsoft.AzDataEngine",
									"value": ">=1.28.0"
								}
							]
						}
					],
					"statistics": [],
					"flags": "preview"
				},
				{
					"extensionId": "75",
					"extensionName": "sql-server-diagnostic-book",
					"displayName": "SQL Server Diagnostic Book",
					"shortDescription": "A collection of notebooks to troubleshoot and diagnose any version of SQL Server",
					"publisher": {
						"displayName": "Emanuele Meazzo",
						"publisherId": "emanuelemeazzo",
						"publisherName": "emanuelemeazzo"
					},
					"versions": [
						{
							"version": "0.1.0",
							"lastUpdated": "9/3/2020",
							"assetUri": "",
							"fallbackAssetUri": "fallbackAssetUri",
							"files": [
								{
									"assetType": "Microsoft.SQLOps.DownloadPage",
									"source": "https://github.com/EmanueleMeazzo/tsql.tech-Code-snippets/releases/tag/v1.0"
								},
								{
									"assetType": "Microsoft.VisualStudio.Services.Icons.Default",
									"source": "https://tsql.tech/wp-content/uploads/2018/01/LogoSmall.png"
								},
								{
									"assetType": "Microsoft.VisualStudio.Services.Content.Details",
									"source": "https://raw.githubusercontent.com/EmanueleMeazzo/SQL-Server-Diagnostic-Book/master/README.md"
								},
								{
									"assetType": "Microsoft.VisualStudio.Code.Manifest",
									"source": "https://raw.githubusercontent.com/EmanueleMeazzo/SQL-Server-Diagnostic-Book/master/package.json"
								},
								{
									"assetType": "Microsoft.VisualStudio.Services.Content.License",
									"source": "https://raw.githubusercontent.com/EmanueleMeazzo/SQL-Server-Diagnostic-Book/master/LICENSE"
								}
							],
							"properties": [
								{
									"key": "Microsoft.VisualStudio.Code.ExtensionDependencies",
									"value": ""
								},
								{
									"key": "Microsoft.VisualStudio.Code.Engine",
									"value": "*"
								},
								{
									"key": "Microsoft.AzDataEngine",
									"value": ">=1.21.0"
								},
								{
									"key": "Microsoft.VisualStudio.Services.Links.Source",
									"value": "https://github.com/EmanueleMeazzo/SQL-Server-Diagnostic-Book"
								}
							]
						}
					],
					"statistics": [],
					"flags": ""
				},
				{
					"extensionId": "76",
					"extensionName": "asde-deployment",
					"displayName": "Azure SQL Edge Deployment Extension",
					"shortDescription": "Provides a notebook-based experience to deploy Azure SQL Edge",
					"publisher": {
						"displayName": "Microsoft",
						"publisherId": "Microsoft",
						"publisherName": "Microsoft"
					},
					"versions": [
						{
							"version": "0.4.1",
							"lastUpdated": "3/12/2021",
							"assetUri": "",
							"fallbackAssetUri": "fallbackAssetUri",
							"files": [
								{
									"assetType": "Microsoft.VisualStudio.Services.VSIXPackage",
									"source": "https://sqlopsextensions.blob.core.windows.net/extensions/asde-deployment/asde-deployment-0.4.1.vsix"
								},
								{
									"assetType": "Microsoft.VisualStudio.Services.Icons.Default",
									"source": "https://raw.githubusercontent.com/microsoft/azuredatastudio/main/extensions/asde-deployment/images/extension.png"
								},
								{
									"assetType": "Microsoft.VisualStudio.Services.Content.Details",
									"source": "https://raw.githubusercontent.com/microsoft/azuredatastudio/main/extensions/asde-deployment/README.md"
								},
								{
									"assetType": "Microsoft.VisualStudio.Code.Manifest",
									"source": "https://raw.githubusercontent.com/microsoft/azuredatastudio/main/extensions/asde-deployment/package.json"
								},
								{
									"assetType": "Microsoft.VisualStudio.Services.Content.License",
									"source": "https://raw.githubusercontent.com/Microsoft/azuredatastudio/main/LICENSE.txt"
								}
							],
							"properties": [
								{
									"key": "Microsoft.VisualStudio.Code.Engine",
									"value": "*"
								},
								{
									"key": "Microsoft.AzDataEngine",
									"value": "*"
								},
								{
									"key": "Microsoft.VisualStudio.Services.Links.Source",
									"value": "https://github.com/Microsoft/azuredatastudio"
								},
								{
									"key": "Microsoft.AzDataEngine",
									"value": ">=1.25.0"
								}
							]
						}
					],
					"statistics": [],
					"flags": "preview"
				},
				{
					"extensionId": "77",
					"extensionName": "pastelin",
					"displayName": "Pastelin",
					"shortDescription": "Pastelin - Azure Data Studio Theme (Dark)",
					"publisher": {
						"displayName": "Tanyo Georgiev",
						"publisherId": "tanyogeorgiev",
						"publisherName": "tanyogeorgiev"
					},
					"versions": [
						{
							"version": "1.0.1",
							"lastUpdated": "10/26/2020",
							"assetUri": "",
							"fallbackAssetUri": "fallbackAssetUri",
							"files": [
								{
									"assetType": "Microsoft.SQLOps.DownloadPage",
									"source": "https://github.com/tanyogeorgiev/Pastelin/releases/tag/1.0.1"
								},
								{
									"assetType": "Microsoft.VisualStudio.Services.Icons.Default",
									"source": "https://raw.githubusercontent.com/tanyogeorgiev/Pastelin/main/assets/logo.png"
								},
								{
									"assetType": "Microsoft.VisualStudio.Services.Content.Details",
									"source": "https://raw.githubusercontent.com/tanyogeorgiev/Pastelin/main/README.md"
								},
								{
									"assetType": "Microsoft.VisualStudio.Code.Manifest",
									"source": "https://raw.githubusercontent.com/tanyogeorgiev/Pastelin/main/package.json"
								},
								{
									"assetType": "Microsoft.VisualStudio.Services.Content.License",
									"source": "https://raw.githubusercontent.com/tanyogeorgiev/Pastelin/main/LICENSE"
								}
							],
							"properties": [
								{
									"key": "Microsoft.VisualStudio.Code.ExtensionDependencies",
									"value": ""
								},
								{
									"key": "Microsoft.VisualStudio.Services.Links.Source",
									"value": "https://github.com/tanyogeorgiev/Pastelin"
								},
								{
									"key": "Microsoft.VisualStudio.Code.Engine",
									"value": "*"
								},
								{
									"key": "Microsoft.AzDataEngine",
									"value": "*"
								}
							]
						}
					],
					"statistics": [],
					"flags": ""
				},
				{
					"extensionId": "78",
					"extensionName": "azuredatastudio-select-top-n",
					"displayName": "Select Top N",
					"shortDescription": "Azure data studio extension to select the first N rows from tables/views",
					"publisher": {
						"displayName": "Jimmy Stelzer",
						"publisherId": "jimmystelzer",
						"publisherName": "jimmystelzer"
					},
					"versions": [
						{
							"version": "0.0.5",
							"lastUpdated": "01/23/2021",
							"assetUri": "",
							"fallbackAssetUri": "fallbackAssetUri",
							"files": [
								{
									"assetType": "Microsoft.SQLOps.DownloadPage",
									"source": "https://github.com/jimmystelzer/azuredatastudio-select-top-n/releases/tag/0.0.5"
								},
								{
									"assetType": "Microsoft.VisualStudio.Services.Icons.Default",
									"source": "https://raw.githubusercontent.com/jimmystelzer/azuredatastudio-select-top-n/master/artwork/icon.png"
								},
								{
									"assetType": "Microsoft.VisualStudio.Services.Content.Details",
									"source": "https://raw.githubusercontent.com/jimmystelzer/azuredatastudio-select-top-n/master/README.md"
								},
								{
									"assetType": "Microsoft.VisualStudio.Code.Manifest",
									"source": "https://raw.githubusercontent.com/jimmystelzer/azuredatastudio-select-top-n/master/package.json"
								},
								{
									"assetType": "Microsoft.VisualStudio.Services.Content.License",
									"source": "https://raw.githubusercontent.com/jimmystelzer/azuredatastudio-select-top-n/master/LICENSE"
								}
							],
							"properties": [
								{
									"key": "Microsoft.VisualStudio.Code.ExtensionDependencies",
									"value": ""
								},
								{
									"key": "Microsoft.VisualStudio.Services.Links.Source",
									"value": "https://github.com/jimmystelzer/azuredatastudio-select-top-n"
								},
								{
									"key": "Microsoft.VisualStudio.Code.Engine",
									"value": "*"
								},
								{
									"key": "Microsoft.AzDataEngine",
									"value": "*"
								}
							]
						}
					],
					"statistics": [],
					"flags": ""
				},
				{
					"extensionId": "79",
					"extensionName": "extra-sql-script-as",
					"displayName": "Extra Sql Script As",
					"shortDescription": "This extension adds several missing options to the context menu of the object tree: Script Table as INSERT, Script Table as UPDATE...",
					"publisher": {
						"displayName": "pacoweb",
						"publisherId": "pacoweb",
						"publisherName": "pacoweb"
					},
					"versions": [
						{
							"version": "0.3.0",
							"lastUpdated": "01/01/2021",
							"assetUri": "",
							"fallbackAssetUri": "fallbackAssetUri",
							"files": [
								{
									"assetType": "Microsoft.SQLOps.DownloadPage",
									"source": "https://github.com/pacoweb/extraSqlScriptAs/releases/tag/0.3.0"
								},
								{
									"assetType": "Microsoft.VisualStudio.Services.Icons.Default",
									"source": "https://raw.githubusercontent.com/pacoweb/extraSqlScriptAs/master/images/default_icon.png"
								},
								{
									"assetType": "Microsoft.VisualStudio.Services.Content.Details",
									"source": "https://raw.githubusercontent.com/pacoweb/extraSqlScriptAs/master/README.md"
								},
								{
									"assetType": "Microsoft.VisualStudio.Code.Manifest",
									"source": "https://raw.githubusercontent.com/pacoweb/extraSqlScriptAs/master/package.json"
								},
								{
									"assetType": "Microsoft.VisualStudio.Services.Content.License",
									"source": "https://github.com/pacoweb/extraSqlScriptAs/blob/master/LICENSE"
								}
							],
							"properties": [
								{
									"key": "Microsoft.VisualStudio.Code.ExtensionDependencies",
									"value": ""
								},
								{
									"key": "Microsoft.VisualStudio.Services.Links.Source",
									"value": "https://github.com/pacoweb/extraSqlScriptAs"
								},
								{
									"key": "Microsoft.VisualStudio.Code.Engine",
									"value": "*"
								},
								{
									"key": "Microsoft.AzDataEngine",
									"value": "*"
								}
							]
						}
					],
					"statistics": [],
					"flags": ""
				},
				{
					"extensionId": "80",
					"extensionName": "sql-data-inspector",
					"displayName": "SQL Data Inspector",
					"shortDescription": "This extension makes it easy to inspect data with just a few clicks.",
					"publisher": {
						"displayName": "Ernesto Cianciotta",
						"publisherId": "ernstc",
						"publisherName": "ernstc"
					},
					"versions": [
						{
							"version": "0.2.0",
							"lastUpdated": "05/05/2021",
							"assetUri": "",
							"fallbackAssetUri": "fallbackAssetUri",
							"files": [
								{
									"assetType": "Microsoft.SQLOps.DownloadPage",
									"source": "https://github.com/ernstc/SqlDataInspector/releases/tag/0.2.0"
								},
								{
									"assetType": "Microsoft.VisualStudio.Services.Icons.Default",
									"source": "https://raw.githubusercontent.com/ernstc/SqlDataInspector/main/images/icon.png"
								},
								{
									"assetType": "Microsoft.VisualStudio.Services.Content.Details",
									"source": "https://raw.githubusercontent.com/ernstc/SqlDataInspector/main/README.md"
								},
								{
									"assetType": "Microsoft.VisualStudio.Code.Manifest",
									"source": "https://raw.githubusercontent.com/ernstc/SqlDataInspector/main/package.json"
								},
								{
									"assetType": "Microsoft.VisualStudio.Services.Content.License",
									"source": "https://github.com/ernstc/SqlDataInspector/blob/main/LICENSE"
								}
							],
							"properties": [
								{
									"key": "Microsoft.VisualStudio.Code.ExtensionDependencies",
									"value": ""
								},
								{
									"key": "Microsoft.VisualStudio.Services.Links.Source",
									"value": "https://github.com/ernstc/SqlDataInspector"
								},
								{
									"key": "Microsoft.VisualStudio.Code.Engine",
									"value": "*"
								},
								{
									"key": "Microsoft.AzDataEngine",
									"value": "*"
								}
							]
						}
					],
					"statistics": [],
					"flags": ""
				},
				{
					"extensionId": "81",
					"extensionName": "sql-migration",
					"displayName": "Azure SQL Migration",
					"shortDescription": "This extension lets you migrate your SQL Server instance to Azure SQL.",
					"publisher": {
						"displayName": "Microsoft",
						"publisherId": "Microsoft",
						"publisherName": "Microsoft"
					},
					"versions": [
						{
							"version": "0.1.2",
							"lastUpdated": "06/02/2021",
							"assetUri": "",
							"fallbackAssetUri": "fallbackAssetUri",
							"files": [
								{
									"assetType": "Microsoft.VisualStudio.Services.VSIXPackage",
									"source": "https://sqlopsextensions.blob.core.windows.net/extensions/sql-migration/sql-migration-0.1.2.vsix"
								},
								{
									"assetType": "Microsoft.VisualStudio.Services.Icons.Default",
									"source": "https://raw.githubusercontent.com/microsoft/azuredatastudio/main/extensions/sql-migration/images/extension.png"
								},
								{
									"assetType": "Microsoft.VisualStudio.Services.Content.Details",
									"source": "https://raw.githubusercontent.com/microsoft/azuredatastudio/main/extensions/sql-migration/README.md"
								},
								{
									"assetType": "Microsoft.VisualStudio.Code.Manifest",
									"source": "https://raw.githubusercontent.com/microsoft/azuredatastudio/main/extensions/sql-migration/package.json"
								},
								{
									"assetType": "Microsoft.VisualStudio.Services.Content.License",
									"source": "https://raw.githubusercontent.com/Microsoft/azuredatastudio/main/LICENSE.txt"
								}
							],
							"properties": [
								{
									"key": "Microsoft.VisualStudio.Code.Engine",
									"value": "*"
								},
								{
									"key": "Microsoft.VisualStudio.Services.Links.Source",
									"value": "https://github.com/Microsoft/azuredatastudio"
								},
								{
									"key": "Microsoft.AzDataEngine",
									"value": ">=1.29.0"
								}
							]
						}
					],
					"statistics": [],
					"flags": ""
				},
				{
					"extensionId": "82",
					"extensionName": "ADS-add-columns",
					"displayName": "Add Columns",
					"shortDescription": "Use this extension to add columns to existing table using the context menu.",
					"publisher": {
						"displayName": "Sahal Moidu",
						"publisherId": "sahalMoidu",
						"publisherName": "SahalMoidu"
					},
					"versions": [
						{
							"version": "0.0.12",
							"lastUpdated": "05/25/2021",
							"assetUri": "",
							"fallbackAssetUri": "fallbackAssetUri",
							"files": [
								{
									"assetType": "Microsoft.SQLOps.DownloadPage",
									"source": "https://github.com/sahalMoidu/ADS-add-columns/releases/tag/0.0.12"
								},
								{
									"assetType": "Microsoft.VisualStudio.Services.Icons.Default",
									"source": "https://github.com/sahalMoidu/ADS-add-columns/raw/master/logo.png"
								},
								{
									"assetType": "Microsoft.VisualStudio.Services.Content.Details",
									"source": "https://github.com/sahalMoidu/ADS-add-columns/raw/master/README.md"
								},
								{
									"assetType": "Microsoft.VisualStudio.Code.Manifest",
									"source": "https://github.com/sahalMoidu/ADS-add-columns/raw/master/package.json"
								},
								{
									"assetType": "Microsoft.VisualStudio.Services.Content.License",
									"source": "https://github.com/sahalMoidu/ADS-add-columns/raw/master/LICENSE"
								}
							],

							"properties": [
								{
									"key": "Microsoft.VisualStudio.Code.ExtensionDependencies",
									"value": ""
								},
								{
									"key": "Microsoft.VisualStudio.Services.Links.Source",
									"value": "https://github.com/sahalMoidu/ADS-add-columns"
								},
								{
									"key": "Microsoft.VisualStudio.Code.Engine",
									"value": "*"
								},
								{
									"key": "Microsoft.AzDataEngine",
									"value": "*"
								}
							]
						}
					],
					"statistics": [],
					"flags": ""
				}
			],
			"resultMetadata": [
				{
					"metadataType": "ResultCount",
					"metadataItems": [
						{
							"name": "TotalCount",
							"count": 69
						}
					]
				}
			]
		}
	]
}<|MERGE_RESOLUTION|>--- conflicted
+++ resolved
@@ -3443,11 +3443,7 @@
 					"versions": [
 						{
 							"version": "0.10.0",
-<<<<<<< HEAD
 							"lastUpdated": "06/10/2021",
-=======
-							"lastUpdated": "5/13/2021",
->>>>>>> 0db67fd4
 							"assetUri": "",
 							"fallbackAssetUri": "fallbackAssetUri",
 							"files": [
