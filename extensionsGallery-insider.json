--- conflicted
+++ resolved
@@ -5518,15 +5518,9 @@
 					"displayName": "Couchbase",
 					"shortDescription": "Welcome to the official Azure Data Studio extension for Couchbase! This extension is designed to provide a seamless experience for Couchbase Server users who want to work within the popular Visual Studio Code editor.",
 					"publisher": {
-<<<<<<< HEAD
 						"displayName": "Couchbase",
 						"publisherId": "couchbase",
 						"publisherName": "Couchbase"
-=======
-						"displayName": "Aayush Tyagi",
-						"publisherId": "AayushTyagi1",
-						"publisherName": "Aayush Tyagi"
->>>>>>> dafb6dcf
 					},
 					"versions": [
 						{
