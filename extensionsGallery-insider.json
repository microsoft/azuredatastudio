--- conflicted
+++ resolved
@@ -4459,13 +4459,8 @@
 					},
 					"versions": [
 						{
-<<<<<<< HEAD
 							"version": "1.3.0",
 							"lastUpdated": "11/24/2022",
-=======
-							"version": "1.2.0",
-							"lastUpdated": "04/09/2022",
->>>>>>> a3798547
 							"assetUri": "",
 							"fallbackAssetUri": "fallbackAssetUri",
 							"files": [
