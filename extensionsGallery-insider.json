--- conflicted
+++ resolved
@@ -5036,23 +5036,14 @@
 					},
 					"versions": [
 						{
-<<<<<<< HEAD
-							"version": "1.83.41",
-							"lastUpdated": "05/08/2023",
-=======
 							"version": "1.82.15",
 							"lastUpdated": "05/22/2023",
->>>>>>> 00717180
 							"assetUri": "",
 							"fallbackAssetUri": "fallbackAssetUri",
 							"files": [
 								{
 									"assetType": "Microsoft.VisualStudio.Services.VSIXPackage",
-<<<<<<< HEAD
-									"source": "https://sqlopsextensions.blob.core.windows.net/extensions/copilot/1.83.41/GitHub.copilot-1.83.41.vsix"
-=======
 									"source": "https://sqlopsextensions.blob.core.windows.net/extensions/copilot/1.82.15/GitHub.copilot-1.82.15.vsix"
->>>>>>> 00717180
 								},
 								{
 									"assetType": "Microsoft.VisualStudio.Services.Icons.Default",
@@ -5060,17 +5051,6 @@
 								},
 								{
 									"assetType": "Microsoft.VisualStudio.Services.Content.Details",
-<<<<<<< HEAD
-									"source": "https://sqlopsextensions.blob.core.windows.net/extensions/copilot/1.83.41/README.md"
-								},
-								{
-									"assetType": "Microsoft.VisualStudio.Services.Content.Changelog",
-									"source": "https://sqlopsextensions.blob.core.windows.net/extensions/copilot/1.83.41/CHANGELOG.md"
-								},
-								{
-									"assetType": "Microsoft.VisualStudio.Code.Manifest",
-									"source": "https://sqlopsextensions.blob.core.windows.net/extensions/copilot/1.83.41/package.json"
-=======
 									"source": "https://sqlopsextensions.blob.core.windows.net/extensions/copilot/1.82.15/README.md"
 								},
 								{
@@ -5080,7 +5060,6 @@
 								{
 									"assetType": "Microsoft.VisualStudio.Code.Manifest",
 									"source": "https://sqlopsextensions.blob.core.windows.net/extensions/copilot/1.82.15/package.json"
->>>>>>> 00717180
 								},
 								{
 									"assetType": "Microsoft.VisualStudio.Services.Content.License",
