{
	"results": [
		{
			"extensions": [
				{
					"extensionId": "10",
					"extensionName": "agent",
					"displayName": "SQL Server Agent",
					"shortDescription": "Manage and troubleshoot SQL Agent jobs",
					"publisher": {
						"displayName": "Microsoft",
						"publisherId": "Microsoft",
						"publisherName": "Microsoft"
					},
					"versions": [
						{
							"version": "0.47.0",
							"lastUpdated": "4/16/2020",
							"assetUri": "",
							"fallbackAssetUri": "fallbackAssetUri",
							"files": [
								{
									"assetType": "Microsoft.VisualStudio.Services.VSIXPackage",
									"source": "https://sqlopsextensions.blob.core.windows.net/extensions/agent/agent-0.47.0.vsix"
								},
								{
									"assetType": "Microsoft.VisualStudio.Services.Icons.Default",
									"source": "https://raw.githubusercontent.com/microsoft/azuredatastudio/main/extensions/agent/images/extension.png"
								},
								{
									"assetType": "Microsoft.VisualStudio.Services.Content.Details",
									"source": "https://raw.githubusercontent.com/Microsoft/azuredatastudio/main/extensions/agent/README.md"
								},
								{
									"assetType": "Microsoft.VisualStudio.Code.Manifest",
									"source": "https://raw.githubusercontent.com/Microsoft/azuredatastudio/main/extensions/agent/package.json"
								},
								{
									"assetType": "Microsoft.VisualStudio.Services.Content.License",
									"source": "https://raw.githubusercontent.com/Microsoft/azuredatastudio/main/LICENSE.txt"
								}
							],
							"properties": [
								{
									"key": "Microsoft.VisualStudio.Code.ExtensionDependencies",
									"value": ""
								},
								{
									"key": "Microsoft.VisualStudio.Code.Engine",
									"value": "*"
								},
								{
									"key": "Microsoft.AzDataEngine",
									"value": ">=1.8.0"
								},
								{
									"key": "Microsoft.VisualStudio.Services.Links.Source",
									"value": "https://github.com/Microsoft/azuredatastudio"
								}
							]
						}
					],
					"statistics": [],
					"flags": "preview"
				},
				{
					"extensionId": "11",
					"extensionName": "whoisactive",
					"displayName": "whoisactive",
					"shortDescription": "sp_whoisactive for Azure Data Studio",
					"publisher": {
						"displayName": "Microsoft",
						"publisherId": "Microsoft",
						"publisherName": "Microsoft"
					},
					"versions": [
						{
							"version": "0.1.4",
							"lastUpdated": "4/27/2020",
							"assetUri": "",
							"fallbackAssetUri": "fallbackAssetUri",
							"files": [
								{
									"assetType": "Microsoft.VisualStudio.Services.VSIXPackage",
									"source": "https://sqlopsextensions.blob.core.windows.net/extensions/whoisactive/whoisactive-0.1.4.vsix"
								},
								{
									"assetType": "Microsoft.VisualStudio.Services.Icons.Default",
									"source": "https://raw.githubusercontent.com/microsoft/azuredatastudio/main/samples/sp_whoIsActive/images/extension.png"
								},
								{
									"assetType": "Microsoft.VisualStudio.Services.Content.Details",
									"source": "https://raw.githubusercontent.com/Microsoft/azuredatastudio/main/samples/sp_whoIsActive/README.md"
								},
								{
									"assetType": "Microsoft.VisualStudio.Code.Manifest",
									"source": "https://raw.githubusercontent.com/Microsoft/azuredatastudio/main/samples/sp_whoIsActive/package.json"
								},
								{
									"assetType": "Microsoft.VisualStudio.Services.Content.License",
									"source": "https://raw.githubusercontent.com/Microsoft/azuredatastudio/main/samples/sp_whoIsActive/LICENSE.txt"
								}
							],
							"properties": [
								{
									"key": "Microsoft.VisualStudio.Code.ExtensionDependencies",
									"value": ""
								},
								{
									"key": "Microsoft.VisualStudio.Code.Engine",
									"value": "*"
								},
								{
									"key": "Microsoft.AzDataEngine",
									"value": "*"
								},
								{
									"key": "Microsoft.VisualStudio.Services.Links.Source",
									"value": "https://github.com/Microsoft/azuredatastudio"
								}
							]
						}
					],
					"statistics": [],
					"flags": "preview"
				},
				{
					"extensionId": "12",
					"extensionName": "server-report",
					"displayName": "Server Reports",
					"shortDescription": "Server Reports for Azure Data Studio provides server health insights",
					"publisher": {
						"displayName": "Microsoft",
						"publisherId": "Microsoft",
						"publisherName": "Microsoft"
					},
					"versions": [
						{
							"version": "0.2.3",
							"lastUpdated": "1/27/2021",
							"assetUri": "",
							"fallbackAssetUri": "fallbackAssetUri",
							"files": [
								{
									"assetType": "Microsoft.VisualStudio.Services.VSIXPackage",
									"source": "https://sqlopsextensions.blob.core.windows.net/extensions/ServerReports/server-report-0.2.3.vsix"
								},
								{
									"assetType": "Microsoft.VisualStudio.Services.Icons.Default",
									"source": "https://raw.githubusercontent.com/microsoft/azuredatastudio/main/extensions/server-report/images/extension.png"
								},
								{
									"assetType": "Microsoft.VisualStudio.Services.Content.Details",
									"source": "https://raw.githubusercontent.com/Microsoft/azuredatastudio/main/extensions/server-report/README.md"
								},
								{
									"assetType": "Microsoft.VisualStudio.Code.Manifest",
									"source": "https://raw.githubusercontent.com/Microsoft/azuredatastudio/main/extensions/server-report/package.json"
								},
								{
									"assetType": "Microsoft.VisualStudio.Services.Content.License",
									"source": "https://raw.githubusercontent.com/Microsoft/azuredatastudio/main/LICENSE.txt"
								}
							],
							"properties": [
								{
									"key": "Microsoft.VisualStudio.Code.ExtensionDependencies",
									"value": ""
								},
								{
									"key": "Microsoft.VisualStudio.Code.Engine",
									"value": "*"
								},
								{
									"key": "Microsoft.AzDataEngine",
									"value": "*"
								},
								{
									"key": "Microsoft.VisualStudio.Services.Links.Source",
									"value": "https://github.com/Microsoft/azuredatastudio"
								}
							]
						}
					],
					"statistics": [],
					"flags": "preview"
				},
				{
					"extensionId": "13",
					"extensionName": "ssmskeymap",
					"displayName": "SSMS Keymap",
					"shortDescription": "This extension ports popular SSMS keyboard shortcuts to Azure Data Studio",
					"publisher": {
						"displayName": "Kevin Cunnane",
						"publisherId": "kevcunnane",
						"publisherName": "kevcunnane"
					},
					"versions": [
						{
							"version": "1.1.0",
							"lastUpdated": "01/02/2018",
							"assetUri": "",
							"fallbackAssetUri": "fallbackAssetUri",
							"files": [
								{
									"assetType": "Microsoft.SQLOps.DownloadPage",
									"source": "https://github.com/kevcunnane/ssmskeymap/releases/tag/1.1.0"
								},
								{
									"assetType": "Microsoft.VisualStudio.Services.Icons.Default",
									"source": "https://raw.githubusercontent.com/kevcunnane/ssmskeymap/master/visualstudio-keyboard.png"
								},
								{
									"assetType": "Microsoft.VisualStudio.Services.Content.Details",
									"source": "https://raw.githubusercontent.com/kevcunnane/ssmskeymap/master/README.md"
								},
								{
									"assetType": "Microsoft.VisualStudio.Code.Manifest",
									"source": "https://raw.githubusercontent.com/kevcunnane/ssmskeymap/master/package.json"
								},
								{
									"assetType": "Microsoft.VisualStudio.Services.Content.License",
									"source": "https://raw.githubusercontent.com/kevcunnane/ssmskeymap/master/LICENSE.txt"
								}
							],
							"properties": [
								{
									"key": "Microsoft.VisualStudio.Code.ExtensionDependencies",
									"value": ""
								},
								{
									"key": "Microsoft.VisualStudio.Code.Engine",
									"value": "*"
								},
								{
									"key": "Microsoft.AzDataEngine",
									"value": "*"
								},
								{
									"key": "Microsoft.VisualStudio.Services.Links.Source",
									"value": "https://github.com/kevcunnane/ssmskeymap"
								}
							]
						}
					],
					"statistics": [],
					"flags": "preview"
				},
				{
					"extensionId": "14",
					"extensionName": "sql-search",
					"displayName": "Redgate SQL Search",
					"shortDescription": "Search across multiple databases",
					"publisher": {
						"displayName": "Redgate",
						"publisherId": "Redgate",
						"publisherName": "Redgate"
					},
					"versions": [
						{
							"version": "0.4.0",
							"lastUpdated": "02/18/2020",
							"assetUri": "",
							"fallbackAssetUri": "fallbackAssetUri",
							"files": [
								{
									"assetType": "Microsoft.SQLOps.DownloadPage",
									"source": "https://www.redgatefoundry.com/SQLSearch"
								},
								{
									"assetType": "Microsoft.VisualStudio.Services.Icons.Default",
									"source": "https://foundrylabssqlsearch.blob.core.windows.net/sqlops-sql-search-insiders/metadata/gatebase.png"
								},
								{
									"assetType": "Microsoft.VisualStudio.Services.Content.Details",
									"source": "https://foundrylabssqlsearch.blob.core.windows.net/sqlops-sql-search-insiders/metadata/README.md"
								},
								{
									"assetType": "Microsoft.VisualStudio.Code.Manifest",
									"source": "https://foundrylabssqlsearch.blob.core.windows.net/sqlops-sql-search-insiders/metadata/package.json"
								},
								{
									"assetType": "Microsoft.VisualStudio.Services.Content.License",
									"source": "https://www.red-gate.com/support/license/"
								}
							],
							"properties": [
								{
									"key": "Microsoft.VisualStudio.Code.ExtensionDependencies",
									"value": ""
								},
								{
									"key": "Microsoft.VisualStudio.Code.Engine",
									"value": "*"
								},
								{
									"key": "Microsoft.AzDataEngine",
									"value": "*"
								},
								{
									"key": "Microsoft.VisualStudio.Services.Links.Source",
									"value": "https://www.redgatefoundry.com/"
								}
							]
						}
					],
					"statistics": [],
					"flags": "preview"
				},
				{
					"extensionId": "15",
					"extensionName": "alwayson-insights",
					"displayName": "AlwaysOn Insights",
					"shortDescription": "Sql Server AlwaysOn insights",
					"publisher": {
						"displayName": "matticusau",
						"publisherId": "matticusau",
						"publisherName": "matticusau"
					},
					"versions": [
						{
							"version": "0.2.1",
							"lastUpdated": "04/21/2018",
							"assetUri": "",
							"fallbackAssetUri": "fallbackAssetUri",
							"files": [
								{
									"assetType": "Microsoft.SQLOps.DownloadPage",
									"source": "https://github.com/Matticusau/sqlops-alwayson-insights/releases/tag/0.2.1"
								},
								{
									"assetType": "Microsoft.VisualStudio.Services.Icons.Default",
									"source": "https://raw.githubusercontent.com/Matticusau/sqlops-alwayson-insights/master/src/images/icon.png"
								},
								{
									"assetType": "Microsoft.VisualStudio.Services.Content.Details",
									"source": "https://raw.githubusercontent.com/Matticusau/sqlops-alwayson-insights/master/src/README.md"
								},
								{
									"assetType": "Microsoft.VisualStudio.Code.Manifest",
									"source": "https://raw.githubusercontent.com/Matticusau/sqlops-alwayson-insights/master/src/package.json"
								},
								{
									"assetType": "Microsoft.VisualStudio.Services.Content.License",
									"source": "https://raw.githubusercontent.com/Matticusau/sqlops-alwayson-insights/master/LICENSE"
								}
							],
							"properties": [
								{
									"key": "Microsoft.VisualStudio.Code.ExtensionDependencies",
									"value": ""
								},
								{
									"key": "Microsoft.VisualStudio.Code.Engine",
									"value": "*"
								},
								{
									"key": "Microsoft.AzDataEngine",
									"value": "*"
								},
								{
									"key": "Microsoft.VisualStudio.Services.Links.Source",
									"value": "https://github.com/Matticusau/sqlops-alwayson-insights"
								}
							]
						}
					],
					"statistics": [],
					"flags": "preview"
				},
				{
					"extensionId": "16",
					"extensionName": "mssql-instance-insights",
					"displayName": "MSSQL Instance Insights",
					"shortDescription": "Sql Server Instance insights",
					"publisher": {
						"displayName": "matticusau",
						"publisherId": "matticusau",
						"publisherName": "matticusau"
					},
					"versions": [
						{
							"version": "0.2.1",
							"lastUpdated": "04/21/2018",
							"assetUri": "",
							"fallbackAssetUri": "fallbackAssetUri",
							"files": [
								{
									"assetType": "Microsoft.SQLOps.DownloadPage",
									"source": "https://github.com/Matticusau/sqlops-mssql-instance-insights/releases/tag/0.2.1"
								},
								{
									"assetType": "Microsoft.VisualStudio.Services.Icons.Default",
									"source": "https://raw.githubusercontent.com/Matticusau/sqlops-mssql-instance-insights/master/src/images/icon.png"
								},
								{
									"assetType": "Microsoft.VisualStudio.Services.Content.Details",
									"source": "https://raw.githubusercontent.com/Matticusau/sqlops-mssql-instance-insights/master/src/README.md"
								},
								{
									"assetType": "Microsoft.VisualStudio.Code.Manifest",
									"source": "https://raw.githubusercontent.com/Matticusau/sqlops-mssql-instance-insights/master/src/package.json"
								},
								{
									"assetType": "Microsoft.VisualStudio.Services.Content.License",
									"source": "https://raw.githubusercontent.com/Matticusau/sqlops-mssql-instance-insights/master/LICENSE"
								}
							],
							"properties": [
								{
									"key": "Microsoft.VisualStudio.Code.ExtensionDependencies",
									"value": ""
								},
								{
									"key": "Microsoft.VisualStudio.Code.Engine",
									"value": "*"
								},
								{
									"key": "Microsoft.AzDataEngine",
									"value": "*"
								},
								{
									"key": "Microsoft.VisualStudio.Services.Links.Source",
									"value": "https://github.com/Matticusau/sqlops-mssql-instance-insight"
								}
							]
						}
					],
					"statistics": [],
					"flags": "preview"
				},
				{
					"extensionId": "17",
					"extensionName": "mssql-db-insights",
					"displayName": "MSSQL Db Insights",
					"shortDescription": "Sql Server Database insights",
					"publisher": {
						"displayName": "matticusau",
						"publisherId": "matticusau",
						"publisherName": "matticusau"
					},
					"versions": [
						{
							"version": "0.2.2",
							"lastUpdated": "06/29/2018",
							"assetUri": "",
							"fallbackAssetUri": "fallbackAssetUri",
							"files": [
								{
									"assetType": "Microsoft.SQLOps.DownloadPage",
									"source": "https://github.com/Matticusau/sqlops-mssql-db-insights/releases/tag/0.2.2"
								},
								{
									"assetType": "Microsoft.VisualStudio.Services.Icons.Default",
									"source": "https://raw.githubusercontent.com/Matticusau/sqlops-mssql-db-insights/master/src/images/icon.png"
								},
								{
									"assetType": "Microsoft.VisualStudio.Services.Content.Details",
									"source": "https://raw.githubusercontent.com/Matticusau/sqlops-mssql-db-insights/master/src/README.md"
								},
								{
									"assetType": "Microsoft.VisualStudio.Code.Manifest",
									"source": "https://raw.githubusercontent.com/Matticusau/sqlops-mssql-db-insights/master/src/package.json"
								},
								{
									"assetType": "Microsoft.VisualStudio.Services.Content.License",
									"source": "https://raw.githubusercontent.com/Matticusau/sqlops-mssql-db-insights/master/LICENSE"
								}
							],
							"properties": [
								{
									"key": "Microsoft.VisualStudio.Code.ExtensionDependencies",
									"value": ""
								},
								{
									"key": "Microsoft.VisualStudio.Code.Engine",
									"value": "*"
								},
								{
									"key": "Microsoft.AzDataEngine",
									"value": "*"
								},
								{
									"key": "Microsoft.VisualStudio.Services.Links.Source",
									"value": "https://github.com/Matticusau/sqlops-mssql-db-insights"
								}
							]
						}
					],
					"statistics": [],
					"flags": "preview"
				},
				{
					"extensionId": "18",
					"extensionName": "profiler",
					"displayName": "SQL Server Profiler",
					"shortDescription": "SQL Server Profiler for Azure Data Studio",
					"publisher": {
						"displayName": "Microsoft",
						"publisherId": "Microsoft",
						"publisherName": "Microsoft"
					},
					"versions": [
						{
							"version": "0.11.0",
							"lastUpdated": "12/16/2019",
							"assetUri": "",
							"fallbackAssetUri": "fallbackAssetUri",
							"files": [
								{
									"assetType": "Microsoft.VisualStudio.Services.VSIXPackage",
									"source": "https://sqlopsextensions.blob.core.windows.net/extensions/profiler/profiler-0.11.0.vsix"
								},
								{
									"assetType": "Microsoft.VisualStudio.Services.Icons.Default",
									"source": "https://raw.githubusercontent.com/microsoft/azuredatastudio/main/extensions/profiler/images/extension.png"
								},
								{
									"assetType": "Microsoft.VisualStudio.Services.Content.Details",
									"source": "https://raw.githubusercontent.com/Microsoft/azuredatastudio/main/extensions/profiler/README.md"
								},
								{
									"assetType": "Microsoft.VisualStudio.Code.Manifest",
									"source": "https://raw.githubusercontent.com/Microsoft/azuredatastudio/main/extensions/profiler/package.json"
								},
								{
									"assetType": "Microsoft.VisualStudio.Services.Content.License",
									"source": "https://raw.githubusercontent.com/Microsoft/azuredatastudio/main/LICENSE.txt"
								}
							],
							"properties": [
								{
									"key": "Microsoft.VisualStudio.Code.ExtensionDependencies",
									"value": "Microsoft.mssql"
								},
								{
									"key": "Microsoft.VisualStudio.Code.Engine",
									"value": "*"
								},
								{
									"key": "Microsoft.AzDataEngine",
									"value": "*"
								},
								{
									"key": "Microsoft.VisualStudio.Services.Links.Source",
									"value": "https://github.com/Microsoft/azuredatastudio"
								}
							]
						}
					],
					"statistics": [],
					"flags": "preview"
				},
				{
					"extensionId": "19",
					"extensionName": "sqldw-insights",
					"displayName": "Azure SQL Data Warehouse Insights",
					"shortDescription": "Azure SQL Data Warehouse Insights for Azure Data Studio",
					"publisher": {
						"displayName": "Microsoft",
						"publisherId": "Microsoft",
						"publisherName": "Microsoft"
					},
					"versions": [
						{
							"version": "0.0.1",
							"lastUpdated": "5/31/2018",
							"assetUri": "",
							"fallbackAssetUri": "fallbackAssetUri",
							"files": [
								{
									"assetType": "Microsoft.VisualStudio.Services.VSIXPackage",
									"source": "https://sqlopsextensions.blob.core.windows.net/extensions/sqldwInsights/sql-dw-0.0.1.vsix"
								},
								{
									"assetType": "Microsoft.VisualStudio.Services.Icons.Default",
									"source": "https://raw.github.com/Microsoft/sql-data-warehouse-samples/master/samples/sqlops/MonitoringScripts/sqldw_icon.png"
								},
								{
									"assetType": "Microsoft.VisualStudio.Services.Content.Details",
									"source": "https://raw.github.com/Microsoft/sql-data-warehouse-samples/master/samples/sqlops/README.md"
								},
								{
									"assetType": "Microsoft.VisualStudio.Code.Manifest",
									"source": "https://raw.github.com/Microsoft/sql-data-warehouse-samples/master/samples/sqlops/package.json"
								},
								{
									"assetType": "Microsoft.VisualStudio.Services.Content.License",
									"source": "https://raw.githubusercontent.com/Microsoft/azuredatastudio/main/LICENSE.txt"
								}
							],
							"properties": [
								{
									"key": "Microsoft.VisualStudio.Code.ExtensionDependencies",
									"value": ""
								},
								{
									"key": "Microsoft.VisualStudio.Code.Engine",
									"value": "*"
								},
								{
									"key": "Microsoft.AzDataEngine",
									"value": "*"
								},
								{
									"key": "Microsoft.VisualStudio.Services.Links.Source",
									"value": "https://github.com/Microsoft/sql-data-warehouse-samples/tree/master/samples/sqlops/MonitoringScripts"
								}
							]
						}
					],
					"statistics": [],
					"flags": "preview"
				},
				{
					"extensionId": "21",
					"extensionName": "sqlops-combine-scripts",
					"displayName": "Combine Scripts",
					"shortDescription": "Create a single combined script from several files.",
					"publisher": {
						"displayName": "Bateleur IO",
						"publisherId": "BateleurIO",
						"publisherName": "BateleurIO"
					},
					"versions": [
						{
							"version": "2.0.1",
							"lastUpdated": "6/7/2019",
							"assetUri": "",
							"fallbackAssetUri": "fallbackAssetUri",
							"files": [
								{
									"assetType": "Microsoft.SQLOps.DownloadPage",
									"source": "https://github.com/BateleurIO/azuredatastudio-combine-scripts/releases/tag/v2.0.1"
								},
								{
									"assetType": "Microsoft.VisualStudio.Services.Icons.Default",
									"source": "https://raw.githubusercontent.com/BateleurIO/azuredatastudio-combine-scripts/master/icons/main-icon.png"
								},
								{
									"assetType": "Microsoft.VisualStudio.Services.Content.Details",
									"source": "https://raw.githubusercontent.com/BateleurIO/azuredatastudio-combine-scripts/master/README.md"
								},
								{
									"assetType": "Microsoft.VisualStudio.Code.Manifest",
									"source": "https://raw.githubusercontent.com/BateleurIO/azuredatastudio-combine-scripts/master/package.json"
								},
								{
									"assetType": "Microsoft.VisualStudio.Services.Content.License",
									"source": "https://raw.githubusercontent.com/BateleurIO/azuredatastudio-combine-scripts/master/LICENSE"
								}
							],
							"properties": [
								{
									"key": "Microsoft.VisualStudio.Code.ExtensionDependencies",
									"value": ""
								},
								{
									"key": "Microsoft.VisualStudio.Code.Engine",
									"value": "*"
								},
								{
									"key": "Microsoft.AzDataEngine",
									"value": "*"
								},
								{
									"key": "Microsoft.VisualStudio.Services.Links.Source",
									"value": "https://github.com/BateleurIO/azuredatastudio-combine-scripts"
								}
							]
						}
					],
					"statistics": [],
					"flags": ""
				},
				{
					"extensionId": "22",
					"extensionName": "firstresponderkit",
					"displayName": "First Responder Kit",
					"shortDescription": "Access current versions of scripts from the First Responder Kit",
					"publisher": {
						"displayName": "Drew Skwiers-Koballa",
						"publisherId": "drewsk",
						"publisherName": "drewsk"
					},
					"versions": [
						{
							"version": "0.6.0",
							"lastUpdated": "9/21/2020",
							"assetUri": "",
							"fallbackAssetUri": "fallbackAssetUri",
							"files": [
								{
									"assetType": "Microsoft.SQLOps.DownloadPage",
									"source": "https://github.com/dzsquared/sqlops-firstresponderkit/releases/tag/0.6.0"
								},
								{
									"assetType": "Microsoft.VisualStudio.Services.Icons.Default",
									"source": "https://raw.githubusercontent.com/dzsquared/sqlops-firstresponderkit/main/images/first-responder-kit-sqlops-extension.png"
								},
								{
									"assetType": "Microsoft.VisualStudio.Services.Content.Details",
									"source": "https://raw.githubusercontent.com/dzsquared/sqlops-firstresponderkit/main/README.md"
								},
								{
									"assetType": "Microsoft.VisualStudio.Code.Manifest",
									"source": "https://raw.githubusercontent.com/dzsquared/sqlops-firstresponderkit/main/package.json"
								},
								{
									"assetType": "Microsoft.VisualStudio.Services.Content.License",
									"source": "https://raw.githubusercontent.com/dzsquared/sqlops-firstresponderkit/main/LICENSE"
								}
							],
							"properties": [
								{
									"key": "Microsoft.VisualStudio.Code.ExtensionDependencies",
									"value": ""
								},
								{
									"key": "Microsoft.VisualStudio.Services.Links.Source",
									"value": "https://github.com/dzsquared/sqlops-firstresponderkit"
								},
								{
									"key": "Microsoft.AzDataEngine",
									"value": ">=1.22.0"
								},
								{
									"key": "Microsoft.VisualStudio.Code.Engine",
									"value": "*"
								}
							]
						}
					],
					"statistics": [],
					"flags": "preview"
				},
				{
					"extensionId": "23",
					"extensionName": "import",
					"displayName": "SQL Server Import",
					"shortDescription": "SQL Server Import for Azure Data Studio supports importing CSV or JSON files into SQL Server.",
					"publisher": {
						"displayName": "Microsoft",
						"publisherId": "Microsoft",
						"publisherName": "Microsoft"
					},
					"versions": [
						{
							"version": "1.3.0",
							"lastUpdated": "3/11/2021",
							"assetUri": "",
							"fallbackAssetUri": "fallbackAssetUri",
							"files": [
								{
									"assetType": "Microsoft.VisualStudio.Services.VSIXPackage",
									"source": "https://sqlopsextensions.blob.core.windows.net/extensions/import/import-1.3.0.vsix"
								},
								{
									"assetType": "Microsoft.VisualStudio.Services.Icons.Default",
									"source": "https://raw.githubusercontent.com/microsoft/azuredatastudio/main/extensions/import/images/extension.png"
								},
								{
									"assetType": "Microsoft.VisualStudio.Services.Content.Details",
									"source": "https://raw.githubusercontent.com/Microsoft/azuredatastudio/main/extensions/import/README.md"
								},
								{
									"assetType": "Microsoft.VisualStudio.Code.Manifest",
									"source": "https://raw.githubusercontent.com/Microsoft/azuredatastudio/main/extensions/import/package.json"
								},
								{
									"assetType": "Microsoft.VisualStudio.Services.Content.License",
									"source": "https://raw.githubusercontent.com/Microsoft/azuredatastudio/main/extensions/import/Microsoft_SQL_Server_Import_Extension_and_Tools_Import_Flat_File_Preview.docx"
								}
							],
							"properties": [
								{
									"key": "Microsoft.VisualStudio.Code.ExtensionDependencies",
									"value": ""
								},
								{
									"key": "Microsoft.VisualStudio.Code.Engine",
									"value": "*"
								},
								{
									"key": "Microsoft.AzDataEngine",
									"value": ">=1.25.0"
								},
								{
									"key": "Microsoft.VisualStudio.Services.Links.Source",
									"value": "https://github.com/Microsoft/azuredatastudio"
								}
							]
						}
					],
					"statistics": [],
					"flags": ""
				},
				{
					"extensionId": "25",
					"extensionName": "pastetheplan",
					"displayName": "Paste the Plan",
					"shortDescription": "Send XML execution plans to Paste the Plan",
					"publisher": {
						"displayName": "Drew Skwiers-Koballa",
						"publisherId": "drewsk",
						"publisherName": "drewsk"
					},
					"versions": [
						{
							"version": "0.2.0",
							"lastUpdated": "10/21/2018",
							"assetUri": "",
							"fallbackAssetUri": "fallbackAssetUri",
							"files": [
								{
									"assetType": "Microsoft.SQLOps.DownloadPage",
									"source": "https://github.com/dzsquared/sqlops-pastetheplan/releases/tag/0.2.0"
								},
								{
									"assetType": "Microsoft.VisualStudio.Services.Icons.Default",
									"source": "https://raw.githubusercontent.com/dzsquared/sqlops-pastetheplan/master/images/pastetheplan-sqlops-extension.png"
								},
								{
									"assetType": "Microsoft.VisualStudio.Services.Content.Details",
									"source": "https://raw.githubusercontent.com/dzsquared/sqlops-pastetheplan/master/README.md"
								},
								{
									"assetType": "Microsoft.VisualStudio.Code.Manifest",
									"source": "https://raw.githubusercontent.com/dzsquared/sqlops-pastetheplan/master/package.json"
								},
								{
									"assetType": "Microsoft.VisualStudio.Services.Content.License",
									"source": "https://raw.githubusercontent.com/dzsquared/sqlops-pastetheplan/master/LICENSE"
								}
							],
							"properties": [
								{
									"key": "Microsoft.VisualStudio.Code.ExtensionDependencies",
									"value": ""
								},
								{
									"key": "Microsoft.VisualStudio.Services.Links.Source",
									"value": "https://github.com/dzsquared/sqlops-pastetheplan"
								},
								{
									"key": "Microsoft.VisualStudio.Code.Engine",
									"value": "*"
								},
								{
									"key": "Microsoft.AzDataEngine",
									"value": "*"
								}
							]
						}
					],
					"statistics": [],
					"flags": "preview"
				},
				{
					"extensionId": "26",
					"extensionName": "hcq--high-color-queries-",
					"displayName": "HCQ (High Color Queries)",
					"shortDescription": "Theme Pair of Dark and Light Themes for TSQL in Azure Data Studio. Dark theme uses bright colors and light theme is SSMS-esque.",
					"publisher": {
						"displayName": "Drew Skwiers-Koballa",
						"publisherId": "drewsk",
						"publisherName": "drewsk"
					},
					"versions": [
						{
							"version": "0.0.6",
							"lastUpdated": "12/28/2019",
							"assetUri": "",
							"fallbackAssetUri": "fallbackAssetUri",
							"files": [
								{
									"assetType": "Microsoft.SQLOps.DownloadPage",
									"source": "https://github.com/dzsquared/high-color-queries/releases/tag/0.0.6"
								},
								{
									"assetType": "Microsoft.VisualStudio.Services.Icons.Default",
									"source": "https://raw.githubusercontent.com/dzsquared/high-color-queries/master/images/hcq_icon.png"
								},
								{
									"assetType": "Microsoft.VisualStudio.Services.Content.Details",
									"source": "https://raw.githubusercontent.com/dzsquared/high-color-queries/master/README.md"
								},
								{
									"assetType": "Microsoft.VisualStudio.Code.Manifest",
									"source": "https://raw.githubusercontent.com/dzsquared/high-color-queries/master/package.json"
								},
								{
									"assetType": "Microsoft.VisualStudio.Services.Content.License",
									"source": "https://raw.githubusercontent.com/dzsquared/high-color-queries/master/LICENSE"
								}
							],
							"properties": [
								{
									"key": "Microsoft.VisualStudio.Code.ExtensionDependencies",
									"value": ""
								},
								{
									"key": "Microsoft.VisualStudio.Services.Links.Source",
									"value": "https://github.com/dzsquared/high-color-queries"
								},
								{
									"key": "Microsoft.VisualStudio.Code.Engine",
									"value": "*"
								},
								{
									"key": "Microsoft.AzDataEngine",
									"value": "*"
								}
							]
						}
					],
					"statistics": [],
					"flags": "preview"
				},
				{
					"extensionId": "27",
					"extensionName": "newdatabase",
					"displayName": "New Database",
					"shortDescription": "Adds a 'New Database' command. Right-click on the Databases for a connection in Object Explorer, or run 'New Database' from the command palette.",
					"publisher": {
						"displayName": "Kevin Cunnane",
						"publisherId": "kevcunnane",
						"publisherName": "kevcunnane"
					},
					"versions": [
						{
							"version": "1.0.0",
							"lastUpdated": "10/28/2019",
							"assetUri": "",
							"fallbackAssetUri": "fallbackAssetUri",
							"files": [
								{
									"assetType": "Microsoft.SQLOps.DownloadPage",
									"source": "https://github.com/kevcunnane/azuredatastudio-newdatabase/releases/tag/1.0.0"
								},
								{
									"assetType": "Microsoft.VisualStudio.Services.Icons.Default",
									"source": "https://raw.githubusercontent.com/kevcunnane/azuredatastudio-newdatabase/master/images/sqlserver.png"
								},
								{
									"assetType": "Microsoft.VisualStudio.Services.Content.Details",
									"source": "https://raw.githubusercontent.com/kevcunnane/azuredatastudio-newdatabase/master/README.md"
								},
								{
									"assetType": "Microsoft.VisualStudio.Code.Manifest",
									"source": "https://raw.githubusercontent.com/kevcunnane/azuredatastudio-newdatabase/master/package.json"
								},
								{
									"assetType": "Microsoft.VisualStudio.Services.Content.License",
									"source": "https://raw.githubusercontent.com/kevcunnane/azuredatastudio-newdatabase/master/LICENSE"
								}
							],
							"properties": [
								{
									"key": "Microsoft.VisualStudio.Code.ExtensionDependencies",
									"value": ""
								},
								{
									"key": "Microsoft.VisualStudio.Services.Links.Source",
									"value": "https://github.com/kevcunnane/azuredatastudio-newdatabase"
								},
								{
									"key": "Microsoft.VisualStudio.Code.Engine",
									"value": "*"
								},
								{
									"key": "Microsoft.AzDataEngine",
									"value": "*"
								}
							]
						}
					],
					"statistics": [],
					"flags": ""
				},
				{
					"extensionId": "28",
					"extensionName": "sp_executesqlToSQL",
					"displayName": "sp_executesql to SQL",
					"shortDescription": "Convert sp_executesql to sql",
					"publisher": {
						"displayName": "Pejman Nikram",
						"publisherId": "pejmannikram",
						"publisherName": "pejmannikram"
					},
					"versions": [
						{
							"version": "1.0.1",
							"lastUpdated": "10/3/2019",
							"assetUri": "",
							"fallbackAssetUri": "fallbackAssetUri",
							"files": [
								{
									"assetType": "Microsoft.SQLOps.DownloadPage",
									"source": "https://github.com/PejmanNik/sqlops-spexecutesql-to-sql/releases/tag/v1.0.1"
								},
								{
									"assetType": "Microsoft.VisualStudio.Services.Icons.Default",
									"source": "https://raw.githubusercontent.com/PejmanNik/sqlops-spexecutesql-to-sql/master/images/icon.png"
								},
								{
									"assetType": "Microsoft.VisualStudio.Services.Content.Details",
									"source": "https://raw.githubusercontent.com/PejmanNik/sqlops-spexecutesql-to-sql/master/README.md"
								},
								{
									"assetType": "Microsoft.VisualStudio.Code.Manifest",
									"source": "https://raw.githubusercontent.com/PejmanNik/sqlops-spexecutesql-to-sql/master/package.json"
								}
							],
							"properties": [
								{
									"key": "Microsoft.VisualStudio.Code.ExtensionDependencies",
									"value": ""
								},
								{
									"key": "Microsoft.VisualStudio.Services.Links.Source",
									"value": "https://github.com/PejmanNik/sqlops-spexecutesql-to-sql"
								},
								{
									"key": "Microsoft.VisualStudio.Code.Engine",
									"value": "*"
								},
								{
									"key": "Microsoft.AzDataEngine",
									"value": "*"
								}
							]
						}
					],
					"statistics": [],
					"flags": "preview"
				},
				{
					"extensionId": "29",
					"extensionName": "sqldm-performance-insights",
					"displayName": "Idera SQL DM Performance Insights",
					"shortDescription": "SQL Diagnostic Manager performance insights dashboard",
					"publisher": {
						"displayName": "Idera Inc",
						"publisherId": "IDERA",
						"publisherName": "IDERA"
					},
					"versions": [
						{
							"version": "0.4.0",
							"lastUpdated": "12/3/2018",
							"assetUri": "",
							"fallbackAssetUri": "fallbackAssetUri",
							"files": [
								{
									"assetType": "Microsoft.SQLOps.DownloadPage",
									"source": "https://www.idera.com/productssolutions/freetools/sqldmperformanceinsights"
								},
								{
									"assetType": "Microsoft.VisualStudio.Services.Icons.Default",
									"source": "https://www.idera.com/AppVisor/icon.png"
								},
								{
									"assetType": "Microsoft.VisualStudio.Services.Content.Details",
									"source": "https://www.idera.com/AppVisor/README.md"
								},
								{
									"assetType": "Microsoft.VisualStudio.Code.Manifest",
									"source": "https://www.idera.com/AppVisor/package.json"
								},
								{
									"assetType": "Microsoft.VisualStudio.Services.Content.License",
									"source": "https://www.idera.com/AppVisor/license.rtf"
								}
							],
							"properties": [
								{
									"key": "Microsoft.VisualStudio.Code.ExtensionDependencies",
									"value": ""
								},
								{
									"key": "Microsoft.VisualStudio.Code.Engine",
									"value": "*"
								},
								{
									"key": "Microsoft.AzDataEngine",
									"value": "*"
								},
								{
									"key": "Microsoft.VisualStudio.Services.Links.Source",
									"value": "https://www.idera.com/"
								}
							]
						}
					],
					"statistics": [],
					"flags": "preview"
				},
				{
					"extensionId": "30",
					"extensionName": "sqlops-theme-onedark",
					"displayName": "Atom One Dark Theme",
					"shortDescription": "Azure Data Studio Theme based on Atom's One Dark theme",
					"publisher": {
						"displayName": "Michael Wolfenden",
						"publisherId": "michael-wolfenden",
						"publisherName": "michael-wolfenden"
					},
					"versions": [
						{
							"version": "1.0.0",
							"lastUpdated": "01/11/2019",
							"assetUri": "",
							"fallbackAssetUri": "fallbackAssetUri",
							"files": [
								{
									"assetType": "Microsoft.SQLOps.DownloadPage",
									"source": "https://github.com/michael-wolfenden/sqlops-theme-onedark/releases/tag/v1.0.0"
								},
								{
									"assetType": "Microsoft.VisualStudio.Services.Icons.Default",
									"source": "https://raw.githubusercontent.com/michael-wolfenden/sqlops-theme-onedark/master/assets/logo.png"
								},
								{
									"assetType": "Microsoft.VisualStudio.Services.Content.Details",
									"source": "https://raw.githubusercontent.com/michael-wolfenden/sqlops-theme-onedark/master/README.md"
								},
								{
									"assetType": "Microsoft.VisualStudio.Code.Manifest",
									"source": "https://raw.githubusercontent.com/michael-wolfenden/sqlops-theme-onedark/master/package.json"
								},
								{
									"assetType": "Microsoft.VisualStudio.Services.Content.License",
									"source": "https://raw.githubusercontent.com/michael-wolfenden/sqlops-theme-onedark/master/LICENSE.md"
								}
							],
							"properties": [
								{
									"key": "Microsoft.VisualStudio.Code.ExtensionDependencies",
									"value": ""
								},
								{
									"key": "Microsoft.VisualStudio.Services.Links.Source",
									"value": "https://github.com/michael-wolfenden/sqlops-theme-onedark"
								},
								{
									"key": "Microsoft.VisualStudio.Code.Engine",
									"value": "*"
								},
								{
									"key": "Microsoft.AzDataEngine",
									"value": "*"
								}
							]
						}
					],
					"statistics": [],
					"flags": "preview"
				},
				{
					"extensionId": "31",
					"extensionName": "poor-sql-formatter",
					"displayName": "Poor SQL Formatter",
					"shortDescription": "T-SQL Formatter & Beautifier.",
					"publisher": {
						"displayName": "WSR Publishing, Inc.",
						"publisherId": "WSRPublishing",
						"publisherName": "WSRPublishing"
					},
					"versions": [
						{
							"version": "0.1.0",
							"lastUpdated": "01/23/2019",
							"assetUri": "",
							"fallbackAssetUri": "fallbackAssetUri",
							"files": [
								{
									"assetType": "Microsoft.SQLOps.DownloadPage",
									"source": "https://github.com/wsr-publishing/azure-poor-formatter/releases/tag/v0.1.0"
								},
								{
									"assetType": "Microsoft.VisualStudio.Services.Content.Details",
									"source": "https://raw.githubusercontent.com/wsr-publishing/azure-poor-formatter/master/README.md"
								},
								{
									"assetType": "Microsoft.VisualStudio.Code.Manifest",
									"source": "https://raw.githubusercontent.com/wsr-publishing/azure-poor-formatter/master/package.json"
								},
								{
									"assetType": "Microsoft.VisualStudio.Services.Content.License",
									"source": "https://raw.githubusercontent.com/wsr-publishing/azure-poor-formatter/master/LICENSE"
								}
							],
							"properties": [
								{
									"key": "Microsoft.VisualStudio.Code.ExtensionDependencies",
									"value": ""
								},
								{
									"key": "Microsoft.VisualStudio.Services.Links.Source",
									"value": "https://github.com/wsr-publishing/azure-poor-formatter"
								},
								{
									"key": "Microsoft.VisualStudio.Code.Engine",
									"value": "*"
								},
								{
									"key": "Microsoft.AzDataEngine",
									"value": "*"
								}
							]
						}
					],
					"statistics": [],
					"flags": "preview"
				},
				{
					"extensionId": "32",
					"extensionName": "admin-pack",
					"displayName": "Admin Pack for SQL Server",
					"shortDescription": "Admin Pack for SQL Server is a collection of popular database administration extensions to help you manage SQL Server.",
					"publisher": {
						"displayName": "Microsoft",
						"publisherId": "Microsoft",
						"publisherName": "Microsoft"
					},
					"versions": [
						{
							"version": "0.0.2",
							"lastUpdated": "3/15/2019",
							"assetUri": "",
							"fallbackAssetUri": "fallbackAssetUri",
							"files": [
								{
									"assetType": "Microsoft.VisualStudio.Services.VSIXPackage",
									"source": "https://sqlopsextensions.blob.core.windows.net/extensions/admin-pack/admin-pack-0.0.2.vsix"
								},
								{
									"assetType": "Microsoft.VisualStudio.Services.Icons.Default",
									"source": "https://raw.githubusercontent.com/microsoft/azuredatastudio/main/extensions/admin-pack/images/extension.png"
								},
								{
									"assetType": "Microsoft.VisualStudio.Services.Content.Details",
									"source": "https://raw.githubusercontent.com/Microsoft/azuredatastudio/main/extensions/admin-pack/README.md"
								},
								{
									"assetType": "Microsoft.VisualStudio.Code.Manifest",
									"source": "https://raw.githubusercontent.com/Microsoft/azuredatastudio/main/extensions/admin-pack/package.json"
								},
								{
									"assetType": "Microsoft.VisualStudio.Services.Content.License",
									"source": "https://raw.githubusercontent.com/Microsoft/azuredatastudio/main/LICENSE.txt"
								}
							],
							"properties": [
								{
									"key": "Microsoft.VisualStudio.Code.ExtensionDependencies",
									"value": ""
								},
								{
									"key": "Microsoft.VisualStudio.Code.ExtensionPack",
									"value": "Microsoft.agent,Microsoft.profiler,Microsoft.import,Microsoft.dacpac"
								},
								{
									"key": "Microsoft.VisualStudio.Code.Engine",
									"value": "*"
								},
								{
									"key": "Microsoft.AzDataEngine",
									"value": "*"
								},
								{
									"key": "Microsoft.VisualStudio.Services.Links.Source",
									"value": "https://github.com/Microsoft/azuredatastudio"
								}
							]
						}
					],
					"statistics": [],
					"flags": "preview"
				},
				{
					"extensionId": "33",
					"extensionName": "dacpac",
					"displayName": "SQL Server Dacpac",
					"shortDescription": "Manage data-tier applications",
					"publisher": {
						"displayName": "Microsoft",
						"publisherId": "Microsoft",
						"publisherName": "Microsoft"
					},
					"versions": [
						{
							"version": "1.8.0",
							"lastUpdated": "3/11/2021",
							"assetUri": "",
							"fallbackAssetUri": "fallbackAssetUri",
							"files": [
								{
									"assetType": "Microsoft.VisualStudio.Services.VSIXPackage",
									"source": "https://sqlopsextensions.blob.core.windows.net/extensions/dacpac/dacpac-1.8.0.vsix"
								},
								{
									"assetType": "Microsoft.VisualStudio.Services.Icons.Default",
									"source": "https://raw.githubusercontent.com/microsoft/azuredatastudio/main/extensions/dacpac/images/extension.png"
								},
								{
									"assetType": "Microsoft.VisualStudio.Services.Content.Details",
									"source": "https://raw.githubusercontent.com/Microsoft/azuredatastudio/main/extensions/dacpac/README.md"
								},
								{
									"assetType": "Microsoft.VisualStudio.Code.Manifest",
									"source": "https://raw.githubusercontent.com/Microsoft/azuredatastudio/main/extensions/dacpac/package.json"
								},
								{
									"assetType": "Microsoft.VisualStudio.Services.Content.License",
									"source": "https://raw.githubusercontent.com/Microsoft/azuredatastudio/main/LICENSE.txt"
								}
							],
							"properties": [
								{
									"key": "Microsoft.VisualStudio.Code.ExtensionDependencies",
									"value": ""
								},
								{
									"key": "Microsoft.VisualStudio.Code.Engine",
									"value": "*"
								},
								{
									"key": "Microsoft.AzDataEngine",
									"value": "*"
								},
								{
									"key": "Microsoft.VisualStudio.Services.Links.Source",
									"value": "https://github.com/Microsoft/azuredatastudio"
								}
							]
						}
					],
					"statistics": [],
					"flags": ""
				},
				{
					"extensionId": "34",
					"extensionName": "azuredatastudio-postgresql",
					"displayName": "PostgreSQL",
					"shortDescription": "PostgreSQL extension for Azure Data Studio",
					"publisher": {
						"displayName": "Microsoft",
						"publisherId": "Microsoft",
						"publisherName": "Microsoft"
					},
					"versions": [
						{
							"version": "0.2.7",
							"lastUpdated": "11/24/2020",
							"assetUri": "",
							"fallbackAssetUri": "fallbackAssetUri",
							"files": [
								{
									"assetType": "Microsoft.VisualStudio.Services.VSIXPackage",
									"source": "https://sqlopsextensions.blob.core.windows.net/extensions/postgresql/azuredatastudio-postgresql-0.2.7.vsix"
								},
								{
									"assetType": "Microsoft.VisualStudio.Services.Icons.Default",
									"source": "https://raw.githubusercontent.com/Microsoft/azuredatastudio-postgresql/master/images/extension-icon.png"
								},
								{
									"assetType": "Microsoft.VisualStudio.Services.Content.Details",
									"source": "https://raw.githubusercontent.com/Microsoft/azuredatastudio-postgresql/master/README.md"
								},
								{
									"assetType": "Microsoft.VisualStudio.Code.Manifest",
									"source": "https://raw.githubusercontent.com/Microsoft/azuredatastudio-postgresql/master/package.json"
								},
								{
									"assetType": "Microsoft.VisualStudio.Services.Content.License",
									"source": "https://raw.githubusercontent.com/Microsoft/azuredatastudio-postgresql/master/LICENSE"
								}
							],
							"properties": [
								{
									"key": "Microsoft.VisualStudio.Code.ExtensionDependencies",
									"value": ""
								},
								{
									"key": "Microsoft.VisualStudio.Code.Engine",
									"value": "*"
								},
								{
									"key": "Microsoft.AzDataEngine",
									"value": ">=1.16.0"
								},
								{
									"key": "Microsoft.VisualStudio.Services.Links.Source",
									"value": "https://github.com/Microsoft/azuredatastudio-postgresql/"
								}
							]
						}
					],
					"statistics": [],
					"flags": "preview"
				},
				{
					"extensionId": "35",
					"extensionName": "powershell",
					"displayName": "PowerShell",
					"shortDescription": "Develop PowerShell scripts in Azure Data Studio",
					"publisher": {
						"displayName": "Microsoft",
						"publisherId": "Microsoft",
						"publisherName": "Microsoft"
					},
					"versions": [
						{
							"version": "2020.4.0",
							"lastUpdated": "4/28/2020",
							"assetUri": "",
							"fallbackAssetUri": "fallbackAssetUri",
							"files": [
								{
									"assetType": "Microsoft.VisualStudio.Services.VSIXPackage",
									"source": "https://sqlopsextensions.blob.core.windows.net/extensions/powershell/ms-vscode.PowerShell-2020.4.0.vsix"
								},
								{
									"assetType": "Microsoft.VisualStudio.Services.Icons.Default",
									"source": "https://raw.githubusercontent.com/PowerShell/vscode-powershell/master/images/PowerShell_icon.png"
								},
								{
									"assetType": "Microsoft.VisualStudio.Services.Content.Details",
									"source": "https://raw.githubusercontent.com/PowerShell/vscode-powershell/master/docs/azure_data_studio/README_FOR_MARKETPLACE.md"
								},
								{
									"assetType": "Microsoft.VisualStudio.Code.Manifest",
									"source": "https://raw.githubusercontent.com/PowerShell/vscode-powershell/master/package.json"
								},
								{
									"assetType": "Microsoft.VisualStudio.Services.Content.License",
									"source": "https://raw.githubusercontent.com/PowerShell/vscode-powershell/master/LICENSE.txt"
								}
							],
							"properties": [
								{
									"key": "Microsoft.VisualStudio.Code.ExtensionDependencies",
									"value": ""
								},
								{
									"key": "Microsoft.VisualStudio.Code.Engine",
									"value": "*"
								},
								{
									"key": "Microsoft.AzDataEngine",
									"value": "*"
								},
								{
									"key": "Microsoft.VisualStudio.Services.Links.Source",
									"value": "https://github.com/PowerShell/vscode-powershell/"
								}
							]
						}
					],
					"statistics": [],
					"flags": "preview"
				},
				{
					"extensionId": "36",
					"extensionName": "palenight-theme-dataazurestudio-version",
					"displayName": "Palenight Theme",
					"shortDescription": "Palenight Theme - Azure Data Studio Version Theme (based on vscode version)",
					"publisher": {
						"displayName": "JoseRocha",
						"publisherId": "JoseRocha",
						"publisherName": "JoseRocha"
					},
					"versions": [
						{
							"version": "0.0.2",
							"lastUpdated": "04/06/2019",
							"assetUri": "",
							"fallbackAssetUri": "fallbackAssetUri",
							"files": [
								{
									"assetType": "Microsoft.SQLOps.DownloadPage",
									"source": "https://github.com/joserocha/azdatastudio-material-palenight-theme/releases/tag/0.0.2"
								},
								{
									"assetType": "Microsoft.VisualStudio.Services.Links.Source",
									"source": "https://github.com/joserocha/azdatastudio-material-palenight-theme/"
								},
								{
									"assetType": "Microsoft.VisualStudio.Services.Icons.Default",
									"source": "https://raw.githubusercontent.com/joserocha/azdatastudio-material-palenight-theme/master/icon.png"
								},
								{
									"assetType": "Microsoft.VisualStudio.Services.Content.Details",
									"source": "https://raw.githubusercontent.com/joserocha/azdatastudio-material-palenight-theme/master/README.md"
								},
								{
									"assetType": "Microsoft.VisualStudio.Code.Manifest",
									"source": "https://raw.githubusercontent.com/joserocha/azdatastudio-material-palenight-theme/master/package.json"
								},
								{
									"assetType": "Microsoft.VisualStudio.Services.Content.License",
									"source": "https://raw.githubusercontent.com/joserocha/azdatastudio-material-palenight-theme/master/License.txt"
								}
							],
							"properties": [
								{
									"key": "Microsoft.VisualStudio.Code.ExtensionDependencies",
									"value": ""
								},
								{
									"key": "Microsoft.VisualStudio.Code.Engine",
									"value": "*"
								},
								{
									"key": "Microsoft.AzDataEngine",
									"value": "*"
								}
							]
						}
					],
					"statistics": [],
					"flags": "preview"
				},
				{
					"extensionId": "37",
					"extensionName": "schema-compare",
					"displayName": "SQL Server Schema Compare",
					"shortDescription": "Schema Compare tool for dacpac and databases",
					"publisher": {
						"displayName": "Microsoft",
						"publisherId": "Microsoft",
						"publisherName": "Microsoft"
					},
					"versions": [
						{
							"version": "1.9.1",
							"lastUpdated": "2/12/2021",
							"assetUri": "",
							"fallbackAssetUri": "fallbackAssetUri",
							"files": [
								{
									"assetType": "Microsoft.VisualStudio.Services.VSIXPackage",
									"source": "https://sqlopsextensions.blob.core.windows.net/extensions/schema-compare/schema-compare-1.9.1.vsix"
								},
								{
									"assetType": "Microsoft.VisualStudio.Services.Icons.Default",
									"source": "https://raw.githubusercontent.com/microsoft/azuredatastudio/main/extensions/schema-compare/images/extension.png"
								},
								{
									"assetType": "Microsoft.VisualStudio.Services.Content.Details",
									"source": "https://raw.githubusercontent.com/Microsoft/azuredatastudio/main/extensions/schema-compare/README.md"
								},
								{
									"assetType": "Microsoft.VisualStudio.Code.Manifest",
									"source": "https://raw.githubusercontent.com/Microsoft/azuredatastudio/main/extensions/schema-compare/package.json"
								},
								{
									"assetType": "Microsoft.VisualStudio.Services.Content.License",
									"source": "https://raw.githubusercontent.com/Microsoft/azuredatastudio/main/LICENSE.txt"
								}
							],
							"properties": [
								{
									"key": "Microsoft.VisualStudio.Code.ExtensionDependencies",
									"value": ""
								},
								{
									"key": "Microsoft.VisualStudio.Code.Engine",
									"value": "*"
								},
								{
									"key": "Microsoft.AzDataEngine",
									"value": ">=1.13.0"
								},
								{
									"key": "Microsoft.VisualStudio.Services.Links.Source",
									"value": "https://github.com/Microsoft/azuredatastudio"
								}
							]
						}
					],
					"statistics": [],
					"flags": ""
				},
				{
					"extensionId": "38",
					"extensionName": "azdata-sanddance",
					"displayName": "SandDance for Azure Data Studio",
					"shortDescription": "Visually explore, understand, and present your data.",
					"publisher": {
						"displayName": "msrvida",
						"publisherId": "msrvida",
						"publisherName": "msrvida"
					},
					"versions": [
						{
							"version": "3.1.0",
							"lastUpdated": "8/4/2020",
							"assetUri": "",
							"fallbackAssetUri": "fallbackAssetUri",
							"files": [
								{
									"assetType": "Microsoft.VisualStudio.Services.VSIXPackage",
									"source": "https://sqlopsextensions.blob.core.windows.net/extensions/sanddance/azdata-sanddance-3.1.0.vsix"
								},
								{
									"assetType": "Microsoft.VisualStudio.Services.Icons.Default",
									"source": "https://raw.githubusercontent.com/Microsoft/SandDance/master/extensions/azdata-sanddance/sanddance-logo.png"
								},
								{
									"assetType": "Microsoft.VisualStudio.Services.Content.Details",
									"source": "https://raw.githubusercontent.com/Microsoft/SandDance/master/extensions/azdata-sanddance/README.md"
								},
								{
									"assetType": "Microsoft.VisualStudio.Code.Manifest",
									"source": "https://raw.githubusercontent.com/Microsoft/SandDance/master/extensions/azdata-sanddance/package.json"
								},
								{
									"assetType": "Microsoft.VisualStudio.Services.Content.License",
									"source": "https://raw.githubusercontent.com/Microsoft/azuredatastudio/main/LICENSE.txt"
								}
							],
							"properties": [
								{
									"key": "Microsoft.VisualStudio.Code.ExtensionDependencies",
									"value": ""
								},
								{
									"key": "Microsoft.VisualStudio.Code.Engine",
									"value": ">=0.32.1"
								},
								{
									"key": "Microsoft.AzDataEngine",
									"value": "*"
								},
								{
									"key": "Microsoft.VisualStudio.Services.Links.Source",
									"value": "https://github.com/Microsoft/SandDance"
								}
							]
						}
					],
					"statistics": [],
					"flags": "preview"
				},
				{
					"extensionId": "39",
					"extensionName": "managed-instance-dashboard",
					"displayName": "Managed Instance Dashboard",
					"shortDescription": "Managed Instance Dashboard",
					"publisher": {
						"displayName": "Microsoft",
						"publisherId": "Microsoft",
						"publisherName": "Microsoft"
					},
					"versions": [
						{
							"version": "0.4.2",
							"lastUpdated": "09/25/2020",
							"assetUri": "",
							"fallbackAssetUri": "fallbackAssetUri",
							"files": [
								{
									"assetType": "Microsoft.VisualStudio.Services.VSIXPackage",
									"source": "https://sqlopsextensions.blob.core.windows.net/extensions/managed-instance-dashboard/managed-instance-dashboard-0.4.2.vsix"
								},
								{
									"assetType": "Microsoft.VisualStudio.Services.Icons.Default",
									"source": "https://raw.githubusercontent.com/JocaPC/AzureDataStudio-Managed-Instance/master/images/ManagedInstanceLogo.png"
								},
								{
									"assetType": "Microsoft.VisualStudio.Services.Content.Details",
									"source": "https://raw.githubusercontent.com/JocaPC/AzureDataStudio-Managed-Instance/master/README.md"
								},
								{
									"assetType": "Microsoft.VisualStudio.Code.Manifest",
									"source": "https://raw.githubusercontent.com/JocaPC/AzureDataStudio-Managed-Instance/master/package.json"
								},
								{
									"assetType": "Microsoft.VisualStudio.Services.Content.License",
									"source": "https://raw.githubusercontent.com/Microsoft/azuredatastudio/main/LICENSE.txt"
								}
							],
							"properties": [
								{
									"key": "Microsoft.VisualStudio.Code.ExtensionDependencies",
									"value": ""
								},
								{
									"key": "Microsoft.VisualStudio.Code.Engine",
									"value": "*"
								},
								{
									"key": "Microsoft.AzDataEngine",
									"value": "*"
								},
								{
									"key": "Microsoft.VisualStudio.Services.Links.Source",
									"value": "https://github.com/JocaPC/AzureDataStudio-Managed-Instance"
								}
							]
						}
					],
					"statistics": [],
					"flags": "preview"
				},
				{
					"extensionId": "40",
					"extensionName": "cms",
					"displayName": "Central Management Servers",
					"shortDescription": "Central Management Servers",
					"publisher": {
						"displayName": "Microsoft",
						"publisherId": "Microsoft",
						"publisherName": "Microsoft"
					},
					"versions": [
						{
							"version": "0.8.0",
							"lastUpdated": "3/10/2020",
							"assetUri": "",
							"fallbackAssetUri": "fallbackAssetUri",
							"files": [
								{
									"assetType": "Microsoft.VisualStudio.Services.VSIXPackage",
									"source": "https://sqlopsextensions.blob.core.windows.net/extensions/cms/cms-0.8.0.vsix"
								},
								{
									"assetType": "Microsoft.VisualStudio.Services.Icons.Default",
									"source": "https://raw.githubusercontent.com/microsoft/azuredatastudio/main/extensions/cms/images/extension.png"
								},
								{
									"assetType": "Microsoft.VisualStudio.Services.Content.Details",
									"source": "https://raw.githubusercontent.com/Microsoft/azuredatastudio/main/extensions/cms/README.md"
								},
								{
									"assetType": "Microsoft.VisualStudio.Code.Manifest",
									"source": "https://raw.githubusercontent.com/Microsoft/azuredatastudio/main/extensions/cms/package.json"
								},
								{
									"assetType": "Microsoft.VisualStudio.Services.Content.License",
									"source": "https://raw.githubusercontent.com/Microsoft/azuredatastudio/main/LICENSE.txt"
								}
							],
							"properties": [
								{
									"key": "Microsoft.VisualStudio.Code.ExtensionDependencies",
									"value": ""
								},
								{
									"key": "Microsoft.VisualStudio.Code.Engine",
									"value": "*"
								},
								{
									"key": "Microsoft.AzDataEngine",
									"value": ">=1.8.0"
								},
								{
									"key": "Microsoft.VisualStudio.Services.Links.Source",
									"value": "https://github.com/Microsoft/azuredatastudio"
								}
							]
						}
					],
					"statistics": [],
					"flags": "preview"
				},
				{
					"extensionId": "41",
					"extensionName": "admin-tool-ext-win",
					"displayName": "Database Administration Tool Extensions for Windows",
					"shortDescription": "Provides additional Windows-specific functionality to Azure Data Studio",
					"publisher": {
						"displayName": "Microsoft",
						"publisherId": "Microsoft",
						"publisherName": "Microsoft"
					},
					"versions": [
						{
							"version": "0.0.2",
							"lastUpdated": "9/12/2019",
							"assetUri": "",
							"fallbackAssetUri": "fallbackAssetUri",
							"files": [
								{
									"assetType": "Microsoft.VisualStudio.Services.VSIXPackage",
									"source": "https://sqlopsextensions.blob.core.windows.net/extensions/admin-tool-ext-win/admin-tool-ext-win-0.0.2.vsix"
								},
								{
									"assetType": "Microsoft.VisualStudio.Services.Icons.Default",
									"source": "https://raw.githubusercontent.com/microsoft/azuredatastudio/main/extensions/admin-tool-ext-win/images/extension.png"
								},
								{
									"assetType": "Microsoft.VisualStudio.Services.Content.Details",
									"source": "https://raw.githubusercontent.com/microsoft/azuredatastudio/main/extensions/admin-tool-ext-win/README.md"
								},
								{
									"assetType": "Microsoft.VisualStudio.Code.Manifest",
									"source": "https://raw.githubusercontent.com/microsoft/azuredatastudio/main/extensions/admin-tool-ext-win/package.json"
								},
								{
									"assetType": "Microsoft.VisualStudio.Services.Content.License",
									"source": "https://raw.githubusercontent.com/Microsoft/azuredatastudio/main/LICENSE.txt"
								}
							],
							"properties": [
								{
									"key": "Microsoft.VisualStudio.Code.ExtensionDependencies",
									"value": ""
								},
								{
									"key": "Microsoft.VisualStudio.Code.Engine",
									"value": "*"
								},
								{
									"key": "Microsoft.AzDataEngine",
									"value": ">=1.8.0"
								},
								{
									"key": "Microsoft.VisualStudio.Services.Links.Source",
									"value": "https://github.com/Microsoft/azuredatastudio"
								}
							]
						}
					],
					"statistics": [],
					"flags": "preview"
				},
				{
					"extensionId": "42",
					"extensionName": "ads-language-pack-de",
					"displayName": "German Language Pack for Azure Data Studio",
					"shortDescription": "Language pack extension for German",
					"publisher": {
						"displayName": "Microsoft",
						"publisherId": "Microsoft",
						"publisherName": "Microsoft"
					},
					"versions": [
						{
							"version": "1.26.0",
							"lastUpdated": "3/29/2021",
							"assetUri": "",
							"fallbackAssetUri": "fallbackAssetUri",
							"files": [
								{
									"assetType": "Microsoft.VisualStudio.Services.VSIXPackage",
									"source": "https://sqlopsextensions.blob.core.windows.net/extensions/langpacks/1.26.0/ads-language-pack-de-1.26.0.vsix"
								},
								{
									"assetType": "Microsoft.VisualStudio.Services.Icons.Default",
									"source": "https://raw.githubusercontent.com/microsoft/azuredatastudio/main/i18n/ads-language-pack-de/languagepack.png"
								},
								{
									"assetType": "Microsoft.VisualStudio.Services.Content.Details",
									"source": "https://raw.githubusercontent.com/microsoft/azuredatastudio/main/i18n/ads-language-pack-de/README.md"
								},
								{
									"assetType": "Microsoft.VisualStudio.Code.Manifest",
									"source": "https://raw.githubusercontent.com/microsoft/azuredatastudio/main/i18n/ads-language-pack-de/package.json"
								},
								{
									"assetType": "Microsoft.VisualStudio.Services.Content.License",
									"source": "https://raw.githubusercontent.com/Microsoft/azuredatastudio/main/LICENSE.txt"
								}
							],
							"properties": [
								{
									"key": "Microsoft.VisualStudio.Code.ExtensionDependencies",
									"value": ""
								},
								{
									"key": "Microsoft.VisualStudio.Code.Engine",
<<<<<<< HEAD
									"value": ">=1.34.0"
=======
									"value": "*"
>>>>>>> 78daa5d5
								},
								{
									"key": "Microsoft.AzDataEngine",
									"value": ">=1.26.0"
								},
								{
									"key": "Microsoft.VisualStudio.Services.Links.Source",
									"value": "https://github.com/Microsoft/azuredatastudio"
								},
								{
									"key": "Microsoft.VisualStudio.Code.LocalizedLanguages",
									"value": "de"
								}
							]
						}
					],
					"statistics": [],
					"flags": "preview"
				},
				{
					"extensionId": "43",
					"extensionName": "ads-language-pack-es",
					"displayName": "Spanish Language Pack for Azure Data Studio",
					"shortDescription": "Language pack extension for Spanish",
					"publisher": {
						"displayName": "Microsoft",
						"publisherId": "Microsoft",
						"publisherName": "Microsoft"
					},
					"versions": [
						{
							"version": "1.26.0",
							"lastUpdated": "3/29/2021",
							"assetUri": "",
							"fallbackAssetUri": "fallbackAssetUri",
							"files": [
								{
									"assetType": "Microsoft.VisualStudio.Services.VSIXPackage",
									"source": "https://sqlopsextensions.blob.core.windows.net/extensions/langpacks/1.26.0/ads-language-pack-es-1.26.0.vsix"
								},
								{
									"assetType": "Microsoft.VisualStudio.Services.Icons.Default",
									"source": "https://raw.githubusercontent.com/microsoft/azuredatastudio/main/i18n/ads-language-pack-es/languagepack.png"
								},
								{
									"assetType": "Microsoft.VisualStudio.Services.Content.Details",
									"source": "https://raw.githubusercontent.com/microsoft/azuredatastudio/main/i18n/ads-language-pack-es/README.md"
								},
								{
									"assetType": "Microsoft.VisualStudio.Code.Manifest",
									"source": "https://raw.githubusercontent.com/microsoft/azuredatastudio/main/i18n/ads-language-pack-es/package.json"
								},
								{
									"assetType": "Microsoft.VisualStudio.Services.Content.License",
									"source": "https://raw.githubusercontent.com/Microsoft/azuredatastudio/main/LICENSE.txt"
								}
							],
							"properties": [
								{
									"key": "Microsoft.VisualStudio.Code.ExtensionDependencies",
									"value": ""
								},
								{
									"key": "Microsoft.VisualStudio.Code.Engine",
<<<<<<< HEAD
									"value": ">=1.34.0"
=======
									"value": "*"
>>>>>>> 78daa5d5
								},
								{
									"key": "Microsoft.AzDataEngine",
									"value": ">=1.26.0"
								},
								{
									"key": "Microsoft.VisualStudio.Services.Links.Source",
									"value": "https://github.com/Microsoft/azuredatastudio"
								},
								{
									"key": "Microsoft.VisualStudio.Code.LocalizedLanguages",
									"value": "es"
								}
							]
						}
					],
					"statistics": [],
					"flags": "preview"
				},
				{
					"extensionId": "44",
					"extensionName": "ads-language-pack-fr",
					"displayName": "French Language Pack for Azure Data Studio",
					"shortDescription": "Language pack extension for French",
					"publisher": {
						"displayName": "Microsoft",
						"publisherId": "Microsoft",
						"publisherName": "Microsoft"
					},
					"versions": [
						{
							"version": "1.26.0",
							"lastUpdated": "3/29/2021",
							"assetUri": "",
							"fallbackAssetUri": "fallbackAssetUri",
							"files": [
								{
									"assetType": "Microsoft.VisualStudio.Services.VSIXPackage",
									"source": "https://sqlopsextensions.blob.core.windows.net/extensions/langpacks/1.26.0/ads-language-pack-fr-1.26.0.vsix"
								},
								{
									"assetType": "Microsoft.VisualStudio.Services.Icons.Default",
									"source": "https://raw.githubusercontent.com/microsoft/azuredatastudio/main/i18n/ads-language-pack-fr/languagepack.png"
								},
								{
									"assetType": "Microsoft.VisualStudio.Services.Content.Details",
									"source": "https://raw.githubusercontent.com/microsoft/azuredatastudio/main/i18n/ads-language-pack-fr/README.md"
								},
								{
									"assetType": "Microsoft.VisualStudio.Code.Manifest",
									"source": "https://raw.githubusercontent.com/microsoft/azuredatastudio/main/i18n/ads-language-pack-fr/package.json"
								},
								{
									"assetType": "Microsoft.VisualStudio.Services.Content.License",
									"source": "https://raw.githubusercontent.com/Microsoft/azuredatastudio/main/LICENSE.txt"
								}
							],
							"properties": [
								{
									"key": "Microsoft.VisualStudio.Code.ExtensionDependencies",
									"value": ""
								},
								{
									"key": "Microsoft.VisualStudio.Code.Engine",
<<<<<<< HEAD
									"value": ">=1.34.0"
=======
									"value": "*"
>>>>>>> 78daa5d5
								},
								{
									"key": "Microsoft.AzDataEngine",
									"value": ">=1.26.0"
								},
								{
									"key": "Microsoft.VisualStudio.Services.Links.Source",
									"value": "https://github.com/Microsoft/azuredatastudio"
								},
								{
									"key": "Microsoft.VisualStudio.Code.LocalizedLanguages",
									"value": "fr"
								}
							]
						}
					],
					"statistics": [],
					"flags": "preview"
				},
				{
					"extensionId": "45",
					"extensionName": "ads-language-pack-it",
					"displayName": "Italian Language Pack for Azure Data Studio",
					"shortDescription": "Language pack extension for Italian",
					"publisher": {
						"displayName": "Microsoft",
						"publisherId": "Microsoft",
						"publisherName": "Microsoft"
					},
					"versions": [
						{
							"version": "1.26.0",
							"lastUpdated": "3/29/2021",
							"assetUri": "",
							"fallbackAssetUri": "fallbackAssetUri",
							"files": [
								{
									"assetType": "Microsoft.VisualStudio.Services.VSIXPackage",
									"source": "https://sqlopsextensions.blob.core.windows.net/extensions/langpacks/1.26.0/ads-language-pack-it-1.26.0.vsix"
								},
								{
									"assetType": "Microsoft.VisualStudio.Services.Icons.Default",
									"source": "https://raw.githubusercontent.com/microsoft/azuredatastudio/main/i18n/ads-language-pack-it/languagepack.png"
								},
								{
									"assetType": "Microsoft.VisualStudio.Services.Content.Details",
									"source": "https://raw.githubusercontent.com/microsoft/azuredatastudio/main/i18n/ads-language-pack-it/README.md"
								},
								{
									"assetType": "Microsoft.VisualStudio.Code.Manifest",
									"source": "https://raw.githubusercontent.com/microsoft/azuredatastudio/main/i18n/ads-language-pack-it/package.json"
								},
								{
									"assetType": "Microsoft.VisualStudio.Services.Content.License",
									"source": "https://raw.githubusercontent.com/Microsoft/azuredatastudio/main/LICENSE.txt"
								}
							],
							"properties": [
								{
									"key": "Microsoft.VisualStudio.Code.ExtensionDependencies",
									"value": ""
								},
								{
									"key": "Microsoft.VisualStudio.Code.Engine",
<<<<<<< HEAD
									"value": ">=1.34.0"
=======
									"value": "*"
>>>>>>> 78daa5d5
								},
								{
									"key": "Microsoft.AzDataEngine",
									"value": ">=1.26.0"
								},
								{
									"key": "Microsoft.VisualStudio.Services.Links.Source",
									"value": "https://github.com/Microsoft/azuredatastudio"
								},
								{
									"key": "Microsoft.VisualStudio.Code.LocalizedLanguages",
									"value": "it"
								}
							]
						}
					],
					"statistics": [],
					"flags": "preview"
				},
				{
					"extensionId": "46",
					"extensionName": "ads-language-pack-ko",
					"displayName": "Korean Language Pack for Azure Data Studio",
					"shortDescription": "Language pack extension for Korean",
					"publisher": {
						"displayName": "Microsoft",
						"publisherId": "Microsoft",
						"publisherName": "Microsoft"
					},
					"versions": [
						{
							"version": "1.26.0",
							"lastUpdated": "3/29/2021",
							"assetUri": "",
							"fallbackAssetUri": "fallbackAssetUri",
							"files": [
								{
									"assetType": "Microsoft.VisualStudio.Services.VSIXPackage",
									"source": "https://sqlopsextensions.blob.core.windows.net/extensions/langpacks/1.26.0/ads-language-pack-ko-1.26.0.vsix"
								},
								{
									"assetType": "Microsoft.VisualStudio.Services.Icons.Default",
									"source": "https://raw.githubusercontent.com/microsoft/azuredatastudio/main/i18n/ads-language-pack-ko/languagepack.png"
								},
								{
									"assetType": "Microsoft.VisualStudio.Services.Content.Details",
									"source": "https://raw.githubusercontent.com/microsoft/azuredatastudio/main/i18n/ads-language-pack-ko/README.md"
								},
								{
									"assetType": "Microsoft.VisualStudio.Code.Manifest",
									"source": "https://raw.githubusercontent.com/microsoft/azuredatastudio/main/i18n/ads-language-pack-ko/package.json"
								},
								{
									"assetType": "Microsoft.VisualStudio.Services.Content.License",
									"source": "https://raw.githubusercontent.com/Microsoft/azuredatastudio/main/LICENSE.txt"
								}
							],
							"properties": [
								{
									"key": "Microsoft.VisualStudio.Code.ExtensionDependencies",
									"value": ""
								},
								{
									"key": "Microsoft.VisualStudio.Code.Engine",
<<<<<<< HEAD
									"value": ">=1.34.0"
=======
									"value": "*"
>>>>>>> 78daa5d5
								},
								{
									"key": "Microsoft.AzDataEngine",
									"value": ">=1.26.0"
								},
								{
									"key": "Microsoft.VisualStudio.Services.Links.Source",
									"value": "https://github.com/Microsoft/azuredatastudio"
								},
								{
									"key": "Microsoft.VisualStudio.Code.LocalizedLanguages",
									"value": "ko"
								}
							]
						}
					],
					"statistics": [],
					"flags": "preview"
				},
				{
					"extensionId": "47",
					"extensionName": "ads-language-pack-pt-br",
					"displayName": "Portuguese (Brazil) Language Pack for Azure Data Studio",
					"shortDescription": "Language pack extension for Portuguese (Brazil)",
					"publisher": {
						"displayName": "Microsoft",
						"publisherId": "Microsoft",
						"publisherName": "Microsoft"
					},
					"versions": [
						{
							"version": "1.26.0",
							"lastUpdated": "3/29/2021",
							"assetUri": "",
							"fallbackAssetUri": "fallbackAssetUri",
							"files": [
								{
									"assetType": "Microsoft.VisualStudio.Services.VSIXPackage",
									"source": "https://sqlopsextensions.blob.core.windows.net/extensions/langpacks/1.26.0/ads-language-pack-pt-br-1.26.0.vsix"
								},
								{
									"assetType": "Microsoft.VisualStudio.Services.Icons.Default",
									"source": "https://raw.githubusercontent.com/microsoft/azuredatastudio/main/i18n/ads-language-pack-pt-BR/languagepack.png"
								},
								{
									"assetType": "Microsoft.VisualStudio.Services.Content.Details",
									"source": "https://raw.githubusercontent.com/microsoft/azuredatastudio/main/i18n/ads-language-pack-pt-BR/README.md"
								},
								{
									"assetType": "Microsoft.VisualStudio.Code.Manifest",
									"source": "https://raw.githubusercontent.com/microsoft/azuredatastudio/main/i18n/ads-language-pack-pt-BR/package.json"
								},
								{
									"assetType": "Microsoft.VisualStudio.Services.Content.License",
									"source": "https://raw.githubusercontent.com/Microsoft/azuredatastudio/main/LICENSE.txt"
								}
							],
							"properties": [
								{
									"key": "Microsoft.VisualStudio.Code.ExtensionDependencies",
									"value": ""
								},
								{
									"key": "Microsoft.VisualStudio.Code.Engine",
<<<<<<< HEAD
									"value": ">=1.34.0"
=======
									"value": "*"
>>>>>>> 78daa5d5
								},
								{
									"key": "Microsoft.AzDataEngine",
									"value": ">=1.26.0"
								},
								{
									"key": "Microsoft.VisualStudio.Services.Links.Source",
									"value": "https://github.com/Microsoft/azuredatastudio"
								},
								{
									"key": "Microsoft.VisualStudio.Code.LocalizedLanguages",
									"value": "pt-br"
								}
							]
						}
					],
					"statistics": [],
					"flags": "preview"
				},
				{
					"extensionId": "48",
					"extensionName": "ads-language-pack-ru",
					"displayName": "Russian Language Pack for Azure Data Studio",
					"shortDescription": "Language pack extension for Russian",
					"publisher": {
						"displayName": "Microsoft",
						"publisherId": "Microsoft",
						"publisherName": "Microsoft"
					},
					"versions": [
						{
							"version": "1.26.0",
							"lastUpdated": "3/29/2021",
							"assetUri": "",
							"fallbackAssetUri": "fallbackAssetUri",
							"files": [
								{
									"assetType": "Microsoft.VisualStudio.Services.VSIXPackage",
									"source": "https://sqlopsextensions.blob.core.windows.net/extensions/langpacks/1.26.0/ads-language-pack-ru-1.26.0.vsix"
								},
								{
									"assetType": "Microsoft.VisualStudio.Services.Icons.Default",
									"source": "https://raw.githubusercontent.com/microsoft/azuredatastudio/main/i18n/ads-language-pack-ru/languagepack.png"
								},
								{
									"assetType": "Microsoft.VisualStudio.Services.Content.Details",
									"source": "https://raw.githubusercontent.com/microsoft/azuredatastudio/main/i18n/ads-language-pack-ru/README.md"
								},
								{
									"assetType": "Microsoft.VisualStudio.Code.Manifest",
									"source": "https://raw.githubusercontent.com/microsoft/azuredatastudio/main/i18n/ads-language-pack-ru/package.json"
								},
								{
									"assetType": "Microsoft.VisualStudio.Services.Content.License",
									"source": "https://raw.githubusercontent.com/Microsoft/azuredatastudio/main/LICENSE.txt"
								}
							],
							"properties": [
								{
									"key": "Microsoft.VisualStudio.Code.ExtensionDependencies",
									"value": ""
								},
								{
									"key": "Microsoft.VisualStudio.Code.Engine",
<<<<<<< HEAD
									"value": ">=1.34.0"
=======
									"value": "*"
>>>>>>> 78daa5d5
								},
								{
									"key": "Microsoft.AzDataEngine",
									"value": ">=1.26.0"
								},
								{
									"key": "Microsoft.VisualStudio.Services.Links.Source",
									"value": "https://github.com/Microsoft/azuredatastudio"
								},
								{
									"key": "Microsoft.VisualStudio.Code.LocalizedLanguages",
									"value": "ru"
								}
							]
						}
					],
					"statistics": [],
					"flags": "preview"
				},
				{
					"extensionId": "49",
					"extensionName": "ads-language-pack-zh-hans",
					"displayName": "Chinese (Simplified) Language Pack for Azure Data Studio",
					"shortDescription": "Language pack extension for Chinese (Simplified)",
					"publisher": {
						"displayName": "Microsoft",
						"publisherId": "Microsoft",
						"publisherName": "Microsoft"
					},
					"versions": [
						{
							"version": "1.26.0",
							"lastUpdated": "3/29/2021",
							"assetUri": "",
							"fallbackAssetUri": "fallbackAssetUri",
							"files": [
								{
									"assetType": "Microsoft.VisualStudio.Services.VSIXPackage",
									"source": "https://sqlopsextensions.blob.core.windows.net/extensions/langpacks/1.26.0/ads-language-pack-zh-hans-1.26.0.vsix"
								},
								{
									"assetType": "Microsoft.VisualStudio.Services.Icons.Default",
									"source": "https://raw.githubusercontent.com/microsoft/azuredatastudio/main/i18n/ads-language-pack-zh-hans/languagepack.png"
								},
								{
									"assetType": "Microsoft.VisualStudio.Services.Content.Details",
									"source": "https://raw.githubusercontent.com/microsoft/azuredatastudio/main/i18n/ads-language-pack-zh-hans/README.md"
								},
								{
									"assetType": "Microsoft.VisualStudio.Code.Manifest",
									"source": "https://raw.githubusercontent.com/microsoft/azuredatastudio/main/i18n/ads-language-pack-zh-hans/package.json"
								},
								{
									"assetType": "Microsoft.VisualStudio.Services.Content.License",
									"source": "https://raw.githubusercontent.com/Microsoft/azuredatastudio/main/LICENSE.txt"
								}
							],
							"properties": [
								{
									"key": "Microsoft.VisualStudio.Code.ExtensionDependencies",
									"value": ""
								},
								{
									"key": "Microsoft.VisualStudio.Code.Engine",
<<<<<<< HEAD
									"value": ">=1.34.0"
=======
									"value": "*"
>>>>>>> 78daa5d5
								},
								{
									"key": "Microsoft.AzDataEngine",
									"value": ">=1.26.0"
								},
								{
									"key": "Microsoft.VisualStudio.Services.Links.Source",
									"value": "https://github.com/Microsoft/azuredatastudio"
								},
								{
									"key": "Microsoft.VisualStudio.Code.LocalizedLanguages",
									"value": "zh-cn"
								}
							]
						}
					],
					"statistics": [],
					"flags": "preview"
				},
				{
					"extensionId": "50",
					"extensionName": "ads-language-pack-zh-hant",
					"displayName": "Chinese (Traditional) Language Pack for Azure Data Studio",
					"shortDescription": "Language pack extension for Chinese (Traditional)",
					"publisher": {
						"displayName": "Microsoft",
						"publisherId": "Microsoft",
						"publisherName": "Microsoft"
					},
					"versions": [
						{
							"version": "1.26.0",
							"lastUpdated": "3/29/2021",
							"assetUri": "",
							"fallbackAssetUri": "fallbackAssetUri",
							"files": [
								{
									"assetType": "Microsoft.VisualStudio.Services.VSIXPackage",
									"source": "https://sqlopsextensions.blob.core.windows.net/extensions/langpacks/1.26.0/ads-language-pack-zh-hant-1.26.0.vsix"
								},
								{
									"assetType": "Microsoft.VisualStudio.Services.Icons.Default",
									"source": "https://raw.githubusercontent.com/microsoft/azuredatastudio/main/i18n/ads-language-pack-zh-hant/languagepack.png"
								},
								{
									"assetType": "Microsoft.VisualStudio.Services.Content.Details",
									"source": "https://raw.githubusercontent.com/microsoft/azuredatastudio/main/i18n/ads-language-pack-zh-hant/README.md"
								},
								{
									"assetType": "Microsoft.VisualStudio.Code.Manifest",
									"source": "https://raw.githubusercontent.com/microsoft/azuredatastudio/main/i18n/ads-language-pack-zh-hant/package.json"
								},
								{
									"assetType": "Microsoft.VisualStudio.Services.Content.License",
									"source": "https://raw.githubusercontent.com/Microsoft/azuredatastudio/main/LICENSE.txt"
								}
							],
							"properties": [
								{
									"key": "Microsoft.VisualStudio.Code.ExtensionDependencies",
									"value": ""
								},
								{
									"key": "Microsoft.VisualStudio.Code.Engine",
<<<<<<< HEAD
									"value": ">=1.34.0"
=======
									"value": "*"
>>>>>>> 78daa5d5
								},
								{
									"key": "Microsoft.AzDataEngine",
									"value": ">=1.26.0"
								},
								{
									"key": "Microsoft.VisualStudio.Services.Links.Source",
									"value": "https://github.com/Microsoft/azuredatastudio"
								},
								{
									"key": "Microsoft.VisualStudio.Code.LocalizedLanguages",
									"value": "zh-tw"
								}
							]
						}
					],
					"statistics": [],
					"flags": "preview"
				},
				{
					"extensionId": "51",
					"extensionName": "ads-language-pack-ja",
					"displayName": "Japanese Language Pack for Azure Data Studio",
					"shortDescription": "Language pack extension for Japanese",
					"publisher": {
						"displayName": "Microsoft",
						"publisherId": "Microsoft",
						"publisherName": "Microsoft"
					},
					"versions": [
						{
							"version": "1.26.0",
							"lastUpdated": "3/29/2021",
							"assetUri": "",
							"fallbackAssetUri": "fallbackAssetUri",
							"files": [
								{
									"assetType": "Microsoft.VisualStudio.Services.VSIXPackage",
									"source": "https://sqlopsextensions.blob.core.windows.net/extensions/langpacks/1.26.0/ads-language-pack-ja-1.26.0.vsix"
								},
								{
									"assetType": "Microsoft.VisualStudio.Services.Icons.Default",
									"source": "https://raw.githubusercontent.com/microsoft/azuredatastudio/main/i18n/ads-language-pack-ja/languagepack.png"
								},
								{
									"assetType": "Microsoft.VisualStudio.Services.Content.Details",
									"source": "https://raw.githubusercontent.com/microsoft/azuredatastudio/main/i18n/ads-language-pack-ja/README.md"
								},
								{
									"assetType": "Microsoft.VisualStudio.Code.Manifest",
									"source": "https://raw.githubusercontent.com/microsoft/azuredatastudio/main/i18n/ads-language-pack-ja/package.json"
								},
								{
									"assetType": "Microsoft.VisualStudio.Services.Content.License",
									"source": "https://raw.githubusercontent.com/Microsoft/azuredatastudio/main/LICENSE.txt"
								}
							],
							"properties": [
								{
									"key": "Microsoft.VisualStudio.Code.ExtensionDependencies",
									"value": ""
								},
								{
									"key": "Microsoft.VisualStudio.Code.Engine",
<<<<<<< HEAD
									"value": ">=1.34.0"
=======
									"value": "*"
>>>>>>> 78daa5d5
								},
								{
									"key": "Microsoft.AzDataEngine",
									"value": ">=1.26.0"
								},
								{
									"key": "Microsoft.VisualStudio.Services.Links.Source",
									"value": "https://github.com/Microsoft/azuredatastudio"
								},
								{
									"key": "Microsoft.VisualStudio.Code.LocalizedLanguages",
									"value": "ja"
								}
							]
						}
					],
					"statistics": [],
					"flags": "preview"
				},
				{
					"extensionId": "52",
					"extensionName": "plan-explorer",
					"displayName": "SentryOne Plan Explorer",
					"shortDescription": "Simplify query analysis and tuning",
					"publisher": {
						"displayName": "SentryOne",
						"publisherId": "SentryOne",
						"publisherName": "SentryOne"
					},
					"versions": [
						{
							"version": "0.9.8",
							"lastUpdated": "10/19/2020",
							"assetUri": "",
							"fallbackAssetUri": "fallbackAssetUri",
							"files": [
								{
									"assetType": "Microsoft.SQLOps.DownloadPage",
									"source": "https://www.sentryone.com/products/sentryone-plan-explorer-extension-azure-data-studio"
								},
								{
									"assetType": "Microsoft.VisualStudio.Services.Icons.Default",
									"source": "https://downloads.sentryone.com/downloads/ads/s1logo.png"
								},
								{
									"assetType": "Microsoft.VisualStudio.Services.Content.Details",
									"source": "https://downloads.sentryone.com/downloads/ads/readme.0.9.8.md"
								},
								{
									"assetType": "Microsoft.VisualStudio.Services.Content.License",
									"source": "https://sentryone.com/eula"
								}
							],
							"properties": [
								{
									"key": "Microsoft.VisualStudio.Code.ExtensionDependencies",
									"value": ""
								},
								{
									"key": "Microsoft.VisualStudio.Code.Engine",
									"value": "*"
								},
								{
									"key": "Microsoft.AzDataEngine",
									"value": ">=1.8.0"
								},
								{
									"key": "Microsoft.VisualStudio.Services.Links.Source",
									"value": "https://extensions.sentryone.com/"
								}
							]
						}
					],
					"statistics": [],
					"flags": "preview"
				},
				{
					"extensionId": "53",
					"extensionName": "query-editor-boost",
					"displayName": "Query Editor Boost",
					"shortDescription": "Helpful add-ons for query editing",
					"publisher": {
						"displayName": "Drew Skwiers-Koballa",
						"publisherId": "drewsk",
						"publisherName": "drewsk"
					},
					"versions": [
						{
							"version": "0.4.1",
							"lastUpdated": "2/16/2020",
							"assetUri": "",
							"fallbackAssetUri": "fallbackAssetUri",
							"files": [
								{
									"assetType": "Microsoft.SQLOps.DownloadPage",
									"source": "https://github.com/dzsquared/query-editor-boost/releases/tag/0.4.1"
								},
								{
									"assetType": "Microsoft.VisualStudio.Services.Icons.Default",
									"source": "https://raw.githubusercontent.com/dzsquared/query-editor-boost/master/images/QEboost200.png"
								},
								{
									"assetType": "Microsoft.VisualStudio.Services.Content.Details",
									"source": "https://raw.githubusercontent.com/dzsquared/query-editor-boost/master/README.md"
								},
								{
									"assetType": "Microsoft.VisualStudio.Code.Manifest",
									"source": "https://raw.githubusercontent.com/dzsquared/query-editor-boost/master/package.json"
								},
								{
									"assetType": "Microsoft.VisualStudio.Services.Content.License",
									"source": "https://raw.githubusercontent.com/dzsquared/query-editor-boost/master/LICENSE"
								}
							],
							"properties": [
								{
									"key": "Microsoft.VisualStudio.Code.ExtensionDependencies",
									"value": ""
								},
								{
									"key": "Microsoft.VisualStudio.Services.Links.Source",
									"value": "https://github.com/dzsquared/query-editor-boost"
								},
								{
									"key": "Microsoft.VisualStudio.Code.Engine",
									"value": "*"
								},
								{
									"key": "Microsoft.AzDataEngine",
									"value": ">=1.8.0"
								}
							]
						}
					],
					"statistics": [],
					"flags": "preview"
				},
				{
					"extensionId": "54",
					"extensionName": "delete-database",
					"displayName": "Delete database",
					"shortDescription": "Adds 'Delete' option when right clicking on a database",
					"publisher": {
						"displayName": "AlexP",
						"publisherId": "alx-ppv",
						"publisherName": "alx-ppv"
					},
					"versions": [
						{
							"version": "0.0.3",
							"lastUpdated": "08/14/2019",
							"assetUri": "",
							"fallbackAssetUri": "fallbackAssetUri",
							"files": [
								{
									"assetType": "Microsoft.SQLOps.DownloadPage",
									"source": "https://github.com/alx-ppv/ADS-delete-database/releases/tag/0.0.3"
								},
								{
									"assetType": "Microsoft.VisualStudio.Services.Icons.Default",
									"source": "https://raw.githubusercontent.com/alx-ppv/ADS-delete-database/master/logo.png"
								},
								{
									"assetType": "Microsoft.VisualStudio.Services.Content.Details",
									"source": "https://raw.githubusercontent.com/alx-ppv/ADS-delete-database/master/README.md"
								},
								{
									"assetType": "Microsoft.VisualStudio.Code.Manifest",
									"source": "https://raw.githubusercontent.com/alx-ppv/ADS-delete-database/master/package.json"
								},
								{
									"assetType": "Microsoft.VisualStudio.Services.Content.License",
									"source": "https://raw.githubusercontent.com/alx-ppv/ADS-delete-database/master/LICENSE"
								}
							],
							"properties": [
								{
									"key": "Microsoft.VisualStudio.Code.ExtensionDependencies",
									"value": ""
								},
								{
									"key": "Microsoft.VisualStudio.Services.Links.Source",
									"value": "https://github.com/alx-ppv/ADS-delete-database"
								},
								{
									"key": "Microsoft.VisualStudio.Code.Engine",
									"value": "*"
								},
								{
									"key": "Microsoft.AzDataEngine",
									"value": "*"
								}
							]
						}
					],
					"statistics": [],
					"flags": "preview"
				},
				{
					"extensionId": "55",
					"extensionName": "query-history",
					"displayName": "Query History",
					"shortDescription": "Adds a Query History panel for viewing and running past executed queries.",
					"publisher": {
						"displayName": "Microsoft",
						"publisherId": "Microsoft",
						"publisherName": "Microsoft"
					},
					"versions": [
						{
							"version": "0.1.0",
							"lastUpdated": "10/2/2019",
							"assetUri": "",
							"fallbackAssetUri": "fallbackAssetUri",
							"files": [
								{
									"assetType": "Microsoft.VisualStudio.Services.VSIXPackage",
									"source": "https://sqlopsextensions.blob.core.windows.net/extensions/query-history/query-history-0.1.0.vsix"
								},
								{
									"assetType": "Microsoft.VisualStudio.Services.Icons.Default",
									"source": "https://raw.githubusercontent.com/microsoft/azuredatastudio/main/extensions/query-history/images/extension.png"
								},
								{
									"assetType": "Microsoft.VisualStudio.Services.Content.Details",
									"source": "https://raw.githubusercontent.com/Microsoft/azuredatastudio/main/extensions/query-history/README.md"
								},
								{
									"assetType": "Microsoft.VisualStudio.Code.Manifest",
									"source": "https://raw.githubusercontent.com/Microsoft/azuredatastudio/main/extensions/query-history/package.json"
								},
								{
									"assetType": "Microsoft.VisualStudio.Services.Content.License",
									"source": "https://raw.githubusercontent.com/Microsoft/azuredatastudio/main/LICENSE.txt"
								}
							],
							"properties": [
								{
									"key": "Microsoft.VisualStudio.Code.ExtensionDependencies",
									"value": ""
								},
								{
									"key": "Microsoft.VisualStudio.Code.Engine",
									"value": "*"
								},
								{
									"key": "Microsoft.AzDataEngine",
									"value": ">=1.12.0"
								},
								{
									"key": "Microsoft.VisualStudio.Services.Links.Source",
									"value": "https://github.com/Microsoft/azuredatastudio"
								}
							]
						}
					],
					"statistics": [],
					"flags": "preview"
				},
				{
					"extensionId": "56",
					"extensionName": "simple-data-scripter",
					"displayName": "Simple Data Scripter",
					"shortDescription": "Adds ability to script data for a table",
					"publisher": {
						"displayName": "Sean Price",
						"publisherId": "ecirpnaes",
						"publisherName": "ecirpnaes"
					},
					"versions": [
						{
							"version": "0.1.6",
							"lastUpdated": "03/22/2021",
							"assetUri": "",
							"fallbackAssetUri": "fallbackAssetUri",
							"files": [
								{
									"assetType": "Microsoft.SQLOps.DownloadPage",
									"source": "https://github.com/ecirpnaes/SimpleDataScripter/releases/tag/0.1.6"
								},
								{
									"assetType": "Microsoft.VisualStudio.Services.Icons.Default",
									"source": "https://raw.githubusercontent.com/ecirpnaes/SimpleDataScripter/master/images/logo.png"
								},
								{
									"assetType": "Microsoft.VisualStudio.Services.Content.Details",
									"source": "https://raw.githubusercontent.com/ecirpnaes/SimpleDataScripter/master/README.md"
								},
								{
									"assetType": "Microsoft.VisualStudio.Code.Manifest",
									"source": "https://raw.githubusercontent.com/ecirpnaes/SimpleDataScripter/master/package.json"
								},
								{
									"assetType": "Microsoft.VisualStudio.Services.Content.License",
									"source": "https://raw.githubusercontent.com/ecirpnaes/SimpleDataScripter/master/LICENSE"
								}
							],
							"properties": [
								{
									"key": "Microsoft.VisualStudio.Code.ExtensionDependencies",
									"value": ""
								},
								{
									"key": "Microsoft.VisualStudio.Services.Links.Source",
									"value": "https://github.com/ecirpnaes/simpledatascripter"
								},
								{
									"key": "Microsoft.VisualStudio.Code.Engine",
									"value": "*"
								},
								{
									"key": "Microsoft.AzDataEngine",
									"value": "*"
								}
							]
						}
					],
					"statistics": [],
					"flags": "preview"
				},
				{
					"extensionId": "57",
					"extensionName": "vscodeintellicode",
					"displayName": "Visual Studio IntelliCode",
					"shortDescription": "AI-assisted development",
					"publisher": {
						"displayName": "Microsoft",
						"publisherId": "Microsoft",
						"publisherName": "visualstudioexptteam"
					},
					"versions": [
						{
							"version": "1.2.1",
							"lastUpdated": "10/29/2019",
							"assetUri": "",
							"fallbackAssetUri": "fallbackAssetUri",
							"files": [
								{
									"assetType": "Microsoft.VisualStudio.Services.VSIXPackage",
									"source": "https://sqlopsextensions.blob.core.windows.net/extensions/intellicode/vscodeintellicode-1.2.1.vsix"
								},
								{
									"assetType": "Microsoft.VisualStudio.Services.Icons.Default",
									"source": "https://sqlopsextensions.blob.core.windows.net/extensions/intellicode/icon.png"
								},
								{
									"assetType": "Microsoft.VisualStudio.Services.Content.Details",
									"source": "https://sqlopsextensions.blob.core.windows.net/extensions/intellicode/README.md"
								},
								{
									"assetType": "Microsoft.VisualStudio.Code.Manifest",
									"source": "https://sqlopsextensions.blob.core.windows.net/extensions/intellicode/package.json"
								},
								{
									"assetType": "Microsoft.VisualStudio.Services.Content.License",
									"source": "https://sqlopsextensions.blob.core.windows.net/extensions/intellicode/LICENSE.txt"
								}
							],
							"properties": [
								{
									"key": "Microsoft.VisualStudio.Code.ExtensionDependencies",
									"value": ""
								},
								{
									"key": "Microsoft.VisualStudio.Code.Engine",
									"value": "*"
								},
								{
									"key": "Microsoft.AzDataEngine",
									"value": ">=1.12.0"
								},
								{
									"key": "Microsoft.VisualStudio.Services.Links.Source",
									"value": "https://github.com/MicrosoftDocs/intellicode"
								}
							]
						}
					],
					"statistics": [],
					"flags": ""
				},
				{
					"extensionId": "58",
					"extensionName": "datavirtualization",
					"displayName": "Data Virtualization",
					"shortDescription": "Support for Data Virtualization in SQL Server, including Virtualize Data wizards.",
					"publisher": {
						"displayName": "Microsoft",
						"publisherId": "Microsoft",
						"publisherName": "Microsoft"
					},
					"versions": [
						{
							"version": "1.12.0",
							"lastUpdated": "11/11/2020",
							"assetUri": "",
							"fallbackAssetUri": "fallbackAssetUri",
							"files": [
								{
									"assetType": "Microsoft.VisualStudio.Services.VSIXPackage",
									"source": "https://sqlopsextensions.blob.core.windows.net/extensions/datavirtualization/datavirtualization-1.12.0.vsix"
								},
								{
									"assetType": "Microsoft.VisualStudio.Services.Icons.Default",
									"source": "https://sqlopsextensions.blob.core.windows.net/extensions/datavirtualization/content/extension.png"
								},
								{
									"assetType": "Microsoft.VisualStudio.Services.Content.Details",
									"source": "https://sqlopsextensions.blob.core.windows.net/extensions/datavirtualization/content/1.12.0/README.md"
								},
								{
									"assetType": "Microsoft.VisualStudio.Code.Manifest",
									"source": "https://sqlopsextensions.blob.core.windows.net/extensions/datavirtualization/content/1.12.0/package.json"
								},
								{
									"assetType": "Microsoft.VisualStudio.Services.Content.License",
									"source": "https://sqlopsextensions.blob.core.windows.net/extensions/datavirtualization/content/1.12.0/LICENSE.txt"
								}
							],
							"properties": [
								{
									"key": "Microsoft.VisualStudio.Code.ExtensionDependencies",
									"value": ""
								},
								{
									"key": "Microsoft.VisualStudio.Code.Engine",
									"value": "*"
								},
								{
									"key": "Microsoft.AzDataEngine",
									"value": ">=1.22.0"
								},
								{
									"key": "Microsoft.VisualStudio.Services.Links.Source",
									"value": "https://aka.ms/ads-datavirt"
								}
							]
						}
					],
					"statistics": [],
					"flags": ""
				},
				{
					"extensionId": "59",
					"extensionName": "demo-mode",
					"displayName": "Demo Mode",
					"shortDescription": "Fast font embiggen for presentations and over the shoulder demos",
					"publisher": {
						"displayName": "Drew Skwiers-Koballa",
						"publisherId": "drewsk",
						"publisherName": "drewsk"
					},
					"versions": [
						{
							"version": "1.1.0",
							"lastUpdated": "11/16/2019",
							"assetUri": "",
							"fallbackAssetUri": "fallbackAssetUri",
							"files": [
								{
									"assetType": "Microsoft.SQLOps.DownloadPage",
									"source": "https://github.com/dzsquared/demo-mode/releases/tag/1.1.0"
								},
								{
									"assetType": "Microsoft.VisualStudio.Services.Icons.Default",
									"source": "https://raw.githubusercontent.com/dzsquared/demo-mode/master/images/monitor256.png"
								},
								{
									"assetType": "Microsoft.VisualStudio.Services.Content.Details",
									"source": "https://raw.githubusercontent.com/dzsquared/demo-mode/master/README.md"
								},
								{
									"assetType": "Microsoft.VisualStudio.Code.Manifest",
									"source": "https://raw.githubusercontent.com/dzsquared/demo-mode/master/package.json"
								},
								{
									"assetType": "Microsoft.VisualStudio.Services.Content.License",
									"source": "https://raw.githubusercontent.com/dzsquared/demo-mode/master/LICENSE"
								}
							],
							"properties": [
								{
									"key": "Microsoft.VisualStudio.Code.ExtensionDependencies",
									"value": ""
								},
								{
									"key": "Microsoft.VisualStudio.Services.Links.Source",
									"value": "https://github.com/dzsquared/demo-mode"
								},
								{
									"key": "Microsoft.VisualStudio.Code.Engine",
									"value": "*"
								},
								{
									"key": "Microsoft.AzDataEngine",
									"value": "*"
								}
							]
						}
					],
					"statistics": [],
					"flags": "preview"
				},
				{
					"extensionId": "60",
					"extensionName": "db-snapshot-creator",
					"displayName": "DB Snapshot Creator",
					"shortDescription": "Adds ability to create a snaphot of a database",
					"publisher": {
						"displayName": "Sean Price",
						"publisherId": "ecirpnaes",
						"publisherName": "ecirpnaes"
					},
					"versions": [
						{
							"version": "0.1.0",
							"lastUpdated": "12/19/2019",
							"assetUri": "",
							"fallbackAssetUri": "fallbackAssetUri",
							"files": [
								{
									"assetType": "Microsoft.SQLOps.DownloadPage",
									"source": "https://github.com/ecirpnaes/DbSnapshotCreator/releases/tag/0.1.0"
								},
								{
									"assetType": "Microsoft.VisualStudio.Services.Icons.Default",
									"source": "https://raw.githubusercontent.com/ecirpnaes/DbSnapshotCreator/master/images/logo.png"
								},
								{
									"assetType": "Microsoft.VisualStudio.Services.Content.Details",
									"source": "https://raw.githubusercontent.com/ecirpnaes/DbSnapshotCreator/master/README.md"
								},
								{
									"assetType": "Microsoft.VisualStudio.Code.Manifest",
									"source": "https://raw.githubusercontent.com/ecirpnaes/DbSnapshotCreator/master/package.json"
								},
								{
									"assetType": "Microsoft.VisualStudio.Services.Content.License",
									"source": "https://raw.githubusercontent.com/ecirpnaes/DbSnapshotCreator/master/LICENSE"
								}
							],
							"properties": [
								{
									"key": "Microsoft.VisualStudio.Code.ExtensionDependencies",
									"value": ""
								},
								{
									"key": "Microsoft.VisualStudio.Services.Links.Source",
									"value": "https://github.com/ecirpnaes/DbSnapshotCreator"
								},
								{
									"key": "Microsoft.VisualStudio.Code.Engine",
									"value": "*"
								},
								{
									"key": "Microsoft.AzDataEngine",
									"value": "*"
								}
							]
						}
					],
					"statistics": [],
					"flags": "preview"
				},
				{
					"extensionId": "61",
					"extensionName": "tsqlchecker",
					"displayName": "TSQL Checker",
					"shortDescription": "Adds checks for bad practice to the TSQL query window.",
					"publisher": {
						"displayName": "Daniel Janik",
						"publisherId": "DanielJanik",
						"publisherName": "DanielJanik"
					},
					"versions": [
						{
							"version": "0.0.1",
							"lastUpdated": "02/06/2020",
							"assetUri": "",
							"fallbackAssetUri": "fallbackAssetUri",
							"files": [
								{
									"assetType": "Microsoft.SQLOps.DownloadPage",
									"source": "https://github.com/DanielJanik/tsqlchecker_adsextension/releases/tag/0.0.1"
								},
								{
									"assetType": "Microsoft.VisualStudio.Services.Icons.Default",
									"source": "https://raw.githubusercontent.com/danieljanik/tsqlchecker_adsextension/master/tsqlhelp.png"
								},
								{
									"assetType": "Microsoft.VisualStudio.Services.Content.Details",
									"source": "https://raw.githubusercontent.com/danieljanik/tsqlchecker_adsextension/master/README.md"
								},
								{
									"assetType": "Microsoft.VisualStudio.Code.Manifest",
									"source": "https://raw.githubusercontent.com/danieljanik/tsqlchecker_adsextension/master/package.json"
								},
								{
									"assetType": "Microsoft.VisualStudio.Services.Content.License",
									"source": "https://raw.githubusercontent.com/danieljanik/tsqlchecker_adsextension/master/LICENSE"
								}
							],
							"properties": [
								{
									"key": "Microsoft.VisualStudio.Code.ExtensionDependencies",
									"value": ""
								},
								{
									"key": "Microsoft.VisualStudio.Services.Links.Source",
									"value": "https://github.com/DanielJanik/tsqlchecker_adsextension"
								},
								{
									"key": "Microsoft.VisualStudio.Code.Engine",
									"value": "*"
								},
								{
									"key": "Microsoft.AzDataEngine",
									"value": "*"
								}
							]
						}
					],
					"statistics": [],
					"flags": "preview"
				},
				{
					"extensionId": "62",
					"extensionName": "schema-visualization",
					"displayName": "Schema Visualization",
					"shortDescription": "Visualization of databases",
					"publisher": {
						"displayName": "Jens Hunt",
						"publisherId": "R0tenur",
						"publisherName": "R0tenur"
					},
					"versions": [
						{
							"version": "0.3.0",
							"lastUpdated": "6/27/2020",
							"assetUri": "",
							"fallbackAssetUri": "fallbackAssetUri",
							"files": [
								{
									"assetType": "Microsoft.SQLOps.DownloadPage",
									"source": "https://github.com/R0tenur/visualization/releases/tag/v0.3.0"
								},
								{
									"assetType": "Microsoft.VisualStudio.Services.Icons.Default",
									"source": "https://raw.githubusercontent.com/R0tenur/visualization/master/images/logo.png"
								},
								{
									"assetType": "Microsoft.VisualStudio.Services.Content.Details",
									"source": "https://raw.githubusercontent.com/R0tenur/visualization/master/README.md"
								},
								{
									"assetType": "Microsoft.VisualStudio.Code.Manifest",
									"source": "https://raw.githubusercontent.com/R0tenur/visualization/master/package.json"
								},
								{
									"assetType": "Microsoft.VisualStudio.Services.Content.License",
									"source": "https://raw.githubusercontent.com/R0tenur/visualization/master/LICENSE"
								}
							],
							"properties": [
								{
									"key": "Microsoft.VisualStudio.Code.ExtensionDependencies",
									"value": ""
								},
								{
									"key": "Microsoft.VisualStudio.Services.Links.Source",
									"value": "https://github.com/R0tenur/visualization"
								},
								{
									"key": "Microsoft.VisualStudio.Code.Engine",
									"value": "*"
								},
								{
									"key": "Microsoft.AzDataEngine",
									"value": "*"
								}
							]
						}
					],
					"statistics": [],
					"flags": ""
				},
				{
					"extensionId": "64",
					"extensionName": "qpi",
					"displayName": "Query Performance Insight",
					"shortDescription": "ADS UI for the latest version of QPI library",
					"publisher": {
						"displayName": "Jovan Popovic",
						"publisherId": "jocapc",
						"publisherName": "jocapc"
					},
					"versions": [
						{
							"version": "0.1.6",
							"lastUpdated": "03/08/2020",
							"assetUri": "",
							"fallbackAssetUri": "fallbackAssetUri",
							"files": [
								{
									"assetType": "Microsoft.VisualStudio.Services.VSIXPackage",
									"source": "https://sqlopsextensions.blob.core.windows.net/extensions/qpi/qpi-0.1.6.vsix"
								},
								{
									"assetType": "Microsoft.VisualStudio.Code.Manifest",
									"source": "https://raw.githubusercontent.com/jocapc/AzureDataStudio-QPI/master/package.json"
								},
								{
									"assetType": "Microsoft.VisualStudio.Services.Content.Details",
									"source": "https://raw.githubusercontent.com/jocapc/AzureDataStudio-QPI/master/README.md"
								},
								{
									"assetType": "Microsoft.VisualStudio.Services.Content.License",
									"source": "https://raw.githubusercontent.com/jocapc/AzureDataStudio-QPI/master/LICENSE"
								}
							],
							"properties": [
								{
									"key": "Microsoft.VisualStudio.Code.ExtensionDependencies",
									"value": ""
								},
								{
									"key": "Microsoft.VisualStudio.Services.Links.Source",
									"value": "https://github.com/jocapc/AzureDataStudio-QPI"
								},
								{
									"key": "Microsoft.VisualStudio.Code.Engine",
									"value": "*"
								},
								{
									"key": "Microsoft.AzDataEngine",
									"value": "*"
								}
							]
						}
					],
					"statistics": [],
					"flags": "preview"
				},
				{
					"extensionId": "65",
					"extensionName": "machine-learning",
					"displayName": "Machine Learning",
					"shortDescription": "Machine Learning for SQL Databases",
					"publisher": {
						"displayName": "Microsoft",
						"publisherId": "Microsoft",
						"publisherName": "Microsoft"
					},
					"versions": [
						{
							"version": "0.8.0",
							"lastUpdated": "03/10/2021",
							"assetUri": "",
							"fallbackAssetUri": "fallbackAssetUri",
							"files": [
								{
									"assetType": "Microsoft.VisualStudio.Services.VSIXPackage",
									"source": "https://sqlopsextensions.blob.core.windows.net/extensions/machine-learning/machine-learning-0.8.0.vsix"
								},
								{
									"assetType": "Microsoft.VisualStudio.Services.Icons.Default",
									"source": "https://raw.githubusercontent.com/microsoft/azuredatastudio/main/extensions/machine-learning/images/extensionIcon.png"
								},
								{
									"assetType": "Microsoft.VisualStudio.Services.Content.Details",
									"source": "https://raw.githubusercontent.com/Microsoft/azuredatastudio/main/extensions/machine-learning/README.md"
								},
								{
									"assetType": "Microsoft.VisualStudio.Code.Manifest",
									"source": "https://raw.githubusercontent.com/Microsoft/azuredatastudio/main/extensions/machine-learning/package.json"
								},
								{
									"assetType": "Microsoft.VisualStudio.Services.Content.License",
									"source": "https://raw.githubusercontent.com/Microsoft/azuredatastudio/main/LICENSE.txt"
								}
							],
							"properties": [
								{
									"key": "Microsoft.VisualStudio.Code.ExtensionDependencies",
									"value": ""
								},
								{
									"key": "Microsoft.AzDataEngine",
									"value": ">=1.27.0"
								},
								{
									"key": "Microsoft.VisualStudio.Code.Engine",
									"value": "*"
								},
								{
									"key": "Microsoft.VisualStudio.Services.Links.Source",
									"value": "https://github.com/Microsoft/azuredatastudio"
								}
							]
						}
					],
					"statistics": [],
					"flags": "preview"
				},
				{
					"extensionId": "66",
					"extensionName": "sql-prompt",
					"displayName": "Redgate SQL Prompt",
					"shortDescription": "Write and format your SQL effortlessly",
					"publisher": {
						"displayName": "Redgate",
						"publisherId": "Redgate",
						"publisherName": "Redgate"
					},
					"versions": [
						{
							"version": "0.2.1",
							"lastUpdated": "05/15/2020",
							"assetUri": "",
							"fallbackAssetUri": "fallbackAssetUri",
							"files": [
								{
									"assetType": "Microsoft.SQLOps.DownloadPage",
									"source": "https://download.red-gate.com/EAP/SQLPromptADS.zip"
								},
								{
									"assetType": "Microsoft.VisualStudio.Services.Icons.Default",
									"source": "https://foundrylabssqlsearch.blob.core.windows.net/sqlops-sql-search-insiders/metadata/gatebase.png"
								},
								{
									"assetType": "Microsoft.VisualStudio.Services.Content.Details",
									"source": "https://cdn.rd.gt/sqlprompt-productassets/README.md"
								},
								{
									"assetType": "Microsoft.VisualStudio.Services.Content.License",
									"source": "https://www.red-gate.com/support/license/"
								}
							],
							"properties": [
								{
									"key": "Microsoft.VisualStudio.Code.ExtensionDependencies",
									"value": ""
								},
								{
									"key": "Microsoft.VisualStudio.Code.Engine",
									"value": "^1.38.0"
								},
								{
									"key": "Microsoft.AzDataEngine",
									"value": "*"
								}
							]
						}
					],
					"statistics": [],
					"flags": "preview"
				},
				{
					"extensionId": "67",
					"extensionName": "sql-assessment",
					"displayName": "SQL Assessment",
					"shortDescription": "Provides a mechanism to evaluate the configuration of SQL Server for best practices",
					"publisher": {
						"displayName": "Microsoft",
						"publisherId": "Microsoft",
						"publisherName": "Microsoft"
					},
					"versions": [
						{
							"version": "0.6.1",
							"lastUpdated": "03/05/2021",
							"assetUri": "",
							"fallbackAssetUri": "fallbackAssetUri",
							"files": [
								{
									"assetType": "Microsoft.VisualStudio.Services.VSIXPackage",
									"source": "https://sqlopsextensions.blob.core.windows.net/extensions/sql-assessment/sql-assessment-0.6.1.vsix"
								},
								{
									"assetType": "Microsoft.VisualStudio.Services.Icons.Default",
									"source": "https://raw.githubusercontent.com/microsoft/azuredatastudio/main/extensions/sql-assessment/images/extension.png"
								},
								{
									"assetType": "Microsoft.VisualStudio.Services.Content.Details",
									"source": "https://raw.githubusercontent.com/Microsoft/azuredatastudio/main/extensions/sql-assessment/README.md"
								},
								{
									"assetType": "Microsoft.VisualStudio.Code.Manifest",
									"source": "https://raw.githubusercontent.com/Microsoft/azuredatastudio/main/extensions/sql-assessment/package.json"
								},
								{
									"assetType": "Microsoft.VisualStudio.Services.Content.License",
									"source": "https://raw.githubusercontent.com/Microsoft/azuredatastudio/main/LICENSE.txt"
								}
							],
							"properties": [
								{
									"key": "Microsoft.VisualStudio.Code.Engine",
									"value": "*"
								},
								{
									"key": "Microsoft.AzDataEngine",
									"value": ">=1.27.0"
								},
								{
									"key": "Microsoft.VisualStudio.Services.Links.Source",
									"value": "https://github.com/Microsoft/azuredatastudio"
								}
							]
						}
					],
					"statistics": [],
					"flags": "preview"
				},
				{
					"extensionId": "68",
					"extensionName": "arc",
					"displayName": "Azure Arc",
					"shortDescription": "Provides deployment and management capabilities for Azure Arc",
					"publisher": {
						"displayName": "Microsoft",
						"publisherId": "Microsoft",
						"publisherName": "Microsoft"
					},
					"versions": [
						{
							"version": "0.9.0",
							"lastUpdated": "3/18/2021",
							"assetUri": "",
							"fallbackAssetUri": "fallbackAssetUri",
							"files": [
								{
									"assetType": "Microsoft.VisualStudio.Services.VSIXPackage",
									"source": "https://sqlopsextensions.blob.core.windows.net/extensions/arc/arc-0.9.0.vsix"
								},
								{
									"assetType": "Microsoft.VisualStudio.Services.Icons.Default",
									"source": "https://raw.githubusercontent.com/microsoft/azuredatastudio/main/extensions/arc/images/extension.png"
								},
								{
									"assetType": "Microsoft.VisualStudio.Services.Content.Details",
									"source": "https://raw.githubusercontent.com/Microsoft/azuredatastudio/main/extensions/arc/README.md"
								},
								{
									"assetType": "Microsoft.VisualStudio.Code.Manifest",
									"source": "https://raw.githubusercontent.com/Microsoft/azuredatastudio/main/extensions/arc/package.json"
								},
								{
									"assetType": "Microsoft.VisualStudio.Services.Content.License",
									"source": "https://raw.githubusercontent.com/Microsoft/azuredatastudio/main/LICENSE.txt"
								}
							],
							"properties": [
								{
									"key": "Microsoft.VisualStudio.Code.Engine",
									"value": "*"
								},
								{
									"key": "Microsoft.AzDataEngine",
									"value": ">=1.27.0"
								},
								{
									"key": "Microsoft.VisualStudio.Services.Links.Source",
									"value": "https://github.com/Microsoft/azuredatastudio"
								}
							]
						}
					],
					"statistics": [],
					"flags": "preview"
				},
				{
					"extensionId": "69",
					"extensionName": "code-settings-sync",
					"displayName": "Settings Sync",
					"shortDescription": "Synchronize Settings, Snippets, Themes, File Icons, Launch, Keybindings, Workspaces and Extensions Across Multiple Machines Using GitHub Gist.",
					"publisher": {
						"displayName": "Shan Khan",
						"publisherId": "Shan",
						"publisherName": "Shan"
					},
					"versions": [
						{
							"version": "3.4.3",
							"lastUpdated": "9/23/2019",
							"assetUri": "",
							"fallbackAssetUri": "fallbackAssetUri",
							"files": [
								{
									"assetType": "Microsoft.SQLOps.DownloadPage",
									"source": "https://github.com/shanalikhan/code-settings-sync/releases/tag/v3.4.3"
								},
								{
									"assetType": "Microsoft.VisualStudio.Services.Icons.Default",
									"source": "https://raw.githubusercontent.com/shanalikhan/code-settings-sync/master/images/logo-128.png"
								},
								{
									"assetType": "Microsoft.VisualStudio.Services.Content.Details",
									"source": "https://raw.githubusercontent.com/shanalikhan/code-settings-sync/master/README.md"
								},
								{
									"assetType": "Microsoft.VisualStudio.Code.Manifest",
									"source": "https://raw.githubusercontent.com/shanalikhan/code-settings-sync/master/package.json"
								},
								{
									"assetType": "Microsoft.VisualStudio.Services.Content.License",
									"source": "https://raw.githubusercontent.com/shanalikhan/code-settings-sync/master/LICENSE"
								}
							],
							"properties": [
								{
									"key": "Microsoft.VisualStudio.Code.ExtensionDependencies",
									"value": ""
								},
								{
									"key": "Microsoft.VisualStudio.Code.Engine",
									"value": ">=1.35.1"
								},
								{
									"key": "Microsoft.AzDataEngine",
									"value": "*"
								},
								{
									"key": "Microsoft.VisualStudio.Services.Links.Source",
									"value": "https://github.com/shanalikhan/code-settings-sync"
								}
							]
						}
					],
					"statistics": [],
					"flags": ""
				},
				{
					"extensionId": "70",
					"extensionName": "sql-database-projects",
					"displayName": "SQL Database Projects",
					"shortDescription": "The SQL Database Projects extension for Azure Data Studio allows users to develop and deploy database schemas.",
					"publisher": {
						"displayName": "Microsoft",
						"publisherId": "Microsoft",
						"publisherName": "Microsoft"
					},
					"versions": [
						{
							"version": "0.8.0",
							"lastUpdated": "3/18/2021",
							"assetUri": "",
							"fallbackAssetUri": "fallbackAssetUri",
							"files": [
								{
									"assetType": "Microsoft.VisualStudio.Services.VSIXPackage",
									"source": "https://sqlopsextensions.blob.core.windows.net/extensions/sql-database-projects/sql-database-projects-0.8.0.vsix"
								},
								{
									"assetType": "Microsoft.VisualStudio.Services.Icons.Default",
									"source": "https://raw.githubusercontent.com/microsoft/azuredatastudio/main/extensions/sql-database-projects/images/sqlDatabaseProjects.png"
								},
								{
									"assetType": "Microsoft.VisualStudio.Services.Content.Details",
									"source": "https://raw.githubusercontent.com/microsoft/azuredatastudio/main/extensions/sql-database-projects/README.md"
								},
								{
									"assetType": "Microsoft.VisualStudio.Code.Manifest",
									"source": "https://raw.githubusercontent.com/microsoft/azuredatastudio/main/extensions/sql-database-projects/package.json"
								},
								{
									"assetType": "Microsoft.VisualStudio.Services.Content.License",
									"source": "https://raw.githubusercontent.com/Microsoft/azuredatastudio/main/LICENSE.txt"
								}
							],
							"properties": [
								{
									"key": "Microsoft.VisualStudio.Code.ExtensionDependencies",
									"value": "Microsoft.schema-compare"
								},
								{
									"key": "Microsoft.AzDataEngine",
									"value": ">=1.27.0"
								},
								{
									"key": "Microsoft.VisualStudio.Services.Links.Source",
									"value": "https://github.com/Microsoft/azuredatastudio"
								}
							]
						}
					],
					"statistics": [],
					"flags": "preview"
				},
				{
					"extensionId": "71",
					"extensionName": "vscode-wakatime",
					"displayName": "WakaTime",
					"shortDescription": "Automatic time tracking and quantified-self metrics generated from your Azure Data Studio usage.",
					"publisher": {
						"displayName": "WakaTime",
						"publisherId": "wakaTime",
						"publisherName": "wakatime"
					},
					"versions": [
						{
							"version": "4.0.0",
							"lastUpdated": "02/23/2020",
							"assetUri": "",
							"fallbackAssetUri": "fallbackAssetUri",
							"files": [
								{
									"assetType": "Microsoft.SQLOps.DownloadPage",
									"source": "https://github.com/wakatime/vscode-wakatime/releases/tag/4.0.0"
								},
								{
									"assetType": "Microsoft.VisualStudio.Services.Icons.Default",
									"source": "https://raw.githubusercontent.com/wakatime/vscode-wakatime/master/images/wakatime-logo.png"
								},
								{
									"assetType": "Microsoft.VisualStudio.Services.Content.Details",
									"source": "https://raw.githubusercontent.com/wakatime/vscode-wakatime/master/README.md"
								},
								{
									"assetType": "Microsoft.VisualStudio.Code.Manifest",
									"source": "https://raw.githubusercontent.com/wakatime/vscode-wakatime/master/package.json"
								},
								{
									"assetType": "Microsoft.VisualStudio.Services.Content.License",
									"source": "https://raw.githubusercontent.com/wakatime/vscode-wakatime/master/LICENSE"
								}
							],
							"properties": [
								{
									"key": "Microsoft.VisualStudio.Code.ExtensionDependencies",
									"value": ""
								},
								{
									"key": "Microsoft.VisualStudio.Code.Engine",
									"value": "*"
								},
								{
									"key": "Microsoft.AzDataEngine",
									"value": "*"
								},
								{
									"key": "Microsoft.VisualStudio.Services.Links.Source",
									"value": "https://github.com/wakatime/vscode-wakatime"
								}
							]
						}
					],
					"statistics": [],
					"flags": ""
				},
				{
					"extensionId": "72",
					"extensionName": "eltsnap-simple-data-flow",
					"displayName": "eltsnap: Simple Dataflow",
					"shortDescription": "Easily copy a table from one SQL Server to Another",
					"publisher": {
						"displayName": "Jim-BITracks",
						"publisherId": "bitracks",
						"publisherName": "bitracks"
					},
					"versions": [
						{
							"version": "1.0.1",
							"lastUpdated": "9/25/2020",
							"assetUri": "",
							"fallbackAssetUri": "fallbackAssetUri",
							"files": [
								{
									"assetType": "Microsoft.SQLOps.DownloadPage",
									"source": "https://github.com/Jim-BITracks/eltsnap-simpleDataFlow/releases/tag/v1.0.1"
								},
								{
									"assetType": "Microsoft.VisualStudio.Services.Icons.Default",
									"source": "https://raw.githubusercontent.com/Jim-BITracks/eltsnap-simpleDataFlow/v1.0.1/images/bitracks.png"
								},
								{
									"assetType": "Microsoft.VisualStudio.Services.Content.Details",
									"source": "https://raw.githubusercontent.com/Jim-BITracks/eltsnap-simpleDataFlow/v1.0.1/README.md"
								},
								{
									"assetType": "Microsoft.VisualStudio.Code.Manifest",
									"source": "https://raw.githubusercontent.com/Jim-BITracks/eltsnap-simpleDataFlow/v1.0.1/package.json"
								},
								{
									"assetType": "Microsoft.VisualStudio.Services.Content.License",
									"source": "https://raw.githubusercontent.com/Jim-BITracks/eltsnap-simpleDataFlow/master/LICENSE"
								}
							],
							"properties": [
								{
									"key": "Microsoft.VisualStudio.Code.ExtensionDependencies",
									"value": ""
								},
								{
									"key": "Microsoft.VisualStudio.Code.Engine",
									"value": "*"
								},
								{
									"key": "Microsoft.AzDataEngine",
									"value": ">=1.21.0"
								},
								{
									"key": "Microsoft.VisualStudio.Services.Links.Source",
									"value": "https://github.com/Jim-BITracks/eltsnap-simpleDataFlow"
								}
							]
						}
					],
					"statistics": [],
					"flags": ""
				},
				{
					"extensionId": "73",
					"extensionName": "azdata",
					"displayName": "Azure Data CLI",
					"shortDescription": "Provides Azure Data CLI capabilities for use in Azure Data Studio",
					"publisher": {
						"displayName": "Microsoft",
						"publisherId": "Microsoft",
						"publisherName": "Microsoft"
					},
					"versions": [
						{
							"version": "0.5.2",
							"lastUpdated": "2/10/2021",
							"assetUri": "",
							"fallbackAssetUri": "fallbackAssetUri",
							"files": [
								{
									"assetType": "Microsoft.VisualStudio.Services.VSIXPackage",
									"source": "https://sqlopsextensions.blob.core.windows.net/extensions/azdata/azdata-0.5.2.vsix"
								},
								{
									"assetType": "Microsoft.VisualStudio.Services.Icons.Default",
									"source": "https://raw.githubusercontent.com/microsoft/azuredatastudio/main/extensions/azdata/images/extension.png"
								},
								{
									"assetType": "Microsoft.VisualStudio.Services.Content.Details",
									"source": "https://raw.githubusercontent.com/Microsoft/azuredatastudio/main/extensions/azdata/README.md"
								},
								{
									"assetType": "Microsoft.VisualStudio.Code.Manifest",
									"source": "https://raw.githubusercontent.com/Microsoft/azuredatastudio/main/extensions/azdata/package.json"
								},
								{
									"assetType": "Microsoft.VisualStudio.Services.Content.License",
									"source": "https://raw.githubusercontent.com/Microsoft/azuredatastudio/main/LICENSE.txt"
								}
							],
							"properties": [
								{
									"key": "Microsoft.VisualStudio.Code.Engine",
									"value": "*"
								},
								{
									"key": "Microsoft.AzDataEngine",
									"value": ">=1.26.0"
								},
								{
									"key": "Microsoft.VisualStudio.Services.Links.Source",
									"value": "https://github.com/Microsoft/azuredatastudio"
								}
							]
						}
					],
					"statistics": [],
					"flags": "preview"
				},
				{
					"extensionId": "74",
					"extensionName": "kusto",
					"displayName": "Kusto (KQL)",
					"shortDescription": "Kusto (KQL) extension for Azure Data Studio",
					"publisher": {
						"displayName": "Microsoft",
						"publisherId": "Microsoft",
						"publisherName": "Microsoft"
					},
					"versions": [
						{
							"version": "0.5.1",
							"lastUpdated": "03/12/2021",
							"assetUri": "",
							"fallbackAssetUri": "fallbackAssetUri",
							"files": [
								{
									"assetType": "Microsoft.VisualStudio.Services.VSIXPackage",
									"source": "https://sqlopsextensions.blob.core.windows.net/extensions/kusto/kusto-0.5.1.vsix"
								},
								{
									"assetType": "Microsoft.VisualStudio.Services.Icons.Default",
									"source": "https://raw.githubusercontent.com/microsoft/azuredatastudio/main/extensions/kusto/resources/images/ADX.png"
								},
								{
									"assetType": "Microsoft.VisualStudio.Services.Content.Details",
									"source": "https://raw.githubusercontent.com/microsoft/azuredatastudio/main/extensions/kusto/readme.md"
								},
								{
									"assetType": "Microsoft.VisualStudio.Code.Manifest",
									"source": "https://raw.githubusercontent.com/microsoft/azuredatastudio/main/extensions/kusto/package.json"
								},
								{
									"assetType": "Microsoft.VisualStudio.Services.Content.License",
									"source": "https://raw.githubusercontent.com/Microsoft/azuredatastudio/main/LICENSE.txt"
								}
							],
							"properties": [
								{
									"key": "Microsoft.VisualStudio.Code.Engine",
									"value": "*"
								},
								{
									"key": "Microsoft.AzDataEngine",
									"value": "*"
								},
								{
									"key": "Microsoft.VisualStudio.Services.Links.Source",
									"value": "https://github.com/Microsoft/azuredatastudio"
								},
								{
									"key": "Microsoft.AzDataEngine",
									"value": ">=1.27.0"
								}
							]
						}
					],
					"statistics": [],
					"flags": "preview"
				},
				{
					"extensionId": "75",
					"extensionName": "sql-server-diagnostic-book",
					"displayName": "SQL Server Diagnostic Book",
					"shortDescription": "A collection of notebooks to troubleshoot and diagnose any version of SQL Server",
					"publisher": {
						"displayName": "Emanuele Meazzo",
						"publisherId": "emanuelemeazzo",
						"publisherName": "emanuelemeazzo"
					},
					"versions": [
						{
							"version": "0.1.0",
							"lastUpdated": "9/3/2020",
							"assetUri": "",
							"fallbackAssetUri": "fallbackAssetUri",
							"files": [
								{
									"assetType": "Microsoft.SQLOps.DownloadPage",
									"source": "https://github.com/EmanueleMeazzo/tsql.tech-Code-snippets/releases/tag/v1.0"
								},
								{
									"assetType": "Microsoft.VisualStudio.Services.Icons.Default",
									"source": "https://tsql.tech/wp-content/uploads/2018/01/LogoSmall.png"
								},
								{
									"assetType": "Microsoft.VisualStudio.Services.Content.Details",
									"source": "https://raw.githubusercontent.com/EmanueleMeazzo/SQL-Server-Diagnostic-Book/master/README.md"
								},
								{
									"assetType": "Microsoft.VisualStudio.Code.Manifest",
									"source": "https://raw.githubusercontent.com/EmanueleMeazzo/SQL-Server-Diagnostic-Book/master/package.json"
								},
								{
									"assetType": "Microsoft.VisualStudio.Services.Content.License",
									"source": "https://raw.githubusercontent.com/EmanueleMeazzo/SQL-Server-Diagnostic-Book/master/LICENSE"
								}
							],
							"properties": [
								{
									"key": "Microsoft.VisualStudio.Code.ExtensionDependencies",
									"value": ""
								},
								{
									"key": "Microsoft.VisualStudio.Code.Engine",
									"value": "*"
								},
								{
									"key": "Microsoft.AzDataEngine",
									"value": ">=1.21.0"
								},
								{
									"key": "Microsoft.VisualStudio.Services.Links.Source",
									"value": "https://github.com/EmanueleMeazzo/SQL-Server-Diagnostic-Book"
								}
							]
						}
					],
					"statistics": [],
					"flags": ""
				},
				{
					"extensionId": "76",
					"extensionName": "asde-deployment",
					"displayName": "Azure SQL Edge Deployment Extension",
					"shortDescription": "Provides a notebook-based experience to deploy Azure SQL Edge",
					"publisher": {
						"displayName": "Microsoft",
						"publisherId": "Microsoft",
						"publisherName": "Microsoft"
					},
					"versions": [
						{
							"version": "0.4.1",
							"lastUpdated": "3/12/2021",
							"assetUri": "",
							"fallbackAssetUri": "fallbackAssetUri",
							"files": [
								{
									"assetType": "Microsoft.VisualStudio.Services.VSIXPackage",
									"source": "https://sqlopsextensions.blob.core.windows.net/extensions/asde-deployment/asde-deployment-0.4.1.vsix"
								},
								{
									"assetType": "Microsoft.VisualStudio.Services.Icons.Default",
									"source": "https://raw.githubusercontent.com/microsoft/azuredatastudio/main/extensions/asde-deployment/images/extension.png"
								},
								{
									"assetType": "Microsoft.VisualStudio.Services.Content.Details",
									"source": "https://raw.githubusercontent.com/microsoft/azuredatastudio/main/extensions/asde-deployment/README.md"
								},
								{
									"assetType": "Microsoft.VisualStudio.Code.Manifest",
									"source": "https://raw.githubusercontent.com/microsoft/azuredatastudio/main/extensions/asde-deployment/package.json"
								},
								{
									"assetType": "Microsoft.VisualStudio.Services.Content.License",
									"source": "https://raw.githubusercontent.com/Microsoft/azuredatastudio/main/LICENSE.txt"
								}
							],
							"properties": [
								{
									"key": "Microsoft.VisualStudio.Code.Engine",
									"value": "*"
								},
								{
									"key": "Microsoft.AzDataEngine",
									"value": "*"
								},
								{
									"key": "Microsoft.VisualStudio.Services.Links.Source",
									"value": "https://github.com/Microsoft/azuredatastudio"
								},
								{
									"key": "Microsoft.AzDataEngine",
									"value": ">=1.25.0"
								}
							]
						}
					],
					"statistics": [],
					"flags": "preview"
				},
				{
					"extensionId": "77",
					"extensionName": "pastelin",
					"displayName": "Pastelin",
					"shortDescription": "Pastelin - Azure Data Studio Theme (Dark)",
					"publisher": {
						"displayName": "Tanyo Georgiev",
						"publisherId": "tanyogeorgiev",
						"publisherName": "tanyogeorgiev"
					},
					"versions": [
						{
							"version": "1.0.1",
							"lastUpdated": "10/26/2020",
							"assetUri": "",
							"fallbackAssetUri": "fallbackAssetUri",
							"files": [
								{
									"assetType": "Microsoft.SQLOps.DownloadPage",
									"source": "https://github.com/tanyogeorgiev/Pastelin/releases/tag/1.0.1"
								},
								{
									"assetType": "Microsoft.VisualStudio.Services.Icons.Default",
									"source": "https://raw.githubusercontent.com/tanyogeorgiev/Pastelin/main/assets/logo.png"
								},
								{
									"assetType": "Microsoft.VisualStudio.Services.Content.Details",
									"source": "https://raw.githubusercontent.com/tanyogeorgiev/Pastelin/main/README.md"
								},
								{
									"assetType": "Microsoft.VisualStudio.Code.Manifest",
									"source": "https://raw.githubusercontent.com/tanyogeorgiev/Pastelin/main/package.json"
								},
								{
									"assetType": "Microsoft.VisualStudio.Services.Content.License",
									"source": "https://raw.githubusercontent.com/tanyogeorgiev/Pastelin/main/LICENSE"
								}
							],
							"properties": [
								{
									"key": "Microsoft.VisualStudio.Code.ExtensionDependencies",
									"value": ""
								},
								{
									"key": "Microsoft.VisualStudio.Services.Links.Source",
									"value": "https://github.com/tanyogeorgiev/Pastelin"
								},
								{
									"key": "Microsoft.VisualStudio.Code.Engine",
									"value": "*"
								},
								{
									"key": "Microsoft.AzDataEngine",
									"value": "*"
								}
							]
						}
					],
					"statistics": [],
					"flags": ""
				},
				{
					"extensionId": "78",
					"extensionName": "azuredatastudio-select-top-n",
					"displayName": "Select Top N",
					"shortDescription": "Azure data studio extension to select the first N rows from tables/views",
					"publisher": {
						"displayName": "Jimmy Stelzer",
						"publisherId": "jimmystelzer",
						"publisherName": "jimmystelzer"
					},
					"versions": [
						{
							"version": "0.0.5",
							"lastUpdated": "01/23/2021",
							"assetUri": "",
							"fallbackAssetUri": "fallbackAssetUri",
							"files": [
								{
									"assetType": "Microsoft.SQLOps.DownloadPage",
									"source": "https://github.com/jimmystelzer/azuredatastudio-select-top-n/releases/tag/0.0.5"
								},
								{
									"assetType": "Microsoft.VisualStudio.Services.Icons.Default",
									"source": "https://raw.githubusercontent.com/jimmystelzer/azuredatastudio-select-top-n/master/artwork/icon.png"
								},
								{
									"assetType": "Microsoft.VisualStudio.Services.Content.Details",
									"source": "https://raw.githubusercontent.com/jimmystelzer/azuredatastudio-select-top-n/master/README.md"
								},
								{
									"assetType": "Microsoft.VisualStudio.Code.Manifest",
									"source": "https://raw.githubusercontent.com/jimmystelzer/azuredatastudio-select-top-n/master/package.json"
								},
								{
									"assetType": "Microsoft.VisualStudio.Services.Content.License",
									"source": "https://raw.githubusercontent.com/jimmystelzer/azuredatastudio-select-top-n/master/LICENSE"
								}
							],
							"properties": [
								{
									"key": "Microsoft.VisualStudio.Code.ExtensionDependencies",
									"value": ""
								},
								{
									"key": "Microsoft.VisualStudio.Services.Links.Source",
									"value": "https://github.com/jimmystelzer/azuredatastudio-select-top-n"
								},
								{
									"key": "Microsoft.VisualStudio.Code.Engine",
									"value": "*"
								},
								{
									"key": "Microsoft.AzDataEngine",
									"value": "*"
								}
							]
						}
					],
					"statistics": [],
					"flags": ""
				},
				{
					"extensionId": "79",
					"extensionName": "extra-sql-script-as",
					"displayName": "Extra Sql Script As",
					"shortDescription": "This extension adds several missing options to the context menu of the object tree: Script Table as INSERT, Script Table as UPDATE...",
					"publisher": {
						"displayName": "pacoweb",
						"publisherId": "pacoweb",
						"publisherName": "pacoweb"
					},
					"versions": [
						{
							"version": "0.3.0",
							"lastUpdated": "01/01/2021",
							"assetUri": "",
							"fallbackAssetUri": "fallbackAssetUri",
							"files": [
								{
									"assetType": "Microsoft.SQLOps.DownloadPage",
									"source": "https://github.com/pacoweb/extraSqlScriptAs/releases/tag/0.3.0"
								},
								{
									"assetType": "Microsoft.VisualStudio.Services.Icons.Default",
									"source": "https://raw.githubusercontent.com/pacoweb/extraSqlScriptAs/master/images/default_icon.png"
								},
								{
									"assetType": "Microsoft.VisualStudio.Services.Content.Details",
									"source": "https://raw.githubusercontent.com/pacoweb/extraSqlScriptAs/master/README.md"
								},
								{
									"assetType": "Microsoft.VisualStudio.Code.Manifest",
									"source": "https://raw.githubusercontent.com/pacoweb/extraSqlScriptAs/master/package.json"
								},
								{
									"assetType": "Microsoft.VisualStudio.Services.Content.License",
									"source": "https://github.com/pacoweb/extraSqlScriptAs/blob/master/LICENSE"
								}
							],
							"properties": [
								{
									"key": "Microsoft.VisualStudio.Code.ExtensionDependencies",
									"value": ""
								},
								{
									"key": "Microsoft.VisualStudio.Services.Links.Source",
									"value": "https://github.com/pacoweb/extraSqlScriptAs"
								},
								{
									"key": "Microsoft.VisualStudio.Code.Engine",
									"value": "*"
								},
								{
									"key": "Microsoft.AzDataEngine",
									"value": "*"
								}
							]
						}
					],
					"statistics": [],
					"flags": ""
				}
			],
			"resultMetadata": [
				{
					"metadataType": "ResultCount",
					"metadataItems": [
						{
							"name": "TotalCount",
							"count": 67
						}
					]
				}
			]
		}
	]
}<|MERGE_RESOLUTION|>--- conflicted
+++ resolved
@@ -1873,11 +1873,7 @@
 								},
 								{
 									"key": "Microsoft.VisualStudio.Code.Engine",
-<<<<<<< HEAD
-									"value": ">=1.34.0"
-=======
-									"value": "*"
->>>>>>> 78daa5d5
+									"value": "*"
 								},
 								{
 									"key": "Microsoft.AzDataEngine",
@@ -1942,11 +1938,7 @@
 								},
 								{
 									"key": "Microsoft.VisualStudio.Code.Engine",
-<<<<<<< HEAD
-									"value": ">=1.34.0"
-=======
-									"value": "*"
->>>>>>> 78daa5d5
+									"value": "*"
 								},
 								{
 									"key": "Microsoft.AzDataEngine",
@@ -2011,11 +2003,7 @@
 								},
 								{
 									"key": "Microsoft.VisualStudio.Code.Engine",
-<<<<<<< HEAD
-									"value": ">=1.34.0"
-=======
-									"value": "*"
->>>>>>> 78daa5d5
+									"value": "*"
 								},
 								{
 									"key": "Microsoft.AzDataEngine",
@@ -2080,11 +2068,7 @@
 								},
 								{
 									"key": "Microsoft.VisualStudio.Code.Engine",
-<<<<<<< HEAD
-									"value": ">=1.34.0"
-=======
-									"value": "*"
->>>>>>> 78daa5d5
+									"value": "*"
 								},
 								{
 									"key": "Microsoft.AzDataEngine",
@@ -2149,11 +2133,7 @@
 								},
 								{
 									"key": "Microsoft.VisualStudio.Code.Engine",
-<<<<<<< HEAD
-									"value": ">=1.34.0"
-=======
-									"value": "*"
->>>>>>> 78daa5d5
+									"value": "*"
 								},
 								{
 									"key": "Microsoft.AzDataEngine",
@@ -2218,11 +2198,7 @@
 								},
 								{
 									"key": "Microsoft.VisualStudio.Code.Engine",
-<<<<<<< HEAD
-									"value": ">=1.34.0"
-=======
-									"value": "*"
->>>>>>> 78daa5d5
+									"value": "*"
 								},
 								{
 									"key": "Microsoft.AzDataEngine",
@@ -2287,11 +2263,7 @@
 								},
 								{
 									"key": "Microsoft.VisualStudio.Code.Engine",
-<<<<<<< HEAD
-									"value": ">=1.34.0"
-=======
-									"value": "*"
->>>>>>> 78daa5d5
+									"value": "*"
 								},
 								{
 									"key": "Microsoft.AzDataEngine",
@@ -2356,11 +2328,7 @@
 								},
 								{
 									"key": "Microsoft.VisualStudio.Code.Engine",
-<<<<<<< HEAD
-									"value": ">=1.34.0"
-=======
-									"value": "*"
->>>>>>> 78daa5d5
+									"value": "*"
 								},
 								{
 									"key": "Microsoft.AzDataEngine",
@@ -2425,11 +2393,7 @@
 								},
 								{
 									"key": "Microsoft.VisualStudio.Code.Engine",
-<<<<<<< HEAD
-									"value": ">=1.34.0"
-=======
-									"value": "*"
->>>>>>> 78daa5d5
+									"value": "*"
 								},
 								{
 									"key": "Microsoft.AzDataEngine",
@@ -2494,11 +2458,7 @@
 								},
 								{
 									"key": "Microsoft.VisualStudio.Code.Engine",
-<<<<<<< HEAD
-									"value": ">=1.34.0"
-=======
-									"value": "*"
->>>>>>> 78daa5d5
+									"value": "*"
 								},
 								{
 									"key": "Microsoft.AzDataEngine",
