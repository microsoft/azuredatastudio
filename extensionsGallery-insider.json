--- conflicted
+++ resolved
@@ -4226,11 +4226,7 @@
 								},
 								{
 									"assetType": "Microsoft.VisualStudio.Services.Icons.Default",
-<<<<<<< HEAD
-									"source": "https://raw.githubusercontent.com/microsoft/azuredatastudio/main/extensions/azuremonitor/resources/ADX.png"
-=======
 									"source": "https://raw.githubusercontent.com/microsoft/azuredatastudio/main/extensions/azuremonitor/resources/images/azuremonitor.png"
->>>>>>> a8b7cf42
 								},
 								{
 									"assetType": "Microsoft.VisualStudio.Services.Content.Details",
