{
	"results": [
		{
			"extensions": [
				{
					"extensionId": "10",
					"extensionName": "agent",
					"displayName": "SQL Server Agent",
					"shortDescription": "Manage and troubleshoot SQL Agent jobs",
					"publisher": {
						"displayName": "Microsoft",
						"publisherId": "Microsoft",
						"publisherName": "Microsoft"
					},
					"versions": [
						{
							"version": "0.49.0",
							"lastUpdated": "8/24/2022",
							"assetUri": "",
							"fallbackAssetUri": "fallbackAssetUri",
							"files": [
								{
									"assetType": "Microsoft.VisualStudio.Services.VSIXPackage",
									"source": "https://sqlopsextensions.blob.core.windows.net/extensions/agent/agent-0.49.0.vsix"
								},
								{
									"assetType": "Microsoft.VisualStudio.Services.Icons.Default",
									"source": "https://raw.githubusercontent.com/microsoft/azuredatastudio/main/extensions/agent/images/extension.png"
								},
								{
									"assetType": "Microsoft.VisualStudio.Services.Content.Details",
									"source": "https://raw.githubusercontent.com/Microsoft/azuredatastudio/main/extensions/agent/README.md"
								},
								{
									"assetType": "Microsoft.VisualStudio.Code.Manifest",
									"source": "https://raw.githubusercontent.com/Microsoft/azuredatastudio/main/extensions/agent/package.json"
								},
								{
									"assetType": "Microsoft.VisualStudio.Services.Content.License",
									"source": "https://raw.githubusercontent.com/Microsoft/azuredatastudio/main/LICENSE.txt"
								}
							],
							"properties": [
								{
									"key": "Microsoft.VisualStudio.Code.ExtensionDependencies",
									"value": ""
								},
								{
									"key": "Microsoft.VisualStudio.Code.Engine",
									"value": ">=1.25.0"
								},
								{
									"key": "Microsoft.AzDataEngine",
									"value": "*"
								},
								{
									"key": "Microsoft.VisualStudio.Services.Links.Source",
									"value": "https://github.com/Microsoft/azuredatastudio"
								}
							]
						}
					],
					"statistics": [],
					"flags": "preview"
				},
				{
					"extensionId": "11",
					"extensionName": "whoisactive",
					"displayName": "whoisactive",
					"shortDescription": "sp_whoisactive for Azure Data Studio",
					"publisher": {
						"displayName": "Microsoft",
						"publisherId": "Microsoft",
						"publisherName": "Microsoft"
					},
					"versions": [
						{
							"version": "0.1.5",
							"lastUpdated": "5/2/2023",
							"assetUri": "",
							"fallbackAssetUri": "fallbackAssetUri",
							"files": [
								{
									"assetType": "Microsoft.VisualStudio.Services.VSIXPackage",
									"source": "https://sqlopsextensions.blob.core.windows.net/extensions/whoisactive/whoisactive-0.1.5.vsix"
								},
								{
									"assetType": "Microsoft.VisualStudio.Services.Icons.Default",
									"source": "https://raw.githubusercontent.com/microsoft/azuredatastudio/main/samples/sp_whoIsActive/images/extension.png"
								},
								{
									"assetType": "Microsoft.VisualStudio.Services.Content.Details",
									"source": "https://raw.githubusercontent.com/Microsoft/azuredatastudio/main/samples/sp_whoIsActive/README.md"
								},
								{
									"assetType": "Microsoft.VisualStudio.Code.Manifest",
									"source": "https://raw.githubusercontent.com/Microsoft/azuredatastudio/main/samples/sp_whoIsActive/package.json"
								},
								{
									"assetType": "Microsoft.VisualStudio.Services.Content.License",
									"source": "https://raw.githubusercontent.com/Microsoft/azuredatastudio/main/samples/sp_whoIsActive/LICENSE.txt"
								}
							],
							"properties": [
								{
									"key": "Microsoft.VisualStudio.Code.ExtensionDependencies",
									"value": ""
								},
								{
									"key": "Microsoft.VisualStudio.Code.Engine",
									"value": "*"
								},
								{
									"key": "Microsoft.AzDataEngine",
									"value": ">=1.11.0"
								},
								{
									"key": "Microsoft.VisualStudio.Services.Links.Source",
									"value": "https://github.com/Microsoft/azuredatastudio"
								}
							]
						}
					],
					"statistics": [],
					"flags": "preview"
				},
				{
					"extensionId": "12",
					"extensionName": "server-report",
					"displayName": "Server Reports",
					"shortDescription": "Server Reports for Azure Data Studio provides server health insights",
					"publisher": {
						"displayName": "Microsoft",
						"publisherId": "Microsoft",
						"publisherName": "Microsoft"
					},
					"versions": [
						{
							"version": "0.2.4",
							"lastUpdated": "5/2/2023",
							"assetUri": "",
							"fallbackAssetUri": "fallbackAssetUri",
							"files": [
								{
									"assetType": "Microsoft.VisualStudio.Services.VSIXPackage",
									"source": "https://sqlopsextensions.blob.core.windows.net/extensions/ServerReports/server-report-0.2.4.vsix"
								},
								{
									"assetType": "Microsoft.VisualStudio.Services.Icons.Default",
									"source": "https://raw.githubusercontent.com/microsoft/azuredatastudio/main/extensions/server-report/images/extension.png"
								},
								{
									"assetType": "Microsoft.VisualStudio.Services.Content.Details",
									"source": "https://raw.githubusercontent.com/Microsoft/azuredatastudio/main/extensions/server-report/README.md"
								},
								{
									"assetType": "Microsoft.VisualStudio.Code.Manifest",
									"source": "https://raw.githubusercontent.com/Microsoft/azuredatastudio/main/extensions/server-report/package.json"
								},
								{
									"assetType": "Microsoft.VisualStudio.Services.Content.License",
									"source": "https://raw.githubusercontent.com/Microsoft/azuredatastudio/main/LICENSE.txt"
								}
							],
							"properties": [
								{
									"key": "Microsoft.VisualStudio.Code.ExtensionDependencies",
									"value": ""
								},
								{
									"key": "Microsoft.VisualStudio.Code.Engine",
									"value": ">=1.26.0"
								},
								{
									"key": "Microsoft.AzDataEngine",
									"value": "*"
								},
								{
									"key": "Microsoft.VisualStudio.Services.Links.Source",
									"value": "https://github.com/Microsoft/azuredatastudio"
								}
							]
						}
					],
					"statistics": [],
					"flags": "preview"
				},
				{
					"extensionId": "13",
					"extensionName": "ssmskeymap",
					"displayName": "SSMS Keymap",
					"shortDescription": "This extension ports popular SSMS keyboard shortcuts to Azure Data Studio",
					"publisher": {
						"displayName": "Kevin Cunnane",
						"publisherId": "kevcunnane",
						"publisherName": "kevcunnane"
					},
					"versions": [
						{
							"version": "1.1.0",
							"lastUpdated": "01/02/2018",
							"assetUri": "",
							"fallbackAssetUri": "fallbackAssetUri",
							"files": [
								{
									"assetType": "Microsoft.SQLOps.DownloadPage",
									"source": "https://github.com/kevcunnane/ssmskeymap/releases/tag/1.1.0"
								},
								{
									"assetType": "Microsoft.VisualStudio.Services.Icons.Default",
									"source": "https://raw.githubusercontent.com/kevcunnane/ssmskeymap/master/visualstudio-keyboard.png"
								},
								{
									"assetType": "Microsoft.VisualStudio.Services.Content.Details",
									"source": "https://raw.githubusercontent.com/kevcunnane/ssmskeymap/master/README.md"
								},
								{
									"assetType": "Microsoft.VisualStudio.Code.Manifest",
									"source": "https://raw.githubusercontent.com/kevcunnane/ssmskeymap/master/package.json"
								},
								{
									"assetType": "Microsoft.VisualStudio.Services.Content.License",
									"source": "https://raw.githubusercontent.com/kevcunnane/ssmskeymap/master/LICENSE.txt"
								}
							],
							"properties": [
								{
									"key": "Microsoft.VisualStudio.Code.ExtensionDependencies",
									"value": ""
								},
								{
									"key": "Microsoft.VisualStudio.Code.Engine",
									"value": "*"
								},
								{
									"key": "Microsoft.AzDataEngine",
									"value": "*"
								},
								{
									"key": "Microsoft.VisualStudio.Services.Links.Source",
									"value": "https://github.com/kevcunnane/ssmskeymap"
								}
							]
						}
					],
					"statistics": [],
					"flags": "preview"
				},
				{
					"extensionId": "14",
					"extensionName": "sql-search",
					"displayName": "Redgate SQL Search",
					"shortDescription": "Search across multiple databases",
					"publisher": {
						"displayName": "Redgate",
						"publisherId": "Redgate",
						"publisherName": "Redgate"
					},
					"versions": [
						{
							"version": "0.4.0",
							"lastUpdated": "02/18/2020",
							"assetUri": "",
							"fallbackAssetUri": "fallbackAssetUri",
							"files": [
								{
									"assetType": "Microsoft.SQLOps.DownloadPage",
									"source": "https://www.redgatefoundry.com/SQLSearch"
								},
								{
									"assetType": "Microsoft.VisualStudio.Services.Icons.Default",
									"source": "https://sqlopsextensions.blob.core.windows.net/extensions/sql-search/0.4.0/gatebase.png"
								},
								{
									"assetType": "Microsoft.VisualStudio.Services.Content.Details",
									"source": "https://sqlopsextensions.blob.core.windows.net/extensions/sql-search/0.4.0/README.md"
								},
								{
									"assetType": "Microsoft.VisualStudio.Code.Manifest",
									"source": "https://sqlopsextensions.blob.core.windows.net/extensions/sql-search/0.4.0/package.json"
								},
								{
									"assetType": "Microsoft.VisualStudio.Services.Content.License",
									"source": "https://www.red-gate.com/support/license/"
								}
							],
							"properties": [
								{
									"key": "Microsoft.VisualStudio.Code.ExtensionDependencies",
									"value": ""
								},
								{
									"key": "Microsoft.VisualStudio.Code.Engine",
									"value": "*"
								},
								{
									"key": "Microsoft.AzDataEngine",
									"value": "*"
								},
								{
									"key": "Microsoft.VisualStudio.Services.Links.Source",
									"value": "https://www.redgatefoundry.com/"
								}
							]
						}
					],
					"statistics": [],
					"flags": "preview"
				},
				{
					"extensionId": "15",
					"extensionName": "alwayson-insights",
					"displayName": "AlwaysOn Insights",
					"shortDescription": "Sql Server AlwaysOn insights",
					"publisher": {
						"displayName": "matticusau",
						"publisherId": "matticusau",
						"publisherName": "matticusau"
					},
					"versions": [
						{
							"version": "0.2.1",
							"lastUpdated": "04/21/2018",
							"assetUri": "",
							"fallbackAssetUri": "fallbackAssetUri",
							"files": [
								{
									"assetType": "Microsoft.SQLOps.DownloadPage",
									"source": "https://github.com/Matticusau/sqlops-alwayson-insights/releases/tag/0.2.1"
								},
								{
									"assetType": "Microsoft.VisualStudio.Services.Icons.Default",
									"source": "https://raw.githubusercontent.com/Matticusau/sqlops-alwayson-insights/master/src/images/icon.png"
								},
								{
									"assetType": "Microsoft.VisualStudio.Services.Content.Details",
									"source": "https://raw.githubusercontent.com/Matticusau/sqlops-alwayson-insights/master/src/README.md"
								},
								{
									"assetType": "Microsoft.VisualStudio.Code.Manifest",
									"source": "https://raw.githubusercontent.com/Matticusau/sqlops-alwayson-insights/master/src/package.json"
								},
								{
									"assetType": "Microsoft.VisualStudio.Services.Content.License",
									"source": "https://raw.githubusercontent.com/Matticusau/sqlops-alwayson-insights/master/LICENSE"
								}
							],
							"properties": [
								{
									"key": "Microsoft.VisualStudio.Code.ExtensionDependencies",
									"value": ""
								},
								{
									"key": "Microsoft.VisualStudio.Code.Engine",
									"value": "*"
								},
								{
									"key": "Microsoft.AzDataEngine",
									"value": "*"
								},
								{
									"key": "Microsoft.VisualStudio.Services.Links.Source",
									"value": "https://github.com/Matticusau/sqlops-alwayson-insights"
								}
							]
						}
					],
					"statistics": [],
					"flags": "preview"
				},
				{
					"extensionId": "16",
					"extensionName": "mssql-instance-insights",
					"displayName": "MSSQL Instance Insights",
					"shortDescription": "Sql Server Instance insights",
					"publisher": {
						"displayName": "matticusau",
						"publisherId": "matticusau",
						"publisherName": "matticusau"
					},
					"versions": [
						{
							"version": "0.2.1",
							"lastUpdated": "04/21/2018",
							"assetUri": "",
							"fallbackAssetUri": "fallbackAssetUri",
							"files": [
								{
									"assetType": "Microsoft.SQLOps.DownloadPage",
									"source": "https://github.com/Matticusau/sqlops-mssql-instance-insights/releases/tag/0.2.1"
								},
								{
									"assetType": "Microsoft.VisualStudio.Services.Icons.Default",
									"source": "https://raw.githubusercontent.com/Matticusau/sqlops-mssql-instance-insights/master/src/images/icon.png"
								},
								{
									"assetType": "Microsoft.VisualStudio.Services.Content.Details",
									"source": "https://raw.githubusercontent.com/Matticusau/sqlops-mssql-instance-insights/master/src/README.md"
								},
								{
									"assetType": "Microsoft.VisualStudio.Code.Manifest",
									"source": "https://raw.githubusercontent.com/Matticusau/sqlops-mssql-instance-insights/master/src/package.json"
								},
								{
									"assetType": "Microsoft.VisualStudio.Services.Content.License",
									"source": "https://raw.githubusercontent.com/Matticusau/sqlops-mssql-instance-insights/master/LICENSE"
								}
							],
							"properties": [
								{
									"key": "Microsoft.VisualStudio.Code.ExtensionDependencies",
									"value": ""
								},
								{
									"key": "Microsoft.VisualStudio.Code.Engine",
									"value": "*"
								},
								{
									"key": "Microsoft.AzDataEngine",
									"value": "*"
								},
								{
									"key": "Microsoft.VisualStudio.Services.Links.Source",
									"value": "https://github.com/Matticusau/sqlops-mssql-instance-insight"
								}
							]
						}
					],
					"statistics": [],
					"flags": "preview"
				},
				{
					"extensionId": "17",
					"extensionName": "mssql-db-insights",
					"displayName": "MSSQL Db Insights",
					"shortDescription": "Sql Server Database insights",
					"publisher": {
						"displayName": "matticusau",
						"publisherId": "matticusau",
						"publisherName": "matticusau"
					},
					"versions": [
						{
							"version": "0.2.2",
							"lastUpdated": "06/29/2018",
							"assetUri": "",
							"fallbackAssetUri": "fallbackAssetUri",
							"files": [
								{
									"assetType": "Microsoft.SQLOps.DownloadPage",
									"source": "https://github.com/Matticusau/sqlops-mssql-db-insights/releases/tag/0.2.2"
								},
								{
									"assetType": "Microsoft.VisualStudio.Services.Icons.Default",
									"source": "https://raw.githubusercontent.com/Matticusau/sqlops-mssql-db-insights/master/src/images/icon.png"
								},
								{
									"assetType": "Microsoft.VisualStudio.Services.Content.Details",
									"source": "https://raw.githubusercontent.com/Matticusau/sqlops-mssql-db-insights/master/src/README.md"
								},
								{
									"assetType": "Microsoft.VisualStudio.Code.Manifest",
									"source": "https://raw.githubusercontent.com/Matticusau/sqlops-mssql-db-insights/master/src/package.json"
								},
								{
									"assetType": "Microsoft.VisualStudio.Services.Content.License",
									"source": "https://raw.githubusercontent.com/Matticusau/sqlops-mssql-db-insights/master/LICENSE"
								}
							],
							"properties": [
								{
									"key": "Microsoft.VisualStudio.Code.ExtensionDependencies",
									"value": ""
								},
								{
									"key": "Microsoft.VisualStudio.Code.Engine",
									"value": "*"
								},
								{
									"key": "Microsoft.AzDataEngine",
									"value": "*"
								},
								{
									"key": "Microsoft.VisualStudio.Services.Links.Source",
									"value": "https://github.com/Matticusau/sqlops-mssql-db-insights"
								}
							]
						}
					],
					"statistics": [],
					"flags": "preview"
				},
				{
					"extensionId": "18",
					"extensionName": "profiler",
					"displayName": "SQL Server Profiler",
					"shortDescription": "SQL Server Profiler for Azure Data Studio",
					"publisher": {
						"displayName": "Microsoft",
						"publisherId": "Microsoft",
						"publisherName": "Microsoft"
					},
					"versions": [
						{
							"version": "0.14.0",
							"lastUpdated": "7/17/2023",
							"assetUri": "",
							"fallbackAssetUri": "fallbackAssetUri",
							"files": [
								{
									"assetType": "Microsoft.VisualStudio.Services.VSIXPackage",
									"source": "https://sqlopsextensions.blob.core.windows.net/extensions/profiler/profiler-0.14.0.vsix"
								},
								{
									"assetType": "Microsoft.VisualStudio.Services.Icons.Default",
									"source": "https://raw.githubusercontent.com/microsoft/azuredatastudio/main/extensions/profiler/images/extension.png"
								},
								{
									"assetType": "Microsoft.VisualStudio.Services.Content.Details",
									"source": "https://raw.githubusercontent.com/Microsoft/azuredatastudio/main/extensions/profiler/README.md"
								},
								{
									"assetType": "Microsoft.VisualStudio.Code.Manifest",
									"source": "https://raw.githubusercontent.com/Microsoft/azuredatastudio/main/extensions/profiler/package.json"
								},
								{
									"assetType": "Microsoft.VisualStudio.Services.Content.License",
									"source": "https://raw.githubusercontent.com/Microsoft/azuredatastudio/main/LICENSE.txt"
								}
							],
							"properties": [
								{
									"key": "Microsoft.VisualStudio.Code.ExtensionDependencies",
									"value": "Microsoft.mssql"
								},
								{
									"key": "Microsoft.VisualStudio.Code.Engine",
									"value": "*"
								},
								{
									"key": "Microsoft.AzDataEngine",
									"value": ">=1.45.0"
								},
								{
									"key": "Microsoft.VisualStudio.Services.Links.Source",
									"value": "https://github.com/Microsoft/azuredatastudio"
								}
							]
						}
					],
					"statistics": [],
					"flags": "preview"
				},
				{
					"extensionId": "19",
					"extensionName": "sql-dw",
					"displayName": "Azure SQL Data Warehouse Insights",
					"shortDescription": "Azure SQL Data Warehouse Insights for Azure Data Studio",
					"publisher": {
						"displayName": "Microsoft",
						"publisherId": "Microsoft",
						"publisherName": "Microsoft"
					},
					"versions": [
						{
							"version": "0.0.1",
							"lastUpdated": "5/31/2018",
							"assetUri": "",
							"fallbackAssetUri": "fallbackAssetUri",
							"files": [
								{
									"assetType": "Microsoft.VisualStudio.Services.VSIXPackage",
									"source": "https://sqlopsextensions.blob.core.windows.net/extensions/sqldwInsights/sql-dw-0.0.1.vsix"
								},
								{
									"assetType": "Microsoft.VisualStudio.Services.Icons.Default",
									"source": "https://raw.githubusercontent.com/Microsoft/sql-data-warehouse-samples/master/samples/sqlops/MonitoringScripts/sqldw_icon.png"
								},
								{
									"assetType": "Microsoft.VisualStudio.Services.Content.Details",
									"source": "https://raw.githubusercontent.com/Microsoft/sql-data-warehouse-samples/master/samples/sqlops/README.md"
								},
								{
									"assetType": "Microsoft.VisualStudio.Code.Manifest",
									"source": "https://raw.githubusercontent.com/Microsoft/sql-data-warehouse-samples/master/samples/sqlops/package.json"
								},
								{
									"assetType": "Microsoft.VisualStudio.Services.Content.License",
									"source": "https://raw.githubusercontent.com/Microsoft/azuredatastudio/main/LICENSE.txt"
								}
							],
							"properties": [
								{
									"key": "Microsoft.VisualStudio.Code.ExtensionDependencies",
									"value": ""
								},
								{
									"key": "Microsoft.VisualStudio.Code.Engine",
									"value": ">=1.23.0"
								},
								{
									"key": "Microsoft.AzDataEngine",
									"value": "*"
								},
								{
									"key": "Microsoft.VisualStudio.Services.Links.Source",
									"value": "https://github.com/Microsoft/sql-data-warehouse-samples/tree/master/samples/sqlops/MonitoringScripts"
								}
							]
						}
					],
					"statistics": [],
					"flags": ""
				},
				{
					"extensionId": "21",
					"extensionName": "sqlops-combine-scripts",
					"displayName": "Combine Scripts",
					"shortDescription": "Create a single combined script from several files.",
					"publisher": {
						"displayName": "Bateleur IO",
						"publisherId": "BateleurIO",
						"publisherName": "BateleurIO"
					},
					"versions": [
						{
							"version": "2.0.1",
							"lastUpdated": "6/7/2019",
							"assetUri": "",
							"fallbackAssetUri": "fallbackAssetUri",
							"files": [
								{
									"assetType": "Microsoft.SQLOps.DownloadPage",
									"source": "https://github.com/BateleurIO/azuredatastudio-combine-scripts/releases/tag/v2.0.1"
								},
								{
									"assetType": "Microsoft.VisualStudio.Services.Icons.Default",
									"source": "https://raw.githubusercontent.com/BateleurIO/azuredatastudio-combine-scripts/master/icons/main-icon.png"
								},
								{
									"assetType": "Microsoft.VisualStudio.Services.Content.Details",
									"source": "https://raw.githubusercontent.com/BateleurIO/azuredatastudio-combine-scripts/master/README.md"
								},
								{
									"assetType": "Microsoft.VisualStudio.Code.Manifest",
									"source": "https://raw.githubusercontent.com/BateleurIO/azuredatastudio-combine-scripts/master/package.json"
								},
								{
									"assetType": "Microsoft.VisualStudio.Services.Content.License",
									"source": "https://raw.githubusercontent.com/BateleurIO/azuredatastudio-combine-scripts/master/LICENSE"
								}
							],
							"properties": [
								{
									"key": "Microsoft.VisualStudio.Code.ExtensionDependencies",
									"value": ""
								},
								{
									"key": "Microsoft.VisualStudio.Code.Engine",
									"value": "*"
								},
								{
									"key": "Microsoft.AzDataEngine",
									"value": "*"
								},
								{
									"key": "Microsoft.VisualStudio.Services.Links.Source",
									"value": "https://github.com/BateleurIO/azuredatastudio-combine-scripts"
								}
							]
						}
					],
					"statistics": [],
					"flags": ""
				},
				{
					"extensionId": "22",
					"extensionName": "firstresponderkit",
					"displayName": "First Responder Kit",
					"shortDescription": "Access current versions of scripts from the First Responder Kit",
					"publisher": {
						"displayName": "Drew Skwiers-Koballa",
						"publisherId": "drewsk",
						"publisherName": "drewsk"
					},
					"versions": [
						{
							"version": "0.6.0",
							"lastUpdated": "9/21/2020",
							"assetUri": "",
							"fallbackAssetUri": "fallbackAssetUri",
							"files": [
								{
									"assetType": "Microsoft.SQLOps.DownloadPage",
									"source": "https://github.com/dzsquared/sqlops-firstresponderkit/releases/tag/0.6.0"
								},
								{
									"assetType": "Microsoft.VisualStudio.Services.Icons.Default",
									"source": "https://raw.githubusercontent.com/dzsquared/sqlops-firstresponderkit/main/images/first-responder-kit-sqlops-extension.png"
								},
								{
									"assetType": "Microsoft.VisualStudio.Services.Content.Details",
									"source": "https://raw.githubusercontent.com/dzsquared/sqlops-firstresponderkit/main/README.md"
								},
								{
									"assetType": "Microsoft.VisualStudio.Code.Manifest",
									"source": "https://raw.githubusercontent.com/dzsquared/sqlops-firstresponderkit/main/package.json"
								},
								{
									"assetType": "Microsoft.VisualStudio.Services.Content.License",
									"source": "https://raw.githubusercontent.com/dzsquared/sqlops-firstresponderkit/main/LICENSE"
								}
							],
							"properties": [
								{
									"key": "Microsoft.VisualStudio.Code.ExtensionDependencies",
									"value": ""
								},
								{
									"key": "Microsoft.VisualStudio.Services.Links.Source",
									"value": "https://github.com/dzsquared/sqlops-firstresponderkit"
								},
								{
									"key": "Microsoft.AzDataEngine",
									"value": ">=1.22.0"
								},
								{
									"key": "Microsoft.VisualStudio.Code.Engine",
									"value": "*"
								}
							]
						}
					],
					"statistics": [],
					"flags": "preview"
				},
				{
					"extensionId": "23",
					"extensionName": "import",
					"displayName": "SQL Server Import",
					"shortDescription": "SQL Server Import for Azure Data Studio supports importing CSV or JSON files into SQL Server.",
					"publisher": {
						"displayName": "Microsoft",
						"publisherId": "Microsoft",
						"publisherName": "Microsoft"
					},
					"versions": [
						{
<<<<<<< HEAD
							"version": "1.5.6",
							"lastUpdated": "8/14/2023",
=======
							"version": "1.5.5",
							"lastUpdated": "5/25/2023",
>>>>>>> 78d65806
							"assetUri": "",
							"fallbackAssetUri": "fallbackAssetUri",
							"files": [
								{
									"assetType": "Microsoft.VisualStudio.Services.VSIXPackage",
<<<<<<< HEAD
									"source": "https://sqlopsextensions.blob.core.windows.net/extensions/import/import-1.5.6.vsix"
=======
									"source": "https://sqlopsextensions.blob.core.windows.net/extensions/import/import-1.5.5.vsix"
>>>>>>> 78d65806
								},
								{
									"assetType": "Microsoft.VisualStudio.Services.Icons.Default",
									"source": "https://raw.githubusercontent.com/microsoft/azuredatastudio/main/extensions/import/images/extension.png"
								},
								{
									"assetType": "Microsoft.VisualStudio.Services.Content.Details",
									"source": "https://raw.githubusercontent.com/Microsoft/azuredatastudio/main/extensions/import/README.md"
								},
								{
									"assetType": "Microsoft.VisualStudio.Code.Manifest",
									"source": "https://raw.githubusercontent.com/Microsoft/azuredatastudio/main/extensions/import/package.json"
								},
								{
									"assetType": "Microsoft.VisualStudio.Services.Content.License",
									"source": "https://raw.githubusercontent.com/Microsoft/azuredatastudio/main/extensions/import/LICENSE"
								}
							],
							"properties": [
								{
									"key": "Microsoft.VisualStudio.Code.ExtensionDependencies",
									"value": ""
								},
								{
									"key": "Microsoft.VisualStudio.Code.Engine",
									"value": "*"
								},
								{
									"key": "Microsoft.AzDataEngine",
									"value": ">=1.25.0"
								},
								{
									"key": "Microsoft.VisualStudio.Services.Links.Source",
									"value": "https://github.com/Microsoft/azuredatastudio"
								}
							]
						}
					],
					"statistics": [],
					"flags": ""
				},
				{
					"extensionId": "25",
					"extensionName": "pastetheplan",
					"displayName": "Paste the Plan",
					"shortDescription": "Send XML execution plans to Paste the Plan",
					"publisher": {
						"displayName": "Drew Skwiers-Koballa",
						"publisherId": "drewsk",
						"publisherName": "drewsk"
					},
					"versions": [
						{
							"version": "0.2.0",
							"lastUpdated": "10/21/2018",
							"assetUri": "",
							"fallbackAssetUri": "fallbackAssetUri",
							"files": [
								{
									"assetType": "Microsoft.SQLOps.DownloadPage",
									"source": "https://github.com/dzsquared/sqlops-pastetheplan/releases/tag/0.2.0"
								},
								{
									"assetType": "Microsoft.VisualStudio.Services.Icons.Default",
									"source": "https://raw.githubusercontent.com/dzsquared/sqlops-pastetheplan/master/images/pastetheplan-sqlops-extension.png"
								},
								{
									"assetType": "Microsoft.VisualStudio.Services.Content.Details",
									"source": "https://raw.githubusercontent.com/dzsquared/sqlops-pastetheplan/master/README.md"
								},
								{
									"assetType": "Microsoft.VisualStudio.Code.Manifest",
									"source": "https://raw.githubusercontent.com/dzsquared/sqlops-pastetheplan/master/package.json"
								},
								{
									"assetType": "Microsoft.VisualStudio.Services.Content.License",
									"source": "https://raw.githubusercontent.com/dzsquared/sqlops-pastetheplan/master/LICENSE"
								}
							],
							"properties": [
								{
									"key": "Microsoft.VisualStudio.Code.ExtensionDependencies",
									"value": ""
								},
								{
									"key": "Microsoft.VisualStudio.Services.Links.Source",
									"value": "https://github.com/dzsquared/sqlops-pastetheplan"
								},
								{
									"key": "Microsoft.VisualStudio.Code.Engine",
									"value": "*"
								},
								{
									"key": "Microsoft.AzDataEngine",
									"value": "*"
								}
							]
						}
					],
					"statistics": [],
					"flags": "preview"
				},
				{
					"extensionId": "26",
					"extensionName": "hcq--high-color-queries-",
					"displayName": "HCQ (High Color Queries)",
					"shortDescription": "Theme Pair of Dark and Light Themes for TSQL in Azure Data Studio. Dark theme uses bright colors and light theme is SSMS-esque.",
					"publisher": {
						"displayName": "Drew Skwiers-Koballa",
						"publisherId": "drewsk",
						"publisherName": "drewsk"
					},
					"versions": [
						{
							"version": "0.0.6",
							"lastUpdated": "12/28/2019",
							"assetUri": "",
							"fallbackAssetUri": "fallbackAssetUri",
							"files": [
								{
									"assetType": "Microsoft.SQLOps.DownloadPage",
									"source": "https://github.com/dzsquared/high-color-queries/releases/tag/0.0.6"
								},
								{
									"assetType": "Microsoft.VisualStudio.Services.Icons.Default",
									"source": "https://raw.githubusercontent.com/dzsquared/high-color-queries/master/images/hcq_icon.png"
								},
								{
									"assetType": "Microsoft.VisualStudio.Services.Content.Details",
									"source": "https://raw.githubusercontent.com/dzsquared/high-color-queries/master/README.md"
								},
								{
									"assetType": "Microsoft.VisualStudio.Code.Manifest",
									"source": "https://raw.githubusercontent.com/dzsquared/high-color-queries/master/package.json"
								},
								{
									"assetType": "Microsoft.VisualStudio.Services.Content.License",
									"source": "https://raw.githubusercontent.com/dzsquared/high-color-queries/master/LICENSE"
								}
							],
							"properties": [
								{
									"key": "Microsoft.VisualStudio.Code.ExtensionDependencies",
									"value": ""
								},
								{
									"key": "Microsoft.VisualStudio.Services.Links.Source",
									"value": "https://github.com/dzsquared/high-color-queries"
								},
								{
									"key": "Microsoft.VisualStudio.Code.Engine",
									"value": "*"
								},
								{
									"key": "Microsoft.AzDataEngine",
									"value": "*"
								}
							]
						}
					],
					"statistics": [],
					"flags": "preview"
				},
				{
					"extensionId": "27",
					"extensionName": "newdatabase",
					"displayName": "New Database",
					"shortDescription": "Adds a 'New Database' command. Right-click on the Databases for a connection in Object Explorer, or run 'New Database' from the command palette.",
					"publisher": {
						"displayName": "Kevin Cunnane",
						"publisherId": "kevcunnane",
						"publisherName": "kevcunnane"
					},
					"versions": [
						{
							"version": "1.0.0",
							"lastUpdated": "10/28/2019",
							"assetUri": "",
							"fallbackAssetUri": "fallbackAssetUri",
							"files": [
								{
									"assetType": "Microsoft.SQLOps.DownloadPage",
									"source": "https://github.com/kevcunnane/azuredatastudio-newdatabase/releases/tag/1.0.0"
								},
								{
									"assetType": "Microsoft.VisualStudio.Services.Icons.Default",
									"source": "https://raw.githubusercontent.com/kevcunnane/azuredatastudio-newdatabase/master/images/sqlserver.png"
								},
								{
									"assetType": "Microsoft.VisualStudio.Services.Content.Details",
									"source": "https://raw.githubusercontent.com/kevcunnane/azuredatastudio-newdatabase/master/README.md"
								},
								{
									"assetType": "Microsoft.VisualStudio.Code.Manifest",
									"source": "https://raw.githubusercontent.com/kevcunnane/azuredatastudio-newdatabase/master/package.json"
								},
								{
									"assetType": "Microsoft.VisualStudio.Services.Content.License",
									"source": "https://raw.githubusercontent.com/kevcunnane/azuredatastudio-newdatabase/master/LICENSE"
								}
							],
							"properties": [
								{
									"key": "Microsoft.VisualStudio.Code.ExtensionDependencies",
									"value": ""
								},
								{
									"key": "Microsoft.VisualStudio.Services.Links.Source",
									"value": "https://github.com/kevcunnane/azuredatastudio-newdatabase"
								},
								{
									"key": "Microsoft.VisualStudio.Code.Engine",
									"value": "*"
								},
								{
									"key": "Microsoft.AzDataEngine",
									"value": "*"
								}
							]
						}
					],
					"statistics": [],
					"flags": ""
				},
				{
					"extensionId": "28",
					"extensionName": "sp_executesqlToSQL",
					"displayName": "sp_executesql to SQL",
					"shortDescription": "Convert sp_executesql to sql",
					"publisher": {
						"displayName": "Pejman Nikram",
						"publisherId": "pejmannikram",
						"publisherName": "pejmannikram"
					},
					"versions": [
						{
							"version": "1.0.1",
							"lastUpdated": "10/3/2019",
							"assetUri": "",
							"fallbackAssetUri": "fallbackAssetUri",
							"files": [
								{
									"assetType": "Microsoft.SQLOps.DownloadPage",
									"source": "https://github.com/PejmanNik/sqlops-spexecutesql-to-sql/releases/tag/v1.0.1"
								},
								{
									"assetType": "Microsoft.VisualStudio.Services.Icons.Default",
									"source": "https://raw.githubusercontent.com/PejmanNik/sqlops-spexecutesql-to-sql/master/images/icon.png"
								},
								{
									"assetType": "Microsoft.VisualStudio.Services.Content.Details",
									"source": "https://raw.githubusercontent.com/PejmanNik/sqlops-spexecutesql-to-sql/master/README.md"
								},
								{
									"assetType": "Microsoft.VisualStudio.Code.Manifest",
									"source": "https://raw.githubusercontent.com/PejmanNik/sqlops-spexecutesql-to-sql/master/package.json"
								}
							],
							"properties": [
								{
									"key": "Microsoft.VisualStudio.Code.ExtensionDependencies",
									"value": ""
								},
								{
									"key": "Microsoft.VisualStudio.Services.Links.Source",
									"value": "https://github.com/PejmanNik/sqlops-spexecutesql-to-sql"
								},
								{
									"key": "Microsoft.VisualStudio.Code.Engine",
									"value": "*"
								},
								{
									"key": "Microsoft.AzDataEngine",
									"value": "*"
								}
							]
						}
					],
					"statistics": [],
					"flags": "preview"
				},
				{
					"extensionId": "30",
					"extensionName": "sqlops-theme-onedark",
					"displayName": "Atom One Dark Theme",
					"shortDescription": "Azure Data Studio Theme based on Atom's One Dark theme",
					"publisher": {
						"displayName": "Michael Wolfenden",
						"publisherId": "michael-wolfenden",
						"publisherName": "michael-wolfenden"
					},
					"versions": [
						{
							"version": "1.0.0",
							"lastUpdated": "01/11/2019",
							"assetUri": "",
							"fallbackAssetUri": "fallbackAssetUri",
							"files": [
								{
									"assetType": "Microsoft.SQLOps.DownloadPage",
									"source": "https://github.com/michael-wolfenden/sqlops-theme-onedark/releases/tag/v1.0.0"
								},
								{
									"assetType": "Microsoft.VisualStudio.Services.Icons.Default",
									"source": "https://raw.githubusercontent.com/michael-wolfenden/sqlops-theme-onedark/master/assets/logo.png"
								},
								{
									"assetType": "Microsoft.VisualStudio.Services.Content.Details",
									"source": "https://raw.githubusercontent.com/michael-wolfenden/sqlops-theme-onedark/master/README.md"
								},
								{
									"assetType": "Microsoft.VisualStudio.Code.Manifest",
									"source": "https://raw.githubusercontent.com/michael-wolfenden/sqlops-theme-onedark/master/package.json"
								},
								{
									"assetType": "Microsoft.VisualStudio.Services.Content.License",
									"source": "https://raw.githubusercontent.com/michael-wolfenden/sqlops-theme-onedark/master/LICENSE.md"
								}
							],
							"properties": [
								{
									"key": "Microsoft.VisualStudio.Code.ExtensionDependencies",
									"value": ""
								},
								{
									"key": "Microsoft.VisualStudio.Services.Links.Source",
									"value": "https://github.com/michael-wolfenden/sqlops-theme-onedark"
								},
								{
									"key": "Microsoft.VisualStudio.Code.Engine",
									"value": "*"
								},
								{
									"key": "Microsoft.AzDataEngine",
									"value": "*"
								}
							]
						}
					],
					"statistics": [],
					"flags": "preview"
				},
				{
					"extensionId": "31",
					"extensionName": "poor-sql-formatter",
					"displayName": "Poor SQL Formatter",
					"shortDescription": "T-SQL Formatter & Beautifier.",
					"publisher": {
						"displayName": "WSR Publishing, Inc.",
						"publisherId": "WSRPublishing",
						"publisherName": "WSRPublishing"
					},
					"versions": [
						{
							"version": "0.1.0",
							"lastUpdated": "01/23/2019",
							"assetUri": "",
							"fallbackAssetUri": "fallbackAssetUri",
							"files": [
								{
									"assetType": "Microsoft.SQLOps.DownloadPage",
									"source": "https://github.com/wsr-publishing/azure-poor-formatter/releases/tag/v0.1.0"
								},
								{
									"assetType": "Microsoft.VisualStudio.Services.Content.Details",
									"source": "https://raw.githubusercontent.com/wsr-publishing/azure-poor-formatter/master/README.md"
								},
								{
									"assetType": "Microsoft.VisualStudio.Code.Manifest",
									"source": "https://raw.githubusercontent.com/wsr-publishing/azure-poor-formatter/master/package.json"
								},
								{
									"assetType": "Microsoft.VisualStudio.Services.Content.License",
									"source": "https://raw.githubusercontent.com/wsr-publishing/azure-poor-formatter/master/LICENSE"
								}
							],
							"properties": [
								{
									"key": "Microsoft.VisualStudio.Code.ExtensionDependencies",
									"value": ""
								},
								{
									"key": "Microsoft.VisualStudio.Services.Links.Source",
									"value": "https://github.com/wsr-publishing/azure-poor-formatter"
								},
								{
									"key": "Microsoft.VisualStudio.Code.Engine",
									"value": "*"
								},
								{
									"key": "Microsoft.AzDataEngine",
									"value": "*"
								}
							]
						}
					],
					"statistics": [],
					"flags": "preview"
				},
				{
					"extensionId": "32",
					"extensionName": "admin-pack",
					"displayName": "Admin Pack for SQL Server",
					"shortDescription": "Admin Pack for SQL Server is a collection of popular database administration extensions to help you manage SQL Server.",
					"publisher": {
						"displayName": "Microsoft",
						"publisherId": "Microsoft",
						"publisherName": "Microsoft"
					},
					"versions": [
						{
							"version": "0.0.2",
							"lastUpdated": "3/15/2019",
							"assetUri": "",
							"fallbackAssetUri": "fallbackAssetUri",
							"files": [
								{
									"assetType": "Microsoft.VisualStudio.Services.VSIXPackage",
									"source": "https://sqlopsextensions.blob.core.windows.net/extensions/admin-pack/admin-pack-0.0.2.vsix"
								},
								{
									"assetType": "Microsoft.VisualStudio.Services.Icons.Default",
									"source": "https://raw.githubusercontent.com/microsoft/azuredatastudio/main/extensions/admin-pack/images/extension.png"
								},
								{
									"assetType": "Microsoft.VisualStudio.Services.Content.Details",
									"source": "https://raw.githubusercontent.com/Microsoft/azuredatastudio/main/extensions/admin-pack/README.md"
								},
								{
									"assetType": "Microsoft.VisualStudio.Code.Manifest",
									"source": "https://raw.githubusercontent.com/Microsoft/azuredatastudio/main/extensions/admin-pack/package.json"
								},
								{
									"assetType": "Microsoft.VisualStudio.Services.Content.License",
									"source": "https://raw.githubusercontent.com/Microsoft/azuredatastudio/main/LICENSE.txt"
								}
							],
							"properties": [
								{
									"key": "Microsoft.VisualStudio.Code.ExtensionDependencies",
									"value": ""
								},
								{
									"key": "Microsoft.VisualStudio.Code.ExtensionPack",
									"value": "Microsoft.agent,Microsoft.profiler,Microsoft.import,Microsoft.dacpac"
								},
								{
									"key": "Microsoft.VisualStudio.Code.Engine",
									"value": "*"
								},
								{
									"key": "Microsoft.AzDataEngine",
									"value": "*"
								},
								{
									"key": "Microsoft.VisualStudio.Services.Links.Source",
									"value": "https://github.com/Microsoft/azuredatastudio"
								}
							]
						}
					],
					"statistics": [],
					"flags": ""
				},
				{
					"extensionId": "33",
					"extensionName": "dacpac",
					"displayName": "SQL Server Dacpac",
					"shortDescription": "Manage data-tier applications",
					"publisher": {
						"displayName": "Microsoft",
						"publisherId": "Microsoft",
						"publisherName": "Microsoft"
					},
					"versions": [
						{
							"version": "1.14.0",
							"lastUpdated": "7/17/2023",
							"assetUri": "",
							"fallbackAssetUri": "fallbackAssetUri",
							"files": [
								{
									"assetType": "Microsoft.VisualStudio.Services.VSIXPackage",
									"source": "https://sqlopsextensions.blob.core.windows.net/extensions/dacpac/dacpac-1.14.0.vsix"
								},
								{
									"assetType": "Microsoft.VisualStudio.Services.Icons.Default",
									"source": "https://raw.githubusercontent.com/microsoft/azuredatastudio/main/extensions/dacpac/images/extension.png"
								},
								{
									"assetType": "Microsoft.VisualStudio.Services.Content.Details",
									"source": "https://raw.githubusercontent.com/Microsoft/azuredatastudio/main/extensions/dacpac/README.md"
								},
								{
									"assetType": "Microsoft.VisualStudio.Code.Manifest",
									"source": "https://raw.githubusercontent.com/Microsoft/azuredatastudio/main/extensions/dacpac/package.json"
								},
								{
									"assetType": "Microsoft.VisualStudio.Services.Content.License",
									"source": "https://raw.githubusercontent.com/Microsoft/azuredatastudio/main/LICENSE.txt"
								}
							],
							"properties": [
								{
									"key": "Microsoft.VisualStudio.Code.ExtensionDependencies",
									"value": ""
								},
								{
									"key": "Microsoft.VisualStudio.Code.Engine",
									"value": ">=1.25.0"
								},
								{
									"key": "Microsoft.AzDataEngine",
									"value": ">=1.15.0"
								},
								{
									"key": "Microsoft.VisualStudio.Services.Links.Source",
									"value": "https://github.com/Microsoft/azuredatastudio"
								}
							]
						}
					],
					"statistics": [],
					"flags": ""
				},
				{
					"extensionId": "34",
					"extensionName": "azuredatastudio-postgresql",
					"displayName": "PostgreSQL",
					"shortDescription": "PostgreSQL extension for Azure Data Studio",
					"publisher": {
						"displayName": "Microsoft",
						"publisherId": "Microsoft",
						"publisherName": "Microsoft"
					},
					"versions": [
						{
							"version": "0.5.0",
							"lastUpdated": "7/31/2023",
							"assetUri": "",
							"fallbackAssetUri": "fallbackAssetUri",
							"files": [
								{
									"assetType": "Microsoft.VisualStudio.Services.VSIXPackage",
									"source": "https://sqlopsextensions.blob.core.windows.net/extensions/postgresql/azuredatastudio-postgresql-0.5.0.vsix"
								},
								{
									"assetType": "Microsoft.VisualStudio.Services.Icons.Default",
									"source": "https://raw.githubusercontent.com/Microsoft/azuredatastudio-postgresql/master/images/extension-icon.png"
								},
								{
									"assetType": "Microsoft.VisualStudio.Services.Content.Details",
									"source": "https://raw.githubusercontent.com/Microsoft/azuredatastudio-postgresql/master/README.md"
								},
								{
									"assetType": "Microsoft.VisualStudio.Code.Manifest",
									"source": "https://raw.githubusercontent.com/Microsoft/azuredatastudio-postgresql/master/package.json"
								},
								{
									"assetType": "Microsoft.VisualStudio.Services.Content.License",
									"source": "https://raw.githubusercontent.com/Microsoft/azuredatastudio-postgresql/master/LICENSE"
								}
							],
							"properties": [
								{
									"key": "Microsoft.VisualStudio.Code.ExtensionDependencies",
									"value": ""
								},
								{
									"key": "Microsoft.VisualStudio.Code.Engine",
									"value": "*"
								},
								{
									"key": "Microsoft.AzDataEngine",
									"value": ">=1.40.0"
								},
								{
									"key": "Microsoft.VisualStudio.Services.Links.Source",
									"value": "https://github.com/Microsoft/azuredatastudio-postgresql/"
								}
							]
						}
					],
					"statistics": [],
					"flags": ""
				},
				{
					"extensionId": "35",
					"extensionName": "powershell",
					"displayName": "PowerShell",
					"shortDescription": "Develop PowerShell scripts in Azure Data Studio",
					"publisher": {
						"displayName": "Microsoft",
						"publisherId": "Microsoft",
						"publisherName": "Microsoft"
					},
					"versions": [
						{
							"version": "2023.6.0",
							"lastUpdated": "6/6/2023",
							"assetUri": "",
							"fallbackAssetUri": "fallbackAssetUri",
							"files": [
								{
									"assetType": "Microsoft.VisualStudio.Services.VSIXPackage",
									"source": "https://sqlopsextensions.blob.core.windows.net/extensions/powershell/ms-vscode.PowerShell-2023.6.0.vsix"
								},
								{
									"assetType": "Microsoft.VisualStudio.Services.Icons.Default",
									"source": "https://raw.githubusercontent.com/PowerShell/vscode-powershell/master/media/PowerShell_Icon.png"
								},
								{
									"assetType": "Microsoft.VisualStudio.Services.Content.Details",
									"source": "https://raw.githubusercontent.com/PowerShell/vscode-powershell/master/docs/azure_data_studio/README_FOR_MARKETPLACE.md"
								},
								{
									"assetType": "Microsoft.VisualStudio.Code.Manifest",
									"source": "https://raw.githubusercontent.com/PowerShell/vscode-powershell/master/package.json"
								},
								{
									"assetType": "Microsoft.VisualStudio.Services.Content.License",
									"source": "https://raw.githubusercontent.com/PowerShell/vscode-powershell/master/LICENSE.txt"
								}
							],
							"properties": [
								{
									"key": "Microsoft.VisualStudio.Code.ExtensionDependencies",
									"value": ""
								},
								{
									"key": "Microsoft.VisualStudio.Code.Engine",
									"value": "^1.67.0"
								},
								{
									"key": "Microsoft.AzDataEngine",
									"value": "*"
								},
								{
									"key": "Microsoft.VisualStudio.Services.Links.Source",
									"value": "https://github.com/PowerShell/vscode-powershell/"
								}
							]
						}
					],
					"statistics": [],
					"flags": ""
				},
				{
					"extensionId": "36",
					"extensionName": "palenight-theme-dataazurestudio-version",
					"displayName": "Palenight Theme",
					"shortDescription": "Palenight Theme - Azure Data Studio Version Theme (based on vscode version)",
					"publisher": {
						"displayName": "JoseRocha",
						"publisherId": "JoseRocha",
						"publisherName": "JoseRocha"
					},
					"versions": [
						{
							"version": "0.0.2",
							"lastUpdated": "04/06/2019",
							"assetUri": "",
							"fallbackAssetUri": "fallbackAssetUri",
							"files": [
								{
									"assetType": "Microsoft.SQLOps.DownloadPage",
									"source": "https://github.com/joserocha/azdatastudio-material-palenight-theme/releases/tag/0.0.2"
								},
								{
									"assetType": "Microsoft.VisualStudio.Services.Links.Source",
									"source": "https://github.com/joserocha/azdatastudio-material-palenight-theme/"
								},
								{
									"assetType": "Microsoft.VisualStudio.Services.Icons.Default",
									"source": "https://raw.githubusercontent.com/joserocha/azdatastudio-material-palenight-theme/master/icon.png"
								},
								{
									"assetType": "Microsoft.VisualStudio.Services.Content.Details",
									"source": "https://raw.githubusercontent.com/joserocha/azdatastudio-material-palenight-theme/master/README.md"
								},
								{
									"assetType": "Microsoft.VisualStudio.Code.Manifest",
									"source": "https://raw.githubusercontent.com/joserocha/azdatastudio-material-palenight-theme/master/package.json"
								},
								{
									"assetType": "Microsoft.VisualStudio.Services.Content.License",
									"source": "https://raw.githubusercontent.com/joserocha/azdatastudio-material-palenight-theme/master/License.txt"
								}
							],
							"properties": [
								{
									"key": "Microsoft.VisualStudio.Code.ExtensionDependencies",
									"value": ""
								},
								{
									"key": "Microsoft.VisualStudio.Code.Engine",
									"value": "*"
								},
								{
									"key": "Microsoft.AzDataEngine",
									"value": "*"
								}
							]
						}
					],
					"statistics": [],
					"flags": "preview"
				},
				{
					"extensionId": "37",
					"extensionName": "schema-compare",
					"displayName": "SQL Server Schema Compare",
					"shortDescription": "Schema Compare tool for dacpac and databases",
					"publisher": {
						"displayName": "Microsoft",
						"publisherId": "Microsoft",
						"publisherName": "Microsoft"
					},
					"versions": [
						{
							"version": "1.20.0",
							"lastUpdated": "7/17/2023",
							"assetUri": "",
							"fallbackAssetUri": "fallbackAssetUri",
							"files": [
								{
									"assetType": "Microsoft.VisualStudio.Services.VSIXPackage",
									"source": "https://sqlopsextensions.blob.core.windows.net/extensions/schema-compare/schema-compare-1.20.0.vsix"
								},
								{
									"assetType": "Microsoft.VisualStudio.Services.Icons.Default",
									"source": "https://raw.githubusercontent.com/microsoft/azuredatastudio/main/extensions/schema-compare/images/extension.png"
								},
								{
									"assetType": "Microsoft.VisualStudio.Services.Content.Details",
									"source": "https://raw.githubusercontent.com/Microsoft/azuredatastudio/main/extensions/schema-compare/README.md"
								},
								{
									"assetType": "Microsoft.VisualStudio.Code.Manifest",
									"source": "https://raw.githubusercontent.com/Microsoft/azuredatastudio/main/extensions/schema-compare/package.json"
								},
								{
									"assetType": "Microsoft.VisualStudio.Services.Content.License",
									"source": "https://raw.githubusercontent.com/Microsoft/azuredatastudio/main/LICENSE.txt"
								}
							],
							"properties": [
								{
									"key": "Microsoft.VisualStudio.Code.ExtensionDependencies",
									"value": ""
								},
								{
									"key": "Microsoft.VisualStudio.Code.Engine",
									"value": ">=1.25.0"
								},
								{
									"key": "Microsoft.AzDataEngine",
									"value": ">=1.44.0"
								},
								{
									"key": "Microsoft.VisualStudio.Services.Links.Source",
									"value": "https://github.com/Microsoft/azuredatastudio"
								}
							]
						}
					],
					"statistics": [],
					"flags": ""
				},
				{
					"extensionId": "38",
					"extensionName": "azdata-sanddance",
					"displayName": "SandDance for Azure Data Studio",
					"shortDescription": "Visually explore, understand, and present your data.",
					"publisher": {
						"displayName": "msrvida",
						"publisherId": "msrvida",
						"publisherName": "msrvida"
					},
					"versions": [
						{
							"version": "4.1.1",
							"lastUpdated": "5/2/2023",
							"assetUri": "",
							"fallbackAssetUri": "fallbackAssetUri",
							"files": [
								{
									"assetType": "Microsoft.VisualStudio.Services.VSIXPackage",
									"source": "https://sqlopsextensions.blob.core.windows.net/extensions/sanddance/azdata-sanddance-4.1.1.vsix"
								},
								{
									"assetType": "Microsoft.VisualStudio.Services.Icons.Default",
									"source": "https://raw.githubusercontent.com/Microsoft/SandDance/main/extensions/azdata-sanddance/sanddance-logo.png"
								},
								{
									"assetType": "Microsoft.VisualStudio.Services.Content.Details",
									"source": "https://raw.githubusercontent.com/Microsoft/SandDance/main/extensions/azdata-sanddance/README.md"
								},
								{
									"assetType": "Microsoft.VisualStudio.Code.Manifest",
									"source": "https://raw.githubusercontent.com/Microsoft/SandDance/main/extensions/azdata-sanddance/package.json"
								},
								{
									"assetType": "Microsoft.VisualStudio.Services.Content.License",
									"source": "https://raw.githubusercontent.com/Microsoft/azuredatastudio/main/LICENSE.txt"
								}
							],
							"properties": [
								{
									"key": "Microsoft.VisualStudio.Code.ExtensionDependencies",
									"value": ""
								},
								{
									"key": "Microsoft.VisualStudio.Code.Engine",
									"value": ">=1.53.0"
								},
								{
									"key": "Microsoft.AzDataEngine",
									"value": "*"
								},
								{
									"key": "Microsoft.VisualStudio.Services.Links.Source",
									"value": "https://github.com/Microsoft/SandDance"
								}
							]
						}
					],
					"statistics": [],
					"flags": "preview"
				},
				{
					"extensionId": "39",
					"extensionName": "managed-instance-dashboard",
					"displayName": "Managed Instance Dashboard",
					"shortDescription": "Managed Instance Dashboard",
					"publisher": {
						"displayName": "Microsoft",
						"publisherId": "Microsoft",
						"publisherName": "Microsoft"
					},
					"versions": [
						{
							"version": "0.4.2",
							"lastUpdated": "09/25/2020",
							"assetUri": "",
							"fallbackAssetUri": "fallbackAssetUri",
							"files": [
								{
									"assetType": "Microsoft.VisualStudio.Services.VSIXPackage",
									"source": "https://sqlopsextensions.blob.core.windows.net/extensions/managed-instance-dashboard/managed-instance-dashboard-0.4.2.vsix"
								},
								{
									"assetType": "Microsoft.VisualStudio.Services.Icons.Default",
									"source": "https://raw.githubusercontent.com/JocaPC/AzureDataStudio-Managed-Instance/master/images/ManagedInstanceLogo.png"
								},
								{
									"assetType": "Microsoft.VisualStudio.Services.Content.Details",
									"source": "https://raw.githubusercontent.com/JocaPC/AzureDataStudio-Managed-Instance/master/README.md"
								},
								{
									"assetType": "Microsoft.VisualStudio.Code.Manifest",
									"source": "https://raw.githubusercontent.com/JocaPC/AzureDataStudio-Managed-Instance/master/package.json"
								},
								{
									"assetType": "Microsoft.VisualStudio.Services.Content.License",
									"source": "https://raw.githubusercontent.com/Microsoft/azuredatastudio/main/LICENSE.txt"
								}
							],
							"properties": [
								{
									"key": "Microsoft.VisualStudio.Code.ExtensionDependencies",
									"value": ""
								},
								{
									"key": "Microsoft.VisualStudio.Code.Engine",
									"value": ">=1.26.0"
								},
								{
									"key": "Microsoft.AzDataEngine",
									"value": "*"
								},
								{
									"key": "Microsoft.VisualStudio.Services.Links.Source",
									"value": "https://github.com/JocaPC/AzureDataStudio-Managed-Instance"
								}
							]
						}
					],
					"statistics": [],
					"flags": "preview"
				},
				{
					"extensionId": "40",
					"extensionName": "cms",
					"displayName": "Central Management Servers",
					"shortDescription": "Central Management Servers",
					"publisher": {
						"displayName": "Microsoft",
						"publisherId": "Microsoft",
						"publisherName": "Microsoft"
					},
					"versions": [
						{
							"version": "0.9.3",
							"lastUpdated": "05/18/2023",
							"assetUri": "",
							"fallbackAssetUri": "fallbackAssetUri",
							"files": [
								{
									"assetType": "Microsoft.VisualStudio.Services.VSIXPackage",
									"source": "https://sqlopsextensions.blob.core.windows.net/extensions/cms/cms-0.9.3.vsix"
								},
								{
									"assetType": "Microsoft.VisualStudio.Services.Icons.Default",
									"source": "https://raw.githubusercontent.com/microsoft/azuredatastudio/main/extensions/cms/images/extension.png"
								},
								{
									"assetType": "Microsoft.VisualStudio.Services.Content.Details",
									"source": "https://raw.githubusercontent.com/Microsoft/azuredatastudio/main/extensions/cms/README.md"
								},
								{
									"assetType": "Microsoft.VisualStudio.Code.Manifest",
									"source": "https://raw.githubusercontent.com/Microsoft/azuredatastudio/main/extensions/cms/package.json"
								},
								{
									"assetType": "Microsoft.VisualStudio.Services.Content.License",
									"source": "https://raw.githubusercontent.com/Microsoft/azuredatastudio/main/LICENSE.txt"
								}
							],
							"properties": [
								{
									"key": "Microsoft.VisualStudio.Code.ExtensionDependencies",
									"value": ""
								},
								{
									"key": "Microsoft.VisualStudio.Code.Engine",
									"value": ">=1.25.0"
								},
								{
									"key": "Microsoft.AzDataEngine",
									"value": ">=1.8.0"
								},
								{
									"key": "Microsoft.VisualStudio.Services.Links.Source",
									"value": "https://github.com/Microsoft/azuredatastudio"
								}
							]
						}
					],
					"statistics": [],
					"flags": "preview"
				},
				{
					"extensionId": "41",
					"extensionName": "admin-tool-ext-win",
					"displayName": "Database Administration Tool Extensions for Windows",
					"shortDescription": "Provides additional Windows-specific functionality to Azure Data Studio",
					"publisher": {
						"displayName": "Microsoft",
						"publisherId": "Microsoft",
						"publisherName": "Microsoft"
					},
					"versions": [
						{
							"version": "0.1.3",
							"lastUpdated": "7/5/2023",
							"assetUri": "",
							"fallbackAssetUri": "fallbackAssetUri",
							"files": [
								{
									"assetType": "Microsoft.VisualStudio.Services.VSIXPackage",
									"source": "https://sqlopsextensions.blob.core.windows.net/extensions/admin-tool-ext-win/admin-tool-ext-win-0.1.3.vsix"
								},
								{
									"assetType": "Microsoft.VisualStudio.Services.Icons.Default",
									"source": "https://raw.githubusercontent.com/microsoft/azuredatastudio/main/extensions/admin-tool-ext-win/images/extension.png"
								},
								{
									"assetType": "Microsoft.VisualStudio.Services.Content.Details",
									"source": "https://raw.githubusercontent.com/microsoft/azuredatastudio/main/extensions/admin-tool-ext-win/README.md"
								},
								{
									"assetType": "Microsoft.VisualStudio.Code.Manifest",
									"source": "https://raw.githubusercontent.com/microsoft/azuredatastudio/main/extensions/admin-tool-ext-win/package.json"
								},
								{
									"assetType": "Microsoft.VisualStudio.Services.Content.License",
									"source": "https://raw.githubusercontent.com/Microsoft/azuredatastudio/main/LICENSE.txt"
								}
							],
							"properties": [
								{
									"key": "Microsoft.VisualStudio.Code.ExtensionDependencies",
									"value": ""
								},
								{
									"key": "Microsoft.VisualStudio.Code.Engine",
									"value": ">=1.30.1"
								},
								{
									"key": "Microsoft.AzDataEngine",
									"value": ">=1.8.0"
								},
								{
									"key": "Microsoft.VisualStudio.Services.Links.Source",
									"value": "https://github.com/Microsoft/azuredatastudio"
								}
							]
						}
					],
					"statistics": [],
					"flags": "preview"
				},
				{
					"extensionId": "42",
					"extensionName": "ads-language-pack-de",
					"displayName": "German Language Pack for Azure Data Studio",
					"shortDescription": "Language pack extension for German",
					"publisher": {
						"displayName": "Microsoft",
						"publisherId": "Microsoft",
						"publisherName": "Microsoft"
					},
					"versions": [
						{
							"version": "1.45.0",
							"lastUpdated": "7/10/2023",
							"assetUri": "",
							"fallbackAssetUri": "fallbackAssetUri",
							"files": [
								{
									"assetType": "Microsoft.VisualStudio.Services.VSIXPackage",
									"source": "https://sqlopsextensions.blob.core.windows.net/extensions/langpacks/1.45.0/ads-language-pack-de-1.45.0.vsix"
								},
								{
									"assetType": "Microsoft.VisualStudio.Services.Icons.Default",
									"source": "https://raw.githubusercontent.com/microsoft/azuredatastudio/main/i18n/ads-language-pack-de/languagepack.png"
								},
								{
									"assetType": "Microsoft.VisualStudio.Services.Content.Details",
									"source": "https://raw.githubusercontent.com/microsoft/azuredatastudio/main/i18n/ads-language-pack-de/README.md"
								},
								{
									"assetType": "Microsoft.VisualStudio.Code.Manifest",
									"source": "https://raw.githubusercontent.com/microsoft/azuredatastudio/main/i18n/ads-language-pack-de/package.json"
								},
								{
									"assetType": "Microsoft.VisualStudio.Services.Content.License",
									"source": "https://raw.githubusercontent.com/Microsoft/azuredatastudio/main/LICENSE.txt"
								}
							],
							"properties": [
								{
									"key": "Microsoft.VisualStudio.Code.ExtensionDependencies",
									"value": ""
								},
								{
									"key": "Microsoft.VisualStudio.Code.Engine",
									"value": "*"
								},
								{
									"key": "Microsoft.AzDataEngine",
									"value": ">=1.45.0"
								},
								{
									"key": "Microsoft.VisualStudio.Services.Links.Source",
									"value": "https://github.com/Microsoft/azuredatastudio"
								},
								{
									"key": "Microsoft.VisualStudio.Code.LocalizedLanguages",
									"value": "de"
								}
							]
						}
					],
					"statistics": [],
					"flags": ""
				},
				{
					"extensionId": "43",
					"extensionName": "ads-language-pack-es",
					"displayName": "Spanish Language Pack for Azure Data Studio",
					"shortDescription": "Language pack extension for Spanish",
					"publisher": {
						"displayName": "Microsoft",
						"publisherId": "Microsoft",
						"publisherName": "Microsoft"
					},
					"versions": [
						{
							"version": "1.45.0",
							"lastUpdated": "7/10/2023",
							"assetUri": "",
							"fallbackAssetUri": "fallbackAssetUri",
							"files": [
								{
									"assetType": "Microsoft.VisualStudio.Services.VSIXPackage",
									"source": "https://sqlopsextensions.blob.core.windows.net/extensions/langpacks/1.45.0/ads-language-pack-es-1.45.0.vsix"
								},
								{
									"assetType": "Microsoft.VisualStudio.Services.Icons.Default",
									"source": "https://raw.githubusercontent.com/microsoft/azuredatastudio/main/i18n/ads-language-pack-es/languagepack.png"
								},
								{
									"assetType": "Microsoft.VisualStudio.Services.Content.Details",
									"source": "https://raw.githubusercontent.com/microsoft/azuredatastudio/main/i18n/ads-language-pack-es/README.md"
								},
								{
									"assetType": "Microsoft.VisualStudio.Code.Manifest",
									"source": "https://raw.githubusercontent.com/microsoft/azuredatastudio/main/i18n/ads-language-pack-es/package.json"
								},
								{
									"assetType": "Microsoft.VisualStudio.Services.Content.License",
									"source": "https://raw.githubusercontent.com/Microsoft/azuredatastudio/main/LICENSE.txt"
								}
							],
							"properties": [
								{
									"key": "Microsoft.VisualStudio.Code.ExtensionDependencies",
									"value": ""
								},
								{
									"key": "Microsoft.VisualStudio.Code.Engine",
									"value": "*"
								},
								{
									"key": "Microsoft.AzDataEngine",
									"value": ">=1.45.0"
								},
								{
									"key": "Microsoft.VisualStudio.Services.Links.Source",
									"value": "https://github.com/Microsoft/azuredatastudio"
								},
								{
									"key": "Microsoft.VisualStudio.Code.LocalizedLanguages",
									"value": "es"
								}
							]
						}
					],
					"statistics": [],
					"flags": ""
				},
				{
					"extensionId": "44",
					"extensionName": "ads-language-pack-fr",
					"displayName": "French Language Pack for Azure Data Studio",
					"shortDescription": "Language pack extension for French",
					"publisher": {
						"displayName": "Microsoft",
						"publisherId": "Microsoft",
						"publisherName": "Microsoft"
					},
					"versions": [
						{
							"version": "1.45.0",
							"lastUpdated": "7/10/2023",
							"assetUri": "",
							"fallbackAssetUri": "fallbackAssetUri",
							"files": [
								{
									"assetType": "Microsoft.VisualStudio.Services.VSIXPackage",
									"source": "https://sqlopsextensions.blob.core.windows.net/extensions/langpacks/1.45.0/ads-language-pack-fr-1.45.0.vsix"
								},
								{
									"assetType": "Microsoft.VisualStudio.Services.Icons.Default",
									"source": "https://raw.githubusercontent.com/microsoft/azuredatastudio/main/i18n/ads-language-pack-fr/languagepack.png"
								},
								{
									"assetType": "Microsoft.VisualStudio.Services.Content.Details",
									"source": "https://raw.githubusercontent.com/microsoft/azuredatastudio/main/i18n/ads-language-pack-fr/README.md"
								},
								{
									"assetType": "Microsoft.VisualStudio.Code.Manifest",
									"source": "https://raw.githubusercontent.com/microsoft/azuredatastudio/main/i18n/ads-language-pack-fr/package.json"
								},
								{
									"assetType": "Microsoft.VisualStudio.Services.Content.License",
									"source": "https://raw.githubusercontent.com/Microsoft/azuredatastudio/main/LICENSE.txt"
								}
							],
							"properties": [
								{
									"key": "Microsoft.VisualStudio.Code.ExtensionDependencies",
									"value": ""
								},
								{
									"key": "Microsoft.VisualStudio.Code.Engine",
									"value": "*"
								},
								{
									"key": "Microsoft.AzDataEngine",
									"value": ">=1.45.0"
								},
								{
									"key": "Microsoft.VisualStudio.Services.Links.Source",
									"value": "https://github.com/Microsoft/azuredatastudio"
								},
								{
									"key": "Microsoft.VisualStudio.Code.LocalizedLanguages",
									"value": "fr"
								}
							]
						}
					],
					"statistics": [],
					"flags": ""
				},
				{
					"extensionId": "45",
					"extensionName": "ads-language-pack-it",
					"displayName": "Italian Language Pack for Azure Data Studio",
					"shortDescription": "Language pack extension for Italian",
					"publisher": {
						"displayName": "Microsoft",
						"publisherId": "Microsoft",
						"publisherName": "Microsoft"
					},
					"versions": [
						{
							"version": "1.45.0",
							"lastUpdated": "7/10/2023",
							"assetUri": "",
							"fallbackAssetUri": "fallbackAssetUri",
							"files": [
								{
									"assetType": "Microsoft.VisualStudio.Services.VSIXPackage",
									"source": "https://sqlopsextensions.blob.core.windows.net/extensions/langpacks/1.45.0/ads-language-pack-it-1.45.0.vsix"
								},
								{
									"assetType": "Microsoft.VisualStudio.Services.Icons.Default",
									"source": "https://raw.githubusercontent.com/microsoft/azuredatastudio/main/i18n/ads-language-pack-it/languagepack.png"
								},
								{
									"assetType": "Microsoft.VisualStudio.Services.Content.Details",
									"source": "https://raw.githubusercontent.com/microsoft/azuredatastudio/main/i18n/ads-language-pack-it/README.md"
								},
								{
									"assetType": "Microsoft.VisualStudio.Code.Manifest",
									"source": "https://raw.githubusercontent.com/microsoft/azuredatastudio/main/i18n/ads-language-pack-it/package.json"
								},
								{
									"assetType": "Microsoft.VisualStudio.Services.Content.License",
									"source": "https://raw.githubusercontent.com/Microsoft/azuredatastudio/main/LICENSE.txt"
								}
							],
							"properties": [
								{
									"key": "Microsoft.VisualStudio.Code.ExtensionDependencies",
									"value": ""
								},
								{
									"key": "Microsoft.VisualStudio.Code.Engine",
									"value": "*"
								},
								{
									"key": "Microsoft.AzDataEngine",
									"value": ">=1.45.0"
								},
								{
									"key": "Microsoft.VisualStudio.Services.Links.Source",
									"value": "https://github.com/Microsoft/azuredatastudio"
								},
								{
									"key": "Microsoft.VisualStudio.Code.LocalizedLanguages",
									"value": "it"
								}
							]
						}
					],
					"statistics": [],
					"flags": ""
				},
				{
					"extensionId": "46",
					"extensionName": "ads-language-pack-ko",
					"displayName": "Korean Language Pack for Azure Data Studio",
					"shortDescription": "Language pack extension for Korean",
					"publisher": {
						"displayName": "Microsoft",
						"publisherId": "Microsoft",
						"publisherName": "Microsoft"
					},
					"versions": [
						{
							"version": "1.45.0",
							"lastUpdated": "7/10/2023",
							"assetUri": "",
							"fallbackAssetUri": "fallbackAssetUri",
							"files": [
								{
									"assetType": "Microsoft.VisualStudio.Services.VSIXPackage",
									"source": "https://sqlopsextensions.blob.core.windows.net/extensions/langpacks/1.45.0/ads-language-pack-ko-1.45.0.vsix"
								},
								{
									"assetType": "Microsoft.VisualStudio.Services.Icons.Default",
									"source": "https://raw.githubusercontent.com/microsoft/azuredatastudio/main/i18n/ads-language-pack-ko/languagepack.png"
								},
								{
									"assetType": "Microsoft.VisualStudio.Services.Content.Details",
									"source": "https://raw.githubusercontent.com/microsoft/azuredatastudio/main/i18n/ads-language-pack-ko/README.md"
								},
								{
									"assetType": "Microsoft.VisualStudio.Code.Manifest",
									"source": "https://raw.githubusercontent.com/microsoft/azuredatastudio/main/i18n/ads-language-pack-ko/package.json"
								},
								{
									"assetType": "Microsoft.VisualStudio.Services.Content.License",
									"source": "https://raw.githubusercontent.com/Microsoft/azuredatastudio/main/LICENSE.txt"
								}
							],
							"properties": [
								{
									"key": "Microsoft.VisualStudio.Code.ExtensionDependencies",
									"value": ""
								},
								{
									"key": "Microsoft.VisualStudio.Code.Engine",
									"value": "*"
								},
								{
									"key": "Microsoft.AzDataEngine",
									"value": ">=1.45.0"
								},
								{
									"key": "Microsoft.VisualStudio.Services.Links.Source",
									"value": "https://github.com/Microsoft/azuredatastudio"
								},
								{
									"key": "Microsoft.VisualStudio.Code.LocalizedLanguages",
									"value": "ko"
								}
							]
						}
					],
					"statistics": [],
					"flags": ""
				},
				{
					"extensionId": "47",
					"extensionName": "ads-language-pack-pt-br",
					"displayName": "Portuguese (Brazil) Language Pack for Azure Data Studio",
					"shortDescription": "Language pack extension for Portuguese (Brazil)",
					"publisher": {
						"displayName": "Microsoft",
						"publisherId": "Microsoft",
						"publisherName": "Microsoft"
					},
					"versions": [
						{
							"version": "1.45.0",
							"lastUpdated": "7/10/2023",
							"assetUri": "",
							"fallbackAssetUri": "fallbackAssetUri",
							"files": [
								{
									"assetType": "Microsoft.VisualStudio.Services.VSIXPackage",
									"source": "https://sqlopsextensions.blob.core.windows.net/extensions/langpacks/1.45.0/ads-language-pack-pt-br-1.45.0.vsix"
								},
								{
									"assetType": "Microsoft.VisualStudio.Services.Icons.Default",
									"source": "https://raw.githubusercontent.com/microsoft/azuredatastudio/main/i18n/ads-language-pack-pt-BR/languagepack.png"
								},
								{
									"assetType": "Microsoft.VisualStudio.Services.Content.Details",
									"source": "https://raw.githubusercontent.com/microsoft/azuredatastudio/main/i18n/ads-language-pack-pt-BR/README.md"
								},
								{
									"assetType": "Microsoft.VisualStudio.Code.Manifest",
									"source": "https://raw.githubusercontent.com/microsoft/azuredatastudio/main/i18n/ads-language-pack-pt-BR/package.json"
								},
								{
									"assetType": "Microsoft.VisualStudio.Services.Content.License",
									"source": "https://raw.githubusercontent.com/Microsoft/azuredatastudio/main/LICENSE.txt"
								}
							],
							"properties": [
								{
									"key": "Microsoft.VisualStudio.Code.ExtensionDependencies",
									"value": ""
								},
								{
									"key": "Microsoft.VisualStudio.Code.Engine",
									"value": "*"
								},
								{
									"key": "Microsoft.AzDataEngine",
									"value": ">=1.45.0"
								},
								{
									"key": "Microsoft.VisualStudio.Services.Links.Source",
									"value": "https://github.com/Microsoft/azuredatastudio"
								},
								{
									"key": "Microsoft.VisualStudio.Code.LocalizedLanguages",
									"value": "pt-br"
								}
							]
						}
					],
					"statistics": [],
					"flags": ""
				},
				{
					"extensionId": "48",
					"extensionName": "ads-language-pack-ru",
					"displayName": "Russian Language Pack for Azure Data Studio",
					"shortDescription": "Language pack extension for Russian",
					"publisher": {
						"displayName": "Microsoft",
						"publisherId": "Microsoft",
						"publisherName": "Microsoft"
					},
					"versions": [
						{
							"version": "1.45.0",
							"lastUpdated": "7/10/2023",
							"assetUri": "",
							"fallbackAssetUri": "fallbackAssetUri",
							"files": [
								{
									"assetType": "Microsoft.VisualStudio.Services.VSIXPackage",
									"source": "https://sqlopsextensions.blob.core.windows.net/extensions/langpacks/1.45.0/ads-language-pack-ru-1.45.0.vsix"
								},
								{
									"assetType": "Microsoft.VisualStudio.Services.Icons.Default",
									"source": "https://raw.githubusercontent.com/microsoft/azuredatastudio/main/i18n/ads-language-pack-ru/languagepack.png"
								},
								{
									"assetType": "Microsoft.VisualStudio.Services.Content.Details",
									"source": "https://raw.githubusercontent.com/microsoft/azuredatastudio/main/i18n/ads-language-pack-ru/README.md"
								},
								{
									"assetType": "Microsoft.VisualStudio.Code.Manifest",
									"source": "https://raw.githubusercontent.com/microsoft/azuredatastudio/main/i18n/ads-language-pack-ru/package.json"
								},
								{
									"assetType": "Microsoft.VisualStudio.Services.Content.License",
									"source": "https://raw.githubusercontent.com/Microsoft/azuredatastudio/main/LICENSE.txt"
								}
							],
							"properties": [
								{
									"key": "Microsoft.VisualStudio.Code.ExtensionDependencies",
									"value": ""
								},
								{
									"key": "Microsoft.VisualStudio.Code.Engine",
									"value": "*"
								},
								{
									"key": "Microsoft.AzDataEngine",
									"value": ">=1.45.0"
								},
								{
									"key": "Microsoft.VisualStudio.Services.Links.Source",
									"value": "https://github.com/Microsoft/azuredatastudio"
								},
								{
									"key": "Microsoft.VisualStudio.Code.LocalizedLanguages",
									"value": "ru"
								}
							]
						}
					],
					"statistics": [],
					"flags": ""
				},
				{
					"extensionId": "49",
					"extensionName": "ads-language-pack-zh-hans",
					"displayName": "Chinese (Simplified) Language Pack for Azure Data Studio",
					"shortDescription": "Language pack extension for Chinese (Simplified)",
					"publisher": {
						"displayName": "Microsoft",
						"publisherId": "Microsoft",
						"publisherName": "Microsoft"
					},
					"versions": [
						{
							"version": "1.45.0",
							"lastUpdated": "7/10/2023",
							"assetUri": "",
							"fallbackAssetUri": "fallbackAssetUri",
							"files": [
								{
									"assetType": "Microsoft.VisualStudio.Services.VSIXPackage",
									"source": "https://sqlopsextensions.blob.core.windows.net/extensions/langpacks/1.45.0/ads-language-pack-zh-hans-1.45.0.vsix"
								},
								{
									"assetType": "Microsoft.VisualStudio.Services.Icons.Default",
									"source": "https://raw.githubusercontent.com/microsoft/azuredatastudio/main/i18n/ads-language-pack-zh-hans/languagepack.png"
								},
								{
									"assetType": "Microsoft.VisualStudio.Services.Content.Details",
									"source": "https://raw.githubusercontent.com/microsoft/azuredatastudio/main/i18n/ads-language-pack-zh-hans/README.md"
								},
								{
									"assetType": "Microsoft.VisualStudio.Code.Manifest",
									"source": "https://raw.githubusercontent.com/microsoft/azuredatastudio/main/i18n/ads-language-pack-zh-hans/package.json"
								},
								{
									"assetType": "Microsoft.VisualStudio.Services.Content.License",
									"source": "https://raw.githubusercontent.com/Microsoft/azuredatastudio/main/LICENSE.txt"
								}
							],
							"properties": [
								{
									"key": "Microsoft.VisualStudio.Code.ExtensionDependencies",
									"value": ""
								},
								{
									"key": "Microsoft.VisualStudio.Code.Engine",
									"value": "*"
								},
								{
									"key": "Microsoft.AzDataEngine",
									"value": ">=1.45.0"
								},
								{
									"key": "Microsoft.VisualStudio.Services.Links.Source",
									"value": "https://github.com/Microsoft/azuredatastudio"
								},
								{
									"key": "Microsoft.VisualStudio.Code.LocalizedLanguages",
									"value": "zh-cn"
								}
							]
						}
					],
					"statistics": [],
					"flags": ""
				},
				{
					"extensionId": "50",
					"extensionName": "ads-language-pack-zh-hant",
					"displayName": "Chinese (Traditional) Language Pack for Azure Data Studio",
					"shortDescription": "Language pack extension for Chinese (Traditional)",
					"publisher": {
						"displayName": "Microsoft",
						"publisherId": "Microsoft",
						"publisherName": "Microsoft"
					},
					"versions": [
						{
							"version": "1.45.0",
							"lastUpdated": "7/10/2023",
							"assetUri": "",
							"fallbackAssetUri": "fallbackAssetUri",
							"files": [
								{
									"assetType": "Microsoft.VisualStudio.Services.VSIXPackage",
									"source": "https://sqlopsextensions.blob.core.windows.net/extensions/langpacks/1.45.0/ads-language-pack-zh-hant-1.45.0.vsix"
								},
								{
									"assetType": "Microsoft.VisualStudio.Services.Icons.Default",
									"source": "https://raw.githubusercontent.com/microsoft/azuredatastudio/main/i18n/ads-language-pack-zh-hant/languagepack.png"
								},
								{
									"assetType": "Microsoft.VisualStudio.Services.Content.Details",
									"source": "https://raw.githubusercontent.com/microsoft/azuredatastudio/main/i18n/ads-language-pack-zh-hant/README.md"
								},
								{
									"assetType": "Microsoft.VisualStudio.Code.Manifest",
									"source": "https://raw.githubusercontent.com/microsoft/azuredatastudio/main/i18n/ads-language-pack-zh-hant/package.json"
								},
								{
									"assetType": "Microsoft.VisualStudio.Services.Content.License",
									"source": "https://raw.githubusercontent.com/Microsoft/azuredatastudio/main/LICENSE.txt"
								}
							],
							"properties": [
								{
									"key": "Microsoft.VisualStudio.Code.ExtensionDependencies",
									"value": ""
								},
								{
									"key": "Microsoft.VisualStudio.Code.Engine",
									"value": "*"
								},
								{
									"key": "Microsoft.AzDataEngine",
									"value": ">=1.45.0"
								},
								{
									"key": "Microsoft.VisualStudio.Services.Links.Source",
									"value": "https://github.com/Microsoft/azuredatastudio"
								},
								{
									"key": "Microsoft.VisualStudio.Code.LocalizedLanguages",
									"value": "zh-tw"
								}
							]
						}
					],
					"statistics": [],
					"flags": ""
				},
				{
					"extensionId": "51",
					"extensionName": "ads-language-pack-ja",
					"displayName": "Japanese Language Pack for Azure Data Studio",
					"shortDescription": "Language pack extension for Japanese",
					"publisher": {
						"displayName": "Microsoft",
						"publisherId": "Microsoft",
						"publisherName": "Microsoft"
					},
					"versions": [
						{
							"version": "1.45.0",
							"lastUpdated": "7/10/2023",
							"assetUri": "",
							"fallbackAssetUri": "fallbackAssetUri",
							"files": [
								{
									"assetType": "Microsoft.VisualStudio.Services.VSIXPackage",
									"source": "https://sqlopsextensions.blob.core.windows.net/extensions/langpacks/1.45.0/ads-language-pack-ja-1.45.0.vsix"
								},
								{
									"assetType": "Microsoft.VisualStudio.Services.Icons.Default",
									"source": "https://raw.githubusercontent.com/microsoft/azuredatastudio/main/i18n/ads-language-pack-ja/languagepack.png"
								},
								{
									"assetType": "Microsoft.VisualStudio.Services.Content.Details",
									"source": "https://raw.githubusercontent.com/microsoft/azuredatastudio/main/i18n/ads-language-pack-ja/README.md"
								},
								{
									"assetType": "Microsoft.VisualStudio.Code.Manifest",
									"source": "https://raw.githubusercontent.com/microsoft/azuredatastudio/main/i18n/ads-language-pack-ja/package.json"
								},
								{
									"assetType": "Microsoft.VisualStudio.Services.Content.License",
									"source": "https://raw.githubusercontent.com/Microsoft/azuredatastudio/main/LICENSE.txt"
								}
							],
							"properties": [
								{
									"key": "Microsoft.VisualStudio.Code.ExtensionDependencies",
									"value": ""
								},
								{
									"key": "Microsoft.VisualStudio.Code.Engine",
									"value": "*"
								},
								{
									"key": "Microsoft.AzDataEngine",
									"value": ">=1.45.0"
								},
								{
									"key": "Microsoft.VisualStudio.Services.Links.Source",
									"value": "https://github.com/Microsoft/azuredatastudio"
								},
								{
									"key": "Microsoft.VisualStudio.Code.LocalizedLanguages",
									"value": "ja"
								}
							]
						}
					],
					"statistics": [],
					"flags": ""
				},
				{
					"extensionId": "52",
					"extensionName": "plan-explorer",
					"displayName": "SentryOne Plan Explorer",
					"shortDescription": "Simplify query analysis and tuning",
					"publisher": {
						"displayName": "SentryOne",
						"publisherId": "SentryOne",
						"publisherName": "SentryOne"
					},
					"versions": [
						{
							"version": "0.9.8",
							"lastUpdated": "10/19/2020",
							"assetUri": "",
							"fallbackAssetUri": "fallbackAssetUri",
							"files": [
								{
									"assetType": "Microsoft.SQLOps.DownloadPage",
									"source": "https://www.sentryone.com/products/sentryone-plan-explorer-extension-azure-data-studio"
								},
								{
									"assetType": "Microsoft.VisualStudio.Services.Icons.Default",
									"source": "https://sqlopsextensions.blob.core.windows.net/extensions/plan-explorer/0.9.8/s1logo.png"
								},
								{
									"assetType": "Microsoft.VisualStudio.Services.Content.Details",
									"source": "https://sqlopsextensions.blob.core.windows.net/extensions/plan-explorer/0.9.8/README.md"
								},
								{
									"assetType": "Microsoft.VisualStudio.Services.Content.License",
									"source": "https://www.sentryone.com/eula"
								}
							],
							"properties": [
								{
									"key": "Microsoft.VisualStudio.Code.ExtensionDependencies",
									"value": ""
								},
								{
									"key": "Microsoft.VisualStudio.Code.Engine",
									"value": "*"
								},
								{
									"key": "Microsoft.AzDataEngine",
									"value": ">=1.8.0"
								},
								{
									"key": "Microsoft.VisualStudio.Services.Links.Source",
									"value": "https://extensions.sentryone.com/"
								}
							]
						}
					],
					"statistics": [],
					"flags": "preview"
				},
				{
					"extensionId": "53",
					"extensionName": "query-editor-boost",
					"displayName": "Query Editor Boost",
					"shortDescription": "Helpful add-ons for query editing",
					"publisher": {
						"displayName": "Drew Skwiers-Koballa",
						"publisherId": "drewsk",
						"publisherName": "drewsk"
					},
					"versions": [
						{
							"version": "0.4.1",
							"lastUpdated": "2/16/2020",
							"assetUri": "",
							"fallbackAssetUri": "fallbackAssetUri",
							"files": [
								{
									"assetType": "Microsoft.SQLOps.DownloadPage",
									"source": "https://github.com/dzsquared/query-editor-boost/releases/tag/0.4.1"
								},
								{
									"assetType": "Microsoft.VisualStudio.Services.Icons.Default",
									"source": "https://raw.githubusercontent.com/dzsquared/query-editor-boost/master/images/QEboost200.png"
								},
								{
									"assetType": "Microsoft.VisualStudio.Services.Content.Details",
									"source": "https://raw.githubusercontent.com/dzsquared/query-editor-boost/master/README.md"
								},
								{
									"assetType": "Microsoft.VisualStudio.Code.Manifest",
									"source": "https://raw.githubusercontent.com/dzsquared/query-editor-boost/master/package.json"
								},
								{
									"assetType": "Microsoft.VisualStudio.Services.Content.License",
									"source": "https://raw.githubusercontent.com/dzsquared/query-editor-boost/master/LICENSE"
								}
							],
							"properties": [
								{
									"key": "Microsoft.VisualStudio.Code.ExtensionDependencies",
									"value": ""
								},
								{
									"key": "Microsoft.VisualStudio.Services.Links.Source",
									"value": "https://github.com/dzsquared/query-editor-boost"
								},
								{
									"key": "Microsoft.VisualStudio.Code.Engine",
									"value": "*"
								},
								{
									"key": "Microsoft.AzDataEngine",
									"value": ">=1.8.0"
								}
							]
						}
					],
					"statistics": [],
					"flags": "preview"
				},
				{
					"extensionId": "54",
					"extensionName": "delete-database",
					"displayName": "Delete database",
					"shortDescription": "Adds 'Delete' option when right clicking on a database",
					"publisher": {
						"displayName": "AlexP",
						"publisherId": "alx-ppv",
						"publisherName": "alx-ppv"
					},
					"versions": [
						{
							"version": "0.0.3",
							"lastUpdated": "08/14/2019",
							"assetUri": "",
							"fallbackAssetUri": "fallbackAssetUri",
							"files": [
								{
									"assetType": "Microsoft.SQLOps.DownloadPage",
									"source": "https://github.com/alx-ppv/ADS-delete-database/releases/tag/0.0.3"
								},
								{
									"assetType": "Microsoft.VisualStudio.Services.Icons.Default",
									"source": "https://raw.githubusercontent.com/alx-ppv/ADS-delete-database/master/logo.png"
								},
								{
									"assetType": "Microsoft.VisualStudio.Services.Content.Details",
									"source": "https://raw.githubusercontent.com/alx-ppv/ADS-delete-database/master/README.md"
								},
								{
									"assetType": "Microsoft.VisualStudio.Code.Manifest",
									"source": "https://raw.githubusercontent.com/alx-ppv/ADS-delete-database/master/package.json"
								},
								{
									"assetType": "Microsoft.VisualStudio.Services.Content.License",
									"source": "https://raw.githubusercontent.com/alx-ppv/ADS-delete-database/master/LICENSE"
								}
							],
							"properties": [
								{
									"key": "Microsoft.VisualStudio.Code.ExtensionDependencies",
									"value": ""
								},
								{
									"key": "Microsoft.VisualStudio.Services.Links.Source",
									"value": "https://github.com/alx-ppv/ADS-delete-database"
								},
								{
									"key": "Microsoft.VisualStudio.Code.Engine",
									"value": "*"
								},
								{
									"key": "Microsoft.AzDataEngine",
									"value": "*"
								}
							]
						}
					],
					"statistics": [],
					"flags": "preview"
				},
				{
					"extensionId": "55",
					"extensionName": "query-history",
					"displayName": "Query History",
					"shortDescription": "Adds a Query History view for viewing and running past executed queries.",
					"publisher": {
						"displayName": "Microsoft",
						"publisherId": "Microsoft",
						"publisherName": "Microsoft"
					},
					"versions": [
						{
							"version": "0.5.3",
							"lastUpdated": "11/7/2022",
							"assetUri": "",
							"fallbackAssetUri": "fallbackAssetUri",
							"files": [
								{
									"assetType": "Microsoft.VisualStudio.Services.VSIXPackage",
									"source": "https://sqlopsextensions.blob.core.windows.net/extensions/query-history/query-history-0.5.3.vsix"
								},
								{
									"assetType": "Microsoft.VisualStudio.Services.Icons.Default",
									"source": "https://raw.githubusercontent.com/microsoft/azuredatastudio/main/extensions/query-history/images/extension.png"
								},
								{
									"assetType": "Microsoft.VisualStudio.Services.Content.Details",
									"source": "https://raw.githubusercontent.com/Microsoft/azuredatastudio/main/extensions/query-history/README.md"
								},
								{
									"assetType": "Microsoft.VisualStudio.Code.Manifest",
									"source": "https://raw.githubusercontent.com/Microsoft/azuredatastudio/main/extensions/query-history/package.json"
								},
								{
									"assetType": "Microsoft.VisualStudio.Services.Content.License",
									"source": "https://raw.githubusercontent.com/Microsoft/azuredatastudio/main/LICENSE.txt"
								}
							],
							"properties": [
								{
									"key": "Microsoft.VisualStudio.Code.ExtensionDependencies",
									"value": ""
								},
								{
									"key": "Microsoft.VisualStudio.Code.Engine",
									"value": "*"
								},
								{
									"key": "Microsoft.AzDataEngine",
									"value": ">=1.40.0"
								},
								{
									"key": "Microsoft.VisualStudio.Services.Links.Source",
									"value": "https://github.com/Microsoft/azuredatastudio"
								}
							]
						}
					],
					"statistics": [],
					"flags": ""
				},
				{
					"extensionId": "56",
					"extensionName": "simple-data-scripter",
					"displayName": "Simple Data Scripter",
					"shortDescription": "Adds ability to script data for a table",
					"publisher": {
						"displayName": "Sean Price",
						"publisherId": "ecirpnaes",
						"publisherName": "ecirpnaes"
					},
					"versions": [
						{
							"version": "0.1.6",
							"lastUpdated": "03/22/2021",
							"assetUri": "",
							"fallbackAssetUri": "fallbackAssetUri",
							"files": [
								{
									"assetType": "Microsoft.SQLOps.DownloadPage",
									"source": "https://github.com/ecirpnaes/SimpleDataScripter/releases/tag/0.1.6"
								},
								{
									"assetType": "Microsoft.VisualStudio.Services.Icons.Default",
									"source": "https://raw.githubusercontent.com/ecirpnaes/SimpleDataScripter/master/images/logo.png"
								},
								{
									"assetType": "Microsoft.VisualStudio.Services.Content.Details",
									"source": "https://raw.githubusercontent.com/ecirpnaes/SimpleDataScripter/master/README.md"
								},
								{
									"assetType": "Microsoft.VisualStudio.Code.Manifest",
									"source": "https://raw.githubusercontent.com/ecirpnaes/SimpleDataScripter/master/package.json"
								}
							],
							"properties": [
								{
									"key": "Microsoft.VisualStudio.Code.ExtensionDependencies",
									"value": ""
								},
								{
									"key": "Microsoft.VisualStudio.Services.Links.Source",
									"value": "https://github.com/ecirpnaes/simpledatascripter"
								},
								{
									"key": "Microsoft.VisualStudio.Code.Engine",
									"value": "*"
								},
								{
									"key": "Microsoft.AzDataEngine",
									"value": "*"
								}
							]
						}
					],
					"statistics": [],
					"flags": "preview"
				},
				{
					"extensionId": "57",
					"extensionName": "vscodeintellicode",
					"displayName": "Visual Studio IntelliCode",
					"shortDescription": "AI-assisted development",
					"publisher": {
						"displayName": "Microsoft",
						"publisherId": "Microsoft",
						"publisherName": "visualstudioexptteam"
					},
					"versions": [
						{
							"version": "1.2.1",
							"lastUpdated": "10/29/2019",
							"assetUri": "",
							"fallbackAssetUri": "fallbackAssetUri",
							"files": [
								{
									"assetType": "Microsoft.VisualStudio.Services.VSIXPackage",
									"source": "https://sqlopsextensions.blob.core.windows.net/extensions/intellicode/vscodeintellicode-1.2.1.vsix"
								},
								{
									"assetType": "Microsoft.VisualStudio.Services.Icons.Default",
									"source": "https://sqlopsextensions.blob.core.windows.net/extensions/intellicode/icon.png"
								},
								{
									"assetType": "Microsoft.VisualStudio.Services.Content.Details",
									"source": "https://sqlopsextensions.blob.core.windows.net/extensions/intellicode/README.md"
								},
								{
									"assetType": "Microsoft.VisualStudio.Code.Manifest",
									"source": "https://sqlopsextensions.blob.core.windows.net/extensions/intellicode/package.json"
								},
								{
									"assetType": "Microsoft.VisualStudio.Services.Content.License",
									"source": "https://sqlopsextensions.blob.core.windows.net/extensions/intellicode/LICENSE.txt"
								}
							],
							"properties": [
								{
									"key": "Microsoft.VisualStudio.Code.ExtensionDependencies",
									"value": ""
								},
								{
									"key": "Microsoft.VisualStudio.Code.Engine",
									"value": ">=1.29.1"
								},
								{
									"key": "Microsoft.AzDataEngine",
									"value": "*"
								},
								{
									"key": "Microsoft.VisualStudio.Services.Links.Source",
									"value": "https://github.com/MicrosoftDocs/intellicode"
								}
							]
						}
					],
					"statistics": [],
					"flags": ""
				},
				{
					"extensionId": "58",
					"extensionName": "datavirtualization",
					"displayName": "Data Virtualization",
					"shortDescription": "Support for Data Virtualization in SQL Server, including Virtualize Data wizards.",
					"publisher": {
						"displayName": "Microsoft",
						"publisherId": "Microsoft",
						"publisherName": "Microsoft"
					},
					"versions": [
						{
							"version": "1.13.2",
							"lastUpdated": "3/8/2023",
							"assetUri": "",
							"fallbackAssetUri": "fallbackAssetUri",
							"files": [
								{
									"assetType": "Microsoft.VisualStudio.Services.VSIXPackage",
									"source": "https://sqlopsextensions.blob.core.windows.net/extensions/datavirtualization/datavirtualization-1.13.2.vsix"
								},
								{
									"assetType": "Microsoft.VisualStudio.Services.Icons.Default",
									"source": "https://raw.githubusercontent.com/microsoft/azuredatastudio/main/extensions/datavirtualization/resources/extension.png"
								},
								{
									"assetType": "Microsoft.VisualStudio.Services.Content.Details",
									"source": "https://raw.githubusercontent.com/microsoft/azuredatastudio/main/extensions/datavirtualization/README.md"
								},
								{
									"assetType": "Microsoft.VisualStudio.Code.Manifest",
									"source": "https://raw.githubusercontent.com/microsoft/azuredatastudio/main/extensions/datavirtualization/package.json"
								},
								{
									"assetType": "Microsoft.VisualStudio.Services.Content.License",
									"source": "https://raw.githubusercontent.com/microsoft/azuredatastudio/main/extensions/datavirtualization/LICENSE.txt"
								}
							],
							"properties": [
								{
									"key": "Microsoft.VisualStudio.Code.ExtensionDependencies",
									"value": ""
								},
								{
									"key": "Microsoft.VisualStudio.Code.Engine",
									"value": ">=1.48.0"
								},
								{
									"key": "Microsoft.AzDataEngine",
									"value": ">=1.22.0"
								},
								{
									"key": "Microsoft.VisualStudio.Services.Links.Source",
									"value": "https://aka.ms/ads-datavirt"
								}
							]
						}
					],
					"statistics": [],
					"flags": ""
				},
				{
					"extensionId": "59",
					"extensionName": "demo-mode",
					"displayName": "Demo Mode",
					"shortDescription": "Fast font embiggen for presentations and over the shoulder demos",
					"publisher": {
						"displayName": "Drew Skwiers-Koballa",
						"publisherId": "drewsk",
						"publisherName": "drewsk"
					},
					"versions": [
						{
							"version": "1.1.0",
							"lastUpdated": "11/16/2019",
							"assetUri": "",
							"fallbackAssetUri": "fallbackAssetUri",
							"files": [
								{
									"assetType": "Microsoft.SQLOps.DownloadPage",
									"source": "https://github.com/dzsquared/demo-mode/releases/tag/1.1.0"
								},
								{
									"assetType": "Microsoft.VisualStudio.Services.Icons.Default",
									"source": "https://raw.githubusercontent.com/dzsquared/demo-mode/master/images/monitor256.png"
								},
								{
									"assetType": "Microsoft.VisualStudio.Services.Content.Details",
									"source": "https://raw.githubusercontent.com/dzsquared/demo-mode/master/README.md"
								},
								{
									"assetType": "Microsoft.VisualStudio.Code.Manifest",
									"source": "https://raw.githubusercontent.com/dzsquared/demo-mode/master/package.json"
								},
								{
									"assetType": "Microsoft.VisualStudio.Services.Content.License",
									"source": "https://raw.githubusercontent.com/dzsquared/demo-mode/master/LICENSE"
								}
							],
							"properties": [
								{
									"key": "Microsoft.VisualStudio.Code.ExtensionDependencies",
									"value": ""
								},
								{
									"key": "Microsoft.VisualStudio.Services.Links.Source",
									"value": "https://github.com/dzsquared/demo-mode"
								},
								{
									"key": "Microsoft.VisualStudio.Code.Engine",
									"value": "*"
								},
								{
									"key": "Microsoft.AzDataEngine",
									"value": "*"
								}
							]
						}
					],
					"statistics": [],
					"flags": "preview"
				},
				{
					"extensionId": "60",
					"extensionName": "db-snapshot-creator",
					"displayName": "DB Snapshot Creator",
					"shortDescription": "Adds ability to create a snaphot of a database",
					"publisher": {
						"displayName": "Sean Price",
						"publisherId": "ecirpnaes",
						"publisherName": "ecirpnaes"
					},
					"versions": [
						{
							"version": "0.1.0",
							"lastUpdated": "12/19/2019",
							"assetUri": "",
							"fallbackAssetUri": "fallbackAssetUri",
							"files": [
								{
									"assetType": "Microsoft.SQLOps.DownloadPage",
									"source": "https://github.com/ecirpnaes/DbSnapshotCreator/releases/tag/0.1.0"
								},
								{
									"assetType": "Microsoft.VisualStudio.Services.Icons.Default",
									"source": "https://raw.githubusercontent.com/ecirpnaes/DbSnapshotCreator/master/images/logo.png"
								},
								{
									"assetType": "Microsoft.VisualStudio.Services.Content.Details",
									"source": "https://raw.githubusercontent.com/ecirpnaes/DbSnapshotCreator/master/README.md"
								},
								{
									"assetType": "Microsoft.VisualStudio.Code.Manifest",
									"source": "https://raw.githubusercontent.com/ecirpnaes/DbSnapshotCreator/master/package.json"
								}
							],
							"properties": [
								{
									"key": "Microsoft.VisualStudio.Code.ExtensionDependencies",
									"value": ""
								},
								{
									"key": "Microsoft.VisualStudio.Services.Links.Source",
									"value": "https://github.com/ecirpnaes/DbSnapshotCreator"
								},
								{
									"key": "Microsoft.VisualStudio.Code.Engine",
									"value": "*"
								},
								{
									"key": "Microsoft.AzDataEngine",
									"value": "*"
								}
							]
						}
					],
					"statistics": [],
					"flags": "preview"
				},
				{
					"extensionId": "61",
					"extensionName": "tsqlchecker",
					"displayName": "TSQL Checker",
					"shortDescription": "Adds checks for bad practice to the TSQL query window.",
					"publisher": {
						"displayName": "Daniel Janik",
						"publisherId": "DanielJanik",
						"publisherName": "DanielJanik"
					},
					"versions": [
						{
							"version": "0.0.1",
							"lastUpdated": "02/06/2020",
							"assetUri": "",
							"fallbackAssetUri": "fallbackAssetUri",
							"files": [
								{
									"assetType": "Microsoft.SQLOps.DownloadPage",
									"source": "https://github.com/DanielJanik/tsqlchecker_adsextension/releases/tag/0.0.1"
								},
								{
									"assetType": "Microsoft.VisualStudio.Services.Icons.Default",
									"source": "https://raw.githubusercontent.com/danieljanik/tsqlchecker_adsextension/master/tsqlhelp.png"
								},
								{
									"assetType": "Microsoft.VisualStudio.Services.Content.Details",
									"source": "https://raw.githubusercontent.com/danieljanik/tsqlchecker_adsextension/master/README.md"
								},
								{
									"assetType": "Microsoft.VisualStudio.Code.Manifest",
									"source": "https://raw.githubusercontent.com/danieljanik/tsqlchecker_adsextension/master/package.json"
								},
								{
									"assetType": "Microsoft.VisualStudio.Services.Content.License",
									"source": "https://raw.githubusercontent.com/danieljanik/tsqlchecker_adsextension/master/LICENSE"
								}
							],
							"properties": [
								{
									"key": "Microsoft.VisualStudio.Code.ExtensionDependencies",
									"value": ""
								},
								{
									"key": "Microsoft.VisualStudio.Services.Links.Source",
									"value": "https://github.com/DanielJanik/tsqlchecker_adsextension"
								},
								{
									"key": "Microsoft.VisualStudio.Code.Engine",
									"value": "*"
								},
								{
									"key": "Microsoft.AzDataEngine",
									"value": "*"
								}
							]
						}
					],
					"statistics": [],
					"flags": "preview"
				},
				{
					"extensionId": "62",
					"extensionName": "schema-visualization",
					"displayName": "Schema Visualization",
					"shortDescription": "Visualization of databases",
					"publisher": {
						"displayName": "Jens Hunt",
						"publisherId": "R0tenur",
						"publisherName": "R0tenur"
					},
					"versions": [
						{
							"version": "0.8.2",
							"lastUpdated": "9/22/2021",
							"assetUri": "",
							"fallbackAssetUri": "fallbackAssetUri",
							"files": [
								{
									"assetType": "Microsoft.SQLOps.DownloadPage",
									"source": "https://github.com/R0tenur/visualization/releases/tag/v0.8.2"
								},
								{
									"assetType": "Microsoft.VisualStudio.Services.Icons.Default",
									"source": "https://raw.githubusercontent.com/R0tenur/visualization/master/images/logo.png"
								},
								{
									"assetType": "Microsoft.VisualStudio.Services.Content.Details",
									"source": "https://raw.githubusercontent.com/R0tenur/visualization/master/README.md"
								},
								{
									"assetType": "Microsoft.VisualStudio.Code.Manifest",
									"source": "https://raw.githubusercontent.com/R0tenur/visualization/master/package.json"
								},
								{
									"assetType": "Microsoft.VisualStudio.Services.Content.License",
									"source": "https://raw.githubusercontent.com/R0tenur/visualization/master/LICENSE"
								}
							],
							"properties": [
								{
									"key": "Microsoft.VisualStudio.Code.ExtensionDependencies",
									"value": ""
								},
								{
									"key": "Microsoft.VisualStudio.Services.Links.Source",
									"value": "https://github.com/R0tenur/visualization"
								},
								{
									"key": "Microsoft.VisualStudio.Code.Engine",
									"value": "*"
								},
								{
									"key": "Microsoft.AzDataEngine",
									"value": "*"
								}
							]
						}
					],
					"statistics": [],
					"flags": ""
				},
				{
					"extensionId": "64",
					"extensionName": "qpi",
					"displayName": "Query Performance Insight",
					"shortDescription": "ADS UI for the latest version of QPI library",
					"publisher": {
						"displayName": "Jovan Popovic",
						"publisherId": "jocapc",
						"publisherName": "jocapc"
					},
					"versions": [
						{
							"version": "0.1.6",
							"lastUpdated": "03/08/2020",
							"assetUri": "",
							"fallbackAssetUri": "fallbackAssetUri",
							"files": [
								{
									"assetType": "Microsoft.VisualStudio.Services.VSIXPackage",
									"source": "https://sqlopsextensions.blob.core.windows.net/extensions/qpi/qpi-0.1.6.vsix"
								},
								{
									"assetType": "Microsoft.VisualStudio.Code.Manifest",
									"source": "https://raw.githubusercontent.com/jocapc/AzureDataStudio-QPI/master/package.json"
								},
								{
									"assetType": "Microsoft.VisualStudio.Services.Content.Details",
									"source": "https://raw.githubusercontent.com/jocapc/AzureDataStudio-QPI/master/README.md"
								},
								{
									"assetType": "Microsoft.VisualStudio.Services.Content.License",
									"source": "https://raw.githubusercontent.com/jocapc/AzureDataStudio-QPI/master/LICENSE"
								}
							],
							"properties": [
								{
									"key": "Microsoft.VisualStudio.Code.ExtensionDependencies",
									"value": ""
								},
								{
									"key": "Microsoft.VisualStudio.Services.Links.Source",
									"value": "https://github.com/jocapc/AzureDataStudio-QPI"
								},
								{
									"key": "Microsoft.VisualStudio.Code.Engine",
									"value": ">=1.25.0"
								},
								{
									"key": "Microsoft.AzDataEngine",
									"value": "*"
								}
							]
						}
					],
					"statistics": [],
					"flags": ""
				},
				{
					"extensionId": "65",
					"extensionName": "machine-learning",
					"displayName": "Machine Learning",
					"shortDescription": "Machine Learning for SQL Databases",
					"publisher": {
						"displayName": "Microsoft",
						"publisherId": "Microsoft",
						"publisherName": "Microsoft"
					},
					"versions": [
						{
							"version": "0.12.0",
							"lastUpdated": "10/31/2022",
							"assetUri": "",
							"fallbackAssetUri": "fallbackAssetUri",
							"files": [
								{
									"assetType": "Microsoft.VisualStudio.Services.VSIXPackage",
									"source": "https://sqlopsextensions.blob.core.windows.net/extensions/machine-learning/machine-learning-0.12.0.vsix"
								},
								{
									"assetType": "Microsoft.VisualStudio.Services.Icons.Default",
									"source": "https://raw.githubusercontent.com/microsoft/azuredatastudio/main/extensions/machine-learning/images/extensionIcon.png"
								},
								{
									"assetType": "Microsoft.VisualStudio.Services.Content.Details",
									"source": "https://raw.githubusercontent.com/Microsoft/azuredatastudio/main/extensions/machine-learning/README.md"
								},
								{
									"assetType": "Microsoft.VisualStudio.Code.Manifest",
									"source": "https://raw.githubusercontent.com/Microsoft/azuredatastudio/main/extensions/machine-learning/package.json"
								},
								{
									"assetType": "Microsoft.VisualStudio.Services.Content.License",
									"source": "https://raw.githubusercontent.com/Microsoft/azuredatastudio/main/LICENSE.txt"
								}
							],
							"properties": [
								{
									"key": "Microsoft.VisualStudio.Code.ExtensionDependencies",
									"value": ""
								},
								{
									"key": "Microsoft.AzDataEngine",
									"value": ">=1.33.0"
								},
								{
									"key": "Microsoft.VisualStudio.Code.Engine",
									"value": ">=1.25.0"
								},
								{
									"key": "Microsoft.VisualStudio.Services.Links.Source",
									"value": "https://github.com/Microsoft/azuredatastudio"
								}
							]
						}
					],
					"statistics": [],
					"flags": "preview"
				},
				{
					"extensionId": "66",
					"extensionName": "sql-prompt",
					"displayName": "Redgate SQL Prompt",
					"shortDescription": "Write and format your SQL effortlessly",
					"publisher": {
						"displayName": "Redgate",
						"publisherId": "Redgate",
						"publisherName": "Redgate"
					},
					"versions": [
						{
							"version": "0.2.10",
							"lastUpdated": "02/03/2022",
							"assetUri": "",
							"fallbackAssetUri": "fallbackAssetUri",
							"files": [
								{
									"assetType": "Microsoft.SQLOps.DownloadPage",
									"source": "https://download.red-gate.com/EAP/SQLPromptADS.zip"
								},
								{
									"assetType": "Microsoft.VisualStudio.Services.Icons.Default",
									"source": "https://sqlopsextensions.blob.core.windows.net/extensions/sql-prompt/0.2.10/gatebase.png"
								},
								{
									"assetType": "Microsoft.VisualStudio.Services.Content.Details",
									"source": "https://sqlopsextensions.blob.core.windows.net/extensions/sql-prompt/0.2.10/README.md"
								},
								{
									"assetType": "Microsoft.VisualStudio.Services.Content.License",
									"source": "https://www.red-gate.com/support/license/"
								}
							],
							"properties": [
								{
									"key": "Microsoft.VisualStudio.Code.ExtensionDependencies",
									"value": ""
								},
								{
									"key": "Microsoft.VisualStudio.Code.Engine",
									"value": "^1.38.0"
								},
								{
									"key": "Microsoft.AzDataEngine",
									"value": "*"
								}
							]
						}
					],
					"statistics": [],
					"flags": "preview"
				},
				{
					"extensionId": "67",
					"extensionName": "sql-assessment",
					"displayName": "SQL Assessment",
					"shortDescription": "Provides a mechanism to evaluate the configuration of SQL Server for best practices",
					"publisher": {
						"displayName": "Microsoft",
						"publisherId": "Microsoft",
						"publisherName": "Microsoft"
					},
					"versions": [
						{
							"version": "0.6.4",
							"lastUpdated": "11/7/2022",
							"assetUri": "",
							"fallbackAssetUri": "fallbackAssetUri",
							"files": [
								{
									"assetType": "Microsoft.VisualStudio.Services.VSIXPackage",
									"source": "https://sqlopsextensions.blob.core.windows.net/extensions/sql-assessment/sql-assessment-0.6.4.vsix"
								},
								{
									"assetType": "Microsoft.VisualStudio.Services.Icons.Default",
									"source": "https://raw.githubusercontent.com/microsoft/azuredatastudio/main/extensions/sql-assessment/images/extension.png"
								},
								{
									"assetType": "Microsoft.VisualStudio.Services.Content.Details",
									"source": "https://raw.githubusercontent.com/Microsoft/azuredatastudio/main/extensions/sql-assessment/README.md"
								},
								{
									"assetType": "Microsoft.VisualStudio.Code.Manifest",
									"source": "https://raw.githubusercontent.com/Microsoft/azuredatastudio/main/extensions/sql-assessment/package.json"
								},
								{
									"assetType": "Microsoft.VisualStudio.Services.Content.License",
									"source": "https://raw.githubusercontent.com/Microsoft/azuredatastudio/main/LICENSE.txt"
								}
							],
							"properties": [
								{
									"key": "Microsoft.VisualStudio.Code.Engine",
									"value": ">=1.25.0"
								},
								{
									"key": "Microsoft.AzDataEngine",
									"value": ">=1.27.0"
								},
								{
									"key": "Microsoft.VisualStudio.Services.Links.Source",
									"value": "https://github.com/Microsoft/azuredatastudio"
								}
							]
						}
					],
					"statistics": [],
					"flags": "preview"
				},
				{
					"extensionId": "68",
					"extensionName": "arc",
					"displayName": "Azure Arc",
					"shortDescription": "Provides deployment and management capabilities for Azure Arc",
					"publisher": {
						"displayName": "Microsoft",
						"publisherId": "Microsoft",
						"publisherName": "Microsoft"
					},
					"versions": [
						{
							"version": "1.8.0",
							"lastUpdated": "1/25/2023",
							"assetUri": "",
							"fallbackAssetUri": "fallbackAssetUri",
							"files": [
								{
									"assetType": "Microsoft.VisualStudio.Services.VSIXPackage",
									"source": "https://sqlopsextensions.blob.core.windows.net/extensions/arc/arc-1.8.0.vsix"
								},
								{
									"assetType": "Microsoft.VisualStudio.Services.Icons.Default",
									"source": "https://raw.githubusercontent.com/microsoft/azuredatastudio/main/extensions/arc/images/extension.png"
								},
								{
									"assetType": "Microsoft.VisualStudio.Services.Content.Details",
									"source": "https://raw.githubusercontent.com/Microsoft/azuredatastudio/main/extensions/arc/README.md"
								},
								{
									"assetType": "Microsoft.VisualStudio.Code.Manifest",
									"source": "https://raw.githubusercontent.com/Microsoft/azuredatastudio/main/extensions/arc/package.json"
								},
								{
									"assetType": "Microsoft.VisualStudio.Services.Content.License",
									"source": "https://raw.githubusercontent.com/Microsoft/azuredatastudio/main/LICENSE.txt"
								}
							],
							"properties": [
								{
									"key": "Microsoft.VisualStudio.Code.Engine",
									"value": "*"
								},
								{
									"key": "Microsoft.AzDataEngine",
									"value": ">=1.35.0"
								},
								{
									"key": "Microsoft.VisualStudio.Services.Links.Source",
									"value": "https://github.com/Microsoft/azuredatastudio"
								}
							]
						}
					],
					"statistics": [],
					"flags": ""
				},
				{
					"extensionId": "69",
					"extensionName": "code-settings-sync",
					"displayName": "Settings Sync",
					"shortDescription": "Synchronize Settings, Snippets, Themes, File Icons, Launch, Keybindings, Workspaces and Extensions Across Multiple Machines Using GitHub Gist.",
					"publisher": {
						"displayName": "Shan Khan",
						"publisherId": "Shan",
						"publisherName": "Shan"
					},
					"versions": [
						{
							"version": "3.4.3",
							"lastUpdated": "9/23/2019",
							"assetUri": "",
							"fallbackAssetUri": "fallbackAssetUri",
							"files": [
								{
									"assetType": "Microsoft.SQLOps.DownloadPage",
									"source": "https://github.com/shanalikhan/code-settings-sync/releases/tag/v3.4.3"
								},
								{
									"assetType": "Microsoft.VisualStudio.Services.Icons.Default",
									"source": "https://raw.githubusercontent.com/shanalikhan/code-settings-sync/master/images/logo-128.png"
								},
								{
									"assetType": "Microsoft.VisualStudio.Services.Content.Details",
									"source": "https://raw.githubusercontent.com/shanalikhan/code-settings-sync/master/README.md"
								},
								{
									"assetType": "Microsoft.VisualStudio.Code.Manifest",
									"source": "https://raw.githubusercontent.com/shanalikhan/code-settings-sync/master/package.json"
								},
								{
									"assetType": "Microsoft.VisualStudio.Services.Content.License",
									"source": "https://raw.githubusercontent.com/shanalikhan/code-settings-sync/master/LICENSE"
								}
							],
							"properties": [
								{
									"key": "Microsoft.VisualStudio.Code.ExtensionDependencies",
									"value": ""
								},
								{
									"key": "Microsoft.VisualStudio.Code.Engine",
									"value": ">=1.35.1"
								},
								{
									"key": "Microsoft.AzDataEngine",
									"value": "*"
								},
								{
									"key": "Microsoft.VisualStudio.Services.Links.Source",
									"value": "https://github.com/shanalikhan/code-settings-sync"
								}
							]
						}
					],
					"statistics": [],
					"flags": ""
				},
				{
					"extensionId": "70",
					"extensionName": "sql-database-projects",
					"displayName": "SQL Database Projects",
					"shortDescription": "The SQL Database Projects extension for Azure Data Studio allows users to develop and deploy database schemas.",
					"publisher": {
						"displayName": "Microsoft",
						"publisherId": "Microsoft",
						"publisherName": "Microsoft"
					},
					"versions": [
						{
							"version": "1.2.0",
							"lastUpdated": "7/17/2023",
							"assetUri": "",
							"fallbackAssetUri": "fallbackAssetUri",
							"files": [
								{
									"assetType": "Microsoft.VisualStudio.Services.VSIXPackage",
									"source": "https://sqlopsextensions.blob.core.windows.net/extensions/sql-database-projects/sql-database-projects-1.2.0.vsix"
								},
								{
									"assetType": "Microsoft.VisualStudio.Services.Icons.Default",
									"source": "https://raw.githubusercontent.com/microsoft/azuredatastudio/main/extensions/sql-database-projects/images/sqlDatabaseProjects.png"
								},
								{
									"assetType": "Microsoft.VisualStudio.Services.Content.Details",
									"source": "https://raw.githubusercontent.com/microsoft/azuredatastudio/main/extensions/sql-database-projects/README.md"
								},
								{
									"assetType": "Microsoft.VisualStudio.Code.Manifest",
									"source": "https://raw.githubusercontent.com/microsoft/azuredatastudio/main/extensions/sql-database-projects/package.json"
								},
								{
									"assetType": "Microsoft.VisualStudio.Services.Content.License",
									"source": "https://raw.githubusercontent.com/Microsoft/azuredatastudio/main/LICENSE.txt"
								}
							],
							"properties": [
								{
									"key": "Microsoft.VisualStudio.Code.ExtensionDependencies",
									"value": "Microsoft.schema-compare"
								},
								{
									"key": "Microsoft.VisualStudio.Code.Engine",
									"value": ">=1.30.1"
								},
								{
									"key": "Microsoft.AzDataEngine",
									"value": ">=1.44.0"
								},
								{
									"key": "Microsoft.VisualStudio.Services.Links.Source",
									"value": "https://github.com/Microsoft/azuredatastudio"
								}
							]
						}
					],
					"statistics": [],
					"flags": ""
				},
				{
					"extensionId": "71",
					"extensionName": "vscode-wakatime",
					"displayName": "WakaTime",
					"shortDescription": "Automatic time tracking and quantified-self metrics generated from your Azure Data Studio usage.",
					"publisher": {
						"displayName": "WakaTime",
						"publisherId": "wakaTime",
						"publisherName": "wakatime"
					},
					"versions": [
						{
							"version": "22.1.0",
							"lastUpdated": "12/8/2022",
							"assetUri": "",
							"fallbackAssetUri": "fallbackAssetUri",
							"files": [
								{
									"assetType": "Microsoft.SQLOps.DownloadPage",
									"source": "https://marketplace.visualstudio.com/_apis/public/gallery/publishers/WakaTime/vsextensions/vscode-wakatime/22.1.0/vspackage"
								},
								{
									"assetType": "Microsoft.VisualStudio.Services.Icons.Default",
									"source": "https://raw.githubusercontent.com/wakatime/vscode-wakatime/master/images/wakatime-logo.png"
								},
								{
									"assetType": "Microsoft.VisualStudio.Services.Content.Details",
									"source": "https://raw.githubusercontent.com/wakatime/vscode-wakatime/master/README-ADS.md"
								},
								{
									"assetType": "Microsoft.VisualStudio.Code.Manifest",
									"source": "https://raw.githubusercontent.com/wakatime/vscode-wakatime/master/package.json"
								},
								{
									"assetType": "Microsoft.VisualStudio.Services.Content.License",
									"source": "https://raw.githubusercontent.com/wakatime/vscode-wakatime/master/LICENSE"
								}
							],
							"properties": [
								{
									"key": "Microsoft.VisualStudio.Code.ExtensionDependencies",
									"value": ""
								},
								{
									"key": "Microsoft.VisualStudio.Code.Engine",
									"value": ">=1.59.0"
								},
								{
									"key": "Microsoft.AzDataEngine",
									"value": "*"
								},
								{
									"key": "Microsoft.VisualStudio.Services.Links.Source",
									"value": "https://github.com/wakatime/vscode-wakatime"
								}
							]
						}
					],
					"statistics": [],
					"flags": ""
				},
				{
					"extensionId": "72",
					"extensionName": "eltsnap-simple-data-flow",
					"displayName": "eltsnap: Simple Dataflow",
					"shortDescription": "Easily copy a table from one SQL Server to Another",
					"publisher": {
						"displayName": "Jim-BITracks",
						"publisherId": "bitracks",
						"publisherName": "bitracks"
					},
					"versions": [
						{
							"version": "1.0.1",
							"lastUpdated": "9/25/2020",
							"assetUri": "",
							"fallbackAssetUri": "fallbackAssetUri",
							"files": [
								{
									"assetType": "Microsoft.SQLOps.DownloadPage",
									"source": "https://github.com/Jim-BITracks/eltsnap-simpleDataFlow/releases/tag/v1.0.1"
								},
								{
									"assetType": "Microsoft.VisualStudio.Services.Icons.Default",
									"source": "https://raw.githubusercontent.com/Jim-BITracks/eltsnap-simpleDataFlow/v1.0.1/images/bitracks.png"
								},
								{
									"assetType": "Microsoft.VisualStudio.Services.Content.Details",
									"source": "https://raw.githubusercontent.com/Jim-BITracks/eltsnap-simpleDataFlow/v1.0.1/README.md"
								},
								{
									"assetType": "Microsoft.VisualStudio.Code.Manifest",
									"source": "https://raw.githubusercontent.com/Jim-BITracks/eltsnap-simpleDataFlow/v1.0.1/package.json"
								},
								{
									"assetType": "Microsoft.VisualStudio.Services.Content.License",
									"source": "https://raw.githubusercontent.com/Jim-BITracks/eltsnap-simpleDataFlow/master/LICENSE"
								}
							],
							"properties": [
								{
									"key": "Microsoft.VisualStudio.Code.ExtensionDependencies",
									"value": ""
								},
								{
									"key": "Microsoft.VisualStudio.Code.Engine",
									"value": "*"
								},
								{
									"key": "Microsoft.AzDataEngine",
									"value": ">=1.21.0"
								},
								{
									"key": "Microsoft.VisualStudio.Services.Links.Source",
									"value": "https://github.com/Jim-BITracks/eltsnap-simpleDataFlow"
								}
							]
						}
					],
					"statistics": [],
					"flags": ""
				},
				{
					"extensionId": "74",
					"extensionName": "kusto",
					"displayName": "Kusto (KQL)",
					"shortDescription": "Kusto (KQL) extension for Azure Data Studio",
					"publisher": {
						"displayName": "Microsoft",
						"publisherId": "Microsoft",
						"publisherName": "Microsoft"
					},
					"versions": [
						{
							"version": "0.5.8",
							"lastUpdated": "11/7/2022",
							"assetUri": "",
							"fallbackAssetUri": "fallbackAssetUri",
							"files": [
								{
									"assetType": "Microsoft.VisualStudio.Services.VSIXPackage",
									"source": "https://sqlopsextensions.blob.core.windows.net/extensions/kusto/kusto-0.5.8.vsix"
								},
								{
									"assetType": "Microsoft.VisualStudio.Services.Icons.Default",
									"source": "https://raw.githubusercontent.com/microsoft/azuredatastudio/main/extensions/kusto/resources/images/ADX.png"
								},
								{
									"assetType": "Microsoft.VisualStudio.Services.Content.Details",
									"source": "https://raw.githubusercontent.com/microsoft/azuredatastudio/main/extensions/kusto/readme.md"
								},
								{
									"assetType": "Microsoft.VisualStudio.Code.Manifest",
									"source": "https://raw.githubusercontent.com/microsoft/azuredatastudio/main/extensions/kusto/package.json"
								},
								{
									"assetType": "Microsoft.VisualStudio.Services.Content.License",
									"source": "https://raw.githubusercontent.com/Microsoft/azuredatastudio/main/LICENSE.txt"
								}
							],
							"properties": [
								{
									"key": "Microsoft.VisualStudio.Code.Engine",
									"value": "*"
								},
								{
									"key": "Microsoft.AzDataEngine",
									"value": ">=1.28.0"
								},
								{
									"key": "Microsoft.VisualStudio.Services.Links.Source",
									"value": "https://github.com/Microsoft/azuredatastudio"
								}
							]
						}
					],
					"statistics": [],
					"flags": ""
				},
				{
					"extensionId": "75",
					"extensionName": "sql-server-diagnostic-book",
					"displayName": "SQL Server Diagnostic Book",
					"shortDescription": "A collection of notebooks to troubleshoot and diagnose any version of SQL Server",
					"publisher": {
						"displayName": "Emanuele Meazzo",
						"publisherId": "emanuelemeazzo",
						"publisherName": "emanuelemeazzo"
					},
					"versions": [
						{
							"version": "0.1.0",
							"lastUpdated": "9/3/2020",
							"assetUri": "",
							"fallbackAssetUri": "fallbackAssetUri",
							"files": [
								{
									"assetType": "Microsoft.SQLOps.DownloadPage",
									"source": "https://github.com/EmanueleMeazzo/tsql.tech-Code-snippets/releases/tag/v1.0"
								},
								{
									"assetType": "Microsoft.VisualStudio.Services.Icons.Default",
									"source": "https://sqlopsextensions.blob.core.windows.net/extensions/sql-server-diagnostic-book/LogoSmall.png"
								},
								{
									"assetType": "Microsoft.VisualStudio.Services.Content.Details",
									"source": "https://raw.githubusercontent.com/EmanueleMeazzo/SQL-Server-Diagnostic-Book/master/README.md"
								},
								{
									"assetType": "Microsoft.VisualStudio.Code.Manifest",
									"source": "https://raw.githubusercontent.com/EmanueleMeazzo/SQL-Server-Diagnostic-Book/master/package.json"
								},
								{
									"assetType": "Microsoft.VisualStudio.Services.Content.License",
									"source": "https://raw.githubusercontent.com/EmanueleMeazzo/SQL-Server-Diagnostic-Book/master/LICENSE"
								}
							],
							"properties": [
								{
									"key": "Microsoft.VisualStudio.Code.ExtensionDependencies",
									"value": ""
								},
								{
									"key": "Microsoft.VisualStudio.Code.Engine",
									"value": "*"
								},
								{
									"key": "Microsoft.AzDataEngine",
									"value": ">=1.21.0"
								},
								{
									"key": "Microsoft.VisualStudio.Services.Links.Source",
									"value": "https://github.com/EmanueleMeazzo/SQL-Server-Diagnostic-Book"
								}
							]
						}
					],
					"statistics": [],
					"flags": ""
				},
				{
					"extensionId": "76",
					"extensionName": "asde-deployment",
					"displayName": "Azure SQL Edge Deployment Extension",
					"shortDescription": "Provides a notebook-based experience to deploy Azure SQL Edge",
					"publisher": {
						"displayName": "Microsoft",
						"publisherId": "Microsoft",
						"publisherName": "Microsoft"
					},
					"versions": [
						{
							"version": "0.4.1",
							"lastUpdated": "3/12/2021",
							"assetUri": "",
							"fallbackAssetUri": "fallbackAssetUri",
							"files": [
								{
									"assetType": "Microsoft.VisualStudio.Services.VSIXPackage",
									"source": "https://sqlopsextensions.blob.core.windows.net/extensions/asde-deployment/asde-deployment-0.4.1.vsix"
								},
								{
									"assetType": "Microsoft.VisualStudio.Services.Icons.Default",
									"source": "https://raw.githubusercontent.com/microsoft/azuredatastudio/main/extensions/asde-deployment/images/extension.png"
								},
								{
									"assetType": "Microsoft.VisualStudio.Services.Content.Details",
									"source": "https://raw.githubusercontent.com/microsoft/azuredatastudio/main/extensions/asde-deployment/README.md"
								},
								{
									"assetType": "Microsoft.VisualStudio.Code.Manifest",
									"source": "https://raw.githubusercontent.com/microsoft/azuredatastudio/main/extensions/asde-deployment/package.json"
								},
								{
									"assetType": "Microsoft.VisualStudio.Services.Content.License",
									"source": "https://raw.githubusercontent.com/Microsoft/azuredatastudio/main/LICENSE.txt"
								}
							],
							"properties": [
								{
									"key": "Microsoft.VisualStudio.Code.Engine",
									"value": "*"
								},
								{
									"key": "Microsoft.AzDataEngine",
									"value": "*"
								},
								{
									"key": "Microsoft.VisualStudio.Services.Links.Source",
									"value": "https://github.com/Microsoft/azuredatastudio"
								}
							]
						}
					],
					"statistics": [],
					"flags": "preview"
				},
				{
					"extensionId": "77",
					"extensionName": "pastelin",
					"displayName": "Pastelin",
					"shortDescription": "Pastelin - Azure Data Studio Theme (Dark)",
					"publisher": {
						"displayName": "Tanyo Georgiev",
						"publisherId": "tanyogeorgiev",
						"publisherName": "tanyogeorgiev"
					},
					"versions": [
						{
							"version": "1.0.1",
							"lastUpdated": "10/26/2020",
							"assetUri": "",
							"fallbackAssetUri": "fallbackAssetUri",
							"files": [
								{
									"assetType": "Microsoft.SQLOps.DownloadPage",
									"source": "https://github.com/tanyogeorgiev/Pastelin/releases/tag/1.0.1"
								},
								{
									"assetType": "Microsoft.VisualStudio.Services.Icons.Default",
									"source": "https://raw.githubusercontent.com/tanyogeorgiev/Pastelin/main/assets/logo.png"
								},
								{
									"assetType": "Microsoft.VisualStudio.Services.Content.Details",
									"source": "https://raw.githubusercontent.com/tanyogeorgiev/Pastelin/main/README.md"
								},
								{
									"assetType": "Microsoft.VisualStudio.Code.Manifest",
									"source": "https://raw.githubusercontent.com/tanyogeorgiev/Pastelin/main/package.json"
								},
								{
									"assetType": "Microsoft.VisualStudio.Services.Content.License",
									"source": "https://raw.githubusercontent.com/tanyogeorgiev/Pastelin/main/LICENSE"
								}
							],
							"properties": [
								{
									"key": "Microsoft.VisualStudio.Code.ExtensionDependencies",
									"value": ""
								},
								{
									"key": "Microsoft.VisualStudio.Services.Links.Source",
									"value": "https://github.com/tanyogeorgiev/Pastelin"
								},
								{
									"key": "Microsoft.VisualStudio.Code.Engine",
									"value": "*"
								},
								{
									"key": "Microsoft.AzDataEngine",
									"value": "*"
								}
							]
						}
					],
					"statistics": [],
					"flags": ""
				},
				{
					"extensionId": "78",
					"extensionName": "azuredatastudio-select-top-n",
					"displayName": "Select Top N",
					"shortDescription": "Azure data studio extension to select the first N rows from tables/views",
					"publisher": {
						"displayName": "Jimmy Stelzer",
						"publisherId": "jimmystelzer",
						"publisherName": "jimmystelzer"
					},
					"versions": [
						{
							"version": "0.0.5",
							"lastUpdated": "01/23/2021",
							"assetUri": "",
							"fallbackAssetUri": "fallbackAssetUri",
							"files": [
								{
									"assetType": "Microsoft.SQLOps.DownloadPage",
									"source": "https://github.com/jimmystelzer/azuredatastudio-select-top-n/releases/tag/0.0.5"
								},
								{
									"assetType": "Microsoft.VisualStudio.Services.Icons.Default",
									"source": "https://raw.githubusercontent.com/jimmystelzer/azuredatastudio-select-top-n/master/artwork/icon.png"
								},
								{
									"assetType": "Microsoft.VisualStudio.Services.Content.Details",
									"source": "https://raw.githubusercontent.com/jimmystelzer/azuredatastudio-select-top-n/master/README.md"
								},
								{
									"assetType": "Microsoft.VisualStudio.Code.Manifest",
									"source": "https://raw.githubusercontent.com/jimmystelzer/azuredatastudio-select-top-n/master/package.json"
								},
								{
									"assetType": "Microsoft.VisualStudio.Services.Content.License",
									"source": "https://raw.githubusercontent.com/jimmystelzer/azuredatastudio-select-top-n/master/LICENSE"
								}
							],
							"properties": [
								{
									"key": "Microsoft.VisualStudio.Code.ExtensionDependencies",
									"value": ""
								},
								{
									"key": "Microsoft.VisualStudio.Services.Links.Source",
									"value": "https://github.com/jimmystelzer/azuredatastudio-select-top-n"
								},
								{
									"key": "Microsoft.VisualStudio.Code.Engine",
									"value": "*"
								},
								{
									"key": "Microsoft.AzDataEngine",
									"value": "*"
								}
							]
						}
					],
					"statistics": [],
					"flags": ""
				},
				{
					"extensionId": "79",
					"extensionName": "extra-sql-script-as",
					"displayName": "Extra Sql Script As",
					"shortDescription": "This extension adds several missing options to the context menu of the object tree: Script Table as INSERT, Script Table as UPDATE...",
					"publisher": {
						"displayName": "pacoweb",
						"publisherId": "pacoweb",
						"publisherName": "pacoweb"
					},
					"versions": [
						{
							"version": "0.5.0",
							"lastUpdated": "05/08/2022",
							"assetUri": "",
							"fallbackAssetUri": "fallbackAssetUri",
							"files": [
								{
									"assetType": "Microsoft.SQLOps.DownloadPage",
									"source": "https://github.com/pacoweb/extraSqlScriptAs/releases/tag/0.5.0"
								},
								{
									"assetType": "Microsoft.VisualStudio.Services.Icons.Default",
									"source": "https://raw.githubusercontent.com/pacoweb/extraSqlScriptAs/master/images/default_icon.png"
								},
								{
									"assetType": "Microsoft.VisualStudio.Services.Content.Details",
									"source": "https://raw.githubusercontent.com/pacoweb/extraSqlScriptAs/master/README.md"
								},
								{
									"assetType": "Microsoft.VisualStudio.Code.Manifest",
									"source": "https://raw.githubusercontent.com/pacoweb/extraSqlScriptAs/master/package.json"
								},
								{
									"assetType": "Microsoft.VisualStudio.Services.Content.License",
									"source": "https://github.com/pacoweb/extraSqlScriptAs/blob/master/LICENSE"
								}
							],
							"properties": [
								{
									"key": "Microsoft.VisualStudio.Code.ExtensionDependencies",
									"value": ""
								},
								{
									"key": "Microsoft.VisualStudio.Services.Links.Source",
									"value": "https://github.com/pacoweb/extraSqlScriptAs"
								},
								{
									"key": "Microsoft.VisualStudio.Code.Engine",
									"value": "*"
								},
								{
									"key": "Microsoft.AzDataEngine",
									"value": "*"
								}
							]
						}
					],
					"statistics": [],
					"flags": ""
				},
				{
					"extensionId": "80",
					"extensionName": "sql-data-inspector",
					"displayName": "SQL Data Inspector",
					"shortDescription": "This extension makes it easy to inspect data with just a few clicks.",
					"publisher": {
						"displayName": "Ernesto Cianciotta",
						"publisherId": "ernstc",
						"publisherName": "ernstc"
					},
					"versions": [
						{
							"version": "0.6.0",
							"lastUpdated": "05/23/2022",
							"assetUri": "",
							"fallbackAssetUri": "fallbackAssetUri",
							"files": [
								{
									"assetType": "Microsoft.SQLOps.DownloadPage",
									"source": "https://github.com/ernstc/SqlDataInspector/releases/tag/0.6.0"
								},
								{
									"assetType": "Microsoft.VisualStudio.Services.Icons.Default",
									"source": "https://raw.githubusercontent.com/ernstc/SqlDataInspector/main/images/icon.png"
								},
								{
									"assetType": "Microsoft.VisualStudio.Services.Content.Details",
									"source": "https://raw.githubusercontent.com/ernstc/SqlDataInspector/main/README.md"
								},
								{
									"assetType": "Microsoft.VisualStudio.Code.Manifest",
									"source": "https://raw.githubusercontent.com/ernstc/SqlDataInspector/main/package.json"
								},
								{
									"assetType": "Microsoft.VisualStudio.Services.Content.License",
									"source": "https://github.com/ernstc/SqlDataInspector/blob/main/LICENSE"
								}
							],
							"properties": [
								{
									"key": "Microsoft.VisualStudio.Code.ExtensionDependencies",
									"value": ""
								},
								{
									"key": "Microsoft.VisualStudio.Services.Links.Source",
									"value": "https://github.com/ernstc/SqlDataInspector"
								},
								{
									"key": "Microsoft.VisualStudio.Code.Engine",
									"value": "*"
								},
								{
									"key": "Microsoft.AzDataEngine",
									"value": "*"
								}
							]
						}
					],
					"statistics": [],
					"flags": ""
				},
				{
					"extensionId": "81",
					"extensionName": "sql-migration",
					"displayName": "Azure SQL Migration",
					"shortDescription": "This extension lets you migrate your SQL Server instance to Azure SQL.",
					"publisher": {
						"displayName": "Microsoft",
						"publisherId": "Microsoft",
						"publisherName": "Microsoft"
					},
					"versions": [
						{
							"version": "1.4.9",
							"lastUpdated": "07/17/2023",
							"assetUri": "",
							"fallbackAssetUri": "fallbackAssetUri",
							"files": [
								{
									"assetType": "Microsoft.VisualStudio.Services.VSIXPackage",
									"source": "https://sqlopsextensions.blob.core.windows.net/extensions/sql-migration/sql-migration-1.4.9.vsix"
								},
								{
									"assetType": "Microsoft.VisualStudio.Services.Icons.Default",
									"source": "https://raw.githubusercontent.com/microsoft/azuredatastudio/main/extensions/sql-migration/images/extension.png"
								},
								{
									"assetType": "Microsoft.VisualStudio.Services.Content.Details",
									"source": "https://raw.githubusercontent.com/microsoft/azuredatastudio/main/extensions/sql-migration/README.md"
								},
								{
									"assetType": "Microsoft.VisualStudio.Code.Manifest",
									"source": "https://raw.githubusercontent.com/microsoft/azuredatastudio/main/extensions/sql-migration/package.json"
								},
								{
									"assetType": "Microsoft.VisualStudio.Services.Content.License",
									"source": "https://raw.githubusercontent.com/Microsoft/azuredatastudio/main/LICENSE.txt"
								}
							],
							"properties": [
								{
									"key": "Microsoft.VisualStudio.Code.Engine",
									"value": "*"
								},
								{
									"key": "Microsoft.VisualStudio.Services.Links.Source",
									"value": "https://github.com/Microsoft/azuredatastudio"
								},
								{
									"key": "Microsoft.AzDataEngine",
									"value": ">=1.44.1"
								}
							]
						}
					],
					"statistics": [],
					"flags": ""
				},
				{
					"extensionId": "82",
					"extensionName": "ADS-add-columns",
					"displayName": "Add Columns",
					"shortDescription": "Use this extension to add columns to existing table using the context menu.",
					"publisher": {
						"displayName": "Sahal Moidu",
						"publisherId": "sahalMoidu",
						"publisherName": "SahalMoidu"
					},
					"versions": [
						{
							"version": "0.0.12",
							"lastUpdated": "05/25/2021",
							"assetUri": "",
							"fallbackAssetUri": "fallbackAssetUri",
							"files": [
								{
									"assetType": "Microsoft.SQLOps.DownloadPage",
									"source": "https://github.com/sahalMoidu/ADS-add-columns/releases/tag/0.0.12"
								},
								{
									"assetType": "Microsoft.VisualStudio.Services.Icons.Default",
									"source": "https://raw.githubusercontent.com/sahalMoidu/ADS-add-columns/master/logo.png"
								},
								{
									"assetType": "Microsoft.VisualStudio.Services.Content.Details",
									"source": "https://raw.githubusercontent.com/sahalMoidu/ADS-add-columns/master/README.md"
								},
								{
									"assetType": "Microsoft.VisualStudio.Code.Manifest",
									"source": "https://raw.githubusercontent.com/sahalMoidu/ADS-add-columns/master/package.json"
								},
								{
									"assetType": "Microsoft.VisualStudio.Services.Content.License",
									"source": "https://raw.githubusercontent.com/sahalMoidu/ADS-add-columns/master/LICENSE"
								}
							],
							"properties": [
								{
									"key": "Microsoft.VisualStudio.Code.ExtensionDependencies",
									"value": ""
								},
								{
									"key": "Microsoft.VisualStudio.Services.Links.Source",
									"value": "https://github.com/sahalMoidu/ADS-add-columns"
								},
								{
									"key": "Microsoft.VisualStudio.Code.Engine",
									"value": "*"
								},
								{
									"key": "Microsoft.AzDataEngine",
									"value": "*"
								}
							]
						}
					],
					"statistics": [],
					"flags": ""
				},
				{
					"extensionId": "83",
					"extensionName": "azuremonitor",
					"displayName": "Azure Monitor Logs",
					"shortDescription": "Azure Monitor Logs extension for Azure Data Studio",
					"publisher": {
						"displayName": "Microsoft",
						"publisherId": "Microsoft",
						"publisherName": "Microsoft"
					},
					"versions": [
						{
							"version": "0.1.9",
							"lastUpdated": "11/3/2021",
							"assetUri": "",
							"fallbackAssetUri": "fallbackAssetUri",
							"files": [
								{
									"assetType": "Microsoft.VisualStudio.Services.VSIXPackage",
									"source": "https://sqlopsextensions.blob.core.windows.net/extensions/azuremonitor/azuremonitor-0.1.9.vsix"
								},
								{
									"assetType": "Microsoft.VisualStudio.Services.Icons.Default",
									"source": "https://raw.githubusercontent.com/microsoft/azuredatastudio/main/extensions/azuremonitor/resources/images/azuremonitor.png"
								},
								{
									"assetType": "Microsoft.VisualStudio.Services.Content.Details",
									"source": "https://raw.githubusercontent.com/microsoft/azuredatastudio/main/extensions/azuremonitor/README.md"
								},
								{
									"assetType": "Microsoft.VisualStudio.Code.Manifest",
									"source": "https://raw.githubusercontent.com/microsoft/azuredatastudio/main/extensions/azuremonitor/package.json"
								},
								{
									"assetType": "Microsoft.VisualStudio.Services.Content.License",
									"source": "https://raw.githubusercontent.com/Microsoft/azuredatastudio/main/LICENSE.txt"
								}
							],
							"properties": [
								{
									"key": "Microsoft.VisualStudio.Code.Engine",
									"value": "*"
								},
								{
									"key": "Microsoft.VisualStudio.Services.Links.Source",
									"value": "https://github.com/Microsoft/azuredatastudio"
								},
								{
									"key": "Microsoft.AzDataEngine",
									"value": ">=1.31.0"
								}
							]
						}
					],
					"statistics": [],
					"flags": ""
				},
				{
					"extensionId": "84",
					"extensionName": "azcli",
					"displayName": "Azure CLI",
					"shortDescription": "Provides Azure CLI capabilities for use in Azure Data Studio",
					"publisher": {
						"displayName": "Microsoft",
						"publisherId": "Microsoft",
						"publisherName": "Microsoft"
					},
					"versions": [
						{
							"version": "1.8.0",
							"lastUpdated": "1/25/2023",
							"assetUri": "",
							"fallbackAssetUri": "fallbackAssetUri",
							"files": [
								{
									"assetType": "Microsoft.VisualStudio.Services.VSIXPackage",
									"source": "https://sqlopsextensions.blob.core.windows.net/extensions/azcli/azcli-1.8.0.vsix"
								},
								{
									"assetType": "Microsoft.VisualStudio.Services.Icons.Default",
									"source": "https://raw.githubusercontent.com/microsoft/azuredatastudio/main/extensions/azcli/images/extension.png"
								},
								{
									"assetType": "Microsoft.VisualStudio.Services.Content.Details",
									"source": "https://raw.githubusercontent.com/Microsoft/azuredatastudio/main/extensions/azcli/README.md"
								},
								{
									"assetType": "Microsoft.VisualStudio.Code.Manifest",
									"source": "https://raw.githubusercontent.com/Microsoft/azuredatastudio/main/extensions/azcli/package.json"
								},
								{
									"assetType": "Microsoft.VisualStudio.Services.Content.License",
									"source": "https://raw.githubusercontent.com/Microsoft/azuredatastudio/main/LICENSE.txt"
								}
							],
							"properties": [
								{
									"key": "Microsoft.VisualStudio.Code.Engine",
									"value": "*"
								},
								{
									"key": "Microsoft.AzDataEngine",
									"value": ">=1.35.0"
								},
								{
									"key": "Microsoft.VisualStudio.Services.Links.Source",
									"value": "https://github.com/Microsoft/azuredatastudio"
								}
							]
						}
					],
					"statistics": [],
					"flags": ""
				},
				{
					"extensionId": "85",
					"extensionName": "net-6-runtime",
					"displayName": ".NET 6 Runtime",
					"shortDescription": "Provides .NET runtime binaries for use by other extensions",
					"publisher": {
						"displayName": "Microsoft",
						"publisherId": "Microsoft",
						"publisherName": "Microsoft"
					},
					"versions": [
						{
							"version": "1.1.0",
							"lastUpdated": "12/15/2022",
							"assetUri": "",
							"fallbackAssetUri": "fallbackAssetUri",
							"files": [
								{
									"assetType": "Microsoft.VisualStudio.Services.VSIXPackage",
									"source": "https://dsct.blob.core.windows.net/extensions/net-6-runtime/22349.1/net-6-runtime-1.1.0.vsix"
								},
								{
									"assetType": "Microsoft.VisualStudio.Services.Icons.Default",
									"source": "https://dsct.blob.core.windows.net/extensions/net-6-runtime/22349.1/icon.png"
								},
								{
									"assetType": "Microsoft.VisualStudio.Services.Content.Details",
									"source": "https://dsct.blob.core.windows.net/extensions/net-6-runtime/22349.1/README.md"
								},
								{
									"assetType": "Microsoft.VisualStudio.Services.Content.Changelog",
									"source": "https://dsct.blob.core.windows.net/extensions/net-6-runtime/22349.1/CHANGELOG.md"
								},
								{
									"assetType": "Microsoft.VisualStudio.Code.Manifest",
									"source": "https://dsct.blob.core.windows.net/extensions/net-6-runtime/22349.1/package.json"
								},
								{
									"assetType": "Microsoft.VisualStudio.Services.Content.License",
									"source": "https://dsct.blob.core.windows.net/extensions/net-6-runtime/LICENSE.rtf"
								}
							],
							"properties": [
								{
									"key": "Microsoft.VisualStudio.Code.Engine",
									"value": "*"
								},
								{
									"key": "Microsoft.AzDataEngine",
									"value": ">=1.21.0"
								},
								{
									"key": "Microsoft.VisualStudio.Services.Links.Source",
									"value": "https://github.com/Microsoft/azuredatastudio"
								}
							]
						}
					],
					"statistics": [],
					"flags": "hidden"
				},
				{
					"extensionId": "86",
					"extensionName": "azuredatastudio-oracle",
					"displayName": "Extension for Oracle",
					"shortDescription": "Azure Data Studio extension for Oracle",
					"publisher": {
						"displayName": "Microsoft",
						"publisherId": "Microsoft",
						"publisherName": "Microsoft"
					},
					"versions": [
						{
							"version": "0.1.3",
							"lastUpdated": "05/22/2023",
							"assetUri": "",
							"fallbackAssetUri": "fallbackAssetUri",
							"files": [
								{
									"assetType": "Microsoft.VisualStudio.Services.VSIXPackage",
									"source": "https://dsct.blob.core.windows.net/extensions/azuredatastudio-oracle/23142.1/azuredatastudio-oracle-0.1.3.vsix"
								},
								{
									"assetType": "Microsoft.VisualStudio.Services.Icons.Default",
									"source": "https://dsct.blob.core.windows.net/extensions/azuredatastudio-oracle/23142.1/icon.png"
								},
								{
									"assetType": "Microsoft.VisualStudio.Services.Content.Details",
									"source": "https://dsct.blob.core.windows.net/extensions/azuredatastudio-oracle/23142.1/README.md"
								},
								{
									"assetType": "Microsoft.VisualStudio.Services.Content.Changelog",
									"source": "https://dsct.blob.core.windows.net/extensions/azuredatastudio-oracle/23142.1/CHANGELOG.md"
								},
								{
									"assetType": "Microsoft.VisualStudio.Code.Manifest",
									"source": "https://dsct.blob.core.windows.net/extensions/azuredatastudio-oracle/23142.1/package.json"
								},
								{
									"assetType": "Microsoft.VisualStudio.Services.Content.License",
									"source": "https://dsct.blob.core.windows.net/extensions/azuredatastudio-oracle/LICENSE.htm"
								}
							],
							"properties": [
								{
									"key": "Microsoft.VisualStudio.Code.ExtensionDependencies",
									"value": "Microsoft.net-6-runtime"
								},
								{
									"key": "Microsoft.VisualStudio.Code.Engine",
									"value": "*"
								},
								{
									"key": "Microsoft.AzDataEngine",
									"value": ">=1.21.0"
								},
								{
									"key": "Microsoft.VisualStudio.Services.Links.Source",
									"value": "https://github.com/Microsoft/azuredatastudio"
								}
							]
						}
					],
					"statistics": [],
					"flags": "preview"
				},
				{
					"extensionId": "87",
					"extensionName": "dsct-oracle-to-ms-sql",
					"displayName": "Database Schema Conversion Toolkit",
					"shortDescription": "Azure Data Studio extension to perform database schema conversion between different database platforms",
					"publisher": {
						"displayName": "Microsoft",
						"publisherId": "Microsoft",
						"publisherName": "Microsoft"
					},
					"versions": [
						{
							"version": "0.6.0",
							"lastUpdated": "07/17/2023",
							"assetUri": "",
							"fallbackAssetUri": "fallbackAssetUri",
							"files": [
								{
									"assetType": "Microsoft.VisualStudio.Services.VSIXPackage",
									"source": "https://dsct.blob.core.windows.net/extensions/dsct-oracle-to-ms-sql/23198.1/dsct-oracle-to-ms-sql-0.6.0.vsix"
								},
								{
									"assetType": "Microsoft.VisualStudio.Services.Icons.Default",
									"source": "https://dsct.blob.core.windows.net/extensions/dsct-oracle-to-ms-sql/23198.1/dsctIcon.png"
								},
								{
									"assetType": "Microsoft.VisualStudio.Services.Content.Details",
									"source": "https://dsct.blob.core.windows.net/extensions/dsct-oracle-to-ms-sql/23198.1/README.md"
								},
								{
									"assetType": "Microsoft.VisualStudio.Services.Content.Changelog",
									"source": "https://dsct.blob.core.windows.net/extensions/dsct-oracle-to-ms-sql/23198.1/CHANGELOG.md"
								},
								{
									"assetType": "Microsoft.VisualStudio.Code.Manifest",
									"source": "https://dsct.blob.core.windows.net/extensions/dsct-oracle-to-ms-sql/23198.1/package.json"
								},
								{
									"assetType": "Microsoft.VisualStudio.Services.Content.License",
									"source": "https://dsct.blob.core.windows.net/extensions/dsct-oracle-to-ms-sql/LICENSE.rtf"
								}
							],
							"properties": [
								{
									"key": "Microsoft.VisualStudio.Code.ExtensionDependencies",
									"value": "Microsoft.net-6-runtime,Microsoft.azuredatastudio-oracle,Microsoft.sql-database-projects"
								},
								{
									"key": "Microsoft.VisualStudio.Code.Engine",
									"value": "*"
								},
								{
									"key": "Microsoft.AzDataEngine",
									"value": ">=1.35.0"
								},
								{
									"key": "Microsoft.VisualStudio.Services.Links.Source",
									"value": "https://github.com/Microsoft/azuredatastudio"
								}
							]
						}
					],
					"statistics": [],
					"flags": "preview"
				},
				{
					"extensionId": "88",
					"extensionName": "lz-scripts",
					"displayName": "Lazy Scripts",
					"shortDescription": "Generates scripts from the results of select query",
					"publisher": {
						"displayName": "Faith S. Yintii",
						"publisherId": "LycanII",
						"publisherName": "LycanII"
					},
					"versions": [
						{
							"version": "1.3.0",
							"lastUpdated": "11/24/2022",
							"assetUri": "",
							"fallbackAssetUri": "fallbackAssetUri",
							"files": [
								{
									"assetType": "Microsoft.SQLOps.DownloadPage",
									"source": "https://github.com/LycanII/LzScripts/releases"
								},
								{
									"assetType": "Microsoft.VisualStudio.Services.Icons.Default",
									"source": "https://raw.githubusercontent.com/LycanII/LzScripts/master/images/default_icon.png"
								},
								{
									"assetType": "Microsoft.VisualStudio.Services.Content.Details",
									"source": "https://raw.githubusercontent.com/LycanII/LzScripts/master/README.md"
								},
								{
									"assetType": "Microsoft.VisualStudio.Code.Manifest",
									"source": "https://raw.githubusercontent.com/LycanII/LzScripts/master/package.json"
								},
								{
									"assetType": "Microsoft.VisualStudio.Services.Content.License",
									"source": "https://raw.githubusercontent.com/LycanII/LzScripts/master/LICENSE"
								}
							],
							"properties": [
								{
									"key": "Microsoft.VisualStudio.Code.ExtensionDependencies",
									"value": ""
								},
								{
									"key": "Microsoft.VisualStudio.Code.Engine",
									"value": "*"
								},
								{
									"key": "Microsoft.AzDataEngine",
									"value": ">=1.8.0"
								},
								{
									"key": "Microsoft.VisualStudio.Services.Links.Source",
									"value": "https://github.com/LycanII/LzScripts"
								}
							]
						}
					],
					"statistics": [],
					"flags": ""
				},
				{
					"extensionId": "91",
					"extensionName": "azuredatastudio-dma-oracle",
					"displayName": "Database Migration Assessment for Oracle",
					"shortDescription": "Provides a mechanism to evaluate the configuration of Oracle Database for migration to Azure",
					"publisher": {
						"displayName": "Microsoft",
						"publisherId": "Microsoft",
						"publisherName": "Microsoft"
					},
					"versions": [
						{
							"version": "4.2.1",
							"lastUpdated": "06/27/2023",
							"assetUri": "",
							"fallbackAssetUri": "fallbackAssetUri",
							"files": [
								{
									"assetType": "Microsoft.VisualStudio.Services.VSIXPackage",
									"source": "https://dsct.blob.core.windows.net/extensions/azuredatastudio-dma-oracle/4.2.1/azuredatastudio-dma-oracle-4.2.1.vsix"
								},
								{
									"assetType": "Microsoft.VisualStudio.Services.Icons.Default",
									"source": "https://dsct.blob.core.windows.net/extensions/azuredatastudio-dma-oracle/4.2.1/extension.png"
								},
								{
									"assetType": "Microsoft.VisualStudio.Services.Content.Details",
									"source": "https://dsct.blob.core.windows.net/extensions/azuredatastudio-dma-oracle/4.2.1/README.md"
								},
								{
									"assetType": "Microsoft.VisualStudio.Services.Content.Changelog",
									"source": "https://dsct.blob.core.windows.net/extensions/azuredatastudio-dma-oracle/4.2.1/CHANGELOG.md"
								},
								{
									"assetType": "Microsoft.VisualStudio.Code.Manifest",
									"source": "https://dsct.blob.core.windows.net/extensions/azuredatastudio-dma-oracle/4.2.1/package.json"
								},
								{
									"assetType": "Microsoft.VisualStudio.Services.Content.License",
									"source": "https://dsct.blob.core.windows.net/extensions/azuredatastudio-dma-oracle/4.2.1/LICENSE.html"
								}
							],
							"properties": [
								{
									"key": "Microsoft.VisualStudio.Code.ExtensionDependencies",
									"value": "Microsoft.net-6-runtime,Microsoft.azuredatastudio-oracle"
								},
								{
									"key": "Microsoft.VisualStudio.Code.Engine",
									"value": "*"
								},
								{
									"key": "Microsoft.AzDataEngine",
									"value": ">=1.37.0"
								},
								{
									"key": "Microsoft.VisualStudio.Services.Links.Source",
									"value": "https://github.com/Microsoft/azuredatastudio"
								}
							]
						}
					],
					"statistics": [],
					"flags": "preview"
				},
				{
					"extensionId": "92",
					"extensionName": "azure-cosmosdb-ads-extension",
					"displayName": "Azure Cosmos DB API for MongoDB",
					"shortDescription": "This extension provides support for Azure Cosmos DB API for MongoDB and MongoDB databases",
					"publisher": {
						"displayName": "Microsoft",
						"publisherId": "Microsoft",
						"publisherName": "Microsoft"
					},
					"versions": [
						{
							"version": "0.3.6",
							"lastUpdated": "8/9/2023",
							"assetUri": "",
							"fallbackAssetUri": "fallbackAssetUri",
							"files": [
								{
									"assetType": "Microsoft.VisualStudio.Services.VSIXPackage",
									"source": "https://sqlopsextensions.blob.core.windows.net/extensions/azure-cosmosdb-ads-extension/azure-cosmosdb-ads-extension-0.3.6.vsix"
								},
								{
									"assetType": "Microsoft.VisualStudio.Services.Icons.Default",
									"source": "https://raw.githubusercontent.com/Azure/azure-cosmosdb-ads-extension/main/resources/catalog/CosmosDBExtension.png"
								},
								{
									"assetType": "Microsoft.VisualStudio.Services.Content.Details",
									"source": "https://raw.githubusercontent.com/Azure/azure-cosmosdb-ads-extension/main/README.md"
								},
								{
									"assetType": "Microsoft.VisualStudio.Services.Content.Changelog",
									"source": "https://raw.githubusercontent.com/Azure/azure-cosmosdb-ads-extension/main/CHANGELOG.md"
								},
								{
									"assetType": "Microsoft.VisualStudio.Code.Manifest",
									"source": "https://raw.githubusercontent.com/Azure/azure-cosmosdb-ads-extension/main/package.json"
								},
								{
									"assetType": "Microsoft.VisualStudio.Services.Content.License",
									"source": "https://raw.githubusercontent.com/Azure/azure-cosmosdb-ads-extension/main/LICENSE"
								}
							],
							"properties": [
								{
									"key": "Microsoft.VisualStudio.Code.ExtensionDependencies",
									"value": ""
								},
								{
									"key": "Microsoft.VisualStudio.Code.Engine",
									"value": "*"
								},
								{
									"key": "Microsoft.AzDataEngine",
									"value": ">=1.39.0"
								},
								{
									"key": "Microsoft.VisualStudio.Services.Links.Source",
									"value": "https://github.com/Azure/azure-cosmosdb-ads-extension"
								}
							]
						}
					],
					"statistics": [],
					"flags": "preview"
				},
				{
					"extensionId": "93",
					"extensionName": "azuredatastudio-mysql",
					"displayName": "MySQL",
					"shortDescription": "MySQL extension for Azure Data Studio",
					"publisher": {
						"displayName": "Microsoft",
						"publisherId": "Microsoft",
						"publisherName": "Microsoft"
					},
					"versions": [
						{
							"version": "1.0.0",
							"lastUpdated": "06/22/2023",
							"assetUri": "",
							"fallbackAssetUri": "fallbackAssetUri",
							"files": [
								{
									"assetType": "Microsoft.VisualStudio.Services.VSIXPackage",
									"source": "https://sqlopsextensions.blob.core.windows.net/extensions/mysql/azuredatastudio-mysql-1.0.0.vsix"
								},
								{
									"assetType": "Microsoft.VisualStudio.Services.Icons.Default",
									"source": "https://raw.githubusercontent.com/Microsoft/azuredatastudio-mysql/main/images/extension-icon.png"
								},
								{
									"assetType": "Microsoft.VisualStudio.Services.Content.Details",
									"source": "https://raw.githubusercontent.com/Microsoft/azuredatastudio-mysql/main/README.md"
								},
								{
									"assetType": "Microsoft.VisualStudio.Code.Manifest",
									"source": "https://raw.githubusercontent.com/Microsoft/azuredatastudio-mysql/main/package.json"
								},
								{
									"assetType": "Microsoft.VisualStudio.Services.Content.License",
									"source": "https://raw.githubusercontent.com/Microsoft/azuredatastudio-mysql/main/LICENSE"
								}
							],
							"properties": [
								{
									"key": "Microsoft.VisualStudio.Code.ExtensionDependencies",
									"value": ""
								},
								{
									"key": "Microsoft.VisualStudio.Code.Engine",
									"value": "*"
								},
								{
									"key": "Microsoft.AzDataEngine",
									"value": ">=1.40.0"
								},
								{
									"key": "Microsoft.VisualStudio.Services.Links.Source",
									"value": "https://github.com/Microsoft/azuredatastudio-mysql/"
								}
							]
						}
					],
					"statistics": [],
					"flags": ""
				},
				{
					"extensionId": "94",
					"extensionName": "column-aligner-ads",
					"displayName": "Column Aligner",
					"shortDescription": "This extension provides a shortcut key to consistently align the selected rows to the nearest tabstop",
					"publisher": {
						"displayName": "Richard Tallent",
						"publisherId": "RichardTallentVS",
						"publisherName": "Richard Tallent"
					},
					"versions": [
						{
							"version": "1.0.0",
							"lastUpdated": "10/23/2022",
							"assetUri": "",
							"fallbackAssetUri": "fallbackAssetUri",
							"files": [
								{
									"assetType": "Microsoft.SQLOps.DownloadPage",
									"source": "https://github.com/richardtallent/column-aligner/releases/tag/v1.0.0"
								},
								{
									"assetType": "Microsoft.VisualStudio.Services.Icons.Default",
									"source": "https://raw.githubusercontent.com/richardtallent/column-aligner-ads/main/images/icon.png"
								},
								{
									"assetType": "Microsoft.VisualStudio.Services.Content.Details",
									"source": "https://raw.githubusercontent.com/richardtallent/column-aligner-ads/main/README.md"
								},
								{
									"assetType": "Microsoft.VisualStudio.Services.Content.Changelog",
									"source": "https://raw.githubusercontent.com/richardtallent/column-aligner-ads/main/CHANGELOG.md"
								},
								{
									"assetType": "Microsoft.VisualStudio.Code.Manifest",
									"source": "https://raw.githubusercontent.com/richardtallent/column-aligner-ads/main/package.json"
								},
								{
									"assetType": "Microsoft.VisualStudio.Services.Content.License",
									"source": "https://raw.githubusercontent.com/richardtallent/column-aligner-ads/main/LICENSE"
								}
							],
							"properties": [
								{
									"key": "Microsoft.VisualStudio.Code.ExtensionDependencies",
									"value": ""
								},
								{
									"key": "Microsoft.VisualStudio.Code.Engine",
									"value": ">=1.62.0"
								},
								{
									"key": "Microsoft.AzDataEngine",
									"value": "*"
								},
								{
									"key": "Microsoft.VisualStudio.Services.Links.Source",
									"value": "https://github.com/richardtallent/column-aligner-ads"
								}
							]
						}
					],
					"statistics": [],
					"flags": ""
				},
				{
					"extensionId": "95",
					"extensionName": "mongodb-vscode",
					"displayName": "MongoDB Atlas for Azure Data Studio",
					"shortDescription": "Connect to MongoDB and Atlas directly from your Azure Data Studio environment, navigate your databases and collections, inspect your schema and use playgrounds to prototype queries and aggregations.",
					"publisher": {
						"displayName": "MongoDB",
						"publisherId": "mongodb",
						"publisherName": "MongoDB"
					},
					"versions": [
						{
							"version": "0.9.3",
							"lastUpdated": "04/26/2022",
							"assetUri": "",
							"fallbackAssetUri": "fallbackAssetUri",
							"files": [
								{
									"assetType": "Microsoft.VisualStudio.Services.VSIXPackage",
									"source": "https://sqlopsextensions.blob.core.windows.net/extensions/mongodb/mongodb.mongodb-vscode-0.9.3.vsix"
								},
								{
									"assetType": "Microsoft.VisualStudio.Services.Icons.Default",
									"source": "https://raw.githubusercontent.com/mongodb-js/vscode/v0.9.3/images/mongodb.png"
								},
								{
									"assetType": "Microsoft.VisualStudio.Services.Content.Details",
									"source": "https://raw.githubusercontent.com/mongodb-js/vscode/v0.9.3/README.md"
								},
								{
									"assetType": "Microsoft.VisualStudio.Services.Content.Changelog",
									"source": "https://raw.githubusercontent.com/mongodb-js/vscode/v0.9.3/CHANGELOG.md"
								},
								{
									"assetType": "Microsoft.VisualStudio.Code.Manifest",
									"source": "https://raw.githubusercontent.com/mongodb-js/vscode/v0.9.3/package.json"
								},
								{
									"assetType": "Microsoft.VisualStudio.Services.Content.License",
									"source": "https://raw.githubusercontent.com/mongodb-js/vscode/v0.9.3/LICENSE.txt"
								}
							],
							"properties": [
								{
									"key": "Microsoft.VisualStudio.Code.ExtensionDependencies",
									"value": ""
								},
								{
									"key": "Microsoft.VisualStudio.Code.Engine",
									"value": "^1.65.2"
								},
								{
									"key": "Microsoft.AzDataEngine",
									"value": "*"
								},
								{
									"key": "Microsoft.VisualStudio.Services.Links.Source",
									"value": "https://github.com/mongodb-js/vscode"
								}
							]
						}
					],
					"statistics": [],
					"flags": "preview"
				},
				{
					"extensionId": "96",
					"extensionName": "mark carrington.azuredatastudio-sql4cds",
					"displayName": "SQL 4 CDS",
					"shortDescription": "Query and modify data in Microsoft Dataverse/Dynamics 365/CRM using standard SQL queries.",
					"publisher": {
						"displayName": "Mark Carrington",
						"publisherId": "mark carrington",
						"publisherName": "Mark Carrington"
					},
					"versions": [
						{
							"version": "7.2.1",
							"lastUpdated": "04/30/2023",
							"assetUri": "",
							"fallbackAssetUri": "fallbackAssetUri",
							"files": [
								{
									"assetType": "Microsoft.SQLOps.DownloadPage",
									"source": "https://github.com/MarkMpn/Sql4Cds/releases/tag/v7.2.1"
								},
								{
									"assetType": "Microsoft.VisualStudio.Services.Icons.Default",
									"source": "https://raw.githubusercontent.com/MarkMpn/Sql4Cds/v7.2.1/MarkMpn.Sql4Cds/Images/SQL4CDS%20Icon.png"
								},
								{
									"assetType": "Microsoft.VisualStudio.Services.Content.Details",
									"source": "https://raw.githubusercontent.com/MarkMpn/Sql4Cds/v7.2.1/AzureDataStudioExtension/README.md"
								},
								{
									"assetType": "Microsoft.VisualStudio.Services.Content.Changelog",
									"source": "https://raw.githubusercontent.com/MarkMpn/Sql4Cds/v7.2.1/AzureDataStudioExtension/CHANGELOG.md"
								},
								{
									"assetType": "Microsoft.VisualStudio.Code.Manifest",
									"source": "https://raw.githubusercontent.com/MarkMpn/Sql4Cds/v7.2.1/AzureDataStudioExtension/package.json"
								},
								{
									"assetType": "Microsoft.VisualStudio.Services.Content.License",
									"source": "https://raw.githubusercontent.com/MarkMpn/Sql4Cds/v7.2.1/LICENSE"
								}
							],
							"properties": [
								{
									"key": "Microsoft.VisualStudio.Code.ExtensionDependencies",
									"value": ""
								},
								{
									"key": "Microsoft.VisualStudio.Code.Engine",
									"value": "^1.65.2"
								},
								{
									"key": "Microsoft.AzDataEngine",
									"value": "*"
								},
								{
									"key": "Microsoft.VisualStudio.Services.Links.Source",
									"value": "https://github.com/MarkMpn/Sql4Cds"
								}
							]
						}
					],
					"statistics": [],
					"flags": ""
				},
				{
					"extensionId": "97",
					"extensionName": "postgresql-migration",
					"displayName": "Azure PostgreSQL migration",
					"shortDescription": "Provides a tool to assess and migrate PostgreSQL databases to Azure database for PostgreSQL",
					"publisher": {
						"displayName": "Microsoft",
						"publisherId": "Microsoft",
						"publisherName": "Microsoft"
					},
					"versions": [
						{
							"version": "2.0.6",
							"lastUpdated": "07/17/2023",
							"assetUri": "",
							"fallbackAssetUri": "fallbackAssetUri",
							"files": [
								{
									"assetType": "Microsoft.VisualStudio.Services.VSIXPackage",
									"source": "https://dsct.blob.core.windows.net/extensions/postgresql-migration/2.0.6/postgresql-migration-2.0.6.vsix"
								},
								{
									"assetType": "Microsoft.VisualStudio.Services.Icons.Default",
									"source": "https://dsct.blob.core.windows.net/extensions/postgresql-migration/2.0.6/postgreSQLMigrationIcon.png"
								},
								{
									"assetType": "Microsoft.VisualStudio.Services.Content.Details",
									"source": "https://dsct.blob.core.windows.net/extensions/postgresql-migration/2.0.6/README.md"
								},
								{
									"assetType": "Microsoft.VisualStudio.Services.Content.Changelog",
									"source": "https://dsct.blob.core.windows.net/extensions/postgresql-migration/2.0.6/CHANGELOG.md"
								},
								{
									"assetType": "Microsoft.VisualStudio.Code.Manifest",
									"source": "https://dsct.blob.core.windows.net/extensions/postgresql-migration/2.0.6/package.json"
								},
								{
									"assetType": "Microsoft.VisualStudio.Services.Content.License",
									"source": "https://dsct.blob.core.windows.net/extensions/postgresql-migration/2.0.6/LICENSE.rtf"
								}
							],
							"properties": [
								{
									"key": "Microsoft.VisualStudio.Code.ExtensionDependencies",
									"value": "microsoft.net-6-runtime,microsoft.azuredatastudio-postgresql"
								},
								{
									"key": "Microsoft.VisualStudio.Code.Engine",
									"value": "*"
								},
								{
									"key": "Microsoft.AzDataEngine",
									"value": ">=1.40.0"
								},
								{
									"key": "Microsoft.VisualStudio.Services.Links.Source",
									"value": "https://github.com/Microsoft/azuredatastudio"
								}
							]
						}
					],
					"statistics": [],
					"flags": "preview"
				},
				{
					"extensionId": "98",
					"extensionName": "ads-extension-mongo-migration",
					"displayName": "Azure Cosmos DB Migration for MongoDB",
					"shortDescription": "This extension helps you assess migration of your MongoDB databases to Azure Cosmos DB for MongoDB",
					"publisher": {
						"displayName": "Microsoft",
						"publisherId": "Microsoft",
						"publisherName": "Microsoft"
					},
					"versions": [
						{
							"version": "1.1.0",
							"lastUpdated": "06/26/2023",
							"assetUri": "",
							"fallbackAssetUri": "fallbackAssetUri",
							"files": [
								{
									"assetType": "Microsoft.VisualStudio.Services.VSIXPackage",
									"source": "https://sqlopsextensions.blob.core.windows.net/extensions/ads-extension-mongo-migration/ads-extension-mongo-migration-1.1.0.vsix"
								},
								{
									"assetType": "Microsoft.VisualStudio.Services.Icons.Default",
									"source": "https://raw.githubusercontent.com/Azure/ads-extension-mongo-migration-assets/main/mongoMigrationIcon128.png"
								},
								{
									"assetType": "Microsoft.VisualStudio.Services.Content.Details",
									"source": "https://raw.githubusercontent.com/Azure/ads-extension-mongo-migration-assets/main/README.md"
								},
								{
									"assetType": "Microsoft.VisualStudio.Services.Content.Changelog",
									"source": "https://raw.githubusercontent.com/Azure/ads-extension-mongo-migration-assets/main/CHANGELOG.md"
								},
								{
									"assetType": "Microsoft.VisualStudio.Code.Manifest",
									"source": "https://raw.githubusercontent.com/Azure/ads-extension-mongo-migration-assets/main/package.json"
								},
								{
									"assetType": "Microsoft.VisualStudio.Services.Content.License",
									"source": "https://raw.githubusercontent.com/Azure/ads-extension-mongo-migration-assets/main/license.rtf"
								}
							],
							"properties": [
								{
									"key": "Microsoft.VisualStudio.Code.ExtensionDependencies",
									"value": "microsoft.net-6-runtime,microsoft.azure-cosmosdb-ads-extension"
								},
								{
									"key": "Microsoft.VisualStudio.Code.Engine",
									"value": "*"
								},
								{
									"key": "Microsoft.AzDataEngine",
									"value": ">=1.39.0"
								},
								{
									"key": "Microsoft.VisualStudio.Services.Links.Source",
									"value": "https://github.com/Azure/ads-extension-mongo-migration-assets"
								}
							]
						}
					],
					"statistics": [],
					"flags": "preview"
				},
				{
					"extensionId": "99",
					"extensionName": "copilot",
					"displayName": "GitHub Copilot",
					"shortDescription": "Your AI pair programmer",
					"publisher": {
						"displayName": "GitHub",
						"publisherId": "GitHub",
						"publisherName": "GitHub"
					},
					"versions": [
						{
							"version": "1.95.239",
							"lastUpdated": "07/06/2023",
							"assetUri": "",
							"fallbackAssetUri": "fallbackAssetUri",
							"files": [
								{
									"assetType": "Microsoft.VisualStudio.Services.VSIXPackage",
									"source": "https://sqlopsextensions.blob.core.windows.net/extensions/copilot/1.95.239/GitHub.copilot-1.95.239.vsix"
								},
								{
									"assetType": "Microsoft.VisualStudio.Services.Icons.Default",
									"source": "https://sqlopsextensions.blob.core.windows.net/extensions/copilot/Copilot-App-Icon.png"
								},
								{
									"assetType": "Microsoft.VisualStudio.Services.Content.Details",
									"source": "https://sqlopsextensions.blob.core.windows.net/extensions/copilot/1.95.239/README.md"
								},
								{
									"assetType": "Microsoft.VisualStudio.Services.Content.Changelog",
									"source": "https://sqlopsextensions.blob.core.windows.net/extensions/copilot/1.95.239/CHANGELOG.md"
								},
								{
									"assetType": "Microsoft.VisualStudio.Code.Manifest",
									"source": "https://sqlopsextensions.blob.core.windows.net/extensions/copilot/1.95.239/package.json"
								},
								{
									"assetType": "Microsoft.VisualStudio.Services.Content.License",
									"source": "https://docs.github.com/en/site-policy/github-terms/github-terms-for-additional-products-and-features#github-copilot"
								}
							],
							"properties": [
								{
									"key": "Microsoft.VisualStudio.Code.Engine",
									"value": ">=1.75.0"
								},
								{
									"key": "Microsoft.AzDataEngine",
									"value": "*"
								}
							]
						}
					],
					"statistics": [],
					"flags": ""
				},
				{
					"extensionId": "100",
					"extensionName": "oracle-datamigration",
					"displayName": "Data Migration for Oracle",
					"shortDescription": "Data Migration for Oracle extension to migrate data from Oracle to Azure SQL",
					"publisher": {
						"displayName": "Microsoft",
						"publisherId": "Microsoft",
						"publisherName": "Microsoft"
					},
					"versions": [
						{
							"version": "1.0.0",
							"lastUpdated": "07/21/2023",
							"assetUri": "",
							"fallbackAssetUri": "fallbackAssetUri",
							"files": [
								{
									"assetType": "Microsoft.VisualStudio.Services.VSIXPackage",
									"source": "https://dsct.blob.core.windows.net/extensions/oracle-datamigration/1.0.0/oracle-datamigration-1.0.0.vsix"
								},
								{
									"assetType": "Microsoft.VisualStudio.Services.Icons.Default",
									"source": "https://dsct.blob.core.windows.net/extensions/oracle-datamigration/1.0.0/extension.png"
								},
								{
									"assetType": "Microsoft.VisualStudio.Services.Content.Details",
									"source": "https://dsct.blob.core.windows.net/extensions/oracle-datamigration/1.0.0/README.md"
								},
								{
									"assetType": "Microsoft.VisualStudio.Services.Content.Changelog",
									"source": "https://dsct.blob.core.windows.net/extensions/oracle-datamigration/1.0.0/CHANGELOG.md"
								},
								{
									"assetType": "Microsoft.VisualStudio.Code.Manifest",
									"source": "https://dsct.blob.core.windows.net/extensions/oracle-datamigration/1.0.0/package.json"
								},
								{
									"assetType": "Microsoft.VisualStudio.Services.Content.License",
									"source": "https://dsct.blob.core.windows.net/extensions/oracle-datamigration/1.0.0/LICENSE.html"
								}
							],
							"properties": [
								{
									"key": "Microsoft.VisualStudio.Code.ExtensionDependencies",
									"value": "Microsoft.net-6-runtime,Microsoft.azuredatastudio-oracle"
								},
								{
									"key": "Microsoft.VisualStudio.Code.Engine",
									"value": "*"
								},
								{
									"key": "Microsoft.AzDataEngine",
									"value": ">=1.41.0"
								},
								{
									"key": "Microsoft.VisualStudio.Services.Links.Source",
									"value": "https://github.com/Microsoft/azuredatastudio"
								}
							]
						}
					],
					"statistics": [],
					"flags": "preview"
				},
				{
					"extensionId": "101",
					"extensionName": "ads-searcheverywhere",
					"displayName": "Search Everywhere",
					"shortDescription": "Search tables, views, stored procedures, functions by name or code.",
					"publisher": {
						"displayName": "MikhailT",
						"publisherId": "MikhailT",
						"publisherName": "MikhailT"
					},
					"versions": [
						{
							"version": "1.0.0",
							"lastUpdated": "07/23/2023",
							"assetUri": "",
							"fallbackAssetUri": "fallbackAssetUri",
							"files": [
								{
									"assetType": "Microsoft.SQLOps.DownloadPage",
									"source": "https://github.com/MikhailProfile/SearchEverywhere/releases/tag/ads"
								},
								{
									"assetType": "Microsoft.VisualStudio.Services.Icons.Default",
									"source": "https://raw.githubusercontent.com/MikhailProfile/SearchEverywhere/main/png/search.png"
								},
								{
									"assetType": "Microsoft.VisualStudio.Services.Content.Details",
									"source": "https://raw.githubusercontent.com/MikhailProfile/SearchEverywhere/main/README.md"
								},
								{
									"assetType": "Microsoft.VisualStudio.Services.Content.Changelog",
									"source": "https://raw.githubusercontent.com/MikhailProfile/SearchEverywhere/main/CHANGELOG.md"
								},
								{
									"assetType": "Microsoft.VisualStudio.Code.Manifest",
									"source": "https://raw.githubusercontent.com/MikhailProfile/SearchEverywhere/main/package.json"
								},
								{
									"assetType": "Microsoft.VisualStudio.Services.Content.License",
									"source": "https://raw.githubusercontent.com/MikhailProfile/SearchEverywhere/main/LICENSE"
								}
							],
							"properties": [
								{
									"key": "Microsoft.VisualStudio.Code.Engine",
									"value": "*"
								},
								{
									"key": "Microsoft.AzDataEngine",
									"value": "*"
								},
								{
									"key": "Microsoft.VisualStudio.Services.Links.Source",
									"value": "https://github.com/MikhailProfile/SearchEverywhere"
								}
							]
						}
					],
					"statistics": [],
					"flags": ""
			}
			],
			"resultMetadata": [
				{
					"metadataType": "ResultCount",
					"metadataItems": [
						{
							"name": "TotalCount",
							"count": 85
						}
					]
				}
			]
		}
	]
}<|MERGE_RESOLUTION|>--- conflicted
+++ resolved
@@ -746,23 +746,14 @@
 					},
 					"versions": [
 						{
-<<<<<<< HEAD
 							"version": "1.5.6",
 							"lastUpdated": "8/14/2023",
-=======
-							"version": "1.5.5",
-							"lastUpdated": "5/25/2023",
->>>>>>> 78d65806
 							"assetUri": "",
 							"fallbackAssetUri": "fallbackAssetUri",
 							"files": [
 								{
 									"assetType": "Microsoft.VisualStudio.Services.VSIXPackage",
-<<<<<<< HEAD
 									"source": "https://sqlopsextensions.blob.core.windows.net/extensions/import/import-1.5.6.vsix"
-=======
-									"source": "https://sqlopsextensions.blob.core.windows.net/extensions/import/import-1.5.5.vsix"
->>>>>>> 78d65806
 								},
 								{
 									"assetType": "Microsoft.VisualStudio.Services.Icons.Default",
