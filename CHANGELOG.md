# Change Log

<<<<<<< HEAD
=======
## Version 1.22.1
* Release date: September 30, 2020
* Release status: General Availability
* Fix bug #12615 Active connection filter doesn't untoggle | [#12615](https://github.com/microsoft/azuredatastudio/issues/12615)
* Fix bug #12572 Edit Data grid doesn't escape special characters | [#12572](https://github.com/microsoft/azuredatastudio/issues/12572)
* Fix bug #12570 Dashboard Explorer table doesn't escape special characters | [#12570](https://github.com/microsoft/azuredatastudio/issues/12570)
* Fix bug #12582 Delete row on Edit Data fails | [#12582](https://github.com/microsoft/azuredatastudio/issues/12582)
* Fix bug #12646 SQL Notebooks: Cells being treated isolated | [#12646](https://github.com/microsoft/azuredatastudio/issues/12646)

>>>>>>> 753d7850
## Version 1.22.0
* Release date: September 22, 2020
* Release status: General Availability
* New Notebook Features
    * Supports brand new text cell editing experience based on rich text formatting and seamless conversion to markdown, also known as WYSIWYG toolbar (What You See Is What You Get)
    * Supports Kusto kernel
    * Supports pinning of notebooks
    * Added support for new version of Jupyter Books
    * Improved Jupyter Shortcuts
    * Introduced perf loading improvements
* Added Azure Arc extension - Users can try out Azure Arc public preview through Azure Data Studio. This includes:
    * Deploy data controller
    * Deploy Postgres
    * Deploy Managed Instance for Azure Arc
    * Connect to data controller
    * Access data service dashboards
    * Azure Arc Jupyter Book
* Added new deployment options
    * Azure SQL Database Edge
    * (Edge will require Azure SQL Edge Deployment Extension)
* Added SQL Database Projects extension - The SQL Database Projects extension brings project-based database development to Azure Data Studio. In this preview release, SQL projects can be created and published from Azure Data Studio.
* Added Kusto (KQL) extension - Brings native Kusto experiences in Azure Data Studio for data exploration and data analytics against massive amount of real-time streaming data stored in Azure Data Explorer. This preview release supports connecting and browsing Azure Data Explorer clusters, writing KQL queries as well as authoring notebooks with Kusto kernel.
* SQL Server Import extension GA - Announcing the GA of the SQL Server Import extension, features no longer in preview. This extension facilitates importing csv/txt files. Learn more about the extension in [this article](sql-server-import-extension.md).
* Resolved [bugs and issues](https://github.com/microsoft/azuredatastudio/issues?q=is%3Aissue+milestone%3A%22September+2020+Release%22+is%3Aclosed).

## Version 1.21.0
* Release date: August 12, 2020
* Release status: General Availability
* New Notebook Features
   * Move cell locations changd
   * Added action to convert cells to Text Cell or Code cell
* Jupyter Books picker to open Jupyter Books directly from Github
* Search bar added to Notebooks Viewlet for searching through Jupyter Books
* Address issues in [August 2020 Milestone](https://github.com/microsoft/azuredatastudio/milestone/59?closed=1)

## Version 1.20.1
* Release date: July 17, 2020
* Release status: General Availability
* Fix bug #11372 Object Explorer drag-and-drop table incorrectly wraps table names [#11372](https://github.com/microsoft/azuredatastudio/issues/11372)
* Fix bug #11356 Dark theme is now the default theme [#11356](https://github.com/microsoft/azuredatastudio/issues/11356)
* Known Issues:
    * Some users have reported connection errors from the new Microsoft.Data.SqlClient v2.0.0 included in this release. Users have found [following these instructions](https://github.com/microsoft/azuredatastudio/issues/11367#issuecomment-659614111) to successfully connect. This issue was caused by a client driver update which fixed an issue where TLS encryption wasn't enforced correctly. See https://github.com/dotnet/SqlClient/blob/master/release-notes/2.0/2.0.0.md#breaking-changes-1 and https://docs.microsoft.com/en-us/sql/relational-databases/native-client/features/using-encryption-without-validation for more information.

## Version 1.20.0
* Release date: July 15, 2020
* Release status: General Availability
* Feature Tour
* New Notebook Features
    * Header support in Markdown Toolbar
    * Side-by-side Markdown preview in Text Cells
* Drag and drop columns and tables into Query Editor
* Azure Account icon added to Activity Bar
* Address issues in [July 2020 Milestone](https://github.com/microsoft/azuredatastudio/milestone/57?closed=1)
* Bug fixes

## Version 1.19.0
* Release date: June 15, 2020
* Release status: General Availability
* Address issues in https://github.com/microsoft/azuredatastudio/milestone/55?closed=1
* Bug fixes

## Version 1.18.1
* Release date: May 27, 2020
* Release status: General Availability
* Hotfix for https://github.com/microsoft/azuredatastudio/issues/10538
* Hotfix for https://github.com/microsoft/azuredatastudio/issues/10537

## Version 1.18.0
* Release date: May 20, 2020
* Release status: General Availability
* Announcing Redgate SQL Prompt extension - This extension lets you manage formatting styles directly within Azure Data Studio, so you can create and edit your styles without leaving the IDE.
* Announcing the new machine learning extension. This extension enables you to:
    * Manage Python and R packages with SQL Server machine learning services with Azure Data Studio.
    * Use ONNX model to make predictions in Azure SQL Edge.
    * View ONNX models in an Azure SQL Edge database.
    * Import ONNX models from a file or Azure Machine Learning into Azure SQL Edge database.
    * Create a notebook to run experiments.
* New notebook features:
    * Added new Python dependencies wizard
    * Improvements to the notebook markdown toolbar
* Added support for parameterization for Always Encrypted - Allows you to run queries that insert, update or filter by encrypted database columns.
* Bug fixes

## Version 1.17.1
* Release date: April 29, 2020
* Release status: General Availability
* Hotfix for https://github.com/microsoft/azuredatastudio/milestone/54?closed=1

## Version 1.17.0
* Release date: April 27, 2020
* Release status: General Availability
* New Welcome Page
* New Notebook features
    * New Markdown editor toolbar
    * Books viewlet now works with notebooks
* Improved dashboard
* Always encrypted support
* Accessibility bugs
* VS Code merge

## Version 1.16.0
* Release date: March 18, 2020
* Release status: General Availability
* Notebooks:
	* Charting
	* Creating Jupyter books
* Postgres extension update - Users can now authenticate to Azure Postgres servers with their linked Azure account
* Accessibility bugs
* VS Code merge
* In the next release, GitHub releases will no longer contain the binary files to the latest version. Rather, they will contain links to the latest release. This will have no impact on users using the in-app update functionality.

## Version 1.15.1
* Release date: February 19, 2020
* Release status: General Availability
* Resolved [#9145 Edit Data render the result grid incorrectly when using custom query](https://github.com/microsoft/azuredatastudio/issues/9145).
* Resolved [#9149 Show Active Connections](https://github.com/microsoft/azuredatastudio/issues/9149).

## Version 1.15.0
* Release date: February 13, 2020
* Release status: General Availability
* New Azure Sign-in improvement - Added improved Azure Sign-in experience, including removal of copy/paste of device code to make a more seamless connected experience.
* Find in Notebook support - Users can now use Ctrl+F inside of a notebook. Find in Notebook support searches line by line through both code and text cells.
* VS Code merge from 1.38 to 1.42 - This release includes updates to VS Code from the 3 previous VS Code releases. Read their [release notes](https://code.visualstudio.com/updates/v1_42) to learn more.
* Fix for the ["white/blank screen"](https://github.com/microsoft/azuredatastudio/issues/8775) issue reported by many users.
* Resolved [bugs and issues](https://github.com/microsoft/azuredatastudio/issues?q=is%3Aissue+label%3ABug+milestone%3A%22February+2020%22+is%3Aclosed).

## Version 1.14.1
* Release date: December 26, 2019
* Release status: General Availability
* Hotfix for bug https://github.com/microsoft/azuredatastudio/issues/8768

## Version 1.14.0
* Release date: December 19, 2019
* Release status: General Availability
* Added bigdatacluster.ignoreSslVerification setting to allow ignoring SSL verification errors when connecting to a BDC [#8129](https://github.com/microsoft/azuredatastudio/issues/8129)
* Changed attach to connection dropdown in Notebooks to only list the currently active connection [#8582](https://github.com/microsoft/azuredatastudio/pull/8582)
* Allow changing default language flavor for offline query editors [#8419](https://github.com/microsoft/azuredatastudio/pull/8419)
* GA status for Big Data Cluster/SQL 2019 features [#8269](https://github.com/microsoft/azuredatastudio/issues/8269)
* Resolved [bugs and issues](https://github.com/microsoft/azuredatastudio/milestone/44?closed=1).

## Contributions and "thank you"
We would like to thank all our users who raised issues, and in particular the following users who helped contribute fixes:

## Version 1.13.1
* Release date: November 15, 2019
* Release status: General Availability
* Resolved [#8210 Copy/Paste results are out of order](https://github.com/microsoft/azuredatastudio/issues/8210).

## Version 1.13.0
* Release date: November 4, 2019
* Release status: General Availability
* General Availability release for Schema Compare and DACPAC extensions
* Resolved [bugs and issues](https://github.com/microsoft/azuredatastudio/milestone/43?closed=1).

## Contributions and "thank you"
We would like to thank all our users who raised issues, and in particular the following users who helped contribute fixes:
* aspnerd for `Use selected DB for import wizard schema list` [#7878](https://github.com/microsoft/azuredatastudio/pull/7878)

## Version 1.12.2
* Release date: October 11, 2019
* Release status: General Availability
* Hotfix release (1.12.2): `Disable automatically starting the EH in inspect mode` https://github.com/microsoft/azuredatastudio/commit/c9bef82ace6c67190d0e83820011a2bbd1f793c1

## Version 1.12.1
* Release date: October 7, 2019
* Release status: General Availability
* Hotfix release: `Notebooks: Ensure quotes and backslashes are escaped properly in text editor model` https://github.com/microsoft/azuredatastudio/pull/7540

## Version 1.12.0
* Release date: October 2, 2019
* Release status: General Availability

## What's new in this version
* Announcing the Query History panel
* Improved Query Results Grid copy selection support
* TempDB page added to Server Reports extension
* PowerShell extension update
* Resolved [bugs and issues](https://github.com/microsoft/azuredatastudio/milestone/42?closed=1).

## Version 1.11.0
* Release date: September 10, 2019
* Release status: General Availability

## What's new in this version
* Resolved [bugs and issues](https://github.com/microsoft/azuredatastudio/milestone/41?closed=1).

## Version 1.10.0
* Release date: August 14, 2019
* Release status: General Availability

## What's new in this version
* [SandDance](https://github.com/microsoft/SandDance) integration — A new way to interact with data. Download the extension [here](https://docs.microsoft.com/sql/azure-data-studio/sanddance-extension)
* Notebook improvements
   * Better loading performance
   * Ability to right click SQL results grid to save your results as CSV, JSON, etc.
   * Buttons to add code or text cells in-line
   * [Other fixes and improvements](https://github.com/microsoft/azuredatastudio/issues?q=is%3Aissue+label%3A%22Area%3A+Notebooks%22+milestone%3A%22August+2019+Release%22+is%3Aclosed)
* SQL Server Dacpac extension can support Azure Active Directory authentication
* Updated SQL Server 2019 extension
* Visual Studio Code May Release Merge 1.37 - this includes changes from [1.36](https://code.visualstudio.com/updates/v1_37) and [1.37](https://code.visualstudio.com/updates/v1_37)
* Resolved [bugs and issues](https://github.com/microsoft/azuredatastudio/milestone/39?closed=1).

## Version 1.9.0
* Release date: July 11, 2019
* Release status: General Availability

## What's new in this version
* Release of [SentryOne Plan Explorer Extension](https://www.sentryone.com/products/sentryone-plan-explorer-extension-azure-data-studio)
* **Schema Compare**
    * Schema Compare File Support (.SCMP)
    * Cancel support
    * [Other fixes and improvements](https://github.com/Microsoft/azuredatastudio/issues?q=is%3Aissue+milestone%3A%22July+2019+Release%22+is%3Aclosed+label%3A%22Area%3A+Schema+Compare%22)
* **Notebooks**
    * Plotly Support
    * Open Notebook from Browser
    * Python Package Management
    * Performance & Markdown Enhancements
    * Improved Keyboard Shortcuts
    * [Other fixes and improvements](https://github.com/Microsoft/azuredatastudio/issues?q=is%3Aissue+milestone%3A%22July+2019+Release%22+is%3Aclosed+label%3A%22Area%3A+Notebooks%22)
* **SQL Server Profiler**
    * Filtering by Database Name
    * Copy & Paste Support
    * Save/Load Filter
* SQL Server 2019 Support
* New Language Packs Available
* Visual Studio Code May Release Merge 1.35 - the latest improvements can be found [here](https://code.visualstudio.com/updates/v1_35)
* Resolved [bugs and issues](https://github.com/microsoft/azuredatastudio/milestone/35?closed=1).

## Version 1.8.0
* Release date: June 6, 2019
* Release status: General Availability

## What's new in this version
* Initial release of the Database Admin Tool Extensions for Windows *Preview* extension
* Initial release of the Central Management Servers extension
* **Schema Compare**
   * Added Exclude/Include Options
   * Generate Script opens script after being generated
   * Removed double scroll bars
   * Formatting and layout improvements
   * Complete changes can be found [here](https://github.com/microsoft/azuredatastudio/issues?q=is%3Aissue+milestone%3A%22June+2019+Release%22+label%3A%22Area%3A+Schema+Compare%22+is%3Aclosed)
* Messages panel moved into results panel - when users ran SQL queries, results and messages were in stacked panels. Now they are in separate tabs in a single panel similar to SSMS.
* **Notebook**
   * Users can now choose to use their own Python 3 or Anaconda installs in notebooks
   * Multiple Stability + fit/finish fixes
   * View the full list of improvements and fixes [here](https://github.com/microsoft/azuredatastudio/issues?q=is%3Aissue+milestone%3A%22June+2019+Release%22+is%3Aclosed+label%3A%22Area%3A+Notebooks%22)
* Visual Studio Code May Release Merge 1.34 - the latest improvements can be found [here](https://code.visualstudio.com/updates/v1_34)
* Resolved [bugs and issues](https://github.com/microsoft/azuredatastudio/milestone/32?closed=1).

## Version 1.7.0
* Release date: May 8, 2019
* Release status: General Availability

## What's new in this version
* Announcing Schema Compare *Preview* extension
* Tasks Panel UX improvement
* Announcing new Welcome page
* Resolved [bugs and issues](https://github.com/microsoft/azuredatastudio/milestone/31?closed=1).

## Contributions and "thank you"
We would like to thank all our users who raised issues.

## Version 1.6.0
* Release date: April 18, 2019
* Release status: General Availability

## What's new in this version
* Align with latest VS Code editor platform (currently 1.33.1)
* Resolved [bugs and issues](https://github.com/Microsoft/azuredatastudio/milestone/26?closed=1).

## Contributions and "thank you"
We would like to thank all our users who raised issues, and in particular the following users who helped contribute fixes:

* yamatoya for `fix the format (#4899)`

## Version 1.5.1
* Release date: March 18, 2019
* Release status: General Availability

## What's new in this version
* Announcing T-SQL Notebooks
* Announcing PostgreSQL extension
* Announcing SQL Server Dacpac extension
* Resolved [bugs and issues](https://github.com/Microsoft/azuredatastudio/milestone/25?closed=1).

## Contributions and "thank you"
We would like to thank all our users who raised issues, and in particular the following users who helped contribute fixes:

* GeoffYoung for `Fix sqlDropColumn description #4422`

## Version 1.4.5
* Release date: February 13, 2019
* Release status: General Availability

## What's new in this version
* Added **Admin pack for SQL Server** extension pack to make it easier to install SQL Server admin-related extensions. This includes:
    * [SQL Server Agent](https://docs.microsoft.com/en-us/sql/azure-data-studio/sql-server-agent-extension?view=sql-server-2017)
    * [SQL Server Profiler](https://docs.microsoft.com/en-us/sql/azure-data-studio/sql-server-profiler-extension?view=sql-server-2017)
    * [SQL Server Import](https://docs.microsoft.com/en-us/sql/azure-data-studio/sql-server-import-extension?view=sql-server-2017)
* Added filtering extended event support in Profiler extension
* Added Save as XML feature that can save T-SQL results as XML
* Added Data-Tier Application Wizard improvements
    * Added Generate script button
    * Added view to give warnings of possible data loss during deployment
* Updates to the [SQL Server 2019 Preview extension](https://docs.microsoft.com/sql/azure-data-studio/sql-server-2019-extension?view=sql-server-ver15)
* Results streaming enabled by default for long running queries
* Resolved [bugs and issues](https://github.com/Microsoft/azuredatastudio/milestone/23?closed=1).

## Contributions and "thank you"
We would like to thank all our users who raised issues, and in particular the following users who helped contribute fixes:

* AlexFsmn for `Added context menu for DBs in explorer view to backup & restore db. #2277`
* sadedil for `Missing feature request: Save as XML #3729`
* gbritton1 for `Removed reference to object explorer #3463`

## Version 1.3.8
* Release date: January 9, 2019
* Release status: General Availability

## What's new in this version
* #13 Feature Request: Azure Active Directory Authentication
* #1040 Stream initial query results as they become available
* #3298 Сan't add an azure account.
* #2387 Support Per-User Installer
* SQL Server Import updates for DACPAC\BACPAC
* SQL Server Profiler UI and UX improvements
* Updates to [SQL Server 2019 extension](https://docs.microsoft.com/sql/azure-data-studio/sql-server-2019-extension?view=sql-server-ver15)
* **sp_executesql to SQL** and **New Database** extensions

## Contributions and "thank you"
We would like to thank all our users who raised issues, and in particular the following users who helped contribute fixes:

* Tarig0  for `Add Routine_Type to CreateStoredProc fixes #3257 (#3286)`
* oltruong  for `typo fix #3025'`
* Thomas-S-B for `Removed unnecessary IErrorDetectionStrategy #749`
* Thomas-S-B for `Simplified code #750`

## Version 1.2.4
* Release date: November 6, 2018
* Release status: General Availability

## What's new in this version
* Update to the SQL Server 2019 Preview extension
* Introducing Paste the Plan extension
* Introducing High Color queries extension, including SSMS editor theme
* Fixes in SQL Server Agent, Profiler, and Import extensions
* Fix .Net Core Socket KeepAlive issue causing dropped inactive connections on macOS
* Upgrade SQL Tools Service to .Net Core 2.2 Preview 3 (for eventual AAD support)
* Fix customer reported GitHub issues

## Contributions and "thank you"
We would like to thank all our users who raised issues, and in particular the following users who helped contribute fixes:

* rdaniels6813  for `Add query plan theme support #3031`
* Ruturaj123 for `Fixed some typos and grammatical errors #3027`
* PromoFaux for `Use emoji shortcodes in CONTRIBUTING.md instead of � #3009`
* ckaczor for `Fix: DATETIMEOFFSET data types should be ISO formatted #714`
* hi-im-T0dd for `Fixed sync issue with my forked master so this commit is correct #2948`
* hi-im-T0dd for `Fixed when right clicking and selecting Manage-correct name displays #2794`

## Version 1.1.3
* Release date: October 18, 2018
* Release status: General Availability

## What's new in this version
* Introducing the Azure Resource Explorer to browse Azure SQL Databases
* Improve Object Explorer and Query Editor connectivity robustness
* SQL Server 2019 and SQL Agent extension improvements

## Contributions and "thank you"
We would like to thank all our users who raised issues, and in particular the following users who helped contribute fixes:

* philoushka  for `center the icon #2760`
* anthonypants for `Typo #2775`
* kstolte for `Fix Invalid Configuration in Launch.json #2789`
* kstolte for `Fixing a reference to SQL Ops Studio #2788`

## Version 1.0.0
* Release date: September 24, 2018
* Release status: General Availability

## What's new in this version
* Announcing the SQL Server 2019 Preview extension.
  * Support for SQL Server 2019 preview features including Big Data Cluster support.
  * Azure Data Studio Notebooks
  * The Azure Resource Explorer viewlets you browse data-related endpoints for your Azure accounts and create connections to them in Object Explorer. In this release Azure SQL Databases and servers are supported.
  * SQL Server Polybase Create External Table Wizard
* Query Results Grid performance and UX improvements for large number of result sets.
* Visual Studio Code source code refresh from 1.23 to 1.26.1 with Grid Layout and Improved Settings Editor (preview).
* Accessibility improvements for screen reader, keyboard navigation and high-contrast.
* Added Connection name option to provide an alternative display name in the Servers viewlet.

## Contributions and "thank you"
We would like to thank all our users who raised issues, and in particular the following users who helped contribute fixes:

* AlexFsmn `Feature: Ability to add connection name #2332`
* AlexFsmn `Disabled connection name input when connecting to a server. #2566`

## Version 0.33.7
* Release date: August 30, 2018
* Release status: Public Preview

## What's new in this version
* Announcing the SQL Server Import Extension
* SQL Server Profiler Session management
* SQL Server Agent improvements
* New community extension: First Responder Kit
* Quality of Life improvements: Connection strings
* Fix many customer reported GitHub issues

## Contributions and "thank you"
We would like to thank all our users who raised issues, and in particular the following users who helped contribute fixes:

* SebastianPfliegel `Added more saveAsCsv options #2099`
* ianychoi `Fixes a typo: Mimunum -> Minimum #1994`
* AlexFsmn `Fixed bug where proper file extension wasn't appended to filename. #2151`
* AlexFsmn `Added functionality for adding any file to import wizard #2329`
* AlexFsmn `Fixed background issue when copying a chart to clipboard #2215`
* AlexFsmn `Fixed problem where vertical charts didn't display labels correctly. #2263`
* AlexFsmn `Fixed Initial values for charts to match visuals #2266`
* AlexFsmn `Renamed chart option labels #2264`
* AlexFsmn `Added feature for opening file after exporting to CSV/XLS/JSON & query files #2216`
* AlexFsmm `Get Connection String should copy to clipboard #2175`

## Version 0.31.4
* Release date: July 19, 2018
* Release status: Public Preview

## What's new in this version
* SQL Server Agent for Azure Data Studio extension improvements
  * Added view of Alerts, Operators, and Proxies and icons on left pane
  * Added dialogs for New Job, New Job Step, New Alert, and New Operator
  * Added Delete Job, Delete Alert, and Delete Operator (right-click)
  * Added Previous Runs visualization
  * Added Filters for each column name
* SQL Server Profiler for Azure Data Studio extension improvements
  * Added Hotkeys to quickly launch and start/stop Profiler
  * Added 5 Default Templates to view Extended Events
  * Added Server/Database connection name
  * Added support for Azure SQL Database instances
  * Added suggestion to exit Profiler when tab is closed when Profiler is still running
* Release of Combine Scripts Extension
* Wizard and Dialog Extensibility
* Fix GitHub Issues

## Version 0.30.6
* Release date: June 20, 2018
* Release status: Public Preview

## What's new in this version
* **SQL Server Profiler for Azure Data Studio  *Preview*** extension initial release
* The new **SQL Data Warehouse** extension includes rich customizable dashboard widgets surfacing insights to your data warehouse. This unlocks key scenarios around managing and tuning your data warehouse to ensure it is optimized for consistent performance.
* **Edit Data "Filtering and Sorting"** support
* **SQL Server Agent for Azure Data Studio *Preview*** extension enhancements for Jobs and Job History views
* Improved **Wizard & Dialog UI Builder Framework** extensibility APIs
* Update VS Code Platform source code integrating [March 2018 (1.22)](https://code.visualstudio.com/updates/v1_22) and [April 2018 (1.23)](https://code.visualstudio.com/updates/v1_23)  releases
* Fix GitHub Issues

## Version 0.29.3
* Release date: May 7, 2018
* Release status: Public Preview

## What's new in this version
The May release is focused on stabilization and bug fixes leading up to the Build conference.  This build contains the following highlights.

* Announcing **Redgate SQL Search** extension available in Extension Manager
* Community Localization available for 10 languages: **German, Spanish, French, Italian, Japanese, Korean, Portuguese, Russian, Simplified Chinese and Traditional Chinese!**
* Reduced telemetry collection, improved [opt-out](https://github.com/Microsoft/azuredatastudio/wiki/How-to-Disable-Telemetry-Reporting) experience and in-product links to [Privacy Statement](https://privacy.microsoft.com/en-us/privacystatement)
* Extension Manager has improved Marketplace experience to easily discover community extensions
* SQL Agent extension Jobs and Job History view improvement
* Updates for **whoisactive** and **Server Reports** extensions
* Continue to fix GitHub issues

## Version 0.28.6
* Release date: April 25, 2018
* Release status: Public Preview

## What's new in this version
The April Public Preview release contains some of the following highlights.

* Improvements to SQL Agent *Preview* extension
* Accessibility improvements for keyboard navigation, screen reader support and high-contrast mode.
* Improved large and protected file support for saving Admin protected and >256M files within SQL Ops Studio
* Integrated Terminal splitting to work with multiple open terminals at once
* Reduced installation on-disk file count foot print for faster installs and startup times
* Improvements to Server Reports extension
* Continue to fix GitHub issues

## Version 0.27.3
* Release date: March 28, 2017
* Release status: Public Preview

## What's new in this version
The March Public Preview release enables some key aspects of the Azure Data Studio
extensibility story.  Here are some highlights in this release.

* Enhance the Manage Dashboard extensibility model to support tabbed Insights and Configuration panes
* Dashboard Insights extensions for `sp_whoisactive` from [whoisactive.com](http://whoisactive.com)
* Extension Manager enables simple acquisition of 1st-party and 3rd-party extensions
* Add additional Extensibility APIs for `connection` and `objectexplorer` management
* Community Localization open for 10 languages
* Continue to fix important customer impacting GitHub issues

## Version 0.26.7
* Release date: February 16, 2017
* Release status: Public Preview Hotfix 1

## What's new in this version
* Bug fix for `#717 Selecting partial query and hitting Cmd or Ctrl+C opens terminal with Error message`

## Version 0.26.6
* Release date: February 15, 2017
* Release status: Public Preview

## What's new in this version
The February release fixes several important customer reported issues, as well as various feature improvements.  We've also introduced auto-update support in February which will simplify keeping updated with the lastest changes.

Here's some of the highlights in the February release.

* Support Auto-Update installation on Windows and macOS
* Publish RPM and DEB packages to offical Microsoft repos
* Fix `#6 Keep connection and selected database when opening new query tabs`
* Fix `#22 'Server Name' and 'Database Name' - Can these be drop downs instead of text` boxes?
* Fix #481 Add "Check for updates" option.
* SQL Editor colorization and auto-completion fixes
  * `#584 Keyword "FULL" not highlighted by IntelliSense`
  * `#345 Colorize SQL functions within the editor`
  * `#300 [#tempData] latest "]" will display green color`
  * `#225 Keyword color mismatch`
  * `#60 invalid sql syntax color highlighting when using temporary table in from clause`
* Introduce Connection extensibility API
* VS Code Editor 1.19 integration
* Update JustinPealing/html-query-plan component to pick-up several Query Plan viewer improvements

## Contributions and "thank you"
We would like to thank all our users who raised issues, and in particular the following users who helped contribute fixes:

* SebastianPfliegel for `Add cursor snippet (#475)`
* mikaoelitiana for fix: `revert README and CONTRIBUTING after last VSCode merge (#574)`
* alextercete for `Reinstate menu item to install from VSIX (#682)`

## Version 0.25.4
* Release date: January 17, 2017
* Release status: Public Preview

## What's new in this version
The January release focuses on addressing a few of the top upvoted feature suggestions, as well as fixing high-priority bugs.  This release period coincides with holiday vacations, so the churn in this release is
relatively scoped.

Here's some of the highlights in the January release.

* Tab-coloring based on Server Group
* Saved Server connections are available in Connection Dialog
* Enable HotExit feature
* Fix broken Run Current Query command
* Fix drag-and-drop breaking scripting bug
* Fix incorrect pinned Start Menu icon
* Fix missing Azure Account branding icon
* Change "Server name" to "Server" in Connection Dialog

## Contributions and "thank you"
We would like to thank all our users who raised issues, and in particular the following users who helped contribute fixes:

* alextercete for `Fix "No extension gallery service configured" error (#427)`
* SebastianPfliegel for `Add cursor snippet (#475)`

## Version 0.24.1
* Release date: December 19, 2017
* Release status: Public Preview

## What's new in this version
* Azure Integration with Create Firewall Rule
* Windows Setup, Linux DEB and Linux RPM installation packages
* Manage Dashboard visual layout editor
* Script As Alter and Script As Execute commands
* Integrate VS Code 1.18.1 editor platform
* Enable Sideloading of VSIX Extension files
* Support "GO N" batch iteration syntax
* "Run Current Query with Actual Plan" command
* Delete Recent Connection command in Connection Dialog
* Performance fixes for Object Explorer expansion and Scripting sprocs
* Fix IntelliSense settings namespace to be `mssql.*`
* Only show `Disconnect` menu item if server is connected
* Several snippet and default widget improvements
* Improve Kerberos connection failure error message
* Add command to hide query results window after running query
* Retain cursor line positon when switching document tabs
* Keep cursor focus in editor window after executing query
* Support shortcuts to execute common queries like sp_who or sp_help
* Fix tab order behavior when using keyboard to navigate dialog controls
* Improved chart axis and label behavior
* Allow expanding databases not in certain non-Online states
* Connection Dialog selects most common default authentication method based on platform

## Contributions and "thank you"
We would like to thank all our users who raised issues, and in particular the following users who helped contribute fixes:
* mwiedemeyer for `Fix #58: Default sort order for DB size widget (#111)`
* AlexTroshkin for `Show disconnect in context menu only when connectionProfile connected (#150)`
* AlexTroshkin for `Fix #138: Invalid syntax color highlighting (identity not highlighting) (#140))`
* stebet for `Fix #153: Fixing sql snippets that failed on a DB with case-sensitive collation. (#152)`
* SebastianPfliegel `Remove sqlExtensionHelp (#312)`
* olljanat for `Implemented npm version check (#314)`<|MERGE_RESOLUTION|>--- conflicted
+++ resolved
@@ -1,7 +1,5 @@
 # Change Log
 
-<<<<<<< HEAD
-=======
 ## Version 1.22.1
 * Release date: September 30, 2020
 * Release status: General Availability
@@ -11,7 +9,6 @@
 * Fix bug #12582 Delete row on Edit Data fails | [#12582](https://github.com/microsoft/azuredatastudio/issues/12582)
 * Fix bug #12646 SQL Notebooks: Cells being treated isolated | [#12646](https://github.com/microsoft/azuredatastudio/issues/12646)
 
->>>>>>> 753d7850
 ## Version 1.22.0
 * Release date: September 22, 2020
 * Release status: General Availability
