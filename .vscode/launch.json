--- conflicted
+++ resolved
@@ -71,15 +71,8 @@
 		{
 			"type": "chrome",
 			"request": "attach",
-<<<<<<< HEAD
 			"name": "Attach to azuredatastudio",
 			"port": 9222
-=======
-			"name": "Attach to VS Code",
-			"browserAttachLocation": "workspace",
-			"port": 9222,
-			"perScriptSourcemaps": "yes"
->>>>>>> 00c45729
 		},
 		{
 			"type": "pwa-chrome",
