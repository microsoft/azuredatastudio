{
	"version": "0.1.0",
	"configurations": [
		{
			"type": "node",
			"request": "launch",
			"name": "Gulp Build",
			"program": "${workspaceFolder}/node_modules/gulp/bin/gulp.js",
			"stopOnEntry": true,
			"args": [
				"watch-extensions"
			]
		},
		{
			"type": "node",
			"request": "attach",
			"restart": true,
			"name": "Attach to Extension Host",
			"timeout": 30000,
			"port": 5870,
			"outFiles": [
				"${workspaceFolder}/out/**/*.js",
				"${workspaceFolder}/extensions/*/out/**/*.js"
			]
		},
		{
			"type": "pwa-chrome",
			"request": "attach",
			"name": "Attach to Shared Process",
			"timeout": 30000,
			"port": 9222,
			"urlFilter": "*sharedProcess.html*",
			"presentation": {
				"hidden": true
			}
		},
		{
			"type": "node",
			"request": "attach",
			"name": "Attach to Search Process",
			"port": 5876,
			"outFiles": [
				"${workspaceFolder}/out/**/*.js"
			]
		},
		{
			"type": "node",
			"request": "attach",
			"name": "Attach to CLI Process",
			"port": 5874,
			"outFiles": [
				"${workspaceFolder}/out/**/*.js"
			]
		},
		{
			"type": "node",
			"request": "attach",
			"name": "Attach to Main Process",
			"timeout": 30000,
			"port": 5875,
			"outFiles": [
				"${workspaceFolder}/out/**/*.js"
			],
			"presentation": {
				"hidden": true,
			}
		},
		{
			"type": "chrome",
			"request": "attach",
			"name": "Attach to azuredatastudio",
			"port": 9222
		},
		{
			"type": "pwa-chrome",
			"request": "launch",
<<<<<<< HEAD
			"name": "Launch azuredatastudio",
=======
			"name": "Launch VS Code Internal",
>>>>>>> 25212c95
			"windows": {
				"runtimeExecutable": "${workspaceFolder}/scripts/sql.bat"
			},
			"osx": {
				"runtimeExecutable": "${workspaceFolder}/scripts/sql.sh"
			},
			"linux": {
				"runtimeExecutable": "${workspaceFolder}/scripts/sql.sh"
			},
			"port": 9222,
			"timeout": 20000,
			"env": {
				"VSCODE_EXTHOST_WILL_SEND_SOCKET": null,
				"VSCODE_SKIP_PRELAUNCH": "1"
			},
			"cleanUp": "wholeBrowser",
			"urlFilter": "*workbench.html*",
			"runtimeArgs": [
				"--inspect=5875",
				"--no-cached-data",
			],
			"webRoot": "${workspaceFolder}",
			"cascadeTerminateToConfigurations": [
				"Attach to Extension Host"
			],
			"userDataDir": false,
			"pauseForSourceMap": false,
			"outFiles": [
				"${workspaceFolder}/out/**/*.js"
			],
			"browserLaunchLocation": "workspace",
			"presentation": {
				"hidden": true,
			}
		},
		{
			"type": "node",
			"request": "launch",
			"name": "Launch ADS (Web) (TBD)",
			"program": "${workspaceFolder}/resources/web/code-web.js",
			"presentation": {
				"group": "0_vscode",
				"order": 2
			}
		},
		{
			"type": "node",
			"request": "launch",
			"name": "Main Process",
			"runtimeExecutable": "${workspaceFolder}/scripts/code.sh",
			"windows": {
				"runtimeExecutable": "${workspaceFolder}/scripts/code.bat",
			},
			"runtimeArgs": [
				"--no-cached-data"
			],
			"outFiles": [
				"${workspaceFolder}/out/**/*.js"
			],
			"presentation": {
				"group": "1_vscode",
				"order": 1
			}
		},
		{
			"type": "pwa-chrome",
			"request": "launch",
			"outFiles": [],
			"outFiles": [],
			"perScriptSourcemaps": "yes",
			"name": "VS Code (Web, Chrome)",
			"url": "http://localhost:8080",
			"preLaunchTask": "Run web",
			"presentation": {
				"group": "0_vscode",
				"order": 3
			}
		},
		{
			"type": "pwa-msedge",
			"request": "launch",
			"outFiles": [],
			"perScriptSourcemaps": "yes",
			"name": "VS Code (Web, Edge)",
			"url": "http://localhost:8080",
			"pauseForSourceMap": false,
			"preLaunchTask": "Run web",
			"presentation": {
				"group": "0_vscode",
				"order": 3
			}
		},
		{
			"type": "node",
			"request": "launch",
			"name": "Git Unit Tests",
			"program": "${workspaceFolder}/extensions/git/node_modules/mocha/bin/_mocha",
			"stopOnEntry": false,
			"cwd": "${workspaceFolder}/extensions/git",
			"outFiles": [
				"${workspaceFolder}/extensions/git/out/**/*.js"
			],
			"presentation": {
				"group": "5_tests",
				"order": 10
			}
		},
		{
			"type": "node",
			"request": "launch",
			"name": "Launch Smoke Test",
			"program": "${workspaceFolder}/test/smoke/test/index.js",
			"cwd": "${workspaceFolder}/test/smoke",
			"env": {
				"BUILD_ARTIFACTSTAGINGDIRECTORY": "${workspaceFolder}"
			},
			"presentation": {
				"group": "5_tests",
				"order": 8
			}
		},
		{
			"type": "pwa-node",
			"request": "launch",
			"name": "Run Unit Tests",
			"program": "${workspaceFolder}/test/unit/electron/index.js",
			"runtimeExecutable": "${workspaceFolder}/.build/electron/Azure Data Studio.app/Contents/MacOS/Electron",
			"windows": {
				"runtimeExecutable": "${workspaceFolder}/.build/electron/azuredatastudio.exe"
			},
			"linux": {
				"runtimeExecutable": "${workspaceFolder}/.build/electron/azuredatastudio"
			},
			"outputCapture": "std",
			"args": [
				"--remote-debugging-port=9222"
			],
			"cwd": "${workspaceFolder}",
			"outFiles": [
				"${workspaceFolder}/out/**/*.js"
			],
			"cascadeTerminateToConfigurations": [
				"Attach to VS Code"
			],
			"env": {
				"MOCHA_COLORS": "true"
			},
			"presentation": {
				"hidden": true
			}
		},
		{
			"type": "pwa-node",
			"request": "launch",
			"name": "Run Unit Tests For Current File",
			"program": "${workspaceFolder}/test/unit/electron/index.js",
			"runtimeExecutable": "${workspaceFolder}/.build/electron/Code - OSS.app/Contents/MacOS/Electron",
			"windows": {
				"runtimeExecutable": "${workspaceFolder}/.build/electron/Code - OSS.exe"
			},
			"linux": {
				"runtimeExecutable": "${workspaceFolder}/.build/electron/code-oss"
			},
			"cascadeTerminateToConfigurations": [
				"Attach to VS Code"
			],
			"outputCapture": "std",
			"args": [
				"--remote-debugging-port=9222",
				"--run",
				"${relativeFile}"
			],
			"cwd": "${workspaceFolder}",
			"outFiles": [
				"${workspaceFolder}/out/**/*.js"
			],
			"env": {
				"MOCHA_COLORS": "true"
			},
			"presentation": {
				"hidden": true
			}
		},
		{
			"type": "chrome",
			"request": "launch",
			"name": "Run Extension Unit Tests",
			"windows": {
				"runtimeExecutable": "${workspaceFolder}/scripts/test-extensions-unit.bat"
			},
			"osx": {
				"runtimeExecutable": "${workspaceFolder}/scripts/test-extensions-unit.sh"
			},
			"linux": {
				"runtimeExecutable": "${workspaceFolder}/scripts/test-extensions-unit.sh"
			},
			"webRoot": "${workspaceFolder}",
			"timeout": 45000
		},
		{
			"type": "chrome",
			"request": "launch",
			"name": "Run Extension Integration Tests",
			"windows": {
				"runtimeExecutable": "${workspaceFolder}/scripts/sql-test-integration.bat"
			},
			"osx": {
				"runtimeExecutable": "${workspaceFolder}/scripts/sql-test-integration.sh"
			},
			"linux": {
				"runtimeExecutable": "${workspaceFolder}/scripts/sql-test-integration.sh"
			},
			"webRoot": "${workspaceFolder}",
			"timeout": 45000
		},
	],
	"compounds": [
		{
			"name": "Debug Unit Tests",
			"configurations": [
				"Attach to azuredatastudio",
				"Run Unit Tests"
			]
		},
		{
			"name": "Debug Extension Unit Tests",
			"configurations": [
				"Attach to Extension Host",
				"Run Extension Unit Tests"
			]
		},
		{
			"name": "Azure Data Studio",
			"stopAll": true,
			"configurations": [
<<<<<<< HEAD
				"Launch azuredatastudio",
=======
				"Launch VS Code Internal",
>>>>>>> 25212c95
				"Attach to Main Process",
				"Attach to Extension Host",
				"Attach to Shared Process",
			],
			"preLaunchTask": "Ensure Prelaunch Dependencies",
			"presentation": {
				"group": "0_vscode",
				"order": 1
			}
		},
		{
			"name": "Debug azuredatastudio Main, Renderer & Extension Host",
			"configurations": [
<<<<<<< HEAD
				"Launch azuredatastudio",
				"Attach to Main Process",
				"Attach to Extension Host"
=======
				"Launch VS Code Internal",
				"Attach to Search Process"
>>>>>>> 25212c95
			],
			"presentation": {
				"group": "1_vscode",
				"order": 3
			}
		},
		{
			"name": "Debug Renderer and Extension Host processes",
			"configurations": [
<<<<<<< HEAD
				"Launch azuredatastudio",
=======
				"Launch VS Code Internal",
>>>>>>> 25212c95
				"Attach to Extension Host"
			],
			"presentation": {
				"group": "1_vscode",
				"order": 2
			}
		},
		{
			"name": "Attach Renderer and Extension Host",
			"configurations": [
				"Attach to azuredatastudio",
				"Attach to Extension Host"
			],
			"presentation": {
				"group": "1_vscode",
				"order": 2
			}
		},
		{
			"name": "Debug Unit Tests (Current File)",
			"configurations": [
				"Attach to VS Code",
				"Run Unit Tests For Current File"
			],
			"presentation": {
				"group": "1_vscode",
				"order": 2
			}
		},
		{
			"name": "Launch VS Code",
			"stopAll": true,
			"configurations": [
				"Launch VS Code Internal",
			],
			"preLaunchTask": "Ensure Prelaunch Dependencies"
		},
	]
}<|MERGE_RESOLUTION|>--- conflicted
+++ resolved
@@ -8,7 +8,7 @@
 			"program": "${workspaceFolder}/node_modules/gulp/bin/gulp.js",
 			"stopOnEntry": true,
 			"args": [
-				"watch-extensions"
+				"hygiene"
 			]
 		},
 		{
@@ -74,11 +74,7 @@
 		{
 			"type": "pwa-chrome",
 			"request": "launch",
-<<<<<<< HEAD
-			"name": "Launch azuredatastudio",
-=======
-			"name": "Launch VS Code Internal",
->>>>>>> 25212c95
+			"name": "Launch VS Code",
 			"windows": {
 				"runtimeExecutable": "${workspaceFolder}/scripts/sql.bat"
 			},
@@ -314,11 +310,7 @@
 			"name": "Azure Data Studio",
 			"stopAll": true,
 			"configurations": [
-<<<<<<< HEAD
-				"Launch azuredatastudio",
-=======
-				"Launch VS Code Internal",
->>>>>>> 25212c95
+				"Launch VS Code",
 				"Attach to Main Process",
 				"Attach to Extension Host",
 				"Attach to Shared Process",
@@ -332,28 +324,20 @@
 		{
 			"name": "Debug azuredatastudio Main, Renderer & Extension Host",
 			"configurations": [
-<<<<<<< HEAD
+				"Launch VS Code",
+				"Attach to Main Process",
+				"Launch VS Code",
+				"Attach to Extension Host"
+			],
+			"presentation": {
+				"group": "1_vscode",
+				"order": 3
+			}
+		},
+		{
+			"name": "Debug Renderer and Extension Host processes",
+			"configurations": [
 				"Launch azuredatastudio",
-				"Attach to Main Process",
-				"Attach to Extension Host"
-=======
-				"Launch VS Code Internal",
-				"Attach to Search Process"
->>>>>>> 25212c95
-			],
-			"presentation": {
-				"group": "1_vscode",
-				"order": 3
-			}
-		},
-		{
-			"name": "Debug Renderer and Extension Host processes",
-			"configurations": [
-<<<<<<< HEAD
-				"Launch azuredatastudio",
-=======
-				"Launch VS Code Internal",
->>>>>>> 25212c95
 				"Attach to Extension Host"
 			],
 			"presentation": {
