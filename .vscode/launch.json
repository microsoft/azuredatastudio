--- conflicted
+++ resolved
@@ -143,11 +143,7 @@
 			"request": "launch",
 			"name": "Run Unit Tests",
 			"program": "${workspaceFolder}/test/electron/index.js",
-<<<<<<< HEAD
 			"runtimeExecutable": "${workspaceFolder}/.build/electron/Azure Data Studio.app/Contents/MacOS/Electron",
-=======
-			"runtimeExecutable": "${workspaceFolder}/.build/electron/Code - OSS.app/Contents/MacOS/Electron",
->>>>>>> 73ccd28b
 			"windows": {
 				"runtimeExecutable": "${workspaceFolder}/.build/electron/azuredatastudio.exe"
 			},
