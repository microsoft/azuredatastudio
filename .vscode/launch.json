--- conflicted
+++ resolved
@@ -4,13 +4,60 @@
 		{
 			"type": "node",
 			"request": "launch",
-<<<<<<< HEAD
-			"name": "Gulp Build",
-			"program": "${workspaceFolder}/node_modules/gulp/bin/gulp.js",
-			"stopOnEntry": true,
-			"args": [
-				"hygiene"
-			]
+			"name": "Launch Azure Data Studio",
+			"runtimeExecutable": "${workspaceFolder}/scripts/sql.sh",
+			"windows": {
+				"runtimeExecutable": "${workspaceFolder}/scripts/sql.bat",
+			},
+			"runtimeArgs": [
+				"--no-cached-data"
+			],
+			"outFiles": [
+				"${workspaceFolder}/out/**/*.js"
+			],
+			"presentation": {
+				"group": "0_ads"
+			}
+		},
+		{
+			"type": "pwa-chrome",
+			"request": "launch",
+			"name": "Launch ADS & Debug Renderer",
+			"windows": {
+				"runtimeExecutable": "${workspaceFolder}/scripts/sql.bat"
+			},
+			"osx": {
+				"runtimeExecutable": "${workspaceFolder}/scripts/sql.sh"
+			},
+			"linux": {
+				"runtimeExecutable": "${workspaceFolder}/scripts/sql.sh"
+			},
+			"port": 9222,
+			"timeout": 20000,
+			"env": {
+				"VSCODE_EXTHOST_WILL_SEND_SOCKET": null,
+				"VSCODE_SKIP_PRELAUNCH": "1"
+			},
+			"cleanUp": "wholeBrowser",
+			"urlFilter": "*workbench.html*",
+			"runtimeArgs": [
+				"--inspect=5875",
+				"--no-cached-data",
+			],
+			"webRoot": "${workspaceFolder}",
+			"cascadeTerminateToConfigurations": [
+				"Attach to Extension Host"
+			],
+			"userDataDir": false,
+			"pauseForSourceMap": false,
+			"outFiles": [
+				"${workspaceFolder}/out/**/*.js"
+			],
+			"browserLaunchLocation": "workspace",
+			"presentation": {
+				"group": "1_debug",
+				"order": 2
+			}
 		},
 		{
 			"type": "node",
@@ -22,7 +69,10 @@
 			"outFiles": [
 				"${workspaceFolder}/out/**/*.js",
 				"${workspaceFolder}/extensions/*/out/**/*.js"
-			]
+			],
+			"presentation": {
+				"group": "2_attach"
+			}
 		},
 		{
 			"type": "pwa-chrome",
@@ -32,221 +82,6 @@
 			"port": 9222,
 			"urlFilter": "*sharedProcess.html*",
 			"presentation": {
-				"hidden": true
-			}
-		},
-		{
-			"type": "node",
-			"request": "attach",
-			"name": "Attach to Search Process",
-			"port": 5876,
-			"outFiles": [
-				"${workspaceFolder}/out/**/*.js"
-			]
-		},
-		{
-			"type": "node",
-			"request": "attach",
-			"name": "Attach to CLI Process",
-			"port": 5874,
-			"outFiles": [
-				"${workspaceFolder}/out/**/*.js"
-			]
-		},
-		{
-			"type": "node",
-			"request": "attach",
-			"name": "Attach to Main Process",
-			"timeout": 30000,
-			"port": 5875,
-			"outFiles": [
-				"${workspaceFolder}/out/**/*.js"
-			],
-			"presentation": {
-				"hidden": true,
-			}
-		},
-		{
-			"type": "extensionHost",
-			"request": "launch",
-			"name": "VS Code Emmet Tests",
-			"runtimeExecutable": "${execPath}",
-			"args": [
-				"${workspaceFolder}/extensions/emmet/test-workspace",
-				"--extensionDevelopmentPath=${workspaceFolder}/extensions/emmet",
-				"--extensionTestsPath=${workspaceFolder}/extensions/emmet/out/test"
-			],
-			"outFiles": [
-				"${workspaceFolder}/out/**/*.js"
-			],
-			"presentation": {
-				"group": "5_tests",
-				"order": 6
-			}
-		},
-		{
-			"type": "extensionHost",
-			"request": "launch",
-			"name": "VS Code Git Tests",
-			"runtimeExecutable": "${execPath}",
-			"args": [
-				"/tmp/my4g9l",
-				"--extensionDevelopmentPath=${workspaceFolder}/extensions/git",
-				"--extensionTestsPath=${workspaceFolder}/extensions/git/out/test"
-			],
-			"outFiles": [
-				"${workspaceFolder}/extensions/git/out/**/*.js"
-			],
-			"presentation": {
-				"group": "5_tests",
-				"order": 6
-			}
-		},
-		{
-			"type": "extensionHost",
-			"request": "launch",
-			"name": "VS Code API Tests (single folder)",
-			"runtimeExecutable": "${execPath}",
-			"args": [
-				// "${workspaceFolder}", // Uncomment for running out of sources.
-				"${workspaceFolder}/extensions/vscode-api-tests/testWorkspace",
-				"--extensionDevelopmentPath=${workspaceFolder}/extensions/vscode-api-tests",
-				"--extensionTestsPath=${workspaceFolder}/extensions/vscode-api-tests/out/singlefolder-tests",
-				"--disable-extensions"
-			],
-			"outFiles": [
-				"${workspaceFolder}/out/**/*.js"
-			],
-			"presentation": {
-				"group": "5_tests",
-				"order": 3
-			}
-		},
-		{
-			"type": "extensionHost",
-			"request": "launch",
-			"name": "VS Code API Tests (workspace)",
-			"runtimeExecutable": "${execPath}",
-			"args": [
-				"${workspaceFolder}/extensions/vscode-api-tests/testworkspace.code-workspace",
-				"--extensionDevelopmentPath=${workspaceFolder}/extensions/vscode-api-tests",
-				"--extensionTestsPath=${workspaceFolder}/extensions/vscode-api-tests/out/workspace-tests"
-			],
-			"outFiles": [
-				"${workspaceFolder}/out/**/*.js"
-			],
-			"presentation": {
-				"group": "5_tests",
-				"order": 4
-			}
-		},
-		{
-			"type": "extensionHost",
-			"request": "launch",
-			"name": "VS Code Tokenizer Tests",
-			"runtimeExecutable": "${execPath}",
-			"args": [
-				"${workspaceFolder}/extensions/vscode-colorize-tests/test",
-				"--extensionDevelopmentPath=${workspaceFolder}/extensions/vscode-colorize-tests",
-				"--extensionTestsPath=${workspaceFolder}/extensions/vscode-colorize-tests/out"
-			],
-			"outFiles": [
-				"${workspaceFolder}/out/**/*.js"
-			],
-			"presentation": {
-				"group": "5_tests",
-				"order": 5
-			}
-		},
-		{
-			"type": "extensionHost",
-			"request": "launch",
-			"name": "VS Code Custom Editor Tests",
-			"runtimeExecutable": "${execPath}",
-			"args": [
-				"${workspaceFolder}/extensions/vscode-custom-editor-tests/test-workspace",
-				"--extensionDevelopmentPath=${workspaceFolder}/extensions/vscode-custom-editor-tests",
-				"--extensionTestsPath=${workspaceFolder}/extensions/vscode-custom-editor-tests/out/test"
-=======
-			"name": "Launch Azure Data Studio",
-			"runtimeExecutable": "${workspaceFolder}/scripts/sql.sh",
-			"windows": {
-				"runtimeExecutable": "${workspaceFolder}/scripts/sql.bat",
-			},
-			"runtimeArgs": [
-				"--no-cached-data"
->>>>>>> 39c23a03
-			],
-			"outFiles": [
-				"${workspaceFolder}/out/**/*.js"
-			],
-			"presentation": {
-				"group": "0_ads"
-			}
-		},
-		{
-			"type": "pwa-chrome",
-			"request": "launch",
-			"name": "Launch ADS & Debug Renderer",
-			"windows": {
-				"runtimeExecutable": "${workspaceFolder}/scripts/sql.bat"
-			},
-			"osx": {
-				"runtimeExecutable": "${workspaceFolder}/scripts/sql.sh"
-			},
-			"linux": {
-				"runtimeExecutable": "${workspaceFolder}/scripts/sql.sh"
-			},
-			"port": 9222,
-			"timeout": 20000,
-			"env": {
-				"VSCODE_EXTHOST_WILL_SEND_SOCKET": null,
-				"VSCODE_SKIP_PRELAUNCH": "1"
-			},
-			"cleanUp": "wholeBrowser",
-			"urlFilter": "*workbench.html*",
-			"runtimeArgs": [
-				"--inspect=5875",
-				"--no-cached-data",
-			],
-			"webRoot": "${workspaceFolder}",
-			"cascadeTerminateToConfigurations": [
-				"Attach to Extension Host"
-			],
-			"userDataDir": false,
-			"pauseForSourceMap": false,
-			"outFiles": [
-				"${workspaceFolder}/out/**/*.js"
-			],
-			"browserLaunchLocation": "workspace",
-			"presentation": {
-				"group": "1_debug",
-				"order": 2
-			}
-		},
-		{
-			"type": "node",
-			"request": "attach",
-			"restart": true,
-			"name": "Attach to Extension Host",
-			"timeout": 30000,
-			"port": 5870,
-			"outFiles": [
-				"${workspaceFolder}/out/**/*.js",
-				"${workspaceFolder}/extensions/*/out/**/*.js"
-			],
-			"presentation": {
-				"group": "2_attach"
-			}
-		},
-		{
-			"type": "pwa-chrome",
-			"request": "attach",
-			"name": "Attach to Shared Process",
-			"timeout": 30000,
-			"port": 9222,
-			"urlFilter": "*sharedProcess.html*",
-			"presentation": {
 				"group": "2_attach"
 			}
 		},
