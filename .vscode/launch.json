--- conflicted
+++ resolved
@@ -77,12 +77,7 @@
 		{
 			"type": "pwa-chrome",
 			"request": "launch",
-<<<<<<< HEAD
 			"name": "Launch azuredatastudio",
-			"browserLaunchLocation": "workspace",
-=======
-			"name": "Launch VS Code",
->>>>>>> 19e81f87
 			"windows": {
 				"runtimeExecutable": "${workspaceFolder}/scripts/sql.bat"
 			},
