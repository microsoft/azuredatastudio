{
	"version": "0.1.0",
	"configurations": [
		{
			"type": "node",
			"request": "launch",
			"name": "Gulp Build",
			"program": "${workspaceFolder}/node_modules/gulp/bin/gulp.js",
			"stopOnEntry": true,
			"args": [
				"hygiene"
			]
		},
		{
			"type": "node",
			"request": "attach",
			"name": "Attach to Extension Host",
			"port": 5870,
<<<<<<< HEAD
			"timeout": 30000,
			"restart": true,
=======
>>>>>>> 2735ee99
			"outFiles": [
				"${workspaceFolder}/out/**/*.js"
			]
		},
		{
			"type": "chrome",
			"request": "attach",
			"name": "Attach to Shared Process",
			"port": 9222,
			"urlFilter": "*"
		},
		{
			"type": "node",
			"request": "attach",
			"name": "Attach to Search Process",
			"port": 5876,
			"outFiles": [
				"${workspaceFolder}/out/**/*.js"
			],
			"presentation": {
				"hidden": true,
			}
		},
		{
			"type": "node",
			"request": "attach",
			"name": "Attach to CLI Process",
			"port": 5874,
			"outFiles": [
				"${workspaceFolder}/out/**/*.js"
			]
		},
		{
			"type": "node",
			"request": "attach",
			"name": "Attach to Main Process",
			"port": 5875,
			"outFiles": [
				"${workspaceFolder}/out/**/*.js"
			],
			"presentation": {
				"hidden": true,
			}
		},
		{
			"type": "chrome",
			"request": "attach",
			"name": "Attach to azuredatastudio",
			"port": 9222
		},
		{
			"type": "chrome",
			"request": "launch",
			"name": "Launch azuredatastudio",
			"windows": {
				"runtimeExecutable": "${workspaceFolder}/scripts/sql.bat"
			},
			"osx": {
				"runtimeExecutable": "${workspaceFolder}/scripts/sql.sh"
			},
			"linux": {
				"runtimeExecutable": "${workspaceFolder}/scripts/sql.sh"
			},
			"port": 9222,
			"timeout": 20000,
			"env": {
				"VSCODE_EXTHOST_WILL_SEND_SOCKET": null
			},
			"breakOnLoad": false,
			"urlFilter": "*workbench.html*",
			"runtimeArgs": [
				"--inspect=5875",
				"--no-cached-data",
			],
			"webRoot": "${workspaceFolder}",
			// Settings for js-debug:
			"pauseForSourceMap": false,
			"outFiles": [
				"${workspaceFolder}/out/**/*.js"
			],
		},
		{
			"type": "node",
			"request": "launch",
			"name": "Launch ADS (Main Process)",
			"runtimeExecutable": "${workspaceFolder}/scripts/sql.sh",
			"windows": {
				"runtimeExecutable": "${workspaceFolder}/scripts/sql.bat",
			},
			"runtimeArgs": [
				"--no-cached-data"
			],
			"outFiles": [
				"${workspaceFolder}/out/**/*.js"
			],
			"presentation": {
				"group": "2_launch",
				"order": 1
			}
		},
		{
			"type": "chrome",
			"request": "launch",
			"name": "Launch azuredatastudio with new notebook command",
			"windows": {
				"runtimeExecutable": "${workspaceFolder}/scripts/sql.bat"
			},
			"osx": {
				"runtimeExecutable": "${workspaceFolder}/scripts/sql.sh"
			},
			"linux": {
				"runtimeExecutable": "${workspaceFolder}/scripts/sql.sh"
			},
			"urlFilter": "*index.html*",
			"runtimeArgs": [
				"--inspect=5875",
				"--command=notebook.command.new"
			],
			"skipFiles": [
				"**/winjs*.js"
			],
			"webRoot": "${workspaceFolder}",
			"timeout": 45000
		},
		{
			"type": "chrome",
			"request": "launch",
			"name": "Launch ADS (Web) (TBD)",
			"runtimeExecutable": "yarn",
			"runtimeArgs": [
				"web"
			],
			"presentation": {
				"group": "2_launch",
				"order": 2
			}
		},
		{
			"type": "chrome",
			"request": "launch",
			"name": "Launch ADS (Web, Chrome) (TBD)",
			"url": "http://localhost:8080",
			"preLaunchTask": "Run web",
			"presentation": {
				"group": "2_launch",
				"order": 3
			}
		},
		{
			"type": "node",
			"request": "launch",
			"name": "Git Unit Tests",
			"program": "${workspaceFolder}/extensions/git/node_modules/mocha/bin/_mocha",
			"stopOnEntry": false,
			"cwd": "${workspaceFolder}/extensions/git",
			"outFiles": [
				"${workspaceFolder}/extensions/git/out/**/*.js"
			],
			"presentation": {
				"group": "5_tests",
				"order": 10
			}
		},
		{
			"type": "node",
			"request": "launch",
			"name": "Launch Smoke Test",
			"program": "${workspaceFolder}/test/smoke/test/index.js",
			"cwd": "${workspaceFolder}/test/smoke",
			"env": {
				"BUILD_ARTIFACTSTAGINGDIRECTORY": "${workspaceFolder}"
			},
			"presentation": {
				"group": "5_tests",
				"order": 8
			}
		},
		{
			"type": "node",
			"request": "launch",
			"name": "Run Unit Tests",
			"program": "${workspaceFolder}/test/unit/electron/index.js",
			"runtimeExecutable": "${workspaceFolder}/.build/electron/Azure Data Studio.app/Contents/MacOS/Electron",
			"windows": {
				"runtimeExecutable": "${workspaceFolder}/.build/electron/azuredatastudio.exe"
			},
			"linux": {
				"runtimeExecutable": "${workspaceFolder}/.build/electron/azuredatastudio"
			},
			"outputCapture": "std",
			"args": [
				"--remote-debugging-port=9222"
			],
			"cwd": "${workspaceFolder}",
			"outFiles": [
				"${workspaceFolder}/out/**/*.js"
			],
			"env": {
				"MOCHA_COLORS": "true"
			},
			"presentation": {
				"hidden": true
			}
		},
		{
			"type": "chrome",
			"request": "launch",
			"name": "Run Extension Unit Tests",
			"windows": {
				"runtimeExecutable": "${workspaceFolder}/scripts/test-extensions-unit.bat"
			},
			"osx": {
				"runtimeExecutable": "${workspaceFolder}/scripts/test-extensions-unit.sh"
			},
			"linux": {
				"runtimeExecutable": "${workspaceFolder}/scripts/test-extensions-unit.sh"
			},
			"webRoot": "${workspaceFolder}",
			"timeout": 45000
		},
		{
			"type": "chrome",
			"request": "launch",
			"name": "Run Extension Integration Tests",
			"windows": {
				"runtimeExecutable": "${workspaceFolder}/scripts/sql-test-integration.bat"
			},
			"osx": {
				"runtimeExecutable": "${workspaceFolder}/scripts/sql-test-integration.sh"
			},
			"linux": {
				"runtimeExecutable": "${workspaceFolder}/scripts/sql-test-integration.sh"
			},
			"webRoot": "${workspaceFolder}",
			"timeout": 45000
		},
	],
	"compounds": [
		{
			"name": "Debug Unit Tests",
			"configurations": [
				"Attach to azuredatastudio",
				"Run Unit Tests"
			]
		},
		{
			"name": "Debug Extension Unit Tests",
			"configurations": [
				"Attach to Extension Host",
				"Run Extension Unit Tests"
			]
		},
		{
			"name": "Debug azuredatastudio Main and Renderer",
			"configurations": [
				"Launch azuredatastudio",
				"Attach to Main Process"
			],
			"presentation": {
				"group": "1_vscode",
				"order": 1
			}
		},
		{
			"name": "Debug azuredatastudio Main, Renderer & Extension Host",
			"configurations": [
				"Launch azuredatastudio",
				"Attach to Main Process",
				"Attach to Extension Host"
			],
			"presentation": {
				"group": "1_vscode",
				"order": 3
			}
		},
		{
			"name": "Debug Renderer and Extension Host processes",
			"configurations": [
				"Launch azuredatastudio",
				"Attach to Extension Host"
			],
			"presentation": {
				"group": "1_vscode",
				"order": 2
			}
		},
		{
			"name": "Attach Renderer and Extension Host",
			"configurations": [
				"Attach to azuredatastudio",
				"Attach to Extension Host"
			],
			"presentation": {
				"group": "1_vscode",
				"order": 2
			}
		}
	]
}<|MERGE_RESOLUTION|>--- conflicted
+++ resolved
@@ -16,11 +16,6 @@
 			"request": "attach",
 			"name": "Attach to Extension Host",
 			"port": 5870,
-<<<<<<< HEAD
-			"timeout": 30000,
-			"restart": true,
-=======
->>>>>>> 2735ee99
 			"outFiles": [
 				"${workspaceFolder}/out/**/*.js"
 			]
