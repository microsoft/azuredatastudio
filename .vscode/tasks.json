--- conflicted
+++ resolved
@@ -46,7 +46,6 @@
 			}
 		},
 		{
-<<<<<<< HEAD
 			"type": "npm",
 			"script": "strict-null-check-watch",
 			"label": "TS - Strict Null Checks",
@@ -61,16 +60,6 @@
 			}
 		},
 		{
-			"type": "gulp",
-			"task": "tslint",
-			"label": "Run tslint",
-			"problemMatcher": [
-				"$tslint5"
-			]
-		},
-		{
-=======
->>>>>>> 16a84b49
 			"label": "Run tests",
 			"type": "shell",
 			"command": "./scripts/test.sh",
