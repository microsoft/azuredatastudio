--- conflicted
+++ resolved
@@ -7,12 +7,8 @@
   {
     "kind": 2,
     "language": "github-issues",
-<<<<<<< HEAD
-    "value": "// list of repos we work in\n$repos=repo:microsoft/vscode repo:microsoft/vscode-remote-release repo:microsoft/vscode-js-debug repo:microsoft/vscode-pull-request-github repo:microsoft/vscode-github-issue-notebooks repo:microsoft/vscode-internalbacklog\n\n// current milestone name\n$milestone=milestone:\"May 2021\""
-=======
     "value": "// list of repos we work in\n$repos=repo:microsoft/vscode repo:microsoft/vscode-remote-release repo:microsoft/vscode-js-debug repo:microsoft/vscode-pull-request-github repo:microsoft/vscode-github-issue-notebooks repo:microsoft/vscode-internalbacklog\n\n// current milestone name\n$milestone=milestone:\"April 2021\"",
     "editable": true
->>>>>>> 3cb2f552
   },
   {
     "kind": 1,
@@ -22,12 +18,8 @@
   {
     "kind": 2,
     "language": "github-issues",
-<<<<<<< HEAD
-    "value": "$repos $milestone assignee:@me is:open"
-=======
     "value": "$repos $milestone assignee:@me is:open",
     "editable": true
->>>>>>> 3cb2f552
   },
   {
     "kind": 1,
@@ -77,12 +69,8 @@
   {
     "kind": 2,
     "language": "github-issues",
-<<<<<<< HEAD
-    "value": "$repos assignee:@me is:open milestone:\"Backlog Candidates\""
-=======
     "value": "$repos assignee:@me is:open milestone:\"Backlog Candidates\"",
     "editable": true
->>>>>>> 3cb2f552
   },
   {
     "kind": 1,
@@ -107,11 +95,7 @@
   {
     "kind": 2,
     "language": "github-issues",
-<<<<<<< HEAD
-    "value": "$repos assignee:@me is:open label:\"needs more info\""
-=======
     "value": "$repos assignee:@me is:open label:\"needs more info\"",
     "editable": true
->>>>>>> 3cb2f552
   }
 ]