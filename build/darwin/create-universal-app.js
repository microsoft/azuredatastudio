/*---------------------------------------------------------------------------------------------
 *  Copyright (c) Microsoft Corporation. All rights reserved.
 *  Licensed under the Source EULA. See License.txt in the project root for license information.
 *--------------------------------------------------------------------------------------------*/
'use strict';
Object.defineProperty(exports, "__esModule", { value: true });
const vscode_universal_bundler_1 = require("vscode-universal-bundler");
const cross_spawn_promise_1 = require("@malept/cross-spawn-promise");
const fs = require("fs-extra");
const path = require("path");
const product = require("../../product.json");
const glob = require("glob"); // {{SQL CARBON EDIT}}
async function main() {
    const buildDir = process.env['AGENT_BUILDDIRECTORY'];
    const arch = process.env['VSCODE_ARCH'];
    if (!buildDir) {
        throw new Error('$AGENT_BUILDDIRECTORY not set');
    }
    // {{SQL CARBON EDIT}}
    const x64AppNameBase = 'azuredatastudio-darwin-x64';
    const arm64AppNameBase = 'azuredatastudio-darwin-arm64';
    // {{SQL CARBON EDIT}} - END
    const appName = product.nameLong + '.app';
    const x64AppPath = path.join(buildDir, x64AppNameBase, appName); // {{SQL CARBON EDIT}} - CHANGE VSCode to azuredatastudio
    const arm64AppPath = path.join(buildDir, arm64AppNameBase, appName); // {{SQL CARBON EDIT}} - CHANGE VSCode to azuredatastudio
    const x64AsarPath = path.join(x64AppPath, 'Contents', 'Resources', 'app', 'node_modules.asar');
    const arm64AsarPath = path.join(arm64AppPath, 'Contents', 'Resources', 'app', 'node_modules.asar');
    const outAppPath = path.join(buildDir, `azuredatastudio-darwin-${arch}`, appName); // {{SQL CARBON EDIT}} - CHANGE VSCode to azuredatastudio
    const productJsonPath = path.resolve(outAppPath, 'Contents', 'Resources', 'app', 'product.json');
<<<<<<< HEAD
=======
    const infoPlistPath = path.resolve(outAppPath, 'Contents', 'Info.plist');
    // {{SQL CARBON EDIT}}
    // Current STS arm64 builds doesn't work on osx-arm64, we need to use the x64 version of STS on osx-arm64 until the issue is fixed.
    // Tracked by: https://github.com/microsoft/azuredatastudio/issues/20775
    // makeUniversalApp function will complain if the x64 ADS and arm64 ADS have the same STS binaries, to workaround the issue, we need
    // to delete STS from both of them and then copy it to the universal app.
    const stsPath = '/Contents/Resources/app/extensions/mssql/sqltoolsservice';
    const tempSTSDir = path.join(buildDir, 'sqltoolsservice');
    const x64STSDir = path.join(x64AppPath, stsPath);
    const arm64STSDir = path.join(arm64AppPath, stsPath);
    const targetSTSDirs = [x64STSDir, arm64STSDir];
    // backup the x64 STS to a temporary directory, later it will be copied to the universal app directory.
    await fs.copy(x64STSDir, tempSTSDir);
    // delete STS directories from both x64 ADS and arm64 ADS.
    console.debug(`Removing SqlToolsService folders.`);
    targetSTSDirs.forEach(async (dir) => {
        await fs.remove(dir);
    });
    // makeUniversalApp requires the non-binary files in arm64 and x64 versions to be exactly the same,
    // but sometimes the content of nls.metadata.json files could be different(only the order of the entries).
    // To workaround the issue, we need to replace these files in arm64 ADS with the files from x64 ADS.
    // Tracked by issue: https://github.com/microsoft/azuredatastudio/issues/20792
    const sourceFiles = glob.sync(path.join(x64AppPath, '/Contents/Resources/app/**/nls.metadata.json'));
    sourceFiles.forEach(source => {
        const target = source.replace(x64AppNameBase, arm64AppNameBase);
        console.debug(`Replacing file '${target}' with '${source}'`);
        fs.copySync(source, target, { overwrite: true });
    });
    // {{SQL CARBON EDIT}} - END
>>>>>>> ee2905d3
    await (0, vscode_universal_bundler_1.makeUniversalApp)({
        x64AppPath,
        arm64AppPath,
        x64AsarPath,
        arm64AsarPath,
        filesToSkip: [
            'product.json',
            'Credits.rtf',
            'CodeResources',
            'fsevents.node',
            'Info.plist',
            'MainMenu.nib',
            '.npmrc'
        ],
        outAppPath,
        force: true
    });
    let productJson = await fs.readJson(productJsonPath);
    Object.assign(productJson, {
        darwinUniversalAssetId: 'darwin-universal'
    });
    await fs.writeJson(productJsonPath, productJson);
    // Verify if native module architecture is correct
    const findOutput = await (0, cross_spawn_promise_1.spawn)('find', [outAppPath, '-name', 'keytar.node']);
    const lipoOutput = await (0, cross_spawn_promise_1.spawn)('lipo', ['-archs', findOutput.replace(/\n$/, '')]);
    if (lipoOutput.replace(/\n$/, '') !== 'x86_64 arm64') {
        throw new Error(`Invalid arch, got : ${lipoOutput}`);
    }
    // {{SQL CARBON EDIT}}
    console.debug(`Copying SqlToolsService to the universal app folder.`);
    await fs.copy(tempSTSDir, path.join(outAppPath, stsPath), { overwrite: true });
}
if (require.main === module) {
    main().catch(err => {
        console.error(err);
        process.exit(1);
    });
}<|MERGE_RESOLUTION|>--- conflicted
+++ resolved
@@ -27,9 +27,6 @@
     const arm64AsarPath = path.join(arm64AppPath, 'Contents', 'Resources', 'app', 'node_modules.asar');
     const outAppPath = path.join(buildDir, `azuredatastudio-darwin-${arch}`, appName); // {{SQL CARBON EDIT}} - CHANGE VSCode to azuredatastudio
     const productJsonPath = path.resolve(outAppPath, 'Contents', 'Resources', 'app', 'product.json');
-<<<<<<< HEAD
-=======
-    const infoPlistPath = path.resolve(outAppPath, 'Contents', 'Info.plist');
     // {{SQL CARBON EDIT}}
     // Current STS arm64 builds doesn't work on osx-arm64, we need to use the x64 version of STS on osx-arm64 until the issue is fixed.
     // Tracked by: https://github.com/microsoft/azuredatastudio/issues/20775
@@ -58,7 +55,6 @@
         fs.copySync(source, target, { overwrite: true });
     });
     // {{SQL CARBON EDIT}} - END
->>>>>>> ee2905d3
     await (0, vscode_universal_bundler_1.makeUniversalApp)({
         x64AppPath,
         arm64AppPath,
