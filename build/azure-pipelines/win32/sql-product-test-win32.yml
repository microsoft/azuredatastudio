steps:
- task: DownloadPipelineArtifact@2
  inputs:
    buildType: 'current'
    targetPath: '$(Build.SourcesDirectory)/.build'
    artifactName: drop

- task: NodeTool@0
  inputs:
    versionSpec: "10.15.1"

- task: geeklearningio.gl-vsts-tasks-yarn.yarn-installer-task.YarnInstaller@3
  inputs:
    versionSpec: "1.x"

- powershell: |
    . build/azure-pipelines/win32/exec.ps1
    $ErrorActionPreference = "Stop"
    $env:CHILD_CONCURRENCY="1"
    exec { git clean -fxd }
  displayName: Clean repo

- powershell: |
    . build/azure-pipelines/win32/exec.ps1
    $ErrorActionPreference = "Stop"
    $env:CHILD_CONCURRENCY="1"
    exec { yarn --frozen-lockfile }
  displayName: Install dependencies

- powershell: |
    . build/azure-pipelines/win32/exec.ps1
    $ErrorActionPreference = "Stop"
    exec { .\node_modules\7zip\7zip-lite\7z.exe x .build\win32-x64\archive\azuredatastudio-win32-x64.zip -o$(Agent.TempDirectory)\azuredatastudio-win32-x64 }
  displayName: Unzip artifact

<<<<<<< HEAD
- powershell: |
    . build/azure-pipelines/win32/exec.ps1
    $ErrorActionPreference = "Stop"
    exec { Copy-Item -Path ".build\extensions\*" -Destination "$(Build.SourcesDirectory)\extensions\integration-tests\extensionInstallers" -Recursive }
  displayName: Copy Extension Installers
=======
- task: CopyFiles@2
  inputs:
    SourceFolder: '$(Agent.TempDirectory)\vsix'
    Contents: '**'
    TargetFolder: '$(Build.SourcesDirectory)\extensions\integration-tests\extensionInstallers'
>>>>>>> ca8e9208

- task: AzureKeyVault@1
  displayName: 'Azure Key Vault: SqlToolsSecretStore'
  inputs:
    azureSubscription: 'ClientToolsInfra_670062 (88d5392f-a34f-4769-b405-f597fc533613)'
    KeyVaultName: SqlToolsSecretStore
    SecretsFilter: 'ads-integration-test-azure-server,ads-integration-test-azure-server-password,ads-integration-test-azure-server-username,ads-integration-test-bdc-server,ads-integration-test-bdc-server-password,ads-integration-test-bdc-server-username,ads-integration-test-standalone-server,ads-integration-test-standalone-server-password,ads-integration-test-standalone-server-username'

- powershell: |
    . build/azure-pipelines/win32/exec.ps1
    $ErrorActionPreference = "Stop"
    $AppRoot = "$(Agent.TempDirectory)\azuredatastudio-win32-x64"
    $AppProductJson = Get-Content -Raw -Path "$AppRoot\resources\app\product.json" | ConvertFrom-Json
    $AppNameShort = $AppProductJson.nameShort
    exec { $env:INTEGRATION_TEST_ELECTRON_PATH = "$AppRoot\$AppNameShort.exe"; .\scripts\sql-test-integration.bat }
  continueOnError: true
  condition: and(succeeded(), eq(variables['RUN_TESTS'], 'true'))
  displayName: Run stable tests
  env:
    BDC_BACKEND_USERNAME: $(ads-integration-test-bdc-server-username)
    BDC_BACKEND_PWD: $(ads-integration-test-bdc-server-password)
    BDC_BACKEND_HOSTNAME: $(ads-integration-test-bdc-server)
    STANDALONE_SQL_USERNAME: $(ads-integration-test-standalone-server-username)
    STANDALONE_SQL_PWD: $(ads-integration-test-standalone-server-password)
    STANDALONE_SQL: $(ads-integration-test-standalone-server)
    AZURE_SQL_USERNAME: $(ads-integration-test-azure-server-username)
    AZURE_SQL_PWD: $(ads-integration-test-azure-server-password)
    AZURE_SQL: $(ads-integration-test-azure-server)

- powershell: |
    . build/azure-pipelines/win32/exec.ps1
    $ErrorActionPreference = "Stop"
    $AppRoot = "$(Agent.TempDirectory)\azuredatastudio-win32-x64"
    $AppProductJson = Get-Content -Raw -Path "$AppRoot\resources\app\product.json" | ConvertFrom-Json
    $AppNameShort = $AppProductJson.nameShort
    exec { $env:INTEGRATION_TEST_ELECTRON_PATH = "$AppRoot\$AppNameShort.exe"; .\scripts\sql-test-integration.bat }
  continueOnError: true
  condition: and(succeeded(), eq(variables['RUN_TESTS'], 'true'))
  displayName: Run release tests
  env:
    ADS_TEST_GREP: (.*@REL@|integration test setup)
    ADS_TEST_INVERT_GREP: 0
    BDC_BACKEND_USERNAME: $(ads-integration-test-bdc-server-username)
    BDC_BACKEND_PWD: $(ads-integration-test-bdc-server-password)
    BDC_BACKEND_HOSTNAME: $(ads-integration-test-bdc-server)
    STANDALONE_SQL_USERNAME: $(ads-integration-test-standalone-server-username)
    STANDALONE_SQL_PWD: $(ads-integration-test-standalone-server-password)
    STANDALONE_SQL: $(ads-integration-test-standalone-server)
    AZURE_SQL_USERNAME: $(ads-integration-test-azure-server-username)
    AZURE_SQL_PWD: $(ads-integration-test-azure-server-password)
    AZURE_SQL: $(ads-integration-test-azure-server)

- powershell: |
    . build/azure-pipelines/win32/exec.ps1
    $ErrorActionPreference = "Stop"
    $AppRoot = "$(Agent.TempDirectory)\azuredatastudio-win32-x64"
    $AppProductJson = Get-Content -Raw -Path "$AppRoot\resources\app\product.json" | ConvertFrom-Json
    $AppNameShort = $AppProductJson.nameShort
    exec { $env:INTEGRATION_TEST_ELECTRON_PATH = "$AppRoot\$AppNameShort.exe"; .\scripts\sql-test-integration-unstable.bat }
  continueOnError: true
  condition: and(succeeded(), eq(variables['RUN_UNSTABLE_TESTS'], 'true'))
  displayName: Run unstable integration tests
  env:
    BDC_BACKEND_USERNAME: $(ads-integration-test-bdc-server-username)
    BDC_BACKEND_PWD: $(ads-integration-test-bdc-server-password)
    BDC_BACKEND_HOSTNAME: $(ads-integration-test-bdc-server)
    STANDALONE_SQL_USERNAME: $(ads-integration-test-standalone-server-username)
    STANDALONE_SQL_PWD: $(ads-integration-test-standalone-server-password)
    STANDALONE_SQL: $(ads-integration-test-standalone-server)
    AZURE_SQL_USERNAME: $(ads-integration-test-azure-server-username)
    AZURE_SQL_PWD: $(ads-integration-test-azure-server-password)
    AZURE_SQL: $(ads-integration-test-azure-server)<|MERGE_RESOLUTION|>--- conflicted
+++ resolved
@@ -33,19 +33,11 @@
     exec { .\node_modules\7zip\7zip-lite\7z.exe x .build\win32-x64\archive\azuredatastudio-win32-x64.zip -o$(Agent.TempDirectory)\azuredatastudio-win32-x64 }
   displayName: Unzip artifact
 
-<<<<<<< HEAD
-- powershell: |
-    . build/azure-pipelines/win32/exec.ps1
-    $ErrorActionPreference = "Stop"
-    exec { Copy-Item -Path ".build\extensions\*" -Destination "$(Build.SourcesDirectory)\extensions\integration-tests\extensionInstallers" -Recursive }
-  displayName: Copy Extension Installers
-=======
 - task: CopyFiles@2
   inputs:
-    SourceFolder: '$(Agent.TempDirectory)\vsix'
+    SourceFolder: '$(Build.SourcesDirectory)\.build\extensions\*'
     Contents: '**'
     TargetFolder: '$(Build.SourcesDirectory)\extensions\integration-tests\extensionInstallers'
->>>>>>> ca8e9208
 
 - task: AzureKeyVault@1
   displayName: 'Azure Key Vault: SqlToolsSecretStore'
