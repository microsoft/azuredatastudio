steps:
- task: NodeTool@0
  inputs:
   versionSpec: "16.x"

- task: geeklearningio.gl-vsts-tasks-yarn.yarn-installer-task.YarnInstaller@3
  inputs:
    versionSpec: "1.x"

- powershell: |
    . build/azure-pipelines/win32/exec.ps1
    $ErrorActionPreference = "Stop"
    $env:CHILD_CONCURRENCY="1"
    exec { git clean -fxd }
  displayName: Clean repo

- task: DownloadPipelineArtifact@2
  inputs:
    buildType: 'current'
    targetPath: '$(Build.SourcesDirectory)\.build'
    artifactName: drop
    itemPattern: |
     drop/extensions/**
     drop/win32-x64/**

- powershell: |
    . build/azure-pipelines/win32/exec.ps1
    $ErrorActionPreference = "Stop"
    $env:CHILD_CONCURRENCY="1"
    exec { yarn --frozen-lockfile }
  displayName: Install dependencies

- powershell: |
    . build/azure-pipelines/win32/exec.ps1
    $ErrorActionPreference = "Stop"
    exec { .\node_modules\7zip\7zip-lite\7z.exe x $(Build.SourcesDirectory)\.build\win32-x64/archive/azuredatastudio-win32-x64.zip -o$(Agent.TempDirectory)\azuredatastudio-win32-x64 }
  displayName: Unzip artifact

- task: AzureKeyVault@1
  displayName: 'Azure Key Vault: SqlToolsSecretStore'
  inputs:
    azureSubscription: 'ClientToolsInfra_670062 (88d5392f-a34f-4769-b405-f597fc533613)'
    KeyVaultName: SqlToolsSecretStore
    SecretsFilter: 'ads-integration-test-azure-server,ads-integration-test-azure-server-password,ads-integration-test-azure-server-username,ads-integration-test-standalone-server,ads-integration-test-standalone-server-password,ads-integration-test-standalone-server-username,ads-integration-test-standalone-server-2019,ads-integration-test-standalone-server-password-2019,ads-integration-test-standalone-server-username-2019'

- powershell: |
    . build/azure-pipelines/win32/exec.ps1
    $ErrorActionPreference = "Stop"
    $AppRoot = "$(Agent.TempDirectory)\azuredatastudio-win32-x64"
    $AppProductJson = Get-Content -Raw -Path "$AppRoot\resources\app\product.json" | ConvertFrom-Json
    $AppNameShort = $AppProductJson.nameShort
    exec { $env:INTEGRATION_TEST_ELECTRON_PATH = "$AppRoot\$AppNameShort.exe"; $env:INTEGRATION_TEST_CLI_PATH = "$AppRoot\bin\$AppNameShort"; .\scripts\sql-test-integration.bat }
  continueOnError: false
  condition: and(succeeded(), and(eq(variables['RUN_TESTS'], 'true'), ne(variables['RUN_INTEGRATION_TESTS'], 'false')))
  displayName: Run stable tests
  env:
    STANDALONE_SQL_USERNAME: $(ads-integration-test-standalone-server-username)
    STANDALONE_SQL_PWD: $(ads-integration-test-standalone-server-password)
    STANDALONE_SQL: $(ads-integration-test-standalone-server)
    AZURE_SQL_USERNAME: $(ads-integration-test-azure-server-username)
    AZURE_SQL_PWD: $(ads-integration-test-azure-server-password)
    AZURE_SQL: $(ads-integration-test-azure-server)
    STANDALONE_SQL_USERNAME_2019: $(ads-integration-test-standalone-server-username-2019)
    STANDALONE_SQL_PWD_2019: $(ads-integration-test-standalone-server-password-2019)
    STANDALONE_SQL_2019: $(ads-integration-test-standalone-server-2019)

<<<<<<< HEAD
- powershell: |
    . build/azure-pipelines/win32/exec.ps1
    $ErrorActionPreference = "Stop"
    $AppRoot = "$(Agent.TempDirectory)\azuredatastudio-win32-x64"
    $AppProductJson = Get-Content -Raw -Path "$AppRoot\resources\app\product.json" | ConvertFrom-Json
    $AppNameShort = $AppProductJson.nameShort
    exec { $env:INTEGRATION_TEST_ELECTRON_PATH = "$AppRoot\$AppNameShort.exe"; .\scripts\sql-test-integration-unstable.bat }
  continueOnError: true
  condition: and(succeeded(), and(eq(variables['RUN_UNSTABLE_TESTS'], 'true'), ne(variables['RUN_INTEGRATION_TESTS'], 'false')))
  displayName: Run unstable integration tests
  env:
    STANDALONE_SQL_USERNAME: $(ads-integration-test-standalone-server-username)
    STANDALONE_SQL_PWD: $(ads-integration-test-standalone-server-password)
    STANDALONE_SQL: $(ads-integration-test-standalone-server)
    AZURE_SQL_USERNAME: $(ads-integration-test-azure-server-username)
    AZURE_SQL_PWD: $(ads-integration-test-azure-server-password)
    AZURE_SQL: $(ads-integration-test-azure-server)
    STANDALONE_SQL_USERNAME_2019: $(ads-integration-test-standalone-server-username-2019)
    STANDALONE_SQL_PWD_2019: $(ads-integration-test-standalone-server-password-2019)
    STANDALONE_SQL_2019: $(ads-integration-test-standalone-server-2019)

=======
>>>>>>> a37d6230
- task: PublishTestResults@2
  displayName: 'Publish Integration and Smoke Test Results'
  inputs:
    testResultsFiles: '*.xml'
    searchFolder: '$(Build.ArtifactStagingDirectory)\test-results'
    mergeTestResults: true
    failTaskOnFailedTests: true
  continueOnError: true
  condition: and(succeededOrFailed(), and(eq(variables['RUN_TESTS'], 'true'), ne(variables['RUN_INTEGRATION_TESTS'], 'false')))<|MERGE_RESOLUTION|>--- conflicted
+++ resolved
@@ -64,30 +64,6 @@
     STANDALONE_SQL_PWD_2019: $(ads-integration-test-standalone-server-password-2019)
     STANDALONE_SQL_2019: $(ads-integration-test-standalone-server-2019)
 
-<<<<<<< HEAD
-- powershell: |
-    . build/azure-pipelines/win32/exec.ps1
-    $ErrorActionPreference = "Stop"
-    $AppRoot = "$(Agent.TempDirectory)\azuredatastudio-win32-x64"
-    $AppProductJson = Get-Content -Raw -Path "$AppRoot\resources\app\product.json" | ConvertFrom-Json
-    $AppNameShort = $AppProductJson.nameShort
-    exec { $env:INTEGRATION_TEST_ELECTRON_PATH = "$AppRoot\$AppNameShort.exe"; .\scripts\sql-test-integration-unstable.bat }
-  continueOnError: true
-  condition: and(succeeded(), and(eq(variables['RUN_UNSTABLE_TESTS'], 'true'), ne(variables['RUN_INTEGRATION_TESTS'], 'false')))
-  displayName: Run unstable integration tests
-  env:
-    STANDALONE_SQL_USERNAME: $(ads-integration-test-standalone-server-username)
-    STANDALONE_SQL_PWD: $(ads-integration-test-standalone-server-password)
-    STANDALONE_SQL: $(ads-integration-test-standalone-server)
-    AZURE_SQL_USERNAME: $(ads-integration-test-azure-server-username)
-    AZURE_SQL_PWD: $(ads-integration-test-azure-server-password)
-    AZURE_SQL: $(ads-integration-test-azure-server)
-    STANDALONE_SQL_USERNAME_2019: $(ads-integration-test-standalone-server-username-2019)
-    STANDALONE_SQL_PWD_2019: $(ads-integration-test-standalone-server-password-2019)
-    STANDALONE_SQL_2019: $(ads-integration-test-standalone-server-2019)
-
-=======
->>>>>>> a37d6230
 - task: PublishTestResults@2
   displayName: 'Publish Integration and Smoke Test Results'
   inputs:
