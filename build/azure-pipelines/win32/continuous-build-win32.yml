--- conflicted
+++ resolved
@@ -12,20 +12,12 @@
       versionSpec: "2.x"
       addToPath: true
 
-<<<<<<< HEAD
   - task: 1ESLighthouseEng.PipelineArtifactCaching.RestoreCacheV1.RestoreCache@1
+  displayName: Restore Cache - Node Modules # {{SQL CARBON EDIT}}
     inputs:
       keyfile: "build/.cachesalt, .yarnrc, remote/.yarnrc, **/yarn.lock, !**/node_modules/**/yarn.lock, !**/.*/**/yarn.lock, !samples/**/yarn.lock"
       targetfolder: "**/node_modules, !**/node_modules/**/node_modules, !samples/**/node_modules"
       vstsFeed: "npm-cache" # {{SQL CARBON EDIT}} update build cache
-=======
-- task: 1ESLighthouseEng.PipelineArtifactCaching.RestoreCacheV1.RestoreCache@1
-  displayName: Restore Cache - Node Modules # {{SQL CARBON EDIT}}
-  inputs:
-    keyfile: 'build/.cachesalt, .yarnrc, remote/.yarnrc, **/yarn.lock, !**/node_modules/**/yarn.lock, !**/.*/**/yarn.lock, !samples/**/yarn.lock'
-    targetfolder: '**/node_modules, !**/node_modules/**/node_modules, !samples/**/node_modules'
-    vstsFeed: 'npm-cache' # {{SQL CARBON EDIT}} update build cache
->>>>>>> 6f192f9a
 
   - powershell: |
       yarn --frozen-lockfile
@@ -34,22 +26,13 @@
     displayName: Install Dependencies
     condition: and(succeeded(), ne(variables['CacheRestored'], 'true'))
 
-<<<<<<< HEAD
   - task: 1ESLighthouseEng.PipelineArtifactCaching.SaveCacheV1.SaveCache@1
+  displayName: Save Cache - Node Modules # {{SQL CARBON EDIT}}
     inputs:
       keyfile: "build/.cachesalt, .yarnrc, remote/.yarnrc, **/yarn.lock, !**/node_modules/**/yarn.lock, !**/.*/**/yarn.lock, !samples/**/yarn.lock"
       targetfolder: "**/node_modules, !**/node_modules/**/node_modules, !samples/**/node_modules"
       vstsFeed: "npm-cache" # {{SQL CARBON EDIT}} update build cache
     condition: and(succeeded(), ne(variables['CacheRestored'], 'true'))
-=======
-- task: 1ESLighthouseEng.PipelineArtifactCaching.SaveCacheV1.SaveCache@1
-  displayName: Save Cache - Node Modules # {{SQL CARBON EDIT}}
-  inputs:
-    keyfile: 'build/.cachesalt, .yarnrc, remote/.yarnrc, **/yarn.lock, !**/node_modules/**/yarn.lock, !**/.*/**/yarn.lock, !samples/**/yarn.lock'
-    targetfolder: '**/node_modules, !**/node_modules/**/node_modules, !samples/**/node_modules'
-    vstsFeed: 'npm-cache' # {{SQL CARBON EDIT}} update build cache
-  condition: and(succeeded(), ne(variables['CacheRestored'], 'true'))
->>>>>>> 6f192f9a
 
   - powershell: |
       yarn electron
