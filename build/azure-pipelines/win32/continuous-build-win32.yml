steps:
- task: NodeTool@0
  inputs:
    versionSpec: "12.13.0"
- task: geeklearningio.gl-vsts-tasks-yarn.yarn-installer-task.YarnInstaller@3 # {{SQL CARBON EDIT}} update version
  inputs:
    versionSpec: "1.x"
- task: UsePythonVersion@0
  inputs:
    versionSpec: '2.x'
    addToPath: true
- task: 1ESLighthouseEng.PipelineArtifactCaching.RestoreCacheV1.RestoreCache@1
  inputs:
    keyfile: '.yarnrc, remote/.yarnrc, **/yarn.lock, !**/node_modules/**/yarn.lock, !**/.*/**/yarn.lock, !samples/**/yarn.lock'
    targetfolder: '**/node_modules, !**/node_modules/**/node_modules, !samples/**/node_modules'
    vstsFeed: 'npm-cache' # {{SQL CARBON EDIT}} update build cache
- powershell: |
    yarn --frozen-lockfile
  env:
    CHILD_CONCURRENCY: "1"
  displayName: Install Dependencies
  condition: and(succeeded(), ne(variables['CacheRestored'], 'true'))
- task: 1ESLighthouseEng.PipelineArtifactCaching.SaveCacheV1.SaveCache@1
  inputs:
    keyfile: '.yarnrc, remote/.yarnrc, **/yarn.lock, !**/node_modules/**/yarn.lock, !**/.*/**/yarn.lock, !samples/**/yarn.lock'
    targetfolder: '**/node_modules, !**/node_modules/**/node_modules, !samples/**/node_modules'
    vstsFeed: 'npm-cache' # {{SQL CARBON EDIT}} update build cache
  condition: and(succeeded(), ne(variables['CacheRestored'], 'true'))
- powershell: |
    yarn electron
- script: |
    yarn gulp hygiene
  displayName: Run Hygiene Checks
- script: | # {{SQL CARBON EDIT}} add step
    yarn strict-vscode
  displayName: Run Strict Null Check
# - powershell: | {{SQL CARBON EDIT}} remove step
#     yarn monaco-compile-check
#   displayName: Run Monaco Editor Checks
- script: |
    yarn valid-layers-check
  displayName: Run Valid Layers Checks
- powershell: |
    yarn compile
  displayName: Compile Sources
# - powershell: | {{SQL CARBON EDIT}} remove step
#     yarn download-builtin-extensions
#   displayName: Download Built-in Extensions
- powershell: |
    .\scripts\test.bat --tfs "Unit Tests"
  displayName: Run Unit Tests
<<<<<<< HEAD
# - powershell: | {{SQL CARBON EDIT}} remove step
#     .\scripts\test-integration.bat --tfs "Integration Tests"
#   displayName: Run Integration Tests
=======
- powershell: |
    yarn test-browser
  displayName: Run Unit Tests (Browser)
- powershell: |
    .\scripts\test-integration.bat --tfs "Integration Tests"
  displayName: Run Integration Tests
>>>>>>> 8a1ca2b6
- task: PublishTestResults@2
  displayName: Publish Tests Results
  inputs:
    testResultsFiles: '*-results.xml'
    searchFolder: '$(Build.ArtifactStagingDirectory)/test-results'
  condition: succeededOrFailed()<|MERGE_RESOLUTION|>--- conflicted
+++ resolved
@@ -49,18 +49,12 @@
 - powershell: |
     .\scripts\test.bat --tfs "Unit Tests"
   displayName: Run Unit Tests
-<<<<<<< HEAD
+- powershell: |
+    yarn test-browser
+  displayName: Run Unit Tests (Browser)
 # - powershell: | {{SQL CARBON EDIT}} remove step
 #     .\scripts\test-integration.bat --tfs "Integration Tests"
 #   displayName: Run Integration Tests
-=======
-- powershell: |
-    yarn test-browser
-  displayName: Run Unit Tests (Browser)
-- powershell: |
-    .\scripts\test-integration.bat --tfs "Integration Tests"
-  displayName: Run Integration Tests
->>>>>>> 8a1ca2b6
 - task: PublishTestResults@2
   displayName: Publish Tests Results
   inputs:
