steps:
- task: NodeTool@0
  inputs:
    versionSpec: "10.15.1"
- task: geeklearningio.gl-vsts-tasks-yarn.yarn-installer-task.YarnInstaller@2
  inputs:
    versionSpec: "1.10.1"
- task: UsePythonVersion@0
  inputs:
    versionSpec: '2.x'
    addToPath: true
<<<<<<< HEAD
# - task: 1ESLighthouseEng.PipelineArtifactCaching.RestoreCacheV1.RestoreCache@1
#   inputs:
#     keyfile: '**/yarn.lock, !**/node_modules/**/yarn.lock, !**/.*/**/yarn.lock'
#     targetfolder: '**/node_modules, !**/node_modules/**/node_modules'
#     vstsFeed: '$(ArtifactFeed)'
#   condition: eq(variables['System.PullRequest.PullRequestId'], '')
=======
- task: 1ESLighthouseEng.PipelineArtifactCaching.RestoreCacheV1.RestoreCache@1
  inputs:
    keyfile: '.yarnrc, remote/.yarnrc, **/yarn.lock, !**/node_modules/**/yarn.lock, !**/.*/**/yarn.lock'
    targetfolder: '**/node_modules, !**/node_modules/**/node_modules'
    vstsFeed: '$(ArtifactFeed)'
>>>>>>> 05a0175c
- powershell: |
    yarn --frozen-lockfile
  displayName: Install Dependencies
  condition: and(succeeded(), ne(variables['CacheRestored'], 'true'))
- task: 1ESLighthouseEng.PipelineArtifactCaching.SaveCacheV1.SaveCache@1
  inputs:
    keyfile: '.yarnrc, remote/.yarnrc, **/yarn.lock, !**/node_modules/**/yarn.lock, !**/.*/**/yarn.lock'
    targetfolder: '**/node_modules, !**/node_modules/**/node_modules'
    vstsFeed: '$(ArtifactFeed)'
  condition: and(succeeded(), ne(variables['CacheRestored'], 'true'))
- powershell: |
    yarn gulp electron
  displayName: Download Electron
- powershell: |
    yarn gulp hygiene
  displayName: Run Hygiene Checks
- powershell: |
    yarn monaco-compile-check
  displayName: Run Monaco Editor Checks
- powershell: |
    yarn compile
  displayName: Compile Sources
- powershell: |
    yarn download-builtin-extensions
  displayName: Download Built-in Extensions
- powershell: |
    .\scripts\test.bat --tfs "Unit Tests"
  displayName: Run Unit Tests
- powershell: |
    .\scripts\test-integration.bat --tfs "Integration Tests"
  displayName: Run Integration Tests
- task: PublishTestResults@2
  displayName: Publish Tests Results
  inputs:
    testResultsFiles: '*-results.xml'
    searchFolder: '$(Build.ArtifactStagingDirectory)/test-results'
  condition: succeededOrFailed()<|MERGE_RESOLUTION|>--- conflicted
+++ resolved
@@ -9,20 +9,11 @@
   inputs:
     versionSpec: '2.x'
     addToPath: true
-<<<<<<< HEAD
-# - task: 1ESLighthouseEng.PipelineArtifactCaching.RestoreCacheV1.RestoreCache@1
-#   inputs:
-#     keyfile: '**/yarn.lock, !**/node_modules/**/yarn.lock, !**/.*/**/yarn.lock'
-#     targetfolder: '**/node_modules, !**/node_modules/**/node_modules'
-#     vstsFeed: '$(ArtifactFeed)'
-#   condition: eq(variables['System.PullRequest.PullRequestId'], '')
-=======
 - task: 1ESLighthouseEng.PipelineArtifactCaching.RestoreCacheV1.RestoreCache@1
   inputs:
     keyfile: '.yarnrc, remote/.yarnrc, **/yarn.lock, !**/node_modules/**/yarn.lock, !**/.*/**/yarn.lock'
     targetfolder: '**/node_modules, !**/node_modules/**/node_modules'
     vstsFeed: '$(ArtifactFeed)'
->>>>>>> 05a0175c
 - powershell: |
     yarn --frozen-lockfile
   displayName: Install Dependencies
