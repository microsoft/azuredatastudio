--- conflicted
+++ resolved
@@ -52,15 +52,9 @@
 - powershell: |
     yarn test-browser --browser chromium
   displayName: Run Unit Tests (Browser)
-<<<<<<< HEAD
 # - powershell: | {{SQL CARBON EDIT}} remove step
 #     .\scripts\test-integration.bat --tfs "Integration Tests"
-#   displayName: Run Integration Tests
-=======
-- powershell: |
-    .\scripts\test-integration.bat --tfs "Integration Tests"
-  displayName: Run Integration Tests (Electron)
->>>>>>> 9d9d7296
+#   displayName: Run Integration Tests (Electron)
 - task: PublishTestResults@2
   displayName: Publish Tests Results
   inputs:
