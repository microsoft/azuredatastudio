steps:
- task: NodeTool@0
  inputs:
    versionSpec: "12.13.0"
<<<<<<< HEAD
- task: geeklearningio.gl-vsts-tasks-yarn.yarn-installer-task.YarnInstaller@3 # {{SQL CARBON EDIT}} update version
=======

- task: geeklearningio.gl-vsts-tasks-yarn.yarn-installer-task.YarnInstaller@2
>>>>>>> 06043875
  inputs:
    versionSpec: "1.x"

- task: UsePythonVersion@0
  inputs:
    versionSpec: '2.x'
    addToPath: true

- task: 1ESLighthouseEng.PipelineArtifactCaching.RestoreCacheV1.RestoreCache@1
  inputs:
<<<<<<< HEAD
    keyfile: 'build/.cachesalt, .yarnrc, remote/.yarnrc, **/yarn.lock, !**/node_modules/**/yarn.lock, !**/.*/**/yarn.lock, !samples/**/yarn.lock'
    targetfolder: '**/node_modules, !**/node_modules/**/node_modules, !samples/**/node_modules'
    vstsFeed: 'npm-cache' # {{SQL CARBON EDIT}} update build cache
=======
    keyfile: '.yarnrc, remote/.yarnrc, **/yarn.lock, !**/node_modules/**/yarn.lock, !**/.*/**/yarn.lock'
    targetfolder: '**/node_modules, !**/node_modules/**/node_modules'
    vstsFeed: 'vscode-build-cache'

>>>>>>> 06043875
- powershell: |
    yarn --frozen-lockfile
  env:
    CHILD_CONCURRENCY: "1"
  displayName: Install Dependencies
  condition: and(succeeded(), ne(variables['CacheRestored'], 'true'))

- task: 1ESLighthouseEng.PipelineArtifactCaching.SaveCacheV1.SaveCache@1
  inputs:
    keyfile: 'build/.cachesalt, .yarnrc, remote/.yarnrc, **/yarn.lock, !**/node_modules/**/yarn.lock, !**/.*/**/yarn.lock, !samples/**/yarn.lock'
    targetfolder: '**/node_modules, !**/node_modules/**/node_modules, !samples/**/node_modules'
    vstsFeed: 'npm-cache' # {{SQL CARBON EDIT}} update build cache
  condition: and(succeeded(), ne(variables['CacheRestored'], 'true'))

- powershell: |
    yarn electron

- script: |
    yarn gulp hygiene
  displayName: Run Hygiene Checks
<<<<<<< HEAD
- script: | # {{SQL CARBON EDIT}} add step
    yarn strict-vscode
  displayName: Run Strict Null Check
# - powershell: | {{SQL CARBON EDIT}} remove step
#     yarn monaco-compile-check
#   displayName: Run Monaco Editor Checks
=======

- powershell: |
    yarn monaco-compile-check
  displayName: Run Monaco Editor Checks

>>>>>>> 06043875
- script: |
    yarn valid-layers-check
  displayName: Run Valid Layers Checks

- powershell: |
    yarn compile
  displayName: Compile Sources
<<<<<<< HEAD
# - powershell: | {{SQL CARBON EDIT}} remove step
#     yarn download-builtin-extensions
#   displayName: Download Built-in Extensions
- powershell: |
    .\scripts\test.bat --tfs "Unit Tests"
  displayName: Run Unit Tests (Electron)
# - powershell: | {{SQL CARBON EDIT}} disable
#     yarn test-browser --browser chromium --browser firefox
#   displayName: Run Unit Tests (Browser)
# - powershell: | {{SQL CARBON EDIT}} disable
#     .\scripts\test-integration.bat --tfs "Integration Tests"
#   displayName: Run Integration Tests (Electron)
=======

- powershell: |
    yarn download-builtin-extensions
  displayName: Download Built-in Extensions

- powershell: |
    .\scripts\test.bat --tfs "Unit Tests"
  displayName: Run Unit Tests (Electron)

- powershell: |
    yarn test-browser --browser chromium --browser firefox
  displayName: Run Unit Tests (Browser)

- powershell: |
    .\scripts\test-integration.bat --tfs "Integration Tests"
  displayName: Run Integration Tests (Electron)

- task: PublishPipelineArtifact@0
  displayName: 'Publish Crash Reports'
  inputs:
    artifactName: crash-dump-windows
    targetPath: .build\crashes
  condition: succeededOrFailed()

>>>>>>> 06043875
- task: PublishTestResults@2
  displayName: Publish Tests Results
  inputs:
    testResultsFiles: '*-results.xml'
    searchFolder: '$(Build.ArtifactStagingDirectory)/test-results'
  condition: succeededOrFailed()<|MERGE_RESOLUTION|>--- conflicted
+++ resolved
@@ -2,12 +2,8 @@
 - task: NodeTool@0
   inputs:
     versionSpec: "12.13.0"
-<<<<<<< HEAD
+
 - task: geeklearningio.gl-vsts-tasks-yarn.yarn-installer-task.YarnInstaller@3 # {{SQL CARBON EDIT}} update version
-=======
-
-- task: geeklearningio.gl-vsts-tasks-yarn.yarn-installer-task.YarnInstaller@2
->>>>>>> 06043875
   inputs:
     versionSpec: "1.x"
 
@@ -18,16 +14,10 @@
 
 - task: 1ESLighthouseEng.PipelineArtifactCaching.RestoreCacheV1.RestoreCache@1
   inputs:
-<<<<<<< HEAD
     keyfile: 'build/.cachesalt, .yarnrc, remote/.yarnrc, **/yarn.lock, !**/node_modules/**/yarn.lock, !**/.*/**/yarn.lock, !samples/**/yarn.lock'
     targetfolder: '**/node_modules, !**/node_modules/**/node_modules, !samples/**/node_modules'
     vstsFeed: 'npm-cache' # {{SQL CARBON EDIT}} update build cache
-=======
-    keyfile: '.yarnrc, remote/.yarnrc, **/yarn.lock, !**/node_modules/**/yarn.lock, !**/.*/**/yarn.lock'
-    targetfolder: '**/node_modules, !**/node_modules/**/node_modules'
-    vstsFeed: 'vscode-build-cache'
 
->>>>>>> 06043875
 - powershell: |
     yarn --frozen-lockfile
   env:
@@ -48,20 +38,15 @@
 - script: |
     yarn gulp hygiene
   displayName: Run Hygiene Checks
-<<<<<<< HEAD
+
 - script: | # {{SQL CARBON EDIT}} add step
     yarn strict-vscode
   displayName: Run Strict Null Check
+
 # - powershell: | {{SQL CARBON EDIT}} remove step
 #     yarn monaco-compile-check
 #   displayName: Run Monaco Editor Checks
-=======
 
-- powershell: |
-    yarn monaco-compile-check
-  displayName: Run Monaco Editor Checks
-
->>>>>>> 06043875
 - script: |
     yarn valid-layers-check
   displayName: Run Valid Layers Checks
@@ -69,36 +54,22 @@
 - powershell: |
     yarn compile
   displayName: Compile Sources
-<<<<<<< HEAD
+
 # - powershell: | {{SQL CARBON EDIT}} remove step
 #     yarn download-builtin-extensions
 #   displayName: Download Built-in Extensions
-- powershell: |
-    .\scripts\test.bat --tfs "Unit Tests"
-  displayName: Run Unit Tests (Electron)
-# - powershell: | {{SQL CARBON EDIT}} disable
-#     yarn test-browser --browser chromium --browser firefox
-#   displayName: Run Unit Tests (Browser)
-# - powershell: | {{SQL CARBON EDIT}} disable
-#     .\scripts\test-integration.bat --tfs "Integration Tests"
-#   displayName: Run Integration Tests (Electron)
-=======
-
-- powershell: |
-    yarn download-builtin-extensions
-  displayName: Download Built-in Extensions
 
 - powershell: |
     .\scripts\test.bat --tfs "Unit Tests"
   displayName: Run Unit Tests (Electron)
 
-- powershell: |
-    yarn test-browser --browser chromium --browser firefox
-  displayName: Run Unit Tests (Browser)
+# - powershell: | {{SQL CARBON EDIT}} disable
+#     yarn test-browser --browser chromium --browser firefox
+#   displayName: Run Unit Tests (Browser)
 
-- powershell: |
-    .\scripts\test-integration.bat --tfs "Integration Tests"
-  displayName: Run Integration Tests (Electron)
+# - powershell: | {{SQL CARBON EDIT}} disable
+#     .\scripts\test-integration.bat --tfs "Integration Tests"
+#   displayName: Run Integration Tests (Electron)
 
 - task: PublishPipelineArtifact@0
   displayName: 'Publish Crash Reports'
@@ -107,7 +78,6 @@
     targetPath: .build\crashes
   condition: succeededOrFailed()
 
->>>>>>> 06043875
 - task: PublishTestResults@2
   displayName: Publish Tests Results
   inputs:
