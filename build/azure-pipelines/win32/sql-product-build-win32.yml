steps:
  - powershell: |
      mkdir .build -ea 0
      "$env:BUILD_SOURCEVERSION" | Out-File -Encoding ascii -NoNewLine .build\commit
      "$env:VSCODE_QUALITY" | Out-File -Encoding ascii -NoNewLine .build\quality
    displayName: Prepare cache flag

  - task: 1ESLighthouseEng.PipelineArtifactCaching.RestoreCacheV1.RestoreCache@1
    inputs:
      keyfile: 'build/.cachesalt, .build/commit, .build/quality'
      targetfolder: '.build, out-build, out-vscode-min, out-vscode-reh-min, out-vscode-reh-web-min'
      vstsFeed: 'BuildCache'
      platformIndependent: true
      alias: 'Compilation'

  - powershell: |
      $ErrorActionPreference = "Stop"
      exit 1
    displayName: Check RestoreCache
    condition: and(succeeded(), ne(variables['CacheRestored-Compilation'], 'true'))

  - task: NodeTool@0
    inputs:
      versionSpec: "10.15.1"

  - task: geeklearningio.gl-vsts-tasks-yarn.yarn-installer-task.YarnInstaller@3
    inputs:
      versionSpec: "1.x"

  - task: UsePythonVersion@0
    inputs:
      versionSpec: '2.x'
      addToPath: true

  - task: AzureKeyVault@1
    displayName: 'Azure Key Vault: Get Secrets'
    inputs:
      azureSubscription: 'ClientToolsInfra_670062 (88d5392f-a34f-4769-b405-f597fc533613)'
      KeyVaultName: ado-secrets

  - powershell: |
      . build/azure-pipelines/win32/exec.ps1
      $ErrorActionPreference = "Stop"
      "machine github.com`nlogin azuredatastudio`npassword $(github-distro-mixin-password)" | Out-File "$env:USERPROFILE\_netrc" -Encoding ASCII

      exec { git config user.email "andresse@microsoft.com" }
      exec { git config user.name "AzureDataStudio" }
    displayName: Prepare tooling

  - powershell: |
      git remote add distro "https://github.com/$(VSCODE_MIXIN_REPO).git"
      git fetch distro
      git merge $(node -p "require('./package.json').distro")
    displayName: Merge distro

  - task: 1ESLighthouseEng.PipelineArtifactCaching.RestoreCacheV1.RestoreCache@1
    inputs:
      keyfile: 'build/.cachesalt, .yarnrc, remote/.yarnrc, **/yarn.lock, !**/node_modules/**/yarn.lock, !**/.*/**/yarn.lock, !samples/**/yarn.lock'
      targetfolder: '**/node_modules, !**/node_modules/**/node_modules, !samples/**/node_modules'
      vstsFeed: 'BuildCache'

  - powershell: |
      . build/azure-pipelines/win32/exec.ps1
      $ErrorActionPreference = "Stop"
      $env:CHILD_CONCURRENCY="1"
      exec { yarn --frozen-lockfile }
    displayName: Install dependencies
    condition: and(succeeded(), ne(variables['CacheRestored'], 'true'))

  - task: 1ESLighthouseEng.PipelineArtifactCaching.SaveCacheV1.SaveCache@1
    inputs:
      keyfile: 'build/.cachesalt, .yarnrc, remote/.yarnrc, **/yarn.lock, !**/node_modules/**/yarn.lock, !**/.*/**/yarn.lock, !samples/**/yarn.lock'
      targetfolder: '**/node_modules, !**/node_modules/**/node_modules, !samples/**/node_modules'
      vstsFeed: 'BuildCache'
    condition: and(succeeded(), ne(variables['CacheRestored'], 'true'))

  - powershell: |
      . build/azure-pipelines/win32/exec.ps1
      $ErrorActionPreference = "Stop"
      exec { yarn postinstall }
    displayName: Run postinstall scripts
    condition: and(succeeded(), eq(variables['CacheRestored'], 'true'))

  - powershell: |
      . build/azure-pipelines/win32/exec.ps1
      $ErrorActionPreference = "Stop"
      exec { node build/azure-pipelines/mixin }
    displayName: Mix in quality

  - powershell: |
      . build/azure-pipelines/win32/exec.ps1
      $ErrorActionPreference = "Stop"
      exec { yarn gulp "install-sqltoolsservice" }
    displayName: Install sqltoolsservice

  - powershell: |
      . build/azure-pipelines/win32/exec.ps1
      $ErrorActionPreference = "Stop"
      exec { yarn gulp "package-rebuild-extensions" }
      exec { yarn gulp "vscode-win32-x64-min-ci" }
      exec { yarn gulp "vscode-reh-win32-x64-min-ci" }
      exec { yarn gulp "vscode-reh-web-win32-x64-min-ci" }
    displayName: Build

  - powershell: |
      . build/azure-pipelines/win32/exec.ps1
      $ErrorActionPreference = "Stop"
      exec { .\scripts\test-unstable.bat --build --coverage --reporter mocha-junit-reporter }
    continueOnError: true
    condition: and(succeeded(), eq(variables['RUN_UNSTABLE_TESTS'], 'true'))
    displayName: Run unstable tests

  - task: SFP.build-tasks.custom-build-task-1.EsrpCodeSigning@1
    displayName: 'Sign out code'
    inputs:
      ConnectedServiceName: 'Code Signing'
      FolderPath: '$(agent.builddirectory)/azuredatastudio-win32-x64'
      Pattern: '*.exe,*.node,resources/app/node_modules.asar.unpacked/*.dll,swiftshader/*.dll,d3dcompiler_47.dll,libGLESv2.dll,ffmpeg.dll,libEGL.dll,Microsoft.SqlTools.Hosting.dll,Microsoft.SqlTools.ResourceProvider.Core.dll,Microsoft.SqlTools.ResourceProvider.DefaultImpl.dll,MicrosoftSqlToolsCredentials.dll,MicrosoftSqlToolsServiceLayer.dll,Newtonsoft.Json.dll,SqlSerializationService.dll,SqlToolsResourceProviderService.dll,Microsoft.SqlServer.*.dll,Microsoft.Data.Tools.Sql.BatchParser.dll'
      signConfigType: inlineSignParams
      inlineOperation: |
        [
          {
            "keyCode": "CP-230012",
            "operationSetCode": "SigntoolSign",
            "parameters": [
            {
              "parameterName": "OpusName",
              "parameterValue": "Azure Data Studio"
            },
            {
              "parameterName": "OpusInfo",
              "parameterValue": "https://github.com/microsoft/azuredatastudio"
            },
            {
              "parameterName": "PageHash",
              "parameterValue": "/NPH"
            },
            {
              "parameterName": "FileDigest",
              "parameterValue": "/fd sha256"
            },
            {
              "parameterName": "TimeStamp",
              "parameterValue": "/tr \"http://rfc3161.gtm.corp.microsoft.com/TSS/HttpTspServer\" /td sha256"
            }
            ],
            "toolName": "signtool.exe",
            "toolVersion": "6.2.9304.0"
          },
          {
            "keyCode": "CP-230012",
            "operationSetCode": "SigntoolVerify",
            "parameters": [
            {
              "parameterName": "VerifyAll",
              "parameterValue": "/all"
            }
                ],
            "toolName": "signtool.exe",
            "toolVersion": "6.2.9304.0"
          }
        ]
      SessionTimeout: 600
      MaxConcurrency: 5
      MaxRetryAttempts: 20
    condition: and(succeeded(), eq(variables['signed'], true))

  - powershell: |
      . build/azure-pipelines/win32/exec.ps1
      $ErrorActionPreference = "Stop"
      exec { yarn gulp "vscode-win32-x64-user-setup" }
      exec { yarn gulp "vscode-win32-x64-system-setup" }
      exec { yarn gulp "vscode-win32-x64-archive" }
    displayName: Archive & User & System setup

<<<<<<< HEAD
=======
  - task: CopyFiles@2
    displayName: 'Copy Archive to: $(Build.ArtifactStagingDirectory)'
    inputs:
      SourceFolder: '$(Build.SourcesDirectory)/.build/win32-x64/archive/'
      TargetFolder: '$(Build.ArtifactStagingDirectory)' # our release scripts expect the archive to be in the root

  - task: CopyFiles@2
    displayName: 'Copy User Installer to: $(Build.ArtifactStagingDirectory)'
    inputs:
      SourceFolder: '$(Build.SourcesDirectory)/.build/win32-x64/user-setup/'
      TargetFolder: '$(Build.ArtifactStagingDirectory)/user-setup/'

  - task: CopyFiles@2
    displayName: 'Copy System Install to: $(Build.ArtifactStagingDirectory)'
    inputs:
      SourceFolder: '$(Build.SourcesDirectory)/.build/win32-x64/system-setup/'
      TargetFolder: '$(Build.ArtifactStagingDirectory)/' # our release scripts except system exe to be in root and user setup to be under /user-setup

  - powershell: |
      . build/azure-pipelines/win32/exec.ps1
      $ErrorActionPreference = "Stop"
      $Repo = "$(pwd)"
      $Root = "$Repo\.."
      $LegacyServer = "$Root\azuredatastudio-reh-win32-x64"
      $ServerZip = "$(Build.ArtifactStagingDirectory)\azuredatastudio-server-win32-x64.zip"
      exec { .\node_modules\7zip\7zip-lite\7z.exe a -tzip $ServerZip $LegacyServer -r }
    displayName: 'Package server'

>>>>>>> 79e82d05
  - task: SFP.build-tasks.custom-build-task-1.EsrpCodeSigning@1
    displayName: 'Sign installers'
    inputs:
      ConnectedServiceName: 'Code Signing'
      FolderPath: '$(Build.ArtifactStagingDirectory)'
      Pattern: '*.exe'
      signConfigType: inlineSignParams
      inlineOperation: |
        [
          {
            "keyCode": "CP-230012",
            "operationSetCode": "SigntoolSign",
            "parameters": [
            {
              "parameterName": "OpusName",
              "parameterValue": "Azure Data Studio"
            },
            {
              "parameterName": "OpusInfo",
              "parameterValue": "https://github.com/microsoft/azuredatastudio"
            },
            {
              "parameterName": "PageHash",
              "parameterValue": "/NPH"
            },
            {
              "parameterName": "FileDigest",
              "parameterValue": "/fd sha256"
            },
            {
              "parameterName": "TimeStamp",
              "parameterValue": "/tr \"http://rfc3161.gtm.corp.microsoft.com/TSS/HttpTspServer\" /td sha256"
            }
            ],
            "toolName": "signtool.exe",
            "toolVersion": "6.2.9304.0"
          },
          {
            "keyCode": "CP-230012",
            "operationSetCode": "SigntoolVerify",
            "parameters": [
            {
              "parameterName": "VerifyAll",
              "parameterValue": "/all"
            }
                ],
            "toolName": "signtool.exe",
            "toolVersion": "6.2.9304.0"
          }
        ]
      SessionTimeout: 600
      MaxConcurrency: 5
      MaxRetryAttempts: 20
    condition: and(succeeded(), eq(variables['signed'], true))

  - task: PublishBuildArtifacts@1
    displayName: 'Publish Artifact: drop'
    inputs:
      PathtoPublish: '.build'
      ArtifactName: drop

  - task: PublishTestResults@2
    displayName: 'Publish Test Results test-results.xml'
    inputs:
      testResultsFiles: 'test-results.xml'
      searchFolder: '$(Build.SourcesDirectory)'
      failTaskOnFailedTests: true
    continueOnError: true
    condition: and(succeeded(), eq(variables['RUN_TESTS'], 'true'))

  - task: PublishTestResults@2
    displayName: 'Publish Integration and Smoke Test Results'
    inputs:
      testResultsFiles: '*.xml'
      searchFolder: '$(Build.ArtifactStagingDirectory)\test-results'
      mergeTestResults: true
      failTaskOnFailedTests: true
    continueOnError: true
    condition: and(succeeded(), eq(variables['RUN_TESTS'], 'true'))

  - task: ms.vss-governance-buildtask.governance-build-task-component-detection.ComponentGovernanceComponentDetection@0
    displayName: 'Component Detection'
    inputs:
      failOnAlert: true<|MERGE_RESOLUTION|>--- conflicted
+++ resolved
@@ -173,37 +173,16 @@
       exec { yarn gulp "vscode-win32-x64-archive" }
     displayName: Archive & User & System setup
 
-<<<<<<< HEAD
-=======
-  - task: CopyFiles@2
-    displayName: 'Copy Archive to: $(Build.ArtifactStagingDirectory)'
-    inputs:
-      SourceFolder: '$(Build.SourcesDirectory)/.build/win32-x64/archive/'
-      TargetFolder: '$(Build.ArtifactStagingDirectory)' # our release scripts expect the archive to be in the root
-
-  - task: CopyFiles@2
-    displayName: 'Copy User Installer to: $(Build.ArtifactStagingDirectory)'
-    inputs:
-      SourceFolder: '$(Build.SourcesDirectory)/.build/win32-x64/user-setup/'
-      TargetFolder: '$(Build.ArtifactStagingDirectory)/user-setup/'
-
-  - task: CopyFiles@2
-    displayName: 'Copy System Install to: $(Build.ArtifactStagingDirectory)'
-    inputs:
-      SourceFolder: '$(Build.SourcesDirectory)/.build/win32-x64/system-setup/'
-      TargetFolder: '$(Build.ArtifactStagingDirectory)/' # our release scripts except system exe to be in root and user setup to be under /user-setup
-
   - powershell: |
       . build/azure-pipelines/win32/exec.ps1
       $ErrorActionPreference = "Stop"
       $Repo = "$(pwd)"
       $Root = "$Repo\.."
       $LegacyServer = "$Root\azuredatastudio-reh-win32-x64"
-      $ServerZip = "$(Build.ArtifactStagingDirectory)\azuredatastudio-server-win32-x64.zip"
+      $ServerZip = ".build\win32\server\azuredatastudio-server-win32-x64.zip"
       exec { .\node_modules\7zip\7zip-lite\7z.exe a -tzip $ServerZip $LegacyServer -r }
     displayName: 'Package server'
 
->>>>>>> 79e82d05
   - task: SFP.build-tasks.custom-build-task-1.EsrpCodeSigning@1
     displayName: 'Sign installers'
     inputs:
