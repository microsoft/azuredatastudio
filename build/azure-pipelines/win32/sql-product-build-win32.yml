--- conflicted
+++ resolved
@@ -104,22 +104,6 @@
     displayName: Build
     env:
       VSCODE_MIXIN_PASSWORD: $(github-distro-mixin-password)
-<<<<<<< HEAD
-
-  - task: ArchiveFiles@2 # WHY
-    displayName: 'Archive build scripts source'
-    inputs:
-      rootFolderOrFile: '$(Build.SourcesDirectory)/build'
-      archiveType: tar
-      archiveFile: '$(Build.BinariesDirectory)/source.tar.gz'
-
-  - task: PublishBuildArtifacts@1 # WHY
-    displayName: 'Publish Artifact: build scripts source'
-    inputs:
-      PathtoPublish: '$(Build.BinariesDirectory)/source.tar.gz'
-      ArtifactName: source
-=======
->>>>>>> 184d4bbe
 
   - powershell: |
       . build/azure-pipelines/win32/exec.ps1
@@ -192,37 +176,6 @@
       exec { yarn gulp "vscode-win32-x64-archive" }
     displayName: Archive & User & System setup
 
-<<<<<<< HEAD
-  - task: CopyFiles@2
-    displayName: 'Copy Archive to: $(Build.ArtifactStagingDirectory)'
-    inputs:
-      SourceFolder: '$(Build.SourcesDirectory)/.build/win32-x64/archive/'
-      TargetFolder: '$(Build.ArtifactStagingDirectory)' # our release scripts expect the archive to be in the root
-
-  - task: CopyFiles@2
-    displayName: 'Copy User Installer to: $(Build.ArtifactStagingDirectory)'
-    inputs:
-      SourceFolder: '$(Build.SourcesDirectory)/.build/win32-x64/user-setup/'
-      TargetFolder: '$(Build.ArtifactStagingDirectory)/user-setup/'
-
-  - task: CopyFiles@2
-    displayName: 'Copy System Install to: $(Build.ArtifactStagingDirectory)'
-    inputs:
-      SourceFolder: '$(Build.SourcesDirectory)/.build/win32-x64/system-setup/'
-      TargetFolder: '$(Build.ArtifactStagingDirectory)/' # our release scripts except system exe to be in root and user setup to be under /user-setup
-
-  - powershell: |
-      . build/azure-pipelines/win32/exec.ps1
-      $ErrorActionPreference = "Stop"
-      $Repo = "$(pwd)"
-      $Root = "$Repo\.."
-      $LegacyServer = "$Root\azuredatastudio-reh-win32-x64"
-      $ServerZip = "$(Build.ArtifactStagingDirectory)\azuredatastudio-server-win32-x64.zip"
-      exec { .\node_modules\7zip\7zip-lite\7z.exe a -tzip $ServerZip $LegacyServer -r }
-    displayName: 'Package server'
-
-=======
->>>>>>> 184d4bbe
   - task: SFP.build-tasks.custom-build-task-1.EsrpCodeSigning@1
     displayName: 'Sign installers'
     inputs:
