--- conflicted
+++ resolved
@@ -1,157 +1,4 @@
 steps:
-<<<<<<< HEAD
-- script: |
-    mkdir -p .build
-    echo -n $BUILD_SOURCEVERSION > .build/commit
-    echo -n $VSCODE_QUALITY > .build/quality
-  displayName: Prepare cache flag
-
-- task: 1ESLighthouseEng.PipelineArtifactCaching.RestoreCacheV1.RestoreCache@1
-  inputs:
-    keyfile: 'build/.cachesalt, .build/commit, .build/quality'
-    targetfolder: '.build, out-build, out-vscode-min, out-vscode-reh-min, out-vscode-reh-web-min'
-    vstsFeed: 'npm-vscode'
-    platformIndependent: true
-    alias: 'Compilation'
-    dryRun: true
-
-- task: NodeTool@0
-  inputs:
-    versionSpec: "12.18.3"
-  condition: and(succeeded(), ne(variables['CacheExists-Compilation'], 'true'))
-
-- task: geeklearningio.gl-vsts-tasks-yarn.yarn-installer-task.YarnInstaller@2
-  inputs:
-    versionSpec: "1.x"
-  condition: and(succeeded(), ne(variables['CacheExists-Compilation'], 'true'))
-
-- task: AzureKeyVault@1
-  displayName: 'Azure Key Vault: Get Secrets'
-  inputs:
-    azureSubscription: 'vscode-builds-subscription'
-    KeyVaultName: vscode
-  condition: and(succeeded(), ne(variables['CacheExists-Compilation'], 'true'))
-
-- script: |
-    set -e
-    cat << EOF > ~/.netrc
-    machine github.com
-    login vscode
-    password $(github-distro-mixin-password)
-    EOF
-
-    git config user.email "vscode@microsoft.com"
-    git config user.name "VSCode"
-  displayName: Prepare tooling
-  condition: and(succeeded(), ne(variables['CacheExists-Compilation'], 'true'))
-
-- script: |
-    set -e
-    git remote add distro "https://github.com/$(VSCODE_MIXIN_REPO).git"
-    git fetch distro
-    git merge $(node -p "require('./package.json').distro")
-  displayName: Merge distro
-  condition: and(succeeded(), ne(variables['CacheExists-Compilation'], 'true'))
-
-- script: |
-    npx https://aka.ms/enablesecurefeed standAlone
-  displayName: Switch to Terrapin packages
-  condition: and(succeeded(), ne(variables['CacheExists-Compilation'], 'true'))
-
-- script: |
-    echo -n $VSCODE_ARCH > .build/arch
-  displayName: Prepare arch cache flag
-  condition: and(succeeded(), ne(variables['CacheExists-Compilation'], 'true'))
-
-- task: 1ESLighthouseEng.PipelineArtifactCaching.RestoreCacheV1.RestoreCache@1
-  inputs:
-    keyfile: '.build/arch, build/.cachesalt, .yarnrc, remote/.yarnrc, **/yarn.lock, !**/node_modules/**/yarn.lock, !**/.*/**/yarn.lock'
-    targetfolder: '**/node_modules, !**/node_modules/**/node_modules'
-    vstsFeed: 'npm-vscode'
-  condition: and(succeeded(), ne(variables['CacheExists-Compilation'], 'true'))
-
-- script: |
-    set -e
-    CHILD_CONCURRENCY=1 yarn --frozen-lockfile
-  displayName: Install dependencies
-  condition: and(succeeded(), ne(variables['CacheExists-Compilation'], 'true'), ne(variables['CacheRestored'], 'true'))
-
-- task: 1ESLighthouseEng.PipelineArtifactCaching.SaveCacheV1.SaveCache@1
-  inputs:
-    keyfile: '.build/arch, build/.cachesalt, .yarnrc, remote/.yarnrc, **/yarn.lock, !**/node_modules/**/yarn.lock, !**/.*/**/yarn.lock'
-    targetfolder: '**/node_modules, !**/node_modules/**/node_modules'
-    vstsFeed: 'npm-vscode'
-  condition: and(succeeded(), ne(variables['CacheExists-Compilation'], 'true'), ne(variables['CacheRestored'], 'true'))
-
-- script: |
-    set -e
-    yarn postinstall
-  displayName: Run postinstall scripts
-  condition: and(succeeded(), ne(variables['CacheExists-Compilation'], 'true'), eq(variables['CacheRestored'], 'true'))
-
-# Mixin must run before optimize, because the CSS loader will
-# inline small SVGs
-- script: |
-    set -e
-    node build/azure-pipelines/mixin
-  displayName: Mix in quality
-  condition: and(succeeded(), ne(variables['CacheExists-Compilation'], 'true'))
-
-- script: |
-    set -e
-    yarn gulp hygiene
-    yarn monaco-compile-check
-    yarn valid-layers-check
-  displayName: Run hygiene, monaco compile & valid layers checks
-  condition: and(succeeded(), ne(variables['CacheExists-Compilation'], 'true'), eq(variables['VSCODE_STEP_ON_IT'], 'false'))
-
-- script: |
-    set -
-    ./build/azure-pipelines/common/extract-telemetry.sh
-  displayName: Extract Telemetry
-  condition: and(succeeded(), ne(variables['CacheExists-Compilation'], 'true'))
-
-- script: |
-    set -e
-    AZURE_WEBVIEW_STORAGE_ACCESS_KEY="$(vscode-webview-storage-key)" \
-    ./build/azure-pipelines/common/publish-webview.sh
-  displayName: Publish Webview
-  condition: and(succeeded(), ne(variables['CacheExists-Compilation'], 'true'))
-
-- script: |
-    set -e
-    yarn gulp compile-build
-    yarn gulp compile-extensions-build
-    yarn gulp minify-vscode
-    yarn gulp vscode-reh-linux-x64-min
-    yarn gulp vscode-reh-web-linux-x64-min
-  displayName: Compile
-  condition: and(succeeded(), ne(variables['CacheExists-Compilation'], 'true'))
-
-- script: |
-    set -e
-    AZURE_STORAGE_ACCESS_KEY="$(ticino-storage-key)" \
-      node build/azure-pipelines/upload-sourcemaps
-  displayName: Upload sourcemaps
-  condition: and(succeeded(), ne(variables['CacheExists-Compilation'], 'true'))
-
-- script: |
-    set -e
-    VERSION=`node -p "require(\"./package.json\").version"`
-    AZURE_DOCUMENTDB_MASTERKEY="$(builds-docdb-key-readwrite)" \
-      node build/azure-pipelines/common/createBuild.js $VERSION
-  displayName: Create build
-  condition: and(succeeded(), ne(variables['CacheExists-Compilation'], 'true'))
-
-- task: 1ESLighthouseEng.PipelineArtifactCaching.SaveCacheV1.SaveCache@1
-  inputs:
-    keyfile: 'build/.cachesalt, .build/commit, .build/quality'
-    targetfolder: '.build, out-build, out-vscode-min, out-vscode-reh-min, out-vscode-reh-web-min'
-    vstsFeed: 'npm-vscode'
-    platformIndependent: true
-    alias: 'Compilation'
-  condition: and(succeeded(), ne(variables['CacheExists-Compilation'], 'true'))
-=======
   - script: |
       mkdir -p .build
       echo -n $BUILD_SOURCEVERSION > .build/commit
@@ -275,8 +122,8 @@
       yarn gulp compile-build
       yarn gulp compile-extensions-build
       yarn gulp minify-vscode
-      yarn gulp minify-vscode-reh
-      yarn gulp minify-vscode-reh-web
+      yarn gulp vscode-reh-linux-x64-min
+      yarn gulp vscode-reh-web-linux-x64-min
     displayName: Compile
     condition: and(succeeded(), ne(variables['CacheExists-Compilation'], 'true'))
 
@@ -302,5 +149,4 @@
       vstsFeed: "npm-vscode"
       platformIndependent: true
       alias: "Compilation"
-    condition: and(succeeded(), ne(variables['CacheExists-Compilation'], 'true'))
->>>>>>> a4e4e7ed
+    condition: and(succeeded(), ne(variables['CacheExists-Compilation'], 'true'))