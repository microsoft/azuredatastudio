steps:
- task: NodeTool@0
  inputs:
    versionSpec: "14.x"

- task: geeklearningio.gl-vsts-tasks-yarn.yarn-installer-task.YarnInstaller@3
  inputs:
    versionSpec: "1.x"

- task: AzureKeyVault@1
  displayName: 'Azure Key Vault: Get Secrets'
  inputs:
    azureSubscription: 'ClientToolsInfra_670062 (88d5392f-a34f-4769-b405-f597fc533613)'
    KeyVaultName: ado-secrets

- script: |
    set -e
    cat << EOF > ~/.netrc
    machine github.com
    login azuredatastudio
    password $(github-distro-mixin-password)
    EOF

    git config user.email "sqltools@service.microsoft.com"
    git config user.name "AzureDataStudio"
  displayName: Prepare tooling

- script: |
    set -e
    git remote add distro "https://github.com/$(VSCODE_MIXIN_REPO).git"
    git fetch distro
    git merge $(node -p "require('./package.json').distro")
  displayName: Merge distro

- script: |
    mkdir -p .build
    node build/azure-pipelines/common/sql-computeNodeModulesCacheKey.js > .build/yarnlockhash
  displayName: Prepare yarn cache key

- task: Cache@2
  inputs:
    key: 'nodeModules | $(Agent.OS) | .build/yarnlockhash'
    path: .build/node_modules_cache
    cacheHitVar: NODE_MODULES_RESTORED
  displayName: Restore Cache - Node Modules

- script: |
    set -e
    tar -xzf .build/node_modules_cache/cache.tgz
  condition: and(succeeded(), eq(variables.NODE_MODULES_RESTORED, 'true'))
  displayName: Extract node_modules archive

- script: |
    set -e
    CHILD_CONCURRENCY=1 yarn --frozen-lockfile
  displayName: Install dependencies
  condition: and(succeeded(), ne(variables['NODE_MODULES_RESTORED'], 'true'))

- script: |
    set -e
    node build/azure-pipelines/common/listNodeModules.js .build/node_modules_list.txt
    mkdir -p .build/node_modules_cache
    tar -czf .build/node_modules_cache/cache.tgz --files-from .build/node_modules_list.txt
  condition: and(succeeded(), ne(variables.NODE_MODULES_RESTORED, 'true'))
  displayName: Create node_modules archive

- script: |
    set -e
    yarn postinstall
  displayName: Run postinstall scripts
  condition: and(succeeded(), eq(variables['NODE_MODULES_RESTORED'], 'true'))

# Mixin must run before optimize, because the CSS loader will
# inline small SVGs
- script: |
    set -e
    node build/azure-pipelines/mixin
  displayName: Mix in quality

- script: |
    set -e
<<<<<<< HEAD
    yarn npm-run-all -lp core-ci extensions-ci hygiene eslint valid-layers-check sqllint extensions-lint
=======
    yarn npm-run-all -lp core-ci extensions-ci hygiene eslint valid-layers-check
>>>>>>> 4ba192a5
  displayName: Compile & Hygiene

- script: |
    set -e
    yarn npm-run-all -lp sqllint extensions-lint strict-vscode
  displayName: SQL Hygiene

- script: |
    set -e
    AZURE_STORAGE_ACCOUNT="$(sourcemap-storage-account)" \
    AZURE_STORAGE_ACCESS_KEY="$(sourcemap-storage-key)" \
      node build/azure-pipelines/upload-sourcemaps
  displayName: Upload sourcemaps

- script: |
    set -e

    VERSION=$(node -p "require(\"./package.json\").version")

    echo -e "{  \"version\": \"$VERSION\", \"quality\": \"$VSCODE_QUALITY\", \"commit\": \"$BUILD_SOURCEVERSION\" }" > ".build/version.json"

    node build/azure-pipelines/common/copyArtifacts.js
  displayName: Write Version Information

- task: PublishBuildArtifacts@1
  displayName: 'Publish Artifact: drop'

- script: |
    set -e
    tar -czf $(Build.ArtifactStagingDirectory)/compilation.tar.gz .build out-*
  displayName: Compress compilation artifact

- task: PublishPipelineArtifact@1
  inputs:
    targetPath: $(Build.ArtifactStagingDirectory)/compilation.tar.gz
    artifactName: Compilation
  displayName: Publish compilation artifact<|MERGE_RESOLUTION|>--- conflicted
+++ resolved
@@ -79,11 +79,7 @@
 
 - script: |
     set -e
-<<<<<<< HEAD
-    yarn npm-run-all -lp core-ci extensions-ci hygiene eslint valid-layers-check sqllint extensions-lint
-=======
     yarn npm-run-all -lp core-ci extensions-ci hygiene eslint valid-layers-check
->>>>>>> 4ba192a5
   displayName: Compile & Hygiene
 
 - script: |
