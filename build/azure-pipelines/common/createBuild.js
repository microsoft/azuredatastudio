"use strict";
/*---------------------------------------------------------------------------------------------
 *  Copyright (c) Microsoft Corporation. All rights reserved.
 *  Licensed under the Source EULA. See License.txt in the project root for license information.
 *--------------------------------------------------------------------------------------------*/
Object.defineProperty(exports, "__esModule", { value: true });
const identity_1 = require("@azure/identity");
const cosmos_1 = require("@azure/cosmos");
const retry_1 = require("./retry");
if (process.argv.length !== 3) {
    console.error('Usage: node createBuild.js VERSION');
    process.exit(-1);
}
function getEnv(name) {
    const result = process.env[name];
    if (typeof result === 'undefined') {
        throw new Error('Missing env: ' + name);
    }
    return result;
}
async function main() {
    var _a, _b, _c;
    const [, , _version] = process.argv;
    const quality = getEnv('VSCODE_QUALITY');
<<<<<<< HEAD
    const commit = ((_a = process.env['VSCODE_DISTRO_COMMIT']) === null || _a === void 0 ? void 0 : _a.trim()) || getEnv('BUILD_SOURCEVERSION');
    const queuedBy = getEnv('BUILD_QUEUEDBY');
    const sourceBranch = ((_b = process.env['VSCODE_DISTRO_REF']) === null || _b === void 0 ? void 0 : _b.trim()) || getEnv('BUILD_SOURCEBRANCH');
=======
    const commit = getEnv('BUILD_SOURCEVERSION');
    const queuedBy = getEnv('BUILD_QUEUEDBY');
    const sourceBranch = getEnv('BUILD_SOURCEBRANCH');
>>>>>>> 5b6af074
    const version = _version + (quality === 'stable' ? '' : `-${quality}`);
    console.log('Creating build...');
    console.log('Quality:', quality);
    console.log('Version:', version);
    console.log('Commit:', commit);
    const build = {
        id: commit,
        timestamp: (new Date()).getTime(),
        version,
        isReleased: false,
<<<<<<< HEAD
        private: Boolean((_c = process.env['VSCODE_DISTRO_REF']) === null || _c === void 0 ? void 0 : _c.trim()),
=======
        private: process.env['VSCODE_PRIVATE_BUILD']?.toLowerCase() === 'true',
>>>>>>> 5b6af074
        sourceBranch,
        queuedBy,
        assets: [],
        updates: {}
    };
    const aadCredentials = new identity_1.ClientSecretCredential(process.env['AZURE_TENANT_ID'], process.env['AZURE_CLIENT_ID'], process.env['AZURE_CLIENT_SECRET']);
    const client = new cosmos_1.CosmosClient({ endpoint: process.env['AZURE_DOCUMENTDB_ENDPOINT'], aadCredentials });
    const scripts = client.database('builds').container(quality).scripts;
    await (0, retry_1.retry)(() => scripts.storedProcedure('createBuild').execute('', [Object.assign(Object.assign({}, build), { _partitionKey: '' })]));
}
main().then(() => {
    console.log('Build successfully created');
    process.exit(0);
}, err => {
    console.error(err);
    process.exit(1);
});
//# sourceMappingURL=data:application/json;base64,eyJ2ZXJzaW9uIjozLCJmaWxlIjoiY3JlYXRlQnVpbGQuanMiLCJzb3VyY2VSb290IjoiIiwic291cmNlcyI6WyJjcmVhdGVCdWlsZC50cyJdLCJuYW1lcyI6W10sIm1hcHBpbmdzIjoiO0FBQUE7OztnR0FHZ0c7O0FBRWhHLDhDQUF5RDtBQUN6RCwwQ0FBNkM7QUFDN0MsbUNBQWdDO0FBRWhDLElBQUksT0FBTyxDQUFDLElBQUksQ0FBQyxNQUFNLEtBQUssQ0FBQyxFQUFFO0lBQzlCLE9BQU8sQ0FBQyxLQUFLLENBQUMsb0NBQW9DLENBQUMsQ0FBQztJQUNwRCxPQUFPLENBQUMsSUFBSSxDQUFDLENBQUMsQ0FBQyxDQUFDLENBQUM7Q0FDakI7QUFFRCxTQUFTLE1BQU0sQ0FBQyxJQUFZO0lBQzNCLE1BQU0sTUFBTSxHQUFHLE9BQU8sQ0FBQyxHQUFHLENBQUMsSUFBSSxDQUFDLENBQUM7SUFFakMsSUFBSSxPQUFPLE1BQU0sS0FBSyxXQUFXLEVBQUU7UUFDbEMsTUFBTSxJQUFJLEtBQUssQ0FBQyxlQUFlLEdBQUcsSUFBSSxDQUFDLENBQUM7S0FDeEM7SUFFRCxPQUFPLE1BQU0sQ0FBQztBQUNmLENBQUM7QUFFRCxLQUFLLFVBQVUsSUFBSTtJQUNsQixNQUFNLENBQUMsRUFBRSxBQUFELEVBQUcsUUFBUSxDQUFDLEdBQUcsT0FBTyxDQUFDLElBQUksQ0FBQztJQUNwQyxNQUFNLE9BQU8sR0FBRyxNQUFNLENBQUMsZ0JBQWdCLENBQUMsQ0FBQztJQUN6QyxNQUFNLE1BQU0sR0FBRyxNQUFNLENBQUMscUJBQXFCLENBQUMsQ0FBQztJQUM3QyxNQUFNLFFBQVEsR0FBRyxNQUFNLENBQUMsZ0JBQWdCLENBQUMsQ0FBQztJQUMxQyxNQUFNLFlBQVksR0FBRyxNQUFNLENBQUMsb0JBQW9CLENBQUMsQ0FBQztJQUNsRCxNQUFNLE9BQU8sR0FBRyxRQUFRLEdBQUcsQ0FBQyxPQUFPLEtBQUssUUFBUSxDQUFDLENBQUMsQ0FBQyxFQUFFLENBQUMsQ0FBQyxDQUFDLElBQUksT0FBTyxFQUFFLENBQUMsQ0FBQztJQUV2RSxPQUFPLENBQUMsR0FBRyxDQUFDLG1CQUFtQixDQUFDLENBQUM7SUFDakMsT0FBTyxDQUFDLEdBQUcsQ0FBQyxVQUFVLEVBQUUsT0FBTyxDQUFDLENBQUM7SUFDakMsT0FBTyxDQUFDLEdBQUcsQ0FBQyxVQUFVLEVBQUUsT0FBTyxDQUFDLENBQUM7SUFDakMsT0FBTyxDQUFDLEdBQUcsQ0FBQyxTQUFTLEVBQUUsTUFBTSxDQUFDLENBQUM7SUFFL0IsTUFBTSxLQUFLLEdBQUc7UUFDYixFQUFFLEVBQUUsTUFBTTtRQUNWLFNBQVMsRUFBRSxDQUFDLElBQUksSUFBSSxFQUFFLENBQUMsQ0FBQyxPQUFPLEVBQUU7UUFDakMsT0FBTztRQUNQLFVBQVUsRUFBRSxLQUFLO1FBQ2pCLE9BQU8sRUFBRSxPQUFPLENBQUMsR0FBRyxDQUFDLHNCQUFzQixDQUFDLEVBQUUsV0FBVyxFQUFFLEtBQUssTUFBTTtRQUN0RSxZQUFZO1FBQ1osUUFBUTtRQUNSLE1BQU0sRUFBRSxFQUFFO1FBQ1YsT0FBTyxFQUFFLEVBQUU7S0FDWCxDQUFDO0lBRUYsTUFBTSxjQUFjLEdBQUcsSUFBSSxpQ0FBc0IsQ0FBQyxPQUFPLENBQUMsR0FBRyxDQUFDLGlCQUFpQixDQUFFLEVBQUUsT0FBTyxDQUFDLEdBQUcsQ0FBQyxpQkFBaUIsQ0FBRSxFQUFFLE9BQU8sQ0FBQyxHQUFHLENBQUMscUJBQXFCLENBQUUsQ0FBQyxDQUFDO0lBQ3pKLE1BQU0sTUFBTSxHQUFHLElBQUkscUJBQVksQ0FBQyxFQUFFLFFBQVEsRUFBRSxPQUFPLENBQUMsR0FBRyxDQUFDLDJCQUEyQixDQUFFLEVBQUUsY0FBYyxFQUFFLENBQUMsQ0FBQztJQUN6RyxNQUFNLE9BQU8sR0FBRyxNQUFNLENBQUMsUUFBUSxDQUFDLFFBQVEsQ0FBQyxDQUFDLFNBQVMsQ0FBQyxPQUFPLENBQUMsQ0FBQyxPQUFPLENBQUM7SUFDckUsTUFBTSxJQUFBLGFBQUssRUFBQyxHQUFHLEVBQUUsQ0FBQyxPQUFPLENBQUMsZUFBZSxDQUFDLGFBQWEsQ0FBQyxDQUFDLE9BQU8sQ0FBQyxFQUFFLEVBQUUsQ0FBQyxFQUFFLEdBQUcsS0FBSyxFQUFFLGFBQWEsRUFBRSxFQUFFLEVBQUUsQ0FBQyxDQUFDLENBQUMsQ0FBQztBQUMxRyxDQUFDO0FBRUQsSUFBSSxFQUFFLENBQUMsSUFBSSxDQUFDLEdBQUcsRUFBRTtJQUNoQixPQUFPLENBQUMsR0FBRyxDQUFDLDRCQUE0QixDQUFDLENBQUM7SUFDMUMsT0FBTyxDQUFDLElBQUksQ0FBQyxDQUFDLENBQUMsQ0FBQztBQUNqQixDQUFDLEVBQUUsR0FBRyxDQUFDLEVBQUU7SUFDUixPQUFPLENBQUMsS0FBSyxDQUFDLEdBQUcsQ0FBQyxDQUFDO0lBQ25CLE9BQU8sQ0FBQyxJQUFJLENBQUMsQ0FBQyxDQUFDLENBQUM7QUFDakIsQ0FBQyxDQUFDLENBQUMifQ==<|MERGE_RESOLUTION|>--- conflicted
+++ resolved
@@ -22,15 +22,9 @@
     var _a, _b, _c;
     const [, , _version] = process.argv;
     const quality = getEnv('VSCODE_QUALITY');
-<<<<<<< HEAD
-    const commit = ((_a = process.env['VSCODE_DISTRO_COMMIT']) === null || _a === void 0 ? void 0 : _a.trim()) || getEnv('BUILD_SOURCEVERSION');
+    const commit = process.env['VSCODE_DISTRO_COMMIT']?.trim() || getEnv('BUILD_SOURCEVERSION');
     const queuedBy = getEnv('BUILD_QUEUEDBY');
-    const sourceBranch = ((_b = process.env['VSCODE_DISTRO_REF']) === null || _b === void 0 ? void 0 : _b.trim()) || getEnv('BUILD_SOURCEBRANCH');
-=======
-    const commit = getEnv('BUILD_SOURCEVERSION');
-    const queuedBy = getEnv('BUILD_QUEUEDBY');
-    const sourceBranch = getEnv('BUILD_SOURCEBRANCH');
->>>>>>> 5b6af074
+    const sourceBranch = process.env['VSCODE_DISTRO_REF']?.trim() || getEnv('BUILD_SOURCEBRANCH');
     const version = _version + (quality === 'stable' ? '' : `-${quality}`);
     console.log('Creating build...');
     console.log('Quality:', quality);
@@ -41,11 +35,7 @@
         timestamp: (new Date()).getTime(),
         version,
         isReleased: false,
-<<<<<<< HEAD
-        private: Boolean((_c = process.env['VSCODE_DISTRO_REF']) === null || _c === void 0 ? void 0 : _c.trim()),
-=======
-        private: process.env['VSCODE_PRIVATE_BUILD']?.toLowerCase() === 'true',
->>>>>>> 5b6af074
+        private: Boolean(process.env['VSCODE_DISTRO_REF']?.trim()),
         sourceBranch,
         queuedBy,
         assets: [],
