--- conflicted
+++ resolved
@@ -303,15 +303,11 @@
 		boolean: ['upload-only']
 	});
 
-<<<<<<< HEAD
 	// {{SQL CARBON EDIT}}
-	let [quality, platform, type, name, version, _isUpdate, file, commit] = opts._;
+	const [quality, platform, type, name, version, _isUpdate, file, commit] = opts._;
 	if (!commit) {
 		commit = execSync('git rev-parse HEAD', { encoding: 'utf8' }).trim();
 	}
-=======
-	const [quality, platform, type, name, version, _isUpdate, file] = opts._;
->>>>>>> 1efaca21
 
 	publish(commit, quality, platform, type, name, version, _isUpdate, file, opts).catch(err => {
 		console.error(err);
