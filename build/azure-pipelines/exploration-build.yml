pool:
  vmImage: 'Ubuntu-16.04'

trigger:
  branches:
    include: ['main']
pr:
  branches:
    include: ['main']

steps:
- task: NodeTool@0
  inputs:
    versionSpec: "12.13.0"

- task: AzureKeyVault@1
  displayName: 'Azure Key Vault: Get Secrets'
  inputs:
    azureSubscription: 'vscode-builds-subscription'
    KeyVaultName: vscode

- script: |
    set -e

    cat << EOF > ~/.netrc
    machine github.com
    login vscode
    password $(github-distro-mixin-password)
    EOF

    git config user.email "vscode@microsoft.com"
    git config user.name "VSCode"

<<<<<<< HEAD
    git checkout origin/electron-8.0.x
    git merge origin/main

    # Push main branch into exploration branch
    git push origin HEAD:electron-8.0.x
=======
    git checkout origin/electron-x.y.z
    git merge origin/master

    # Push master branch into exploration branch
    git push origin HEAD:electron-x.y.z
>>>>>>> 1c15b453

  displayName: Sync & Merge Exploration<|MERGE_RESOLUTION|>--- conflicted
+++ resolved
@@ -31,18 +31,10 @@
     git config user.email "vscode@microsoft.com"
     git config user.name "VSCode"
 
-<<<<<<< HEAD
-    git checkout origin/electron-8.0.x
-    git merge origin/main
-
-    # Push main branch into exploration branch
-    git push origin HEAD:electron-8.0.x
-=======
     git checkout origin/electron-x.y.z
     git merge origin/master
 
     # Push master branch into exploration branch
     git push origin HEAD:electron-x.y.z
->>>>>>> 1c15b453
 
   displayName: Sync & Merge Exploration