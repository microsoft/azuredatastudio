/*---------------------------------------------------------------------------------------------
 *  Copyright (c) Microsoft Corporation. All rights reserved.
 *  Licensed under the Source EULA. See License.txt in the project root for license information.
 *--------------------------------------------------------------------------------------------*/

'use strict';

const json = require('gulp-json-editor');
const buffer = require('gulp-buffer');
const filter = require('gulp-filter');
const es = require('event-stream');
const vfs = require('vinyl-fs');
const fancyLog = require('fancy-log');
const ansiColors = require('ansi-colors');
const fs = require('fs');
const path = require('path');

function main() {
	const quality = process.env['VSCODE_QUALITY'];

	if (!quality) {
		console.log('Missing VSCODE_QUALITY, skipping mixin');
		return;
	}

	const productJsonFilter = filter(f => f.relative === 'product.json', { restore: true });

	fancyLog(ansiColors.blue('[mixin]'), `Mixing in sources:`);
	return vfs
		.src(`quality/${quality}/**`, { base: `quality/${quality}` })
		.pipe(filter(f => !f.isDirectory()))
		.pipe(productJsonFilter)
		.pipe(buffer())
		.pipe(json(o => {
			const ossProduct = JSON.parse(fs.readFileSync(path.join(__dirname, '..', '..', 'product.json'), 'utf8'));
			let builtInExtensions = ossProduct.builtInExtensions;

			if (Array.isArray(o.builtInExtensions)) {
				fancyLog(ansiColors.blue('[mixin]'), 'Overwriting built-in extensions:', o.builtInExtensions.map(e => e.name));

				builtInExtensions = o.builtInExtensions;
			} else if (o.builtInExtensions) {
				const include = o.builtInExtensions['include'] || [];
				const exclude = o.builtInExtensions['exclude'] || [];

				fancyLog(ansiColors.blue('[mixin]'), 'OSS built-in extensions:', builtInExtensions.map(e => e.name));
				fancyLog(ansiColors.blue('[mixin]'), 'Including built-in extensions:', include.map(e => e.name));
				fancyLog(ansiColors.blue('[mixin]'), 'Excluding built-in extensions:', exclude);

				builtInExtensions = builtInExtensions.filter(ext => !include.find(e => e.name === ext.name) && !exclude.find(name => name === ext.name));
				builtInExtensions = [...builtInExtensions, ...include];

				fancyLog(ansiColors.blue('[mixin]'), 'Final built-in extensions:', builtInExtensions.map(e => e.name));
			} else {
				fancyLog(ansiColors.blue('[mixin]'), 'Inheriting OSS built-in extensions', builtInExtensions.map(e => e.name));
			}

<<<<<<< HEAD
			return { ...o, builtInExtensions };
=======
			return { ...ossProduct, ...o, builtInExtensions };
>>>>>>> 15d8e094
		}))
		.pipe(productJsonFilter.restore)
		.pipe(es.mapSync(function (f) {
			fancyLog(ansiColors.blue('[mixin]'), f.relative, ansiColors.green('✔︎'));
			return f;
		}))
		.pipe(vfs.dest('.'));
}

main();<|MERGE_RESOLUTION|>--- conflicted
+++ resolved
@@ -55,11 +55,7 @@
 				fancyLog(ansiColors.blue('[mixin]'), 'Inheriting OSS built-in extensions', builtInExtensions.map(e => e.name));
 			}
 
-<<<<<<< HEAD
-			return { ...o, builtInExtensions };
-=======
 			return { ...ossProduct, ...o, builtInExtensions };
->>>>>>> 15d8e094
 		}))
 		.pipe(productJsonFilter.restore)
 		.pipe(es.mapSync(function (f) {
