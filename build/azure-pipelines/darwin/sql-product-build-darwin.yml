steps:
  - script: |
      mkdir -p .build
      echo -n $BUILD_SOURCEVERSION > .build/commit
      echo -n $VSCODE_QUALITY > .build/quality
    displayName: Prepare cache flag

  - task: 1ESLighthouseEng.PipelineArtifactCaching.RestoreCacheV1.RestoreCache@1
    inputs:
      keyfile: 'build/.cachesalt, .build/commit, .build/quality'
      targetfolder: '.build, out-build, out-vscode-min, out-vscode-reh-min, out-vscode-reh-web-min'
      vstsFeed: 'BuildCache'
      platformIndependent: true
      alias: 'Compilation'

  - script: |
      set -e
      exit 1
    displayName: Check RestoreCache
    condition: and(succeeded(), ne(variables['CacheRestored-Compilation'], 'true'))

  - task: NodeTool@0
    inputs:
      versionSpec: '10.15.3'

  - task: geeklearningio.gl-vsts-tasks-yarn.yarn-installer-task.YarnInstaller@3
    inputs:
      versionSpec: '1.x'

  - task: AzureKeyVault@1
    displayName: 'Azure Key Vault: Get Secrets'
    inputs:
      azureSubscription: 'ClientToolsInfra_670062 (88d5392f-a34f-4769-b405-f597fc533613)'
      KeyVaultName: ado-secrets

  - script: |
      set -e

      cat << EOF > ~/.netrc
      machine github.com
      login azuredatastudio
      password $(github-distro-mixin-password)
      EOF

      git config user.email "andresse@microsoft.com"
      git config user.name "AzureDataStudio"
    displayName: Prepare tooling

  - script: |
      set -e
      git remote add distro "https://github.com/$(VSCODE_MIXIN_REPO).git"
      git fetch distro
      git merge $(node -p "require('./package.json').distro")
    displayName: Merge distro

  - task: 1ESLighthouseEng.PipelineArtifactCaching.RestoreCacheV1.RestoreCache@1
    inputs:
      keyfile: 'build/.cachesalt, .yarnrc, remote/.yarnrc, **/yarn.lock, !**/node_modules/**/yarn.lock, !**/.*/**/yarn.lock, !samples/**/yarn.lock'
      targetfolder: '**/node_modules, !**/node_modules/**/node_modules, !samples/**/node_modules'
      vstsFeed: 'BuildCache'

  - script: |
      set -e
      CHILD_CONCURRENCY=1 yarn --frozen-lockfile
    displayName: Install dependencies
    condition: and(succeeded(), ne(variables['CacheRestored'], 'true'))

  - task: 1ESLighthouseEng.PipelineArtifactCaching.SaveCacheV1.SaveCache@1
    inputs:
      keyfile: 'build/.cachesalt, .yarnrc, remote/.yarnrc, **/yarn.lock, !**/node_modules/**/yarn.lock, !**/.*/**/yarn.lock, !samples/**/yarn.lock'
      targetfolder: '**/node_modules, !**/node_modules/**/node_modules, !samples/**/node_modules'
      vstsFeed: 'BuildCache'
    condition: and(succeeded(), ne(variables['CacheRestored'], 'true'))

  - script: |
      set -e
      yarn postinstall
    displayName: Run postinstall scripts
    condition: and(succeeded(), eq(variables['CacheRestored'], 'true'))

  - script: |
      set -e
      node build/azure-pipelines/mixin
    displayName: Mix in quality

  - script: |
      set -e
      yarn gulp install-sqltoolsservice
    displayName: Install sqltoolsservice

  - script: |
      set -e
      yarn gulp package-rebuild-extensions
      yarn gulp vscode-darwin-min-ci
      yarn gulp vscode-reh-darwin-min-ci
      yarn gulp vscode-reh-web-darwin-min-ci
    displayName: Build

  - script: |
      set -e
      cd $(Build.SourcesDirectory)/../azuredatastudio-darwin
      zip -r -y .build/darwin/azuredatastudio-darwin.zip "Azure Data Studio.app"
    displayName: 'Stable - Run zip'
    condition: and(succeeded(), eq(variables['VSCODE_QUALITY'], 'stable'))

  - script: |
      set -e
      cd $(Build.SourcesDirectory)/../azuredatastudio-darwin
      zip -r -y .build/darwin/azuredatastudio-darwin.zip "Azure Data Studio - Insiders.app"
    displayName: 'Insiders - Run zip'
    condition: and(succeeded(), eq(variables['VSCODE_QUALITY'], 'insider'))

  - task: SFP.build-tasks.custom-build-task-1.EsrpCodeSigning@1
    displayName: 'ESRP CodeSigning'
    inputs:
      ConnectedServiceName: 'Code Signing'
      FolderPath: '$(Build.ArtifactStagingDirectory)'
      Pattern: 'azuredatastudio-darwin.zip'
      signConfigType: inlineSignParams
      inlineOperation: |
        [
          {
            "keyCode": "CP-401337-Apple",
            "operationSetCode": "MacAppDeveloperSign",
            "parameters": [],
            "toolName": "sign",
            "toolVersion": "1.0"
          }
        ]
      SessionTimeout: 20

  - script: |
      set -e
      zip -d $(Build.ArtifactStagingDirectory)/azuredatastudio-darwin.zip "Azure Data Studio.pkg"
    displayName: 'Stable - Remove .pkg from signed zip'
    condition: and(succeeded(), eq(variables['VSCODE_QUALITY'], 'stable'))

  - script: |
      set -e
      zip -d $(Build.ArtifactStagingDirectory)/azuredatastudio-darwin.zip "Azure Data Studio - Insiders.pkg"
    displayName: 'Insiders - Remove .pkg from signed zip'
    condition: and(succeeded(), eq(variables['VSCODE_QUALITY'], 'insider'))

  - script: |
      set -e
      ./scripts/test.sh --build --coverage --reporter mocha-junit-reporter
    displayName: Run unit tests
    condition: and(succeeded(), eq(variables['RUN_TESTS'], 'true'))
    timeoutInMinutes: 20
    continueOnError: true

<<<<<<< HEAD
=======
  - script: |
      pushd .. && mv azuredatastudio-reh-darwin azuredatastudio-server-darwin && zip -Xry $(Build.ArtifactStagingDirectory)/azuredatastudio-server-darwin.zip azuredatastudio-server-darwin && popd
    displayName: 'Package server'

  - script: | # WHY ARE WE DOING THIS?
      set -e
      PACKAGEJSON=`ls $(Build.SourcesDirectory)/package.json`
      VERSION=`node -p "require(\"$PACKAGEJSON\").version"`
      COMMIT_ID=`git rev-parse HEAD`

      echo -e "{  \"version\": \"$VERSION\", \"quality\": \"$VSCODE_QUALITY\", \"commit\": \"$COMMIT_ID\" }" > "$(Build.ArtifactStagingDirectory)/version.json"
    displayName: 'Create version.json'

  - script: | # WHY ARE WE DOING THIS?
      set -e
      for f in *
      do
      shasum -a 256 "$f" >> sha256hashes.txt
      done
    workingDirectory: '$(Build.ArtifactStagingDirectory)'
    displayName: 'Get SHA256 Hashes'
    continueOnError: true

>>>>>>> 79e82d05
  - task: PublishBuildArtifacts@1
    displayName: 'Publish Artifact: drop'
    inputs:
      PathtoPublish: '.build'
      ArtifactName: drop

  - task: PublishTestResults@2
    displayName: 'Publish Test Results test-results.xml'
    inputs:
      testResultsFiles: 'test-results.xml'
      searchFolder: '$(Build.SourcesDirectory)'
    continueOnError: true
    condition: and(succeeded(), eq(variables['RUN_TESTS'], 'true'))

  - task: PublishTestResults@2
    displayName: 'Publish Integration and Smoke Test Results'
    inputs:
      testResultsFiles: 'dawin-integration-tests-results.xml'
      searchFolder: '$(Build.ArtifactStagingDirectory)\test-results'
    continueOnError: true
    condition: and(succeeded(), eq(variables['RUN_TESTS'], 'true'))

  - task: PublishCodeCoverageResults@1
    displayName: 'Publish code coverage from $(Build.SourcesDirectory)/.build/coverage/cobertura-coverage.xml'
    inputs:
      codeCoverageTool: Cobertura
      summaryFileLocation: '$(Build.SourcesDirectory)/.build/coverage/cobertura-coverage.xml'
      reportDirectory: '$(Build.SourcesDirectory)/.build/coverage'
    continueOnError: true
    condition: and(succeeded(), eq(variables['RUN_TESTS'], 'true'))

  - task: ms.vss-governance-buildtask.governance-build-task-component-detection.ComponentGovernanceComponentDetection@0
    displayName: 'Component Detection'
    inputs:
      failOnAlert: true<|MERGE_RESOLUTION|>--- conflicted
+++ resolved
@@ -149,32 +149,10 @@
     timeoutInMinutes: 20
     continueOnError: true
 
-<<<<<<< HEAD
-=======
   - script: |
       pushd .. && mv azuredatastudio-reh-darwin azuredatastudio-server-darwin && zip -Xry $(Build.ArtifactStagingDirectory)/azuredatastudio-server-darwin.zip azuredatastudio-server-darwin && popd
     displayName: 'Package server'
 
-  - script: | # WHY ARE WE DOING THIS?
-      set -e
-      PACKAGEJSON=`ls $(Build.SourcesDirectory)/package.json`
-      VERSION=`node -p "require(\"$PACKAGEJSON\").version"`
-      COMMIT_ID=`git rev-parse HEAD`
-
-      echo -e "{  \"version\": \"$VERSION\", \"quality\": \"$VSCODE_QUALITY\", \"commit\": \"$COMMIT_ID\" }" > "$(Build.ArtifactStagingDirectory)/version.json"
-    displayName: 'Create version.json'
-
-  - script: | # WHY ARE WE DOING THIS?
-      set -e
-      for f in *
-      do
-      shasum -a 256 "$f" >> sha256hashes.txt
-      done
-    workingDirectory: '$(Build.ArtifactStagingDirectory)'
-    displayName: 'Get SHA256 Hashes'
-    continueOnError: true
-
->>>>>>> 79e82d05
   - task: PublishBuildArtifacts@1
     displayName: 'Publish Artifact: drop'
     inputs:
