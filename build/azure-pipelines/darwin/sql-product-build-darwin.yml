--- conflicted
+++ resolved
@@ -90,15 +90,9 @@
 
   - script: |
       set -e
-<<<<<<< HEAD
       yarn gulp vscode-darwin-min-ci
       yarn gulp vscode-reh-darwin-min-ci
       yarn gulp vscode-reh-web-darwin-min-ci
-=======
-      yarn gulp vscode-darwin-min
-      yarn gulp vscode-reh-darwin-min
-      yarn gulp vscode-reh-web-darwin-min
->>>>>>> 05b32feb
     displayName: Build
 
   - task: ArchiveFiles@2 # WHY ARE WE DOING THIS?
