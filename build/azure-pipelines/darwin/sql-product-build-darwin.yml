--- conflicted
+++ resolved
@@ -70,14 +70,8 @@
 
   - script: |
       set -e
-<<<<<<< HEAD
       yarn gulp vscode-darwin-min
     displayName: Build
-
-=======
-      yarn gulp vscode-darwin
-    displayName: Build
->>>>>>> d9997ceb
 
   - task: ArchiveFiles@2 # WHY ARE WE DOING THIS?
     displayName: 'Archive build scripts source'
