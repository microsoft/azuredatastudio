--- conflicted
+++ resolved
@@ -133,13 +133,12 @@
 
   # Per https://developercommunity.visualstudio.com/t/variablesexpressions-dont-work-with-continueonerro/1187733 we can't use variables
   # in continueOnError directly so instead make two copies of the task and only run one or the other based on the SMOKE_FAIL_ON_ERROR value
-<<<<<<< HEAD
   # {{SQL CARBON TODO}} - turn off smoke tests
   # - script: |
   #     set -e
   #     APP_ROOT=$(agent.builddirectory)/azuredatastudio-darwin-$(VSCODE_ARCH)
   #     APP_NAME="`ls $APP_ROOT | head -n 1`"
-  #     yarn smoketest --build "$APP_ROOT/$APP_NAME" --screenshots "$(build.artifactstagingdirectory)/smokeshots" --log "$(build.artifactstagingdirectory)/logs/darwin/smoke.log" --extensionsDir "$(build.sourcesdirectory)/extensions"
+  #     yarn smoketest --build "$APP_ROOT/$APP_NAME" --screenshots "$(build.artifactstagingdirectory)/smokeshots" --log "$(build.artifactstagingdirectory)/logs/darwin/smoke.log" --extensionsDir "$(build.sourcesdirectory)/extensions" --extraArgs "--disable-extension Microsoft.kusto --disable-extension Microsoft.azuremonitor"
   #   displayName: Run smoke tests (Electron) (Continue on Error)
   #   continueOnError: true
   #   condition: and(succeeded(), and(or(eq(variables['RUN_TESTS'], 'true'), eq(variables['RUN_SMOKE_TESTS'], 'true')), ne(variables['SMOKE_FAIL_ON_ERROR'], 'true')))
@@ -151,26 +150,6 @@
   #     yarn smoketest --build "$APP_ROOT/$APP_NAME" --screenshots "$(build.artifactstagingdirectory)/smokeshots" --log "$(build.artifactstagingdirectory)/logs/darwin/smoke.log" --extensionsDir "$(build.sourcesdirectory)/extensions"
   #   displayName: Run smoke tests (Electron) (Fail on Error)
   #   condition: and(succeeded(), and(or(eq(variables['RUN_TESTS'], 'true'), eq(variables['RUN_SMOKE_TESTS'], 'true')), eq(variables['SMOKE_FAIL_ON_ERROR'], 'true')))
-=======
-  # Disable Kusto & Azure Monitor Extensions because they're crashing during tests - see https://github.com/microsoft/azuredatastudio/issues/20846
-  - script: |
-      set -e
-      APP_ROOT=$(agent.builddirectory)/azuredatastudio-darwin-$(VSCODE_ARCH)
-      APP_NAME="`ls $APP_ROOT | head -n 1`"
-      yarn smoketest --build "$APP_ROOT/$APP_NAME" --screenshots "$(build.artifactstagingdirectory)/smokeshots" --log "$(build.artifactstagingdirectory)/logs/darwin/smoke.log" --extensionsDir "$(build.sourcesdirectory)/extensions" --extraArgs "--disable-extension Microsoft.kusto --disable-extension Microsoft.azuremonitor"
-    displayName: Run smoke tests (Electron) (Continue on Error)
-    continueOnError: true
-    condition: and(succeeded(), and(or(eq(variables['RUN_TESTS'], 'true'), eq(variables['RUN_SMOKE_TESTS'], 'true')), ne(variables['SMOKE_FAIL_ON_ERROR'], 'true')))
-
-  # Disable Kusto & Azure Monitor Extensions because they're crashing during tests - see https://github.com/microsoft/azuredatastudio/issues/20846
-  - script: |
-      set -e
-      APP_ROOT=$(agent.builddirectory)/azuredatastudio-darwin-$(VSCODE_ARCH)
-      APP_NAME="`ls $APP_ROOT | head -n 1`"
-      yarn smoketest --build "$APP_ROOT/$APP_NAME" --screenshots "$(build.artifactstagingdirectory)/smokeshots" --log "$(build.artifactstagingdirectory)/logs/darwin/smoke.log" --extensionsDir "$(build.sourcesdirectory)/extensions" --extraArgs "--disable-extension Microsoft.kusto --disable-extension Microsoft.azuremonitor"
-    displayName: Run smoke tests (Electron) (Fail on Error)
-    condition: and(succeeded(), and(or(eq(variables['RUN_TESTS'], 'true'), eq(variables['RUN_SMOKE_TESTS'], 'true')), eq(variables['SMOKE_FAIL_ON_ERROR'], 'true')))
->>>>>>> b6c0146c
 
   # - script: |
   #     set -e
