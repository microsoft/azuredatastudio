steps:
- task: NodeTool@0
  inputs:
    versionSpec: "12.13.0"
- task: geeklearningio.gl-vsts-tasks-yarn.yarn-installer-task.YarnInstaller@3 # {{SQL CARBON EDIT}} update version
  inputs:
    versionSpec: "1.x"
- task: 1ESLighthouseEng.PipelineArtifactCaching.RestoreCacheV1.RestoreCache@1
  inputs:
    keyfile: '.yarnrc, remote/.yarnrc, **/yarn.lock, !**/node_modules/**/yarn.lock, !**/.*/**/yarn.lock, !samples/**/yarn.lock'
    targetfolder: '**/node_modules, !**/node_modules/**/node_modules, !samples/**/node_modules'
    vstsFeed: 'npm-cache' # {{SQL CARBON EDIT}} update build cache
<<<<<<< HEAD
=======
- task: AzureKeyVault@1
  displayName: 'Azure Key Vault: Get Secrets'
  inputs:
    azureSubscription: 'azuredatastudio-adointegration'
    KeyVaultName: ado-secrets
    SecretsFilter: 'github-distro-mixin-password'
>>>>>>> f5ce7fb2
- script: |
    CHILD_CONCURRENCY=1 yarn --frozen-lockfile
  displayName: Install Dependencies
  condition: and(succeeded(), ne(variables['CacheRestored'], 'true'))
  env:
    GITHUB_TOKEN: $(github-distro-mixin-password) # {{SQL CARBON EDIT}} add github token
- task: 1ESLighthouseEng.PipelineArtifactCaching.SaveCacheV1.SaveCache@1
  inputs:
    keyfile: '.yarnrc, remote/.yarnrc, **/yarn.lock, !**/node_modules/**/yarn.lock, !**/.*/**/yarn.lock, !samples/**/yarn.lock'
    targetfolder: '**/node_modules, !**/node_modules/**/node_modules, !samples/**/node_modules'
    vstsFeed: 'npm-cache' # {{SQL CARBON EDIT}} update build cache
  condition: and(succeeded(), ne(variables['CacheRestored'], 'true'))
- script: |
    yarn electron x64
  displayName: Download Electron
  env:
    GITHUB_TOKEN: $(github-distro-mixin-password) # {{SQL CARBON EDIT}} add github token
- script: |
    yarn gulp hygiene --skip-tslint
  displayName: Run Hygiene Checks
- script: |
    yarn gulp tslint
  displayName: Run TSLint Checks
- script: | # {{SQL CARBON EDIT}} add step
    yarn strict-null-check
  displayName: Run Strict Null Check.
- script: | # {{SQL CARBON EDIT}} add step
    yarn tslint
  displayName: Run TSLint (gci)
# - script: | {{SQL CARBON EDIT}} remove step
#     yarn monaco-compile-check
#   displayName: Run Monaco Editor Checks
- script: |
    yarn compile
  displayName: Compile Sources
# - script: | {{SQL CARBON EDIT}} remove step
#     yarn download-builtin-extensions
#   displayName: Download Built-in Extensions
- script: |
    ./scripts/test.sh --tfs "Unit Tests"
  displayName: Run Unit Tests
# - script: | {{SQL CARBON EDIT}} remove step
#     ./scripts/test-integration.sh --tfs "Integration Tests"
#   displayName: Run Integration Tests
- task: PublishTestResults@2
  displayName: Publish Tests Results
  inputs:
    testResultsFiles: '*-results.xml'
    searchFolder: '$(Build.ArtifactStagingDirectory)/test-results'
  condition: succeededOrFailed()<|MERGE_RESOLUTION|>--- conflicted
+++ resolved
@@ -10,15 +10,12 @@
     keyfile: '.yarnrc, remote/.yarnrc, **/yarn.lock, !**/node_modules/**/yarn.lock, !**/.*/**/yarn.lock, !samples/**/yarn.lock'
     targetfolder: '**/node_modules, !**/node_modules/**/node_modules, !samples/**/node_modules'
     vstsFeed: 'npm-cache' # {{SQL CARBON EDIT}} update build cache
-<<<<<<< HEAD
-=======
 - task: AzureKeyVault@1
   displayName: 'Azure Key Vault: Get Secrets'
   inputs:
     azureSubscription: 'azuredatastudio-adointegration'
     KeyVaultName: ado-secrets
     SecretsFilter: 'github-distro-mixin-password'
->>>>>>> f5ce7fb2
 - script: |
     CHILD_CONCURRENCY=1 yarn --frozen-lockfile
   displayName: Install Dependencies
