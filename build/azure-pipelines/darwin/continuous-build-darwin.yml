steps:
- task: NodeTool@0
  inputs:
    versionSpec: "12.13.0"
- task: geeklearningio.gl-vsts-tasks-yarn.yarn-installer-task.YarnInstaller@3 # {{SQL CARBON EDIT}} update version
  inputs:
    versionSpec: "1.x"
- task: 1ESLighthouseEng.PipelineArtifactCaching.RestoreCacheV1.RestoreCache@1
  inputs:
    keyfile: '.yarnrc, remote/.yarnrc, **/yarn.lock, !**/node_modules/**/yarn.lock, !**/.*/**/yarn.lock, !samples/**/yarn.lock'
    targetfolder: '**/node_modules, !**/node_modules/**/node_modules, !samples/**/node_modules'
    vstsFeed: 'npm-cache' # {{SQL CARBON EDIT}} update build cache
- script: |
    CHILD_CONCURRENCY=1 yarn --frozen-lockfile
  displayName: Install Dependencies
  condition: and(succeeded(), ne(variables['CacheRestored'], 'true'))
- task: 1ESLighthouseEng.PipelineArtifactCaching.SaveCacheV1.SaveCache@1
  inputs:
    keyfile: '.yarnrc, remote/.yarnrc, **/yarn.lock, !**/node_modules/**/yarn.lock, !**/.*/**/yarn.lock, !samples/**/yarn.lock'
    targetfolder: '**/node_modules, !**/node_modules/**/node_modules, !samples/**/node_modules'
    vstsFeed: 'npm-cache' # {{SQL CARBON EDIT}} update build cache
  condition: and(succeeded(), ne(variables['CacheRestored'], 'true'))
- script: |
    yarn electron x64
  displayName: Download Electron
- script: |
    yarn gulp hygiene
  displayName: Run Hygiene Checks
- script: | # {{SQL CARBON EDIT}} add step
    yarn strict-vscode
  displayName: Run Strict Null Check.
# - script: | {{SQL CARBON EDIT}} remove step
#     yarn monaco-compile-check
#   displayName: Run Monaco Editor Checks
- script: |
    yarn valid-layers-check
  displayName: Run Valid Layers Checks
- script: |
    yarn compile
  displayName: Compile Sources
# - script: | {{SQL CARBON EDIT}} remove step
#     yarn download-builtin-extensions
#   displayName: Download Built-in Extensions
- script: |
    ./scripts/test.sh --tfs "Unit Tests"
  displayName: Run Unit Tests
<<<<<<< HEAD
# - script: | {{SQL CARBON EDIT}} remove step
#     ./scripts/test-integration.sh --tfs "Integration Tests"
#   displayName: Run Integration Tests
=======
- script: |
    yarn test-browser
  displayName: Run Unit Tests (Browsers)
- script: |
    ./scripts/test-integration.sh --tfs "Integration Tests"
  displayName: Run Integration Tests
>>>>>>> 8a1ca2b6
- task: PublishTestResults@2
  displayName: Publish Tests Results
  inputs:
    testResultsFiles: '*-results.xml'
    searchFolder: '$(Build.ArtifactStagingDirectory)/test-results'
  condition: succeededOrFailed()<|MERGE_RESOLUTION|>--- conflicted
+++ resolved
@@ -44,18 +44,12 @@
 - script: |
     ./scripts/test.sh --tfs "Unit Tests"
   displayName: Run Unit Tests
-<<<<<<< HEAD
+- script: |
+    yarn test-browser
+  displayName: Run Unit Tests (Browsers)
 # - script: | {{SQL CARBON EDIT}} remove step
 #     ./scripts/test-integration.sh --tfs "Integration Tests"
 #   displayName: Run Integration Tests
-=======
-- script: |
-    yarn test-browser
-  displayName: Run Unit Tests (Browsers)
-- script: |
-    ./scripts/test-integration.sh --tfs "Integration Tests"
-  displayName: Run Integration Tests
->>>>>>> 8a1ca2b6
 - task: PublishTestResults@2
   displayName: Publish Tests Results
   inputs:
