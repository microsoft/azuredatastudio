steps:
- task: NodeTool@0
  inputs:
    versionSpec: "12.13.0"

- task: geeklearningio.gl-vsts-tasks-yarn.yarn-installer-task.YarnInstaller@3 # {{SQL CARBON EDIT}} update version
  inputs:
    versionSpec: "1.x"

- task: 1ESLighthouseEng.PipelineArtifactCaching.RestoreCacheV1.RestoreCache@1
  inputs:
    keyfile: 'build/.cachesalt, .yarnrc, remote/.yarnrc, **/yarn.lock, !**/node_modules/**/yarn.lock, !**/.*/**/yarn.lock, !samples/**/yarn.lock'
    targetfolder: '**/node_modules, !**/node_modules/**/node_modules, !samples/**/node_modules'
    vstsFeed: 'npm-cache' # {{SQL CARBON EDIT}} update build cache

- script: |
    CHILD_CONCURRENCY=1 yarn --frozen-lockfile
  displayName: Install Dependencies
  condition: and(succeeded(), ne(variables['CacheRestored'], 'true'))

- task: 1ESLighthouseEng.PipelineArtifactCaching.SaveCacheV1.SaveCache@1
  inputs:
    keyfile: 'build/.cachesalt, .yarnrc, remote/.yarnrc, **/yarn.lock, !**/node_modules/**/yarn.lock, !**/.*/**/yarn.lock, !samples/**/yarn.lock'
    targetfolder: '**/node_modules, !**/node_modules/**/node_modules, !samples/**/node_modules'
    vstsFeed: 'npm-cache' # {{SQL CARBON EDIT}} update build cache
  condition: and(succeeded(), ne(variables['CacheRestored'], 'true'))

- script: |
    yarn electron x64
  displayName: Download Electron

# - script: | {{SQL CARBON EDIT}} remove editor checks
#     yarn monaco-compile-check
#   displayName: Run Monaco Editor Checks

- script: |
    yarn valid-layers-check
  displayName: Run Valid Layers Checks

- script: |
    yarn compile
  displayName: Compile Sources

# - script: | {{SQL CARBON EDIT}} remove step
#     yarn download-builtin-extensions
#   displayName: Download Built-in Extensions

- script: |
    ./scripts/test.sh --tfs "Unit Tests"
  displayName: Run Unit Tests (Electron)

<<<<<<< HEAD
# - script: | {{SQL CARBON EDIT}} disable
#     yarn test-browser --browser chromium --browser webkit --browser firefox
#   displayName: Run Unit Tests (Browser)
=======
- script: |
    yarn test-browser --browser chromium --browser webkit --browser firefox --tfs "Browser Unit Tests"
  displayName: Run Unit Tests (Browser)
>>>>>>> daee9ca2

# - script: | {{SQL CARBON EDIT}} disable
#     ./scripts/test-integration.sh --tfs "Integration Tests"
#   displayName: Run Integration Tests (Electron)

- task: PublishPipelineArtifact@0
  inputs:
    artifactName: crash-dump-macos
    targetPath: .build/crashes
  displayName: 'Publish Crash Reports'
  continueOnError: true
  condition: failed()

- task: PublishTestResults@2
  displayName: Publish Tests Results
  inputs:
    testResultsFiles: '*-results.xml'
    searchFolder: '$(Build.ArtifactStagingDirectory)/test-results'
  condition: succeededOrFailed()<|MERGE_RESOLUTION|>--- conflicted
+++ resolved
@@ -49,15 +49,9 @@
     ./scripts/test.sh --tfs "Unit Tests"
   displayName: Run Unit Tests (Electron)
 
-<<<<<<< HEAD
 # - script: | {{SQL CARBON EDIT}} disable
-#     yarn test-browser --browser chromium --browser webkit --browser firefox
+#     yarn test-browser --browser chromium --browser webkit --browser firefox --tfs "Browser Unit Tests"
 #   displayName: Run Unit Tests (Browser)
-=======
-- script: |
-    yarn test-browser --browser chromium --browser webkit --browser firefox --tfs "Browser Unit Tests"
-  displayName: Run Unit Tests (Browser)
->>>>>>> daee9ca2
 
 # - script: | {{SQL CARBON EDIT}} disable
 #     ./scripts/test-integration.sh --tfs "Integration Tests"
