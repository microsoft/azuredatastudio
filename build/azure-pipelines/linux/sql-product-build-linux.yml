--- conflicted
+++ resolved
@@ -111,25 +111,8 @@
       yarn gulp package-external-extensions
     displayName: Package External extensions
 
-<<<<<<< HEAD
-  - task: ArchiveFiles@2 # WHY ARE WE DOING THIS?
-    displayName: 'Archive build scripts source'
-    inputs:
-      rootFolderOrFile: '$(Build.SourcesDirectory)/build'
-      archiveType: tar
-      archiveFile: '$(Build.BinariesDirectory)/source.tar.gz'
-
-  - task: PublishBuildArtifacts@1 # WHY ARE WE DOING THIS?
-    displayName: 'Publish Artifact: build scripts source'
-    inputs:
-      PathtoPublish: '$(Build.BinariesDirectory)/source.tar.gz'
-      ArtifactName: source
-
-  - script: |
-=======
   - script: |
       set -e
->>>>>>> 184d4bbe
       APP_ROOT=$(agent.builddirectory)/azuredatastudio-linux-x64
       APP_NAME=$(node -p "require(\"$APP_ROOT/resources/app/product.json\").applicationName")
       INTEGRATION_TEST_ELECTRON_PATH="$APP_ROOT/$APP_NAME" \
@@ -138,10 +121,7 @@
     condition: and(succeeded(), eq(variables['RUN_TESTS'], 'true'))
 
   - script: |
-<<<<<<< HEAD
-=======
       set -e
->>>>>>> 184d4bbe
       APP_ROOT=$(agent.builddirectory)/azuredatastudio-linux-x64
       APP_NAME=$(node -p "require(\"$APP_ROOT/resources/app/product.json\").applicationName")
       INTEGRATION_TEST_ELECTRON_PATH="$APP_ROOT/$APP_NAME" \
@@ -160,61 +140,7 @@
       yarn gulp vscode-linux-x64-build-rpm
     displayName: Build Rpm
 
-<<<<<<< HEAD
-  - task: ArchiveFiles@1 # WHY ARE WE DOING THIS?
-    displayName: 'Archive files '
-    inputs:
-      rootFolder: '$(Build.SourcesDirectory)/../azuredatastudio-linux-x64'
-      archiveType: tar
-      archiveFile: '$(Build.ArtifactStagingDirectory)/azuredatastudio-linux-x64.tar.gz'
-
-  - task: CopyFiles@2
-    displayName: 'Copy Files to: $(Build.ArtifactStagingDirectory) (deb)'
-    inputs:
-      SourceFolder: '$(Build.SourcesDirectory)/.build/linux/deb/amd64/deb'
-      Contents: '*.deb'
-      TargetFolder: '$(Build.ArtifactStagingDirectory)'
-
-  - task: CopyFiles@2
-    displayName: 'Copy Files to: $(Build.ArtifactStagingDirectory) (rpm)'
-    inputs:
-      SourceFolder: '$(Build.SourcesDirectory)/.build/linux/rpm/x86_64/'
-      Contents: '*.rpm'
-      TargetFolder: '$(Build.ArtifactStagingDirectory)'
-
-  - task: CopyFiles@2
-    displayName: 'Copy Files to: $(Build.ArtifactStagingDirectory)/vsix'
-    inputs:
-      SourceFolder: '$(Build.SourcesDirectory)/../vsix'
-      TargetFolder: '$(Build.ArtifactStagingDirectory)/vsix'
-
   - script: |
-      set -e
-      docker build -t azuredatastudio-server -f build/azure-pipelines/docker/Dockerfile $(agent.builddirectory)/azuredatastudio-reh-linux-x64
-      docker save azuredatastudio-server | gzip > azuredatastudio-server-docker.tar.gz
-      cp azuredatastudio-server-docker.tar.gz $(Build.ArtifactStagingDirectory)
-    displayName: "Create docker image"
-
-  - script: |
-      set -e
-      cd $(agent.builddirectory)
-      tar --owner=0 --group=0 -czf azuredatastudio-server-linux-x64.tar.gz azuredatastudio-reh-linux-x64
-      cp azuredatastudio-server-linux-x64.tar.gz $(Build.ArtifactStagingDirectory)
-    displayName: 'Package server'
-
-  - script: | # WHY ARE WE DOING THIS?
-      set -e
-      PACKAGEJSON="$(Build.SourcesDirectory)/package.json"
-      VERSION=$(node -p "require(\"$PACKAGEJSON\").version")
-      COMMIT_ID=$(git rev-parse HEAD)
-
-      echo -e "{  \"version\": \"$VERSION\", \"quality\": \"$VSCODE_QUALITY\", \"commit\": \"$COMMIT_ID\" }" > "$(Build.ArtifactStagingDirectory)/version.json"
-    displayName: 'Create version.json'
-
-  - script: | # WHY ARE WE DOING THIS?
-=======
-  - script: |
->>>>>>> 184d4bbe
       set -e
       ./build/azure-pipelines/linux/createDrop.sh
     displayName: Create Drop
