steps:
  - script: |
      set -e
      sudo apt-get update
      sudo apt-get install -y libxkbfile-dev pkg-config libsecret-1-dev libxss1 dbus xvfb libgtk-3-0 libkrb5-dev #{{SQL CARBON EDIT}} add kerberos dep
      sudo cp build/azure-pipelines/linux/xvfb.init /etc/init.d/xvfb
      sudo chmod +x /etc/init.d/xvfb
      sudo update-rc.d xvfb defaults
      sudo service xvfb start

  - task: NodeTool@0
    inputs:
      versionSpec: "12.18.3"

  - task: geeklearningio.gl-vsts-tasks-yarn.yarn-installer-task.YarnInstaller@3
    inputs:
      versionSpec: "1.x"

  - script: |
      mkdir -p .build
      node build/azure-pipelines/common/computeNodeModulesCacheKey.js > .build/yarnlockhash
    displayName: Prepare yarn cache flags

  - task: 1ESLighthouseEng.PipelineArtifactCaching.RestoreCacheV1.RestoreCache@1
  displayName: Restore Cache - Node Modules # {{SQL CARBON EDIT}}
    inputs:
<<<<<<< HEAD
      keyfile: "build/.cachesalt, .yarnrc, remote/.yarnrc, **/yarn.lock, !**/node_modules/**/yarn.lock, !**/.*/**/yarn.lock, !samples/**/yarn.lock"
      targetfolder: "**/node_modules, !**/node_modules/**/node_modules, !samples/**/node_modules"
      vstsFeed: "npm-cache" # {{SQL CARBON EDIT}} update build cache
=======
      keyfile: ".build/yarnlockhash"
      targetfolder: "**/node_modules, !**/node_modules/**/node_modules"
      vstsFeed: "vscode-build-cache"
>>>>>>> 1e44ae5d

  - script: |
      CHILD_CONCURRENCY=1 yarn --frozen-lockfile
    displayName: Install Dependencies
    condition: and(succeeded(), ne(variables['CacheRestored'], 'true'))

  - task: 1ESLighthouseEng.PipelineArtifactCaching.SaveCacheV1.SaveCache@1
  displayName: Save Cache - Node Modules # {{SQL CARBON EDIT}}
    inputs:
<<<<<<< HEAD
      keyfile: "build/.cachesalt, .yarnrc, remote/.yarnrc, **/yarn.lock, !**/node_modules/**/yarn.lock, !**/.*/**/yarn.lock, !samples/**/yarn.lock"
      targetfolder: "**/node_modules, !**/node_modules/**/node_modules, !samples/**/node_modules"
      vstsFeed: "npm-cache" # {{SQL CARBON EDIT}} update build cache
=======
      keyfile: ".build/yarnlockhash"
      targetfolder: "**/node_modules, !**/node_modules/**/node_modules"
      vstsFeed: "vscode-build-cache"
>>>>>>> 1e44ae5d
    condition: and(succeeded(), ne(variables['CacheRestored'], 'true'))

  - script: |
      yarn electron x64
    displayName: Download Electron

  - script: |
      yarn gulp hygiene
    displayName: Run Hygiene Checks

  - script: | # {{SQL CARBON EDIT}} add strict null check
      yarn strict-vscode
    displayName: Run Strict Null Check

  # - script: | {{SQL CARBON EDIT}} remove monaco editor checks
  #     yarn monaco-compile-check
  #   displayName: Run Monaco Editor Checks

  - script: |
      yarn valid-layers-check
    displayName: Run Valid Layers Checks

  - script: |
      yarn compile
    displayName: Compile Sources

  # - script: | {{SQL CARBON EDIT}} remove step
  #     yarn download-builtin-extensions
  #   displayName: Download Built-in Extensions

  - script: |
      DISPLAY=:10 ./scripts/test.sh --tfs "Unit Tests"
    displayName: Run Unit Tests (Electron)

  # - script: |  {{SQL CARBON EDIT}} disable
  #     DISPLAY=:10 yarn test-browser --browser chromium --tfs "Browser Unit Tests"
  #   displayName: Run Unit Tests (Browser)

  # - script: |  {{SQL CARBON EDIT}} disable
  #     DISPLAY=:10 ./scripts/test-integration.sh --tfs "Integration Tests"
  #   displayName: Run Integration Tests (Electron)

  # - task: PublishPipelineArtifact@0
  #   inputs:
  #     artifactName: crash-dump-linux
  #     targetPath: .build/crashes
  #   displayName: 'Publish Crash Reports'
  #   condition: succeededOrFailed()

  - task: PublishPipelineArtifact@0
    inputs:
      artifactName: crash-dump-linux
      targetPath: .build/crashes
    displayName: "Publish Crash Reports"
    continueOnError: true
    condition: failed()

  - task: PublishTestResults@2
    displayName: Publish Tests Results
    inputs:
      testResultsFiles: "*-results.xml"
      searchFolder: "$(Build.ArtifactStagingDirectory)/test-results"
    condition: succeededOrFailed()<|MERGE_RESOLUTION|>--- conflicted
+++ resolved
@@ -24,15 +24,9 @@
   - task: 1ESLighthouseEng.PipelineArtifactCaching.RestoreCacheV1.RestoreCache@1
   displayName: Restore Cache - Node Modules # {{SQL CARBON EDIT}}
     inputs:
-<<<<<<< HEAD
-      keyfile: "build/.cachesalt, .yarnrc, remote/.yarnrc, **/yarn.lock, !**/node_modules/**/yarn.lock, !**/.*/**/yarn.lock, !samples/**/yarn.lock"
+      keyfile: ".yarnrc, remote/.yarnrc, **/yarn.lock, !**/node_modules/**/yarn.lock, !**/.*/**/yarn.lock"
       targetfolder: "**/node_modules, !**/node_modules/**/node_modules, !samples/**/node_modules"
       vstsFeed: "npm-cache" # {{SQL CARBON EDIT}} update build cache
-=======
-      keyfile: ".build/yarnlockhash"
-      targetfolder: "**/node_modules, !**/node_modules/**/node_modules"
-      vstsFeed: "vscode-build-cache"
->>>>>>> 1e44ae5d
 
   - script: |
       CHILD_CONCURRENCY=1 yarn --frozen-lockfile
@@ -42,15 +36,9 @@
   - task: 1ESLighthouseEng.PipelineArtifactCaching.SaveCacheV1.SaveCache@1
   displayName: Save Cache - Node Modules # {{SQL CARBON EDIT}}
     inputs:
-<<<<<<< HEAD
-      keyfile: "build/.cachesalt, .yarnrc, remote/.yarnrc, **/yarn.lock, !**/node_modules/**/yarn.lock, !**/.*/**/yarn.lock, !samples/**/yarn.lock"
+      keyfile: ".yarnrc, remote/.yarnrc, **/yarn.lock, !**/node_modules/**/yarn.lock, !**/.*/**/yarn.lock"
       targetfolder: "**/node_modules, !**/node_modules/**/node_modules, !samples/**/node_modules"
       vstsFeed: "npm-cache" # {{SQL CARBON EDIT}} update build cache
-=======
-      keyfile: ".build/yarnlockhash"
-      targetfolder: "**/node_modules, !**/node_modules/**/node_modules"
-      vstsFeed: "vscode-build-cache"
->>>>>>> 1e44ae5d
     condition: and(succeeded(), ne(variables['CacheRestored'], 'true'))
 
   - script: |
