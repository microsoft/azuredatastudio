steps:
- script: |
    set -e
    sudo apt-get update
    sudo apt-get install -y libxkbfile-dev pkg-config libsecret-1-dev libxss1 dbus xvfb libgtk-3-0 libkrb5-dev #{{SQL CARBON EDIT}} add kerberos dep
    sudo cp build/azure-pipelines/linux/xvfb.init /etc/init.d/xvfb
    sudo chmod +x /etc/init.d/xvfb
    sudo update-rc.d xvfb defaults
    sudo service xvfb start

- task: NodeTool@0
  inputs:
    versionSpec: "12.13.0"

- task: geeklearningio.gl-vsts-tasks-yarn.yarn-installer-task.YarnInstaller@3
  inputs:
    versionSpec: "1.x"

- task: 1ESLighthouseEng.PipelineArtifactCaching.RestoreCacheV1.RestoreCache@1
  inputs:
    keyfile: 'build/.cachesalt, .yarnrc, remote/.yarnrc, **/yarn.lock, !**/node_modules/**/yarn.lock, !**/.*/**/yarn.lock, !samples/**/yarn.lock'
    targetfolder: '**/node_modules, !**/node_modules/**/node_modules, !samples/**/node_modules'
    vstsFeed: 'npm-cache' # {{SQL CARBON EDIT}} update build cache

- script: |
    CHILD_CONCURRENCY=1 yarn --frozen-lockfile
  displayName: Install Dependencies
  condition: and(succeeded(), ne(variables['CacheRestored'], 'true'))

- task: 1ESLighthouseEng.PipelineArtifactCaching.SaveCacheV1.SaveCache@1
  inputs:
    keyfile: 'build/.cachesalt, .yarnrc, remote/.yarnrc, **/yarn.lock, !**/node_modules/**/yarn.lock, !**/.*/**/yarn.lock, !samples/**/yarn.lock'
    targetfolder: '**/node_modules, !**/node_modules/**/node_modules, !samples/**/node_modules'
    vstsFeed: 'npm-cache' # {{SQL CARBON EDIT}} update build cache
  condition: and(succeeded(), ne(variables['CacheRestored'], 'true'))

- script: |
    yarn electron x64
  displayName: Download Electron

- script: |
    yarn gulp hygiene
  displayName: Run Hygiene Checks

- script: | # {{SQL CARBON EDIT}} add strict null check
    yarn strict-vscode

  displayName: Run Strict Null Check
# - script: | {{SQL CARBON EDIT}} remove monaco editor checks
#     yarn monaco-compile-check
#   displayName: Run Monaco Editor Checks

- script: |
    yarn valid-layers-check
  displayName: Run Valid Layers Checks

- script: |
    yarn compile
  displayName: Compile Sources

# - script: | {{SQL CARBON EDIT}} remove step
#     yarn download-builtin-extensions
#   displayName: Download Built-in Extensions

- script: |
    DISPLAY=:10 ./scripts/test.sh --tfs "Unit Tests"
  displayName: Run Unit Tests (Electron)

# - script: |  {{SQL CARBON EDIT}} disable
<<<<<<< HEAD
#     DISPLAY=:10 yarn test-browser --browser chromium
=======
#     DISPLAY=:10 yarn test-browser --browser chromium --tfs "Browser Unit Tests"
>>>>>>> 926f4b33
#   displayName: Run Unit Tests (Browser)

# - script: |  {{SQL CARBON EDIT}} disable
#     DISPLAY=:10 ./scripts/test-integration.sh --tfs "Integration Tests"
#   displayName: Run Integration Tests (Electron)

# - task: PublishPipelineArtifact@0
#   inputs:
#     artifactName: crash-dump-linux
#     targetPath: .build/crashes
#   displayName: 'Publish Crash Reports'
#   condition: succeededOrFailed()

- task: PublishPipelineArtifact@0
  inputs:
    artifactName: crash-dump-linux
    targetPath: .build/crashes
  displayName: 'Publish Crash Reports'
  continueOnError: true
  condition: failed()

- task: PublishTestResults@2
  displayName: Publish Tests Results
  inputs:
    testResultsFiles: '*-results.xml'
    searchFolder: '$(Build.ArtifactStagingDirectory)/test-results'
  condition: succeededOrFailed()<|MERGE_RESOLUTION|>--- conflicted
+++ resolved
@@ -67,11 +67,7 @@
   displayName: Run Unit Tests (Electron)
 
 # - script: |  {{SQL CARBON EDIT}} disable
-<<<<<<< HEAD
-#     DISPLAY=:10 yarn test-browser --browser chromium
-=======
 #     DISPLAY=:10 yarn test-browser --browser chromium --tfs "Browser Unit Tests"
->>>>>>> 926f4b33
 #   displayName: Run Unit Tests (Browser)
 
 # - script: |  {{SQL CARBON EDIT}} disable
