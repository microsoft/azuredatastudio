--- conflicted
+++ resolved
@@ -13,24 +13,17 @@
 - task: geeklearningio.gl-vsts-tasks-yarn.yarn-installer-task.YarnInstaller@3
   inputs:
     versionSpec: "1.x"
-- task: 1ESLighthouseEng.PipelineArtifactCaching.RestoreCacheV1.RestoreCache@1
-  inputs:
-    keyfile: '.yarnrc, remote/.yarnrc, **/yarn.lock, !**/node_modules/**/yarn.lock, !**/.*/**/yarn.lock, !samples/**/yarn.lock'
-    targetfolder: '**/node_modules, !**/node_modules/**/node_modules, !samples/**/node_modules'
-<<<<<<< HEAD
-    vstsFeed: 'npm-cache' # {{SQL CARBON EDIT}} update build cache
-=======
-    vstsFeed: '$(build-cache)' # {{SQL CARBON EDIT}} update build cache
 - task: AzureKeyVault@1
   displayName: 'Azure Key Vault: Get Secrets'
   inputs:
     azureSubscription: 'azuredatastudio-adointegration'
     KeyVaultName: ado-secrets
     SecretsFilter: 'github-distro-mixin-password'
-- task: geeklearningio.gl-vsts-tasks-yarn.yarn-installer-task.YarnInstaller@3 # {{SQL CARBON EDIT}} update version
+- task: 1ESLighthouseEng.PipelineArtifactCaching.RestoreCacheV1.RestoreCache@1
   inputs:
-    versionSpec: "1.x"
->>>>>>> c34869c2
+    keyfile: '.yarnrc, remote/.yarnrc, **/yarn.lock, !**/node_modules/**/yarn.lock, !**/.*/**/yarn.lock, !samples/**/yarn.lock'
+    targetfolder: '**/node_modules, !**/node_modules/**/node_modules, !samples/**/node_modules'
+    vstsFeed: 'npm-cache' # {{SQL CARBON EDIT}} update build cache
 - script: |
     CHILD_CONCURRENCY=1 yarn --frozen-lockfile
   displayName: Install Dependencies
