--- conflicted
+++ resolved
@@ -81,8 +81,6 @@
 #   displayName: 'Publish Crash Reports'
 #   condition: succeededOrFailed()
 
-<<<<<<< HEAD
-=======
 - task: PublishPipelineArtifact@0
   inputs:
     artifactName: crash-dump-linux
@@ -91,7 +89,6 @@
   continueOnError: true
   condition: failed()
 
->>>>>>> 161d93bb
 - task: PublishTestResults@2
   displayName: Publish Tests Results
   inputs:
