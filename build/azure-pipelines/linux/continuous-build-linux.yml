--- conflicted
+++ resolved
@@ -66,15 +66,9 @@
     DISPLAY=:10 ./scripts/test.sh --tfs "Unit Tests"
   displayName: Run Unit Tests (Electron)
 
-<<<<<<< HEAD
 # - script: |  {{SQL CARBON EDIT}} disable
-#     DISPLAY=:10 yarn test-browser --browser chromium
+#     DISPLAY=:10 yarn test-browser --browser chromium --tfs "Browser Unit Tests"
 #   displayName: Run Unit Tests (Browser)
-=======
-- script: |
-    DISPLAY=:10 yarn test-browser --browser chromium --tfs "Browser Unit Tests"
-  displayName: Run Unit Tests (Browser)
->>>>>>> daee9ca2
 
 # - script: |  {{SQL CARBON EDIT}} disable
 #     DISPLAY=:10 ./scripts/test-integration.sh --tfs "Integration Tests"
