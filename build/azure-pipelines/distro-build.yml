--- conflicted
+++ resolved
@@ -3,41 +3,25 @@
 
 trigger:
   branches:
-<<<<<<< HEAD
     include: ['main', 'release/*']
 pr:
   branches:
     include: ['main', 'release/*']
-=======
-    include: ["master", "release/*"]
-pr:
-  branches:
-    include: ["master", "release/*"]
->>>>>>> a4e4e7ed
 
 steps:
   - task: NodeTool@0
     inputs:
       versionSpec: "12.18.3"
 
-<<<<<<< HEAD
 - task: AzureKeyVault@1
   displayName: 'Azure Key Vault: Get Secrets'
   inputs:
     azureSubscription: 'azuredatastudio-adointegration'
     KeyVaultName: ado-secrets
-=======
-  - task: AzureKeyVault@1
-    displayName: "Azure Key Vault: Get Secrets"
-    inputs:
-      azureSubscription: "vscode-builds-subscription"
-      KeyVaultName: vscode
->>>>>>> a4e4e7ed
 
   - script: |
       set -e
 
-<<<<<<< HEAD
     cat << EOF > ~/.netrc
     machine github.com
     login azuredatastudio
@@ -52,22 +36,6 @@
 
     # Push main branch into oss/master
     git push distro origin/main:refs/heads/oss/master
-=======
-      cat << EOF > ~/.netrc
-      machine github.com
-      login vscode
-      password $(github-distro-mixin-password)
-      EOF
-
-      git config user.email "vscode@microsoft.com"
-      git config user.name "VSCode"
-
-      git remote add distro "https://github.com/$VSCODE_MIXIN_REPO.git"
-      git fetch distro
-
-      # Push master branch into oss/master
-      git push distro origin/master:refs/heads/oss/master
->>>>>>> a4e4e7ed
 
       # Push every release branch into oss/release
       git for-each-ref --format="%(refname:short)" refs/remotes/origin/release/* | sed 's/^origin\/\(.*\)$/\0:refs\/heads\/oss\/\1/' | xargs git push distro
