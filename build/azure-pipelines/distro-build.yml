--- conflicted
+++ resolved
@@ -1,9 +1,6 @@
-<<<<<<< HEAD
-=======
 pool:
   vmImage: 'Ubuntu-18.04'
 
->>>>>>> 0f9f17fb
 trigger:
   branches:
     include: ["main", "release/*"]
