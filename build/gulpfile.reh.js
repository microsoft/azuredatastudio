/*---------------------------------------------------------------------------------------------
 *  Copyright (c) Microsoft Corporation. All rights reserved.
 *  Licensed under the Source EULA. See License.txt in the project root for license information.
 *--------------------------------------------------------------------------------------------*/

'use strict';

const gulp = require('gulp');
const path = require('path');
const es = require('event-stream');
const util = require('./lib/util');
const task = require('./lib/task');
const common = require('./lib/optimize');
const product = require('../product.json');
const rename = require('gulp-rename');
const replace = require('gulp-replace');
const filter = require('gulp-filter');
const _ = require('underscore');
const { getProductionDependencies } = require('./lib/dependencies');
const vfs = require('vinyl-fs');
const packageJson = require('../package.json');
const flatmap = require('gulp-flatmap');
const gunzip = require('gulp-gunzip');
const File = require('vinyl');
const fs = require('fs');
const glob = require('glob');
const { compileBuildTask } = require('./gulpfile.compile');
const { compileExtensionsBuildTask, compileExtensionMediaBuildTask } = require('./gulpfile.extensions');
const { vscodeWebEntryPoints, vscodeWebResourceIncludes, createVSCodeWebFileContentMapper } = require('./gulpfile.vscode.web');
const cp = require('child_process');
const { rollupAngular } = require('./lib/rollup');

const REPO_ROOT = path.dirname(__dirname);
const commit = util.getVersion(REPO_ROOT);
const BUILD_ROOT = path.dirname(REPO_ROOT);
const REMOTE_FOLDER = path.join(REPO_ROOT, 'remote');

// Targets

const BUILD_TARGETS = [
	{ platform: 'win32', arch: 'ia32' },
	{ platform: 'win32', arch: 'x64' },
	{ platform: 'darwin', arch: 'x64' },
	{ platform: 'darwin', arch: 'arm64' },
	{ platform: 'linux', arch: 'ia32' },
	{ platform: 'linux', arch: 'x64' },
	{ platform: 'linux', arch: 'armhf' },
	{ platform: 'linux', arch: 'arm64' },
	{ platform: 'alpine', arch: 'arm64' },
	// legacy: we use to ship only one alpine so it was put in the arch, but now we ship
	// multiple alpine images and moved to a better model (alpine as the platform)
	{ platform: 'linux', arch: 'alpine' },
];

const serverResources = [

	// Bootstrap
	'out-build/bootstrap.js',
	'out-build/bootstrap-fork.js',
	'out-build/bootstrap-amd.js',
	'out-build/bootstrap-node.js',
	'out-build/paths.js',

	// Performance
	'out-build/vs/base/common/performance.js',

	// main entry points
	'out-build/server-cli.js',
	'out-build/server-main.js',

	// Watcher
	'out-build/vs/platform/files/**/*.exe',
	'out-build/vs/platform/files/**/*.md',

	// Process monitor
	'out-build/vs/base/node/cpuUsage.sh',
	'out-build/vs/base/node/ps.sh',

	// Terminal shell integration
	'out-build/vs/workbench/contrib/terminal/browser/media/shellIntegration.ps1',
	'out-build/vs/workbench/contrib/terminal/browser/media/shellIntegration-bash.sh',
	'out-build/vs/workbench/contrib/terminal/browser/media/shellIntegration-env.zsh',
	'out-build/vs/workbench/contrib/terminal/browser/media/shellIntegration-profile.zsh',
	'out-build/vs/workbench/contrib/terminal/browser/media/shellIntegration.zsh',

	'!**/test/**'
];

let serverWithWebResources = undefined;
try {
	serverWithWebResources = [

		// Include all of server...
		...serverResources,

		// ...and all of web
		...vscodeWebResourceIncludes
	];
} catch (err) {
	serverWithWebResources = [
		// Include all of server...
		...serverResources
	];
}

const serverEntryPoints = [
	{
		name: 'vs/server/node/server.main',
		exclude: ['vs/css', 'vs/nls']
	},
	{
		name: 'vs/server/node/server.cli',
		exclude: ['vs/css', 'vs/nls']
	},
	{
		name: 'vs/workbench/api/node/extensionHostProcess',
		exclude: ['vs/css', 'vs/nls']
	},
<<<<<<< HEAD
  {
		name: 'vs/platform/files/node/watcher/parcel/parcelWatcherMain',
=======
	{
		name: 'vs/platform/files/node/watcher/watcherMain',
>>>>>>> 559e9bee
		exclude: ['vs/css', 'vs/nls']
	},
	{
		name: 'vs/platform/terminal/node/ptyHostMain',
		exclude: ['vs/css', 'vs/nls']
	}
];

let serverWithWebEntryPoints = undefined;
try {
	serverWithWebEntryPoints = [

		// Include all of server
		...serverEntryPoints,

		// Include workbench web
		...vscodeWebEntryPoints
		];
} catch (err) {
	serverWithWebEntryPoints = [
		// Include all of server
		...serverEntryPoints
	];
}

function getNodeVersion() {
	const yarnrc = fs.readFileSync(path.join(REPO_ROOT, 'remote', '.yarnrc'), 'utf8');
	const target = /^target "(.*)"$/m.exec(yarnrc)[1];
	return target;
}

const nodeVersion = getNodeVersion();

BUILD_TARGETS.forEach(({ platform, arch }) => {
	gulp.task(task.define(`node-${platform}-${arch}`, () => {
		const nodePath = path.join('.build', 'node', `v${nodeVersion}`, `${platform}-${arch}`);

		if (!fs.existsSync(nodePath)) {
			util.rimraf(nodePath);

			return nodejs(platform, arch)
				.pipe(vfs.dest(nodePath));
		}

		return Promise.resolve(null);
	}));
});

const defaultNodeTask = gulp.task(`node-${process.platform}-${process.arch}`);

if (defaultNodeTask) {
	gulp.task(task.define('node', defaultNodeTask));
}

function nodejs(platform, arch) {
	const remote = require('gulp-remote-retry-src');
	const untar = require('gulp-untar');

	if (arch === 'ia32') {
		arch = 'x86';
	}

	if (platform === 'win32') {
		return remote(`/dist/v${nodeVersion}/win-${arch}/node.exe`, { base: 'https://nodejs.org' })
			.pipe(rename('node.exe'));
	}

	if (arch === 'alpine' || platform === 'alpine') {
		const imageName = arch === 'arm64' ? 'arm64v8/node' : 'node';
		const contents = cp.execSync(`docker run --rm ${imageName}:${nodeVersion}-alpine /bin/sh -c 'cat \`which node\`'`, { maxBuffer: 100 * 1024 * 1024, encoding: 'buffer' });
		return es.readArray([new File({ path: 'node', contents, stat: { mode: parseInt('755', 8) } })]);
	}

	if (arch === 'armhf') {
		arch = 'armv7l';
	}

	return remote(`/dist/v${nodeVersion}/node-v${nodeVersion}-${platform}-${arch}.tar.gz`, { base: 'https://nodejs.org' })
		.pipe(flatmap(stream => stream.pipe(gunzip()).pipe(untar())))
		.pipe(filter('**/node'))
		.pipe(util.setExecutableBit('**'))
		.pipe(rename('node'));
}

function packageTask(type, platform, arch, sourceFolderName, destinationFolderName) {
	const destination = path.join(BUILD_ROOT, destinationFolderName);

	return () => {
		const json = require('gulp-json-editor');

		const src = gulp.src(sourceFolderName + '/**', { base: '.' })
			.pipe(rename(function (path) { path.dirname = path.dirname.replace(new RegExp('^' + sourceFolderName), 'out'); }))
			.pipe(util.setExecutableBit(['**/*.sh']))
			.pipe(filter(['**', '!**/*.js.map']));

		const workspaceExtensionPoints = ['debuggers', 'jsonValidation'];
		const isUIExtension = (manifest) => {
			switch (manifest.extensionKind) {
				case 'ui': return true;
				case 'workspace': return false;
				default: {
					if (manifest.main) {
						return false;
					}
					if (manifest.contributes && Object.keys(manifest.contributes).some(key => workspaceExtensionPoints.indexOf(key) !== -1)) {
						return false;
					}
					// Default is UI Extension
					return true;
				}
			}
		};
		const localWorkspaceExtensions = glob.sync('extensions/*/package.json')
			.filter((extensionPath) => {
				if (type === 'reh-web') {
					return true; // web: ship all extensions for now
				}

				// Skip shipping UI extensions because the client side will have them anyways
				// and they'd just increase the download without being used
				const manifest = JSON.parse(fs.readFileSync(path.join(REPO_ROOT, extensionPath)).toString());
				return !isUIExtension(manifest);
			}).map((extensionPath) => path.basename(path.dirname(extensionPath)))
			.filter(name => name !== 'vscode-api-tests' && name !== 'vscode-test-resolver'); // Do not ship the test extensions
		const marketplaceExtensions = JSON.parse(fs.readFileSync(path.join(REPO_ROOT, 'product.json'), 'utf8')).builtInExtensions
			.filter(entry => !entry.platforms || new Set(entry.platforms).has(platform))
			.filter(entry => !entry.clientOnly)
			.map(entry => entry.name);
		const extensionPaths = [...localWorkspaceExtensions, ...marketplaceExtensions]
			.map(name => `.build/extensions/${name}/**`);

		const extensions = gulp.src(extensionPaths, { base: '.build', dot: true });
		const extensionsCommonDependencies = gulp.src('.build/extensions/node_modules/**', { base: '.build', dot: true });
		const sources = es.merge(src, extensions, extensionsCommonDependencies)
			.pipe(filter(['**', '!**/*.js.map'], { dot: true }));

		let version = packageJson.version;
		const quality = product.quality;

		if (quality && quality !== 'stable') {
			version += '-' + quality;
		}

		const name = product.nameShort;
		const packageJsonStream = gulp.src(['remote/package.json'], { base: 'remote' })
			.pipe(json({ name, version, dependencies: undefined, optionalDependencies: undefined }));

		const date = new Date().toISOString();

		const productJsonStream = gulp.src(['product.json'], { base: '.' })
			.pipe(json({ commit, date }));

		const license = gulp.src(['remote/LICENSE'], { base: 'remote' });

		const jsFilter = util.filter(data => !data.isDirectory() && /\.js$/.test(data.path));

		const productionDependencies = getProductionDependencies(REMOTE_FOLDER);
		const dependenciesSrc = _.flatten(productionDependencies.map(d => path.relative(REPO_ROOT, d.path)).map(d => [`${d}/**`, `!${d}/**/{test,tests}/**`, `!${d}/.bin/**`]));
		const deps = gulp.src(dependenciesSrc, { base: 'remote', dot: true })
			// filter out unnecessary files, no source maps in server build
			.pipe(filter(['**', '!**/package-lock.json', '!**/yarn.lock', '!**/*.js.map']))
			.pipe(util.cleanNodeModules(path.join(__dirname, '.moduleignore')))
			.pipe(jsFilter)
			.pipe(util.stripSourceMappingURL())
			.pipe(jsFilter.restore);

		const nodePath = `.build/node/v${nodeVersion}/${platform}-${platform === 'darwin' ? 'x64' : arch}`;
		const node = gulp.src(`${nodePath}/**`, { base: nodePath, dot: true });

		let web = [];
		if (type === 'reh-web') {
			web = [
				'resources/server/favicon.ico',
				'resources/server/code-192.png',
				'resources/server/code-512.png',
				'resources/server/manifest.json'
			].map(resource => gulp.src(resource, { base: '.' }).pipe(rename(resource)));
		}

		let all = es.merge(
			packageJsonStream,
			productJsonStream,
			license,
			sources,
			deps,
			node,
			...web
		);

		let result = all
			.pipe(util.skipDirectories())
			.pipe(util.fixWin32DirectoryPermissions());

		if (platform === 'win32') {
			result = es.merge(result,
				gulp.src('resources/server/bin/code.cmd', { base: '.' })
					.pipe(replace('@@VERSION@@', version))
					.pipe(replace('@@COMMIT@@', commit))
					.pipe(replace('@@APPNAME@@', product.applicationName))
					.pipe(rename(`bin/${product.applicationName}.cmd`)),
				// gulp.src('resources/server/bin/helpers/browser.cmd', { base: '.' })
				// 	.pipe(replace('@@VERSION@@', version))
				// 	.pipe(replace('@@COMMIT@@', commit))
				// 	.pipe(replace('@@APPNAME@@', product.applicationName))
				// 	.pipe(rename(`bin/helpers/browser.cmd`)),
				gulp.src('resources/server/bin/server.cmd', { base: '.' })
					.pipe(rename(`server.cmd`))
			);
		} else if (platform === 'linux' || platform === 'darwin') {
			result = es.merge(result,
				gulp.src('resources/server/bin/code.sh', { base: '.' })
					.pipe(replace('@@VERSION@@', version))
					.pipe(replace('@@COMMIT@@', commit))
					.pipe(replace('@@APPNAME@@', product.applicationName))
					.pipe(rename(`bin/${product.applicationName}`))
					.pipe(util.setExecutableBit()),
				// gulp.src('resources/server/bin/helpers/browser.sh', { base: '.' })
				// 	.pipe(replace('@@VERSION@@', version))
				// 	.pipe(replace('@@COMMIT@@', commit))
				// 	.pipe(replace('@@APPNAME@@', product.applicationName))
				// 	.pipe(rename(`bin/helpers/browser.sh`))
				// 	.pipe(util.setExecutableBit()),
				gulp.src('resources/server/bin/server.sh', { base: '.' })
					.pipe(rename(`server.sh`))
					.pipe(util.setExecutableBit())
			);
		}

		return result.pipe(vfs.dest(destination));
	};
}

function copyConfigTask(folder) {
	const destination = path.join(BUILD_ROOT, folder);
	return () => {
		const json = require('gulp-json-editor');

		return gulp.src(['remote/pkg-package.json'], { base: 'remote' })
		.pipe(rename(path => path.basename += '.' + folder))
		.pipe(json(obj => {
			const pkg = obj.pkg;
			pkg.scripts = pkg.scripts && pkg.scripts.map(p => path.join(destination, p));
			pkg.assets = pkg.assets && pkg.assets.map(p => path.join(destination, p));
			return obj;
		}))
		.pipe(vfs.dest('out-vscode-reh-pkg'));
	};
}

function copyNativeTask(folder) {
	const destination = path.join(BUILD_ROOT, folder);
	return () => {
		const nativeLibraries = gulp.src(['remote/node_modules/**/*.node']);
		const license = gulp.src(['remote/LICENSE']);

		const result = es.merge(
			nativeLibraries,
			license
		);

		return result
			.pipe(rename({ dirname: '' }))
			.pipe(vfs.dest(destination));
	};
}

function packagePkgTask(platform, arch, pkgTarget) {
	const folder = path.join(BUILD_ROOT, 'vscode-reh') + (platform ? '-' + platform : '') + (arch ? '-' + arch : '');
	return () => {
		const cwd = process.cwd();
		const config = path.join(cwd, 'out-vscode-reh-pkg', 'pkg-package.vscode-reh-' + platform + '-' + arch + '.json');
		process.chdir(folder);
		console.log(`TODO`, pkgTarget, config);
		return null;
		// return pkg.exec(['-t', pkgTarget, '-d', '-c', config, '-o', path.join(folder + '-pkg', platform === 'win32' ? 'vscode-reh.exe' : 'vscode-reh'), './out/remoteExtensionHostAgent.js'])
		// 	.then(() => process.chdir(cwd));
	};
}

['reh', 'reh-web'].forEach(type => {
	const optimizeTask = task.define(`optimize-vscode-${type}`, task.series(
		util.rimraf(`out-vscode-${type}`),
		common.optimizeTask({
			src: 'out-build',
			entryPoints: _.flatten(type === 'reh' ? serverEntryPoints : serverWithWebEntryPoints),
			otherSources: [],
			resources: type === 'reh' ? serverResources : serverWithWebResources,
			loaderConfig: common.loaderConfig(),
			out: `out-vscode-${type}`,
			inlineAmdImages: true,
			bundleInfo: undefined,
			fileContentMapper: createVSCodeWebFileContentMapper ? createVSCodeWebFileContentMapper('.build/extensions') : undefined
		})
	));

	const minifyTask = task.define(`minify-vscode-${type}`, task.series(
		optimizeTask,
		util.rimraf(`out-vscode-${type}-min`),
		common.minifyTask(`out-vscode-${type}`, `https://ticino.blob.core.windows.net/sourcemaps/${commit}/core`)
	));
	gulp.task(minifyTask);

	BUILD_TARGETS.forEach(buildTarget => {
		const dashed = (str) => (str ? `-${str}` : ``);
		const platform = buildTarget.platform;
		const arch = buildTarget.arch;
		const pkgTarget = buildTarget.pkgTarget;

		const copyPkgConfigTask = task.define(`copy-pkg-config${dashed(platform)}${dashed(arch)}`, task.series(
			util.rimraf(`out-vscode-${type}-pkg`),
			copyConfigTask(`vscode-${type}${dashed(platform)}${dashed(arch)}`)
		));

		const copyPkgNativeTask = task.define(`copy-pkg-native${dashed(platform)}${dashed(arch)}`, task.series(
			util.rimraf(path.join(BUILD_ROOT, `vscode-${type}${dashed(platform)}${dashed(arch)}-pkg`)),
			copyNativeTask(`vscode-${type}${dashed(platform)}${dashed(arch)}-pkg`)
		));

		['', 'min'].forEach(minified => {
			const sourceFolderName = `out-vscode-${type}${dashed(minified)}`;
			const destinationFolderName = `vscode-${type}${dashed(platform)}${dashed(arch)}`;

			const rollupAngularTask = task.define(`vscode-web-${type}${dashed(platform)}${dashed(arch)}-angular-rollup`, () => {
				return rollupAngular(REMOTE_FOLDER);
			});
			gulp.task(rollupAngularTask);

			// rebuild extensions that contain native npm modules or have conditional webpack rules
			// when building with the web .yarnrc settings (e.g. runtime=node, etc.)
			// this is needed to have correct module set published with desired ABI
			const rebuildExtensions = ['big-data-cluster', 'mssql', 'notebook'];
			const EXTENSIONS = path.join(REPO_ROOT, 'extensions');
			function exec(cmdLine, cwd) {
				console.log(cmdLine);
				cp.execSync(cmdLine, { stdio: 'inherit', cwd: cwd });
			}
			const tasks = [];
			rebuildExtensions.forEach(scope => {
				const root = path.join(EXTENSIONS, scope);
				tasks.push(
					() => gulp.src(path.join(REMOTE_FOLDER, '.yarnrc')).pipe(gulp.dest(root)),
					util.rimraf(path.join(root, 'node_modules')),
					() => exec('yarn', root)
				);
			});
			const yarnrcExtensions = task.define(`vscode-${type}${dashed(platform)}${dashed(arch)}-yarnrc-extensions`, task.series(...tasks));
			gulp.task(yarnrcExtensions);

			const cleanupExtensions = task.define(`vscode-${type}${dashed(platform)}${dashed(arch)}-cleanup-extensions`, () => {
				return Promise.all(rebuildExtensions.map(scope => {
					const root = path.join(EXTENSIONS, scope);
					return util.rimraf(path.join(root, '.yarnrc'))();
				}));
			});
			gulp.task(cleanupExtensions);

			const serverTaskCI = task.define(`vscode-${type}${dashed(platform)}${dashed(arch)}${dashed(minified)}-ci`, task.series(
				gulp.task(`node-${platform}-${platform === 'darwin' ? 'x64' : arch}`),
				yarnrcExtensions,
				compileExtensionsBuildTask,
				cleanupExtensions,
				rollupAngularTask,
				util.rimraf(path.join(BUILD_ROOT, destinationFolderName)),
				packageTask(type, platform, arch, sourceFolderName, destinationFolderName)
			));
			gulp.task(serverTaskCI);

			const serverTask = task.define(`vscode-${type}${dashed(platform)}${dashed(arch)}${dashed(minified)}`, task.series(
				compileBuildTask,
				compileExtensionsBuildTask,
				minified ? minifyTask : optimizeTask,
				serverTaskCI
			));
			gulp.task(serverTask);

			const serverPkgTask = task.define(`vscode-${type}${dashed(platform)}${dashed(arch)}${dashed(minified)}-pkg`, task.series(
				task.parallel(
					serverTask,
					copyPkgConfigTask,
					copyPkgNativeTask
				),
				packagePkgTask(platform, arch, pkgTarget)
			));
			gulp.task(serverPkgTask);
		});
	});
});

function packageTask(type, platform, arch, sourceFolderName, destinationFolderName) {
	const destination = path.join(BUILD_ROOT, destinationFolderName);

	return () => {
		const json = require('gulp-json-editor');

		const src = gulp.src(sourceFolderName + '/**', { base: '.' })
			.pipe(rename(function (path) { path.dirname = path.dirname.replace(new RegExp('^' + sourceFolderName), 'out'); }))
			.pipe(util.setExecutableBit(['**/*.sh']))
			.pipe(filter(['**', '!**/*.js.map']));

		const workspaceExtensionPoints = ['debuggers', 'jsonValidation'];
		const isUIExtension = (manifest) => {
			switch (manifest.extensionKind) {
				case 'ui': return true;
				case 'workspace': return false;
				default: {
					if (manifest.main) {
						return false;
					}
					if (manifest.contributes && Object.keys(manifest.contributes).some(key => workspaceExtensionPoints.indexOf(key) !== -1)) {
						return false;
					}
					// Default is UI Extension
					return true;
				}
			}
		};
		const localWorkspaceExtensions = glob.sync('extensions/*/package.json')
			.filter((extensionPath) => {
				if (type === 'reh-web') {
					return true; // web: ship all extensions for now
				}

				const manifest = JSON.parse(fs.readFileSync(path.join(REPO_ROOT, extensionPath)).toString());
				return !isUIExtension(manifest);
			}).map((extensionPath) => path.basename(path.dirname(extensionPath)))
			.filter(name => name !== 'vscode-api-tests' && name !== 'vscode-test-resolver'); // Do not ship the test extensions
		const marketplaceExtensions = JSON.parse(fs.readFileSync(path.join(REPO_ROOT, 'product.json'), 'utf8')).builtInExtensions
			.filter(entry => !entry.platforms || new Set(entry.platforms).has(platform))
			.filter(entry => !entry.clientOnly)
			.map(entry => entry.name);
		const extensionPaths = [...localWorkspaceExtensions, ...marketplaceExtensions]
			.map(name => `.build/extensions/${name}/**`);

		const extensions = gulp.src(extensionPaths, { base: '.build', dot: true });
		const extensionsCommonDependencies = gulp.src('.build/extensions/node_modules/**', { base: '.build', dot: true });
		const sources = es.merge(src, extensions, extensionsCommonDependencies)
			.pipe(filter(['**', '!**/*.js.map'], { dot: true }));

		let version = packageJson.version;
		const quality = product.quality;

		if (quality && quality !== 'stable') {
			version += '-' + quality;
		}

		const name = product.nameShort;
		const packageJsonStream = gulp.src(['remote/package.json'], { base: 'remote' })
			.pipe(json({ name, version }));

		const date = new Date().toISOString();

		const productJsonStream = gulp.src(['product.json'], { base: '.' })
			.pipe(json({ commit, date }));

		const license = gulp.src(['remote/LICENSE'], { base: 'remote', allowEmpty: true });

		const jsFilter = util.filter(data => !data.isDirectory() && /\.js$/.test(data.path));

		const productionDependencies = getProductionDependencies(REMOTE_FOLDER);
		const dependenciesSrc = _.flatten(productionDependencies.map(d => path.relative(REPO_ROOT, d.path)).map(d => [`${d}/**`, `!${d}/**/{test,tests}/**`, `!${d}/.bin/**`]));
		const deps = gulp.src(dependenciesSrc, { base: 'remote', dot: true })
			// filter out unnecessary files, no source maps in server build
			.pipe(filter(['**', '!**/package-lock.json', '!**/yarn.lock', '!**/*.js.map']))
			.pipe(util.cleanNodeModules(path.join(__dirname, '.moduleignore')))
			.pipe(jsFilter)
			.pipe(util.stripSourceMappingURL())
			.pipe(jsFilter.restore);

		const nodePath = `.build/node/v${nodeVersion}/${platform}-${arch}`;
		const node = gulp.src(`${nodePath}/**`, { base: nodePath, dot: true });

		let web = [];
		if (type === 'reh-web') {
			web = [
				'resources/server/favicon.ico',
				'resources/server/code-192.png',
				'resources/server/code-512.png',
				'resources/server/manifest.json'
			].map(resource => gulp.src(resource, { base: '.' }).pipe(rename(resource)));
		}

		let all = es.merge(
			packageJsonStream,
			productJsonStream,
			license,
			sources,
			deps,
			node,
			...web
		);

		let result = all
			.pipe(util.skipDirectories())
			.pipe(util.fixWin32DirectoryPermissions());

		if (platform === 'win32') {
			result = es.merge(result,
				gulp.src('resources/server/bin/remote-cli/code.cmd', { base: '.' })
					.pipe(replace('@@VERSION@@', version))
					.pipe(replace('@@COMMIT@@', commit))
					.pipe(replace('@@APPNAME@@', product.applicationName))
					.pipe(rename(`bin/remote-cli/${product.applicationName}.cmd`)),
				gulp.src('resources/server/bin/helpers/browser.cmd', { base: '.' })
					.pipe(replace('@@VERSION@@', version))
					.pipe(replace('@@COMMIT@@', commit))
					.pipe(replace('@@APPNAME@@', product.applicationName))
					.pipe(rename(`bin/helpers/browser.cmd`)),
				gulp.src('resources/server/bin/server-old.cmd', { base: '.' })
					.pipe(rename(`server.cmd`)),
				gulp.src('resources/server/bin/code-server.cmd', { base: '.' })
					.pipe(rename(`bin/${product.serverApplicationName}.cmd`)),
			);
		} else if (platform === 'linux' || platform === 'alpine' || platform === 'darwin') {
			result = es.merge(result,
				gulp.src(`resources/server/bin/remote-cli/${platform === 'darwin' ? 'code-darwin.sh' : 'code-linux.sh'}`, { base: '.' })
					.pipe(replace('@@VERSION@@', version))
					.pipe(replace('@@COMMIT@@', commit))
					.pipe(replace('@@APPNAME@@', product.applicationName))
					.pipe(rename(`bin/remote-cli/${product.applicationName}`))
					.pipe(util.setExecutableBit()),
				gulp.src(`resources/server/bin/helpers/${platform === 'darwin' ? 'browser-darwin.sh' : 'browser-linux.sh'}`, { base: '.' })
					.pipe(replace('@@VERSION@@', version))
					.pipe(replace('@@COMMIT@@', commit))
					.pipe(replace('@@APPNAME@@', product.applicationName))
					.pipe(rename(`bin/helpers/browser.sh`))
					.pipe(util.setExecutableBit()),
				gulp.src(`resources/server/bin/${platform === 'darwin' ? 'code-server-darwin.sh' : 'code-server-linux.sh'}`, { base: '.' })
					.pipe(rename(`bin/${product.serverApplicationName}`))
					.pipe(util.setExecutableBit())
			);
			if (type !== 'reh-web') {
				result = es.merge(result,
					gulp.src('resources/server/bin/server-old.sh', { base: '.' })
						.pipe(rename(`server.sh`))
						.pipe(util.setExecutableBit()),
				);
			}
		}

		return result.pipe(vfs.dest(destination));
	};
}

/**
 * @param {object} product The parsed product.json file contents
 */
function tweakProductForServerWeb(product) {
	const result = { ...product };
	delete result.webEndpointUrlTemplate;
	return result;
}

['reh', 'reh-web'].forEach(type => {
	const optimizeTask = task.define(`optimize-vscode-${type}`, task.series(
		util.rimraf(`out-vscode-${type}`),
		common.optimizeTask({
			src: 'out-build',
			entryPoints: _.flatten(type === 'reh' ? serverEntryPoints : serverWithWebEntryPoints),
			otherSources: [],
			resources: type === 'reh' ? serverResources : serverWithWebResources,
			loaderConfig: common.loaderConfig(),
			out: `out-vscode-${type}`,
			inlineAmdImages: true,
			bundleInfo: undefined,
			fileContentMapper: createVSCodeWebFileContentMapper('.build/extensions', type === 'reh-web' ? tweakProductForServerWeb(product) : product)
		})
	));

	const minifyTask = task.define(`minify-vscode-${type}`, task.series(
		optimizeTask,
		util.rimraf(`out-vscode-${type}-min`),
		common.minifyTask(`out-vscode-${type}`, `https://ticino.blob.core.windows.net/sourcemaps/${commit}/core`)
	));
	gulp.task(minifyTask);

	BUILD_TARGETS.forEach(buildTarget => {
		const dashed = (str) => (str ? `-${str}` : ``);
		const platform = buildTarget.platform;
		const arch = buildTarget.arch;

		['', 'min'].forEach(minified => {
			const sourceFolderName = `out-vscode-${type}${dashed(minified)}`;
			const destinationFolderName = `vscode-${type}${dashed(platform)}${dashed(arch)}`;

			const serverTaskCI = task.define(`vscode-${type}${dashed(platform)}${dashed(arch)}${dashed(minified)}-ci`, task.series(
				gulp.task(`node-${platform}-${arch}`),
				util.rimraf(path.join(BUILD_ROOT, destinationFolderName)),
				packageTask(type, platform, arch, sourceFolderName, destinationFolderName)
			));
			gulp.task(serverTaskCI);

			const serverTask = task.define(`vscode-${type}${dashed(platform)}${dashed(arch)}${dashed(minified)}`, task.series(
				compileBuildTask,
				compileExtensionsBuildTask,
				compileExtensionMediaBuildTask,
				minified ? minifyTask : optimizeTask,
				serverTaskCI
			));
			gulp.task(serverTask);
		});
	});
});<|MERGE_RESOLUTION|>--- conflicted
+++ resolved
@@ -116,13 +116,8 @@
 		name: 'vs/workbench/api/node/extensionHostProcess',
 		exclude: ['vs/css', 'vs/nls']
 	},
-<<<<<<< HEAD
   {
-		name: 'vs/platform/files/node/watcher/parcel/parcelWatcherMain',
-=======
-	{
 		name: 'vs/platform/files/node/watcher/watcherMain',
->>>>>>> 559e9bee
 		exclude: ['vs/css', 'vs/nls']
 	},
 	{
