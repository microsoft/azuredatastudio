/*---------------------------------------------------------------------------------------------
 *  Copyright (c) Microsoft Corporation. All rights reserved.
 *  Licensed under the Source EULA. See License.txt in the project root for license information.
 *--------------------------------------------------------------------------------------------*/

'use strict';

const gulp = require('gulp');
const path = require('path');
const es = require('event-stream');
const util = require('./lib/util');
const task = require('./lib/task');
const common = require('./lib/optimize');
const product = require('../product.json');
const rename = require('gulp-rename');
const replace = require('gulp-replace');
const filter = require('gulp-filter');
const json = require('gulp-json-editor');
const _ = require('underscore');
const deps = require('./dependencies');
const vfs = require('vinyl-fs');
const packageJson = require('../package.json');
const flatmap = require('gulp-flatmap');
const gunzip = require('gulp-gunzip');
const untar = require('gulp-untar');
const File = require('vinyl');
const fs = require('fs');
const glob = require('glob');
const { compileBuildTask } = require('./gulpfile.compile');
const { compileExtensionsBuildTask } = require('./gulpfile.extensions');
const { vscodeWebEntryPoints, vscodeWebResourceIncludes, vscodeWebPatchProductTask } = require('./gulpfile.vscode.web');
const remote = require('gulp-remote-retry-src');
const cp = require('child_process');
const { rollupAngular, rollupAngularSlickgrid } = require('./lib/rollup');

const REPO_ROOT = path.dirname(__dirname);
const commit = util.getVersion(REPO_ROOT);
const BUILD_ROOT = path.dirname(REPO_ROOT);
const REMOTE_FOLDER = path.join(REPO_ROOT, 'remote');

const productionDependencies = deps.getProductionDependencies(REMOTE_FOLDER);

// Targets

const BUILD_TARGETS = [
	{ platform: 'win32', arch: 'ia32', pkgTarget: 'node8-win-x86' },
	{ platform: 'win32', arch: 'x64', pkgTarget: 'node8-win-x64' },
	{ platform: 'darwin', arch: null, pkgTarget: 'node8-macos-x64' },
	{ platform: 'linux', arch: 'ia32', pkgTarget: 'node8-linux-x86' },
	{ platform: 'linux', arch: 'x64', pkgTarget: 'node8-linux-x64' },
	{ platform: 'linux', arch: 'armhf', pkgTarget: 'node8-linux-armv7' },
	{ platform: 'linux', arch: 'arm64', pkgTarget: 'node8-linux-arm64' },
	{ platform: 'linux', arch: 'alpine', pkgTarget: 'node8-linux-alpine' },
];

const baseModules = Object.keys(process.binding('natives')).filter(n => !/^_|\//.test(n));
const nodeModules = ['electron', 'original-fs']
	// @ts-ignore JSON checking: dependencies property is optional
	.concat(Object.keys(product.dependencies || {}))
	.concat(_.uniq(productionDependencies.map(d => d.name)))
	.concat(baseModules)
	.concat([
		'rxjs/Observable',
		'rxjs/Subject',
		'rxjs/Observer',
	]);

const serverResources = [

	// Bootstrap
	'out-build/bootstrap.js',
	'out-build/bootstrap-fork.js',
	'out-build/bootstrap-amd.js',
	'out-build/paths.js',

	// main entry points
	'out-build/vs/server/cli.js',
	'out-build/vs/server/main.js',

	// Watcher
	'out-build/vs/platform/files/**/*.exe',
	'out-build/vs/platform/files/**/*.md',

	// Uri transformer
	'out-build/vs/server/uriTransformer.js',

	// Process monitor
	'out-build/vs/base/node/cpuUsage.sh',
	'out-build/vs/base/node/ps.sh',

	'!**/test/**'
];

const serverWithWebResources = [

	// Include all of server...
	...serverResources,

	// ...and all of web
	...vscodeWebResourceIncludes
];

const serverEntryPoints = [
	{
		name: 'vs/server/remoteExtensionHostAgent',
		exclude: ['vs/css', 'vs/nls']
	},
	{
		name: 'vs/server/remoteCli',
		exclude: ['vs/css', 'vs/nls']
	},
	{
		name: 'vs/server/remoteExtensionHostProcess',
		exclude: ['vs/css', 'vs/nls']
	},
	{
		name: 'vs/platform/files/node/watcher/unix/watcherApp',
		exclude: ['vs/css', 'vs/nls']
	},
	{
		name: 'vs/platform/files/node/watcher/nsfw/watcherApp',
		exclude: ['vs/css', 'vs/nls']
	}
];

const serverWithWebEntryPoints = [

	// Include all of server
	...serverEntryPoints,

	// Include workbench web
	...vscodeWebEntryPoints
];

function getNodeVersion() {
	const yarnrc = fs.readFileSync(path.join(REPO_ROOT, 'remote', '.yarnrc'), 'utf8');
	const target = /^target "(.*)"$/m.exec(yarnrc)[1];
	return target;
}

const nodeVersion = getNodeVersion();

BUILD_TARGETS.forEach(({ platform, arch }) => {
	if (platform === 'darwin') {
		arch = 'x64';
	}

	gulp.task(task.define(`node-${platform}-${arch}`, () => {
		const nodePath = path.join('.build', 'node', `v${nodeVersion}`, `${platform}-${arch}`);

		if (!fs.existsSync(nodePath)) {
			util.rimraf(nodePath);

			return nodejs(platform, arch)
				.pipe(vfs.dest(nodePath));
		}

		return Promise.resolve(null);
	}));
});

const defaultNodeTask = gulp.task(`node-${process.platform}-${process.arch}`);

if (defaultNodeTask) {
	gulp.task(task.define('node', defaultNodeTask));
}

function nodejs(platform, arch) {
	if (arch === 'ia32') {
		arch = 'x86';
	}

	if (platform === 'win32') {
		return remote(`/dist/v${nodeVersion}/win-${arch}/node.exe`, { base: 'https://nodejs.org' })
			.pipe(rename('node.exe'));
	}

	if (arch === 'alpine') {
		const contents = cp.execSync(`docker run --rm node:${nodeVersion}-alpine /bin/sh -c 'cat \`which node\`'`, { maxBuffer: 100 * 1024 * 1024, encoding: 'buffer' });
		return es.readArray([new File({ path: 'node', contents, stat: { mode: parseInt('755', 8) } })]);
	}

	if (platform === 'darwin') {
		arch = 'x64';
	}

	if (arch === 'armhf') {
		arch = 'armv7l';
	}

	return remote(`/dist/v${nodeVersion}/node-v${nodeVersion}-${platform}-${arch}.tar.gz`, { base: 'https://nodejs.org' })
		.pipe(flatmap(stream => stream.pipe(gunzip()).pipe(untar())))
		.pipe(filter('**/node'))
		.pipe(util.setExecutableBit('**'))
		.pipe(rename('node'));
}

function packageTask(type, platform, arch, sourceFolderName, destinationFolderName) {
	const destination = path.join(BUILD_ROOT, destinationFolderName);

	return () => {
		const src = gulp.src(sourceFolderName + '/**', { base: '.' })
			.pipe(rename(function (path) { path.dirname = path.dirname.replace(new RegExp('^' + sourceFolderName), 'out'); }))
			.pipe(util.setExecutableBit(['**/*.sh']))
			.pipe(filter(['**', '!**/*.js.map']));

		const workspaceExtensionPoints = ['debuggers', 'jsonValidation'];
		const isUIExtension = (manifest) => {
			switch (manifest.extensionKind) {
				case 'ui': return true;
				case 'workspace': return false;
				default: {
					if (manifest.main) {
						return false;
					}
					if (manifest.contributes && Object.keys(manifest.contributes).some(key => workspaceExtensionPoints.indexOf(key) !== -1)) {
						return false;
					}
					// Default is UI Extension
					return true;
				}
			}
		};
		const localWorkspaceExtensions = glob.sync('extensions/*/package.json')
			.filter((extensionPath) => {
				if (type === 'reh-web') {
					return true; // web: ship all extensions for now
				}

				const manifest = JSON.parse(fs.readFileSync(path.join(REPO_ROOT, extensionPath)).toString());
				return !isUIExtension(manifest);
			}).map((extensionPath) => path.basename(path.dirname(extensionPath)))
			.filter(name => name !== 'vscode-api-tests' && name !== 'vscode-test-resolver'); // Do not ship the test extensions
		const marketplaceExtensions = require('./builtInExtensions.json').map(entry => entry.name);
		const extensionPaths = [...localWorkspaceExtensions, ...marketplaceExtensions]
			.map(name => `.build/extensions/${name}/**`);

		const extensions = gulp.src(extensionPaths, { base: '.build', dot: true });
		const extensionsCommonDependencies = gulp.src('.build/extensions/node_modules/**', { base: '.build', dot: true });
		const sources = es.merge(src, extensions, extensionsCommonDependencies)
			.pipe(filter(['**', '!**/*.js.map'], { dot: true }));

		let version = packageJson.version;
		const quality = product.quality;

		if (quality && quality !== 'stable') {
			version += '-' + quality;
		}

		const name = product.nameShort;
		const packageJsonStream = gulp.src(['remote/package.json'], { base: 'remote' })
			.pipe(json({ name, version }));

		const date = new Date().toISOString();

		const productJsonStream = gulp.src(['product.json'], { base: '.' })
			.pipe(json({ commit, date }));

		const license = gulp.src(['remote/LICENSE'], { base: 'remote' });

		const dependenciesSrc = _.flatten(productionDependencies.map(d => path.relative(REPO_ROOT, d.path)).map(d => [`${d}/**`, `!${d}/**/{test,tests}/**`, `!${d}/.bin/**`]));

		const deps = gulp.src(dependenciesSrc, { base: 'remote', dot: true })
			.pipe(filter(['**', '!**/package-lock.json']))
			.pipe(util.cleanNodeModules(path.join(__dirname, '.nativeignore')));

		const nodePath = `.build/node/v${nodeVersion}/${platform}-${platform === 'darwin' ? 'x64' : arch}`;
		const node = gulp.src(`${nodePath}/**`, { base: nodePath, dot: true });

		let web = [];
		if (type === 'reh-web') {
			web = [
				'resources/server/favicon.ico',
				'resources/server/code-192.png',
				'resources/server/code-512.png',
				'resources/server/manifest.json'
			].map(resource => gulp.src(resource, { base: '.' }).pipe(rename(resource)));
		}

		let all = es.merge(
			packageJsonStream,
			productJsonStream,
			license,
			sources,
			deps,
			node,
			...web
		);

		let result = all
			.pipe(util.skipDirectories())
			.pipe(util.fixWin32DirectoryPermissions());

		if (platform === 'win32') {
			result = es.merge(result,
				gulp.src('resources/server/bin/code.cmd', { base: '.' })
					.pipe(replace('@@VERSION@@', version))
					.pipe(replace('@@COMMIT@@', commit))
					.pipe(replace('@@APPNAME@@', product.applicationName))
					.pipe(rename(`bin/${product.applicationName}.cmd`)),
				gulp.src('resources/server/bin/server.cmd', { base: '.' })
					.pipe(rename(`server.cmd`))
			);
		} else if (platform === 'linux' || platform === 'darwin') {
			result = es.merge(result,
				gulp.src('resources/server/bin/code.sh', { base: '.' })
					.pipe(replace('@@VERSION@@', version))
					.pipe(replace('@@COMMIT@@', commit))
					.pipe(replace('@@APPNAME@@', product.applicationName))
					.pipe(rename(`bin/${product.applicationName}`))
					.pipe(util.setExecutableBit()),
				gulp.src('resources/server/bin/server.sh', { base: '.' })
					.pipe(rename(`server.sh`))
					.pipe(util.setExecutableBit())
			);
		}

		return result.pipe(vfs.dest(destination));
	};
}

function copyConfigTask(folder) {
	const destination = path.join(BUILD_ROOT, folder);
	return () => gulp.src(['remote/pkg-package.json'], { base: 'remote' })
		.pipe(rename(path => path.basename += '.' + folder))
		.pipe(json(obj => {
			const pkg = obj.pkg;
			pkg.scripts = pkg.scripts && pkg.scripts.map(p => path.join(destination, p));
			pkg.assets = pkg.assets && pkg.assets.map(p => path.join(destination, p));
			return obj;
		}))
		.pipe(vfs.dest('out-vscode-reh-pkg'));
}

function copyNativeTask(folder) {
	const destination = path.join(BUILD_ROOT, folder);
	return () => {
		const nativeLibraries = gulp.src(['remote/node_modules/**/*.node']);
		const license = gulp.src(['remote/LICENSE']);

		const result = es.merge(
			nativeLibraries,
			license
		);

		return result
			.pipe(rename({ dirname: '' }))
			.pipe(vfs.dest(destination));
	};
}

function packagePkgTask(platform, arch, pkgTarget) {
	const folder = path.join(BUILD_ROOT, 'azuredatastudio-reh') + (platform ? '-' + platform : '') + (arch ? '-' + arch : '');
	return () => {
		const cwd = process.cwd();
		const config = path.join(cwd, 'out-vscode-reh-pkg', 'pkg-package.vscode-reh-' + platform + '-' + arch + '.json');
		process.chdir(folder);
		console.log(`TODO`, pkgTarget, config);
		return null;
		// return pkg.exec(['-t', pkgTarget, '-d', '-c', config, '-o', path.join(folder + '-pkg', platform === 'win32' ? 'vscode-reh.exe' : 'vscode-reh'), './out/remoteExtensionHostAgent.js'])
		// 	.then(() => process.chdir(cwd));
	};
}

['reh', 'reh-web'].forEach(type => {
	const optimizeTask = task.define(`optimize-vscode-${type}`, task.series(
		util.rimraf(`out-vscode-${type}`),
		common.optimizeTask({
			src: 'out-build',
			entryPoints: _.flatten(type === 'reh' ? serverEntryPoints : serverWithWebEntryPoints),
			otherSources: [],
			resources: type === 'reh' ? serverResources : serverWithWebResources,
			loaderConfig: common.loaderConfig(nodeModules),
			out: `out-vscode-${type}`,
			inlineAmdImages: true,
			bundleInfo: undefined
		})
	));

	const minifyTask = task.define(`minify-vscode-${type}`, task.series(
		vscodeWebPatchProductTask,
		optimizeTask,
		util.rimraf(`out-vscode-${type}-min`),
		common.minifyTask(`out-vscode-${type}`, `https://ticino.blob.core.windows.net/sourcemaps/${commit}/core`)
	));
	gulp.task(minifyTask);

	BUILD_TARGETS.forEach(buildTarget => {
		const dashed = (str) => (str ? `-${str}` : ``);
		const platform = buildTarget.platform;
		const arch = buildTarget.arch;
		const pkgTarget = buildTarget.pkgTarget;

		const copyPkgConfigTask = task.define(`copy-pkg-config${dashed(platform)}${dashed(arch)}`, task.series(
			util.rimraf(`out-vscode-${type}-pkg`),
			copyConfigTask(`vscode-${type}${dashed(platform)}${dashed(arch)}`)
		));

		const copyPkgNativeTask = task.define(`copy-pkg-native${dashed(platform)}${dashed(arch)}`, task.series(
			util.rimraf(path.join(BUILD_ROOT, `vscode-${type}${dashed(platform)}${dashed(arch)}-pkg`)),
			copyNativeTask(`vscode-${type}${dashed(platform)}${dashed(arch)}-pkg`)
		));

		['', 'min'].forEach(minified => {
			const sourceFolderName = `out-vscode-${type}${dashed(minified)}`;
			const destinationFolderName = `azuredatastudio-${type}${dashed(platform)}${dashed(arch)}`;

			const rollupAngularTask = task.define(`vscode-web-${type}${dashed(platform)}${dashed(arch)}-angular-rollup`, () => {
				return rollupAngular(REMOTE_FOLDER);
			});

			const rollupAngularSlickgridTask = task.define(`vscode-web-${type}${dashed(platform)}${dashed(arch)}-angular-slickgrid-rollup`, () => {
				return rollupAngularSlickgrid(REMOTE_FOLDER);
			});

			const rebuildExtensions = ['big-data-cluster', 'mssql', 'notebook'];
			const EXTENSIONS = path.join(REPO_ROOT, 'extensions');
			function exec(cmdLine, cwd) {
				console.log(cmdLine);
<<<<<<< HEAD
				cp.execSync(cmdLine, { stdio: "inherit", cwd: cwd });
=======
				cp.execSync(cmdLine, { stdio: 'inherit', cwd: cwd });
>>>>>>> 89db2c73
			}
			const tasks = [];
			rebuildExtensions.forEach(scope => {
				const root = path.join(EXTENSIONS, scope);
				tasks.push(
					() => gulp.src(path.join(REMOTE_FOLDER, '.yarnrc')).pipe(gulp.dest(root)),
					util.rimraf(path.join(root, 'node_modules')),
					() => exec('yarn', root)
				);
			});
			const yarnrcExtensions = task.define(`vscode-web-${type}${dashed(platform)}${dashed(arch)}-yarnrc-extensions`, task.series(...tasks));

			const cleanupExtensions = task.define(`vscode-web-${type}${dashed(platform)}${dashed(arch)}-cleanup-extensions`, () => {
				return Promise.all(rebuildExtensions.map(scope => {
					const root = path.join(EXTENSIONS, scope);
					return util.rimraf(path.join(root, '.yarnrc'))();
				}));
			});

			const serverTaskCI = task.define(`vscode-${type}${dashed(platform)}${dashed(arch)}${dashed(minified)}-ci`, task.series(
				gulp.task(`node-${platform}-${platform === 'darwin' ? 'x64' : arch}`),
<<<<<<< HEAD
				yarnrcExtensions,
				compileExtensionsBuildTask,
				cleanupExtensions,
				rollupAngularTask,
				rollupAngularSlickgridTask,
=======
>>>>>>> 89db2c73
				util.rimraf(path.join(BUILD_ROOT, destinationFolderName)),
				packageTask(type, platform, arch, sourceFolderName, destinationFolderName)
			));
			gulp.task(serverTaskCI);

			const serverTask = task.define(`vscode-${type}${dashed(platform)}${dashed(arch)}${dashed(minified)}`, task.series(
				compileBuildTask,
<<<<<<< HEAD
				compileExtensionsBuildTask,
				minified ? minifyTask : optimizeTask,
=======
				yarnrcExtensions,
				compileExtensionsBuildTask,
				cleanupExtensions,
				minified ? minifyTask : optimizeTask,
				rollupAngularTask,
				rollupAngularSlickgridTask,
>>>>>>> 89db2c73
				serverTaskCI
			));
			gulp.task(serverTask);

			const serverPkgTask = task.define(`vscode-${type}${dashed(platform)}${dashed(arch)}${dashed(minified)}-pkg`, task.series(
				task.parallel(
					serverTask,
					copyPkgConfigTask,
					copyPkgNativeTask
				),
				packagePkgTask(platform, arch, pkgTarget)
			));
			gulp.task(serverPkgTask);
		});
	});
});

function mixinServer(watch) {
	const packageJSONPath = path.join(path.dirname(__dirname), 'package.json');
	function exec(cmdLine) {
		console.log(cmdLine);
		cp.execSync(cmdLine, { stdio: 'inherit' });
	}
	function checkout() {
		const packageJSON = JSON.parse(fs.readFileSync(packageJSONPath).toString());
		exec('git fetch distro');
		exec(`git checkout ${packageJSON['distro']} -- src/vs/server resources/server`);
		exec('git reset HEAD src/vs/server resources/server');
	}
	checkout();
	if (watch) {
		console.log('Enter watch mode (observing package.json)');
		const watcher = fs.watch(packageJSONPath);
		watcher.addListener('change', () => {
			try {
				checkout();
			} catch (e) {
				console.log(e);
			}
		});
	}
	return Promise.resolve();
}

gulp.task(task.define('mixin-server', () => mixinServer(false)));
gulp.task(task.define('mixin-server-watch', () => mixinServer(true)));<|MERGE_RESOLUTION|>--- conflicted
+++ resolved
@@ -417,11 +417,7 @@
 			const EXTENSIONS = path.join(REPO_ROOT, 'extensions');
 			function exec(cmdLine, cwd) {
 				console.log(cmdLine);
-<<<<<<< HEAD
-				cp.execSync(cmdLine, { stdio: "inherit", cwd: cwd });
-=======
 				cp.execSync(cmdLine, { stdio: 'inherit', cwd: cwd });
->>>>>>> 89db2c73
 			}
 			const tasks = [];
 			rebuildExtensions.forEach(scope => {
@@ -443,14 +439,11 @@
 
 			const serverTaskCI = task.define(`vscode-${type}${dashed(platform)}${dashed(arch)}${dashed(minified)}-ci`, task.series(
 				gulp.task(`node-${platform}-${platform === 'darwin' ? 'x64' : arch}`),
-<<<<<<< HEAD
 				yarnrcExtensions,
 				compileExtensionsBuildTask,
 				cleanupExtensions,
 				rollupAngularTask,
 				rollupAngularSlickgridTask,
-=======
->>>>>>> 89db2c73
 				util.rimraf(path.join(BUILD_ROOT, destinationFolderName)),
 				packageTask(type, platform, arch, sourceFolderName, destinationFolderName)
 			));
@@ -458,17 +451,8 @@
 
 			const serverTask = task.define(`vscode-${type}${dashed(platform)}${dashed(arch)}${dashed(minified)}`, task.series(
 				compileBuildTask,
-<<<<<<< HEAD
 				compileExtensionsBuildTask,
 				minified ? minifyTask : optimizeTask,
-=======
-				yarnrcExtensions,
-				compileExtensionsBuildTask,
-				cleanupExtensions,
-				minified ? minifyTask : optimizeTask,
-				rollupAngularTask,
-				rollupAngularSlickgridTask,
->>>>>>> 89db2c73
 				serverTaskCI
 			));
 			gulp.task(serverTask);
