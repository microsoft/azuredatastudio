/*---------------------------------------------------------------------------------------------
 *  Copyright (c) Microsoft Corporation. All rights reserved.
 *  Licensed under the Source EULA. See License.txt in the project root for license information.
 *--------------------------------------------------------------------------------------------*/

'use strict';

const gulp = require('gulp');
const path = require('path');
const es = require('event-stream');
const util = require('./lib/util');
const task = require('./lib/task');
const common = require('./lib/optimize');
const product = require('../product.json');
const rename = require('gulp-rename');
const replace = require('gulp-replace');
const filter = require('gulp-filter');
const json = require('gulp-json-editor');
const _ = require('underscore');
const deps = require('./dependencies');
const vfs = require('vinyl-fs');
const packageJson = require('../package.json');
const flatmap = require('gulp-flatmap');
const gunzip = require('gulp-gunzip');
const untar = require('gulp-untar');
const File = require('vinyl');
const fs = require('fs');
const glob = require('glob');
const { compileBuildTask } = require('./gulpfile.compile');
const { compileExtensionsBuildTask } = require('./gulpfile.extensions');
const { vscodeWebEntryPoints, vscodeWebResourceIncludes, vscodeWebPatchProductTask } = require('./gulpfile.vscode.web');
const remote = require('gulp-remote-retry-src');
const cp = require('child_process');
const { rollupAngular } = require('./lib/rollup');

const REPO_ROOT = path.dirname(__dirname);
const commit = util.getVersion(REPO_ROOT);
const BUILD_ROOT = path.dirname(REPO_ROOT);
const REMOTE_FOLDER = path.join(REPO_ROOT, 'remote');

const productionDependencies = deps.getProductionDependencies(REMOTE_FOLDER);

// Targets

const BUILD_TARGETS = [
	{ platform: 'win32', arch: 'ia32', pkgTarget: 'node8-win-x86' },
	{ platform: 'win32', arch: 'x64', pkgTarget: 'node8-win-x64' },
	{ platform: 'darwin', arch: null, pkgTarget: 'node8-macos-x64' },
	{ platform: 'linux', arch: 'ia32', pkgTarget: 'node8-linux-x86' },
	{ platform: 'linux', arch: 'x64', pkgTarget: 'node8-linux-x64' },
	{ platform: 'linux', arch: 'armhf', pkgTarget: 'node8-linux-armv7' },
	{ platform: 'linux', arch: 'arm64', pkgTarget: 'node8-linux-arm64' },
	{ platform: 'linux', arch: 'alpine', pkgTarget: 'node8-linux-alpine' },
];

const baseModules = Object.keys(process.binding('natives')).filter(n => !/^_|\//.test(n));
const nodeModules = ['electron', 'original-fs']
	// @ts-ignore JSON checking: dependencies property is optional
	.concat(Object.keys(product.dependencies || {}))
	.concat(_.uniq(productionDependencies.map(d => d.name)))
	.concat(baseModules)
	.concat([
		'rxjs/Observable',
		'rxjs/add/observable/fromPromise',
		'rxjs/Subject',
		'rxjs/Observer',
	]);

const serverResources = [

	// Bootstrap
	'out-build/bootstrap.js',
	'out-build/bootstrap-fork.js',
	'out-build/bootstrap-amd.js',
	'out-build/paths.js',

	// main entry points
	'out-build/vs/server/cli.js',
	'out-build/vs/server/main.js',

	// Watcher
	'out-build/vs/platform/files/**/*.exe',
	'out-build/vs/platform/files/**/*.md',

	// Uri transformer
	'out-build/vs/server/uriTransformer.js',

	// Process monitor
	'out-build/vs/base/node/cpuUsage.sh',
	'out-build/vs/base/node/ps.sh',

	'!**/test/**'
];

const serverWithWebResources = [

	// Include all of server...
	...serverResources,

	// ...and all of web
	...vscodeWebResourceIncludes
];

const serverEntryPoints = [
	{
		name: 'vs/server/remoteExtensionHostAgent',
		exclude: ['vs/css', 'vs/nls']
	},
	{
		name: 'vs/server/remoteCli',
		exclude: ['vs/css', 'vs/nls']
	},
	{
		name: 'vs/server/remoteExtensionHostProcess',
		exclude: ['vs/css', 'vs/nls']
	},
	{
		name: 'vs/platform/files/node/watcher/unix/watcherApp',
		exclude: ['vs/css', 'vs/nls']
	},
	{
		name: 'vs/platform/files/node/watcher/nsfw/watcherApp',
		exclude: ['vs/css', 'vs/nls']
	}
];

const serverWithWebEntryPoints = [

	// Include all of server
	...serverEntryPoints,

	// Include workbench web
	...vscodeWebEntryPoints
];

function getNodeVersion() {
	const yarnrc = fs.readFileSync(path.join(REPO_ROOT, 'remote', '.yarnrc'), 'utf8');
	const target = /^target "(.*)"$/m.exec(yarnrc)[1];
	return target;
}

const nodeVersion = getNodeVersion();

BUILD_TARGETS.forEach(({ platform, arch }) => {
	if (platform === 'darwin') {
		arch = 'x64';
	}

	gulp.task(task.define(`node-${platform}-${arch}`, () => {
		const nodePath = path.join('.build', 'node', `v${nodeVersion}`, `${platform}-${arch}`);

		if (!fs.existsSync(nodePath)) {
			util.rimraf(nodePath);

			return nodejs(platform, arch)
				.pipe(vfs.dest(nodePath));
		}

		return Promise.resolve(null);
	}));
});

const defaultNodeTask = gulp.task(`node-${process.platform}-${process.arch}`);

if (defaultNodeTask) {
	gulp.task(task.define('node', defaultNodeTask));
}

function nodejs(platform, arch) {
	if (arch === 'ia32') {
		arch = 'x86';
	}

	if (platform === 'win32') {
		return remote(`/dist/v${nodeVersion}/win-${arch}/node.exe`, { base: 'https://nodejs.org' })
			.pipe(rename('node.exe'));
	}

	if (arch === 'alpine') {
		const contents = cp.execSync(`docker run --rm node:${nodeVersion}-alpine /bin/sh -c 'cat \`which node\`'`, { maxBuffer: 100 * 1024 * 1024, encoding: 'buffer' });
		return es.readArray([new File({ path: 'node', contents, stat: { mode: parseInt('755', 8) } })]);
	}

	if (platform === 'darwin') {
		arch = 'x64';
	}

	if (arch === 'armhf') {
		arch = 'armv7l';
	}

	return remote(`/dist/v${nodeVersion}/node-v${nodeVersion}-${platform}-${arch}.tar.gz`, { base: 'https://nodejs.org' })
		.pipe(flatmap(stream => stream.pipe(gunzip()).pipe(untar())))
		.pipe(filter('**/node'))
		.pipe(util.setExecutableBit('**'))
		.pipe(rename('node'));
}

function packageTask(type, platform, arch, sourceFolderName, destinationFolderName) {
	const destination = path.join(BUILD_ROOT, destinationFolderName);

	return () => {
		const src = gulp.src(sourceFolderName + '/**', { base: '.' })
			.pipe(rename(function (path) { path.dirname = path.dirname.replace(new RegExp('^' + sourceFolderName), 'out'); }))
			.pipe(util.setExecutableBit(['**/*.sh']))
			.pipe(filter(['**', '!**/*.js.map']));

		const workspaceExtensionPoints = ['debuggers', 'jsonValidation'];
		const isUIExtension = (manifest) => {
			switch (manifest.extensionKind) {
				case 'ui': return true;
				case 'workspace': return false;
				default: {
					if (manifest.main) {
						return false;
					}
					if (manifest.contributes && Object.keys(manifest.contributes).some(key => workspaceExtensionPoints.indexOf(key) !== -1)) {
						return false;
					}
					// Default is UI Extension
					return true;
				}
			}
		};
		const localWorkspaceExtensions = glob.sync('extensions/*/package.json')
			.filter((extensionPath) => {
				if (type === 'reh-web') {
					return true; // web: ship all extensions for now
				}

				const manifest = JSON.parse(fs.readFileSync(path.join(REPO_ROOT, extensionPath)).toString());
				return !isUIExtension(manifest);
			}).map((extensionPath) => path.basename(path.dirname(extensionPath)))
			.filter(name => name !== 'vscode-api-tests' && name !== 'vscode-test-resolver'); // Do not ship the test extensions
<<<<<<< HEAD
		const marketplaceExtensions = require('./builtInExtensions.json').map(entry => entry.name);
=======
		const marketplaceExtensions = JSON.parse(fs.readFileSync(path.join(REPO_ROOT, 'product.json'), 'utf8')).builtInExtensions.map(entry => entry.name);
>>>>>>> b5ba37f6
		const extensionPaths = [...localWorkspaceExtensions, ...marketplaceExtensions]
			.map(name => `.build/extensions/${name}/**`);

		const extensions = gulp.src(extensionPaths, { base: '.build', dot: true });
		const extensionsCommonDependencies = gulp.src('.build/extensions/node_modules/**', { base: '.build', dot: true });
		const sources = es.merge(src, extensions, extensionsCommonDependencies)
			.pipe(filter(['**', '!**/*.js.map'], { dot: true }));

		let version = packageJson.version;
		const quality = product.quality;

		if (quality && quality !== 'stable') {
			version += '-' + quality;
		}

		const name = product.nameShort;
		const packageJsonStream = gulp.src(['remote/package.json'], { base: 'remote' })
			.pipe(json({ name, version }));

		const date = new Date().toISOString();

		const productJsonStream = gulp.src(['product.json'], { base: '.' })
			.pipe(json({ commit, date }));

		const license = gulp.src(['remote/LICENSE'], { base: 'remote' });

		const dependenciesSrc = _.flatten(productionDependencies.map(d => path.relative(REPO_ROOT, d.path)).map(d => [`${d}/**`, `!${d}/**/{test,tests}/**`, `!${d}/.bin/**`]));

		const deps = gulp.src(dependenciesSrc, { base: 'remote', dot: true })
			.pipe(filter(['**', '!**/package-lock.json']))
			.pipe(util.cleanNodeModules(path.join(__dirname, '.nativeignore')));

		const nodePath = `.build/node/v${nodeVersion}/${platform}-${platform === 'darwin' ? 'x64' : arch}`;
		const node = gulp.src(`${nodePath}/**`, { base: nodePath, dot: true });

		let web = [];
		if (type === 'reh-web') {
			web = [
				'resources/server/favicon.ico',
				'resources/server/code-192.png',
				'resources/server/code-512.png',
				'resources/server/manifest.json'
			].map(resource => gulp.src(resource, { base: '.' }).pipe(rename(resource)));
		}

		let all = es.merge(
			packageJsonStream,
			productJsonStream,
			license,
			sources,
			deps,
			node,
			...web
		);

		let result = all
			.pipe(util.skipDirectories())
			.pipe(util.fixWin32DirectoryPermissions());

		if (platform === 'win32') {
			result = es.merge(result,
				gulp.src('resources/server/bin/code.cmd', { base: '.' })
					.pipe(replace('@@VERSION@@', version))
					.pipe(replace('@@COMMIT@@', commit))
					.pipe(replace('@@APPNAME@@', product.applicationName))
					.pipe(rename(`bin/${product.applicationName}.cmd`)),
				gulp.src('resources/server/bin/server.cmd', { base: '.' })
					.pipe(rename(`server.cmd`))
			);
		} else if (platform === 'linux' || platform === 'darwin') {
			result = es.merge(result,
				gulp.src('resources/server/bin/code.sh', { base: '.' })
					.pipe(replace('@@VERSION@@', version))
					.pipe(replace('@@COMMIT@@', commit))
					.pipe(replace('@@APPNAME@@', product.applicationName))
					.pipe(rename(`bin/${product.applicationName}`))
					.pipe(util.setExecutableBit()),
				gulp.src('resources/server/bin/server.sh', { base: '.' })
					.pipe(rename(`server.sh`))
					.pipe(util.setExecutableBit())
			);
		}

		return result.pipe(vfs.dest(destination));
	};
}

function copyConfigTask(folder) {
	const destination = path.join(BUILD_ROOT, folder);
	return () => gulp.src(['remote/pkg-package.json'], { base: 'remote' })
		.pipe(rename(path => path.basename += '.' + folder))
		.pipe(json(obj => {
			const pkg = obj.pkg;
			pkg.scripts = pkg.scripts && pkg.scripts.map(p => path.join(destination, p));
			pkg.assets = pkg.assets && pkg.assets.map(p => path.join(destination, p));
			return obj;
		}))
		.pipe(vfs.dest('out-vscode-reh-pkg'));
}

function copyNativeTask(folder) {
	const destination = path.join(BUILD_ROOT, folder);
	return () => {
		const nativeLibraries = gulp.src(['remote/node_modules/**/*.node']);
		const license = gulp.src(['remote/LICENSE']);

		const result = es.merge(
			nativeLibraries,
			license
		);

		return result
			.pipe(rename({ dirname: '' }))
			.pipe(vfs.dest(destination));
	};
}

function packagePkgTask(platform, arch, pkgTarget) {
	const folder = path.join(BUILD_ROOT, 'azuredatastudio-reh') + (platform ? '-' + platform : '') + (arch ? '-' + arch : '');
	return () => {
		const cwd = process.cwd();
		const config = path.join(cwd, 'out-vscode-reh-pkg', 'pkg-package.vscode-reh-' + platform + '-' + arch + '.json');
		process.chdir(folder);
		console.log(`TODO`, pkgTarget, config);
		return null;
		// return pkg.exec(['-t', pkgTarget, '-d', '-c', config, '-o', path.join(folder + '-pkg', platform === 'win32' ? 'vscode-reh.exe' : 'vscode-reh'), './out/remoteExtensionHostAgent.js'])
		// 	.then(() => process.chdir(cwd));
	};
}

['reh', 'reh-web'].forEach(type => {
	const optimizeTask = task.define(`optimize-vscode-${type}`, task.series(
		util.rimraf(`out-vscode-${type}`),
		common.optimizeTask({
			src: 'out-build',
			entryPoints: _.flatten(type === 'reh' ? serverEntryPoints : serverWithWebEntryPoints),
			otherSources: [],
			resources: type === 'reh' ? serverResources : serverWithWebResources,
			loaderConfig: common.loaderConfig(nodeModules),
			out: `out-vscode-${type}`,
			inlineAmdImages: true,
			bundleInfo: undefined
		})
	));

	const minifyTask = task.define(`minify-vscode-${type}`, task.series(
		vscodeWebPatchProductTask,
		optimizeTask,
		util.rimraf(`out-vscode-${type}-min`),
		common.minifyTask(`out-vscode-${type}`, `https://ticino.blob.core.windows.net/sourcemaps/${commit}/core`)
	));
	gulp.task(minifyTask);

	BUILD_TARGETS.forEach(buildTarget => {
		const dashed = (str) => (str ? `-${str}` : ``);
		const platform = buildTarget.platform;
		const arch = buildTarget.arch;
		const pkgTarget = buildTarget.pkgTarget;

		const copyPkgConfigTask = task.define(`copy-pkg-config${dashed(platform)}${dashed(arch)}`, task.series(
			util.rimraf(`out-vscode-${type}-pkg`),
			copyConfigTask(`vscode-${type}${dashed(platform)}${dashed(arch)}`)
		));

		const copyPkgNativeTask = task.define(`copy-pkg-native${dashed(platform)}${dashed(arch)}`, task.series(
			util.rimraf(path.join(BUILD_ROOT, `vscode-${type}${dashed(platform)}${dashed(arch)}-pkg`)),
			copyNativeTask(`vscode-${type}${dashed(platform)}${dashed(arch)}-pkg`)
		));

		['', 'min'].forEach(minified => {
			const sourceFolderName = `out-vscode-${type}${dashed(minified)}`;
			const destinationFolderName = `azuredatastudio-${type}${dashed(platform)}${dashed(arch)}`;

			const rollupAngularTask = task.define(`vscode-web-${type}${dashed(platform)}${dashed(arch)}-angular-rollup`, () => {
				return rollupAngular(REMOTE_FOLDER);
			});

			const rebuildExtensions = ['big-data-cluster', 'mssql', 'notebook'];
			const EXTENSIONS = path.join(REPO_ROOT, 'extensions');
			function exec(cmdLine, cwd) {
				console.log(cmdLine);
				cp.execSync(cmdLine, { stdio: 'inherit', cwd: cwd });
			}
			const tasks = [];
			rebuildExtensions.forEach(scope => {
				const root = path.join(EXTENSIONS, scope);
				tasks.push(
					() => gulp.src(path.join(REMOTE_FOLDER, '.yarnrc')).pipe(gulp.dest(root)),
					util.rimraf(path.join(root, 'node_modules')),
					() => exec('yarn', root)
				);
			});
			const yarnrcExtensions = task.define(`vscode-web-${type}${dashed(platform)}${dashed(arch)}-yarnrc-extensions`, task.series(...tasks));

			const cleanupExtensions = task.define(`vscode-web-${type}${dashed(platform)}${dashed(arch)}-cleanup-extensions`, () => {
				return Promise.all(rebuildExtensions.map(scope => {
					const root = path.join(EXTENSIONS, scope);
					return util.rimraf(path.join(root, '.yarnrc'))();
				}));
			});

			const serverTaskCI = task.define(`vscode-${type}${dashed(platform)}${dashed(arch)}${dashed(minified)}-ci`, task.series(
				gulp.task(`node-${platform}-${platform === 'darwin' ? 'x64' : arch}`),
				yarnrcExtensions,
				compileExtensionsBuildTask,
				cleanupExtensions,
				rollupAngularTask,
				util.rimraf(path.join(BUILD_ROOT, destinationFolderName)),
				packageTask(type, platform, arch, sourceFolderName, destinationFolderName)
			));
			gulp.task(serverTaskCI);

			const serverTask = task.define(`vscode-${type}${dashed(platform)}${dashed(arch)}${dashed(minified)}`, task.series(
				compileBuildTask,
				compileExtensionsBuildTask,
				minified ? minifyTask : optimizeTask,
				serverTaskCI
			));
			gulp.task(serverTask);

			const serverPkgTask = task.define(`vscode-${type}${dashed(platform)}${dashed(arch)}${dashed(minified)}-pkg`, task.series(
				task.parallel(
					serverTask,
					copyPkgConfigTask,
					copyPkgNativeTask
				),
				packagePkgTask(platform, arch, pkgTarget)
			));
			gulp.task(serverPkgTask);
		});
	});
});

function mixinServer(watch) {
	const packageJSONPath = path.join(path.dirname(__dirname), 'package.json');
	function exec(cmdLine) {
		console.log(cmdLine);
		cp.execSync(cmdLine, { stdio: 'inherit' });
	}
	function checkout() {
		const packageJSON = JSON.parse(fs.readFileSync(packageJSONPath).toString());
		exec('git fetch distro');
		exec(`git checkout ${packageJSON['distro']} -- src/vs/server resources/server`);
		exec('git reset HEAD src/vs/server resources/server');
	}
	checkout();
	if (watch) {
		console.log('Enter watch mode (observing package.json)');
		const watcher = fs.watch(packageJSONPath);
		watcher.addListener('change', () => {
			try {
				checkout();
			} catch (e) {
				console.log(e);
			}
		});
	}
	return Promise.resolve();
}

gulp.task(task.define('mixin-server', () => mixinServer(false)));
gulp.task(task.define('mixin-server-watch', () => mixinServer(true)));<|MERGE_RESOLUTION|>--- conflicted
+++ resolved
@@ -232,11 +232,7 @@
 				return !isUIExtension(manifest);
 			}).map((extensionPath) => path.basename(path.dirname(extensionPath)))
 			.filter(name => name !== 'vscode-api-tests' && name !== 'vscode-test-resolver'); // Do not ship the test extensions
-<<<<<<< HEAD
-		const marketplaceExtensions = require('./builtInExtensions.json').map(entry => entry.name);
-=======
 		const marketplaceExtensions = JSON.parse(fs.readFileSync(path.join(REPO_ROOT, 'product.json'), 'utf8')).builtInExtensions.map(entry => entry.name);
->>>>>>> b5ba37f6
 		const extensionPaths = [...localWorkspaceExtensions, ...marketplaceExtensions]
 			.map(name => `.build/extensions/${name}/**`);
 
