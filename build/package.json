--- conflicted
+++ resolved
@@ -72,12 +72,8 @@
     "rollup-plugin-node-resolve": "^5.2.0",
     "source-map": "0.6.1",
     "tmp": "^0.2.1",
-<<<<<<< HEAD
     "typescript": "^4.8.0-dev.20220518",
     "vsce": "2.8.0",
-=======
-    "typescript": "^4.5.0-dev.20210817",
->>>>>>> 219bdabf
     "vscode-universal-bundler": "^0.0.2"
   },
   "scripts": {
