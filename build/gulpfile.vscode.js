/*---------------------------------------------------------------------------------------------
 *  Copyright (c) Microsoft Corporation. All rights reserved.
 *  Licensed under the Source EULA. See License.txt in the project root for license information.
 *--------------------------------------------------------------------------------------------*/

'use strict';

const gulp = require('gulp');
const fs = require('fs');
const os = require('os');
const cp = require('child_process');
const path = require('path');
const es = require('event-stream');
const azure = require('gulp-azure-storage');
const electron = require('gulp-atom-electron');
const vfs = require('vinyl-fs');
const rename = require('gulp-rename');
const replace = require('gulp-replace');
const filter = require('gulp-filter');
const json = require('gulp-json-editor');
const _ = require('underscore');
const util = require('./lib/util');
const ext = require('./lib/extensions');
const buildfile = require('../src/buildfile');
const common = require('./lib/optimize');
const root = path.dirname(__dirname);
const commit = util.getVersion(root);
const packageJson = require('../package.json');
const product = require('../product.json');
const crypto = require('crypto');
const i18n = require('./lib/i18n');
// {{SQL CARBON EDIT}}
const serviceDownloader = require('service-downloader').ServiceDownloadProvider;
const platformInfo = require('service-downloader/out/platform').PlatformInformation;
const glob = require('glob');
const deps = require('./dependencies');
const getElectronVersion = require('./lib/electron').getElectronVersion;
const createAsar = require('./lib/asar').createAsar;

const productionDependencies = deps.getProductionDependencies(path.dirname(__dirname));
// @ts-ignore
// {{SQL CARBON EDIT}}
var del = require('del');
const extensionsRoot = path.join(root, 'extensions');
const extensionsProductionDependencies = deps.getProductionDependencies(extensionsRoot);
const baseModules = Object.keys(process.binding('natives')).filter(n => !/^_|\//.test(n));
// {{SQL CARBON EDIT}}
const nodeModules = [
	'electron',
	'original-fs',
	'rxjs/Observable',
	'rxjs/Subject',
	'rxjs/Observer',
	'ng2-charts/ng2-charts']
	.concat(Object.keys(product.dependencies || {}))
	.concat(_.uniq(productionDependencies.map(d => d.name)))
	.concat(baseModules);


// Build
const builtInExtensions = require('./builtInExtensions.json');

const excludedExtensions = [
	'vscode-api-tests',
	'vscode-colorize-tests',
	'ms-vscode.node-debug',
	'ms-vscode.node-debug2',
	// {{SQL CARBON EDIT}}
<<<<<<< HEAD
	'integration-tests',
	'big-data-cluster'
=======
	'integration-tests'
>>>>>>> 0aa71b52
];

// {{SQL CARBON EDIT}}
const vsce = require('vsce');
const sqlBuiltInExtensions = [
	// Add SQL built-in extensions here.
	// the extension will be excluded from SQLOps package and will have separate vsix packages
	'agent',
	'import',
	'profiler',
	'admin-pack'
];
var azureExtensions =  [ 'azurecore', 'mssql'];

const vscodeEntryPoints = _.flatten([
	buildfile.entrypoint('vs/workbench/workbench.main'),
	buildfile.base,
	buildfile.workbench,
	buildfile.code
]);

const vscodeResources = [
	'out-build/main.js',
	'out-build/cli.js',
	'out-build/driver.js',
	'out-build/bootstrap.js',
	'out-build/bootstrap-amd.js',
	'out-build/paths.js',
	'out-build/vs/**/*.{svg,png,cur,html}',
	'out-build/vs/base/common/performance.js',
	'out-build/vs/base/node/{stdForkStart.js,terminateProcess.sh,cpuUsage.sh}',
	'out-build/vs/base/browser/ui/octiconLabel/octicons/**',
	'out-build/vs/workbench/browser/media/*-theme.css',
	'out-build/vs/workbench/electron-browser/bootstrap/**',
	'out-build/vs/workbench/parts/debug/**/*.json',
	'out-build/vs/workbench/parts/execution/**/*.scpt',
	'out-build/vs/workbench/parts/webview/electron-browser/webview-pre.js',
	'out-build/vs/**/markdown.css',
	'out-build/vs/workbench/parts/tasks/**/*.json',
	'out-build/vs/workbench/parts/welcome/walkThrough/**/*.md',
	'out-build/vs/workbench/services/files/**/*.exe',
	'out-build/vs/workbench/services/files/**/*.md',
	'out-build/vs/code/electron-browser/sharedProcess/sharedProcess.js',
	'out-build/vs/code/electron-browser/issue/issueReporter.js',
	'out-build/vs/code/electron-browser/processExplorer/processExplorer.js',
	// {{SQL CARBON EDIT}}
	'out-build/sql/workbench/electron-browser/splashscreen/*',
	'out-build/sql/**/*.{svg,png,cur,html}',
	'out-build/sql/base/browser/ui/table/media/*.{gif,png,svg}',
	'out-build/sql/base/browser/ui/checkbox/media/*.{gif,png,svg}',
	'out-build/sql/parts/admin/**/*.html',
	'out-build/sql/parts/connection/connectionDialog/media/*.{gif,png,svg}',
	'out-build/sql/parts/common/dblist/**/*.html',
	'out-build/sql/parts/dashboard/**/*.html',
	'out-build/sql/parts/disasterRecovery/**/*.html',
	'out-build/sql/parts/common/modal/media/**',
	'out-build/sql/parts/grid/load/lib/**',
	'out-build/sql/parts/grid/load/loadJquery.js',
	'out-build/sql/parts/grid/media/**',
	'out-build/sql/parts/grid/views/**/*.html',
	'out-build/sql/parts/tasks/**/*.html',
	'out-build/sql/parts/taskHistory/viewlet/media/**',
	'out-build/sql/parts/jobManagement/common/media/*.svg',
	'out-build/sql/media/objectTypes/*.svg',
	'out-build/sql/media/icons/*.svg',
	'out-build/sql/parts/notebook/media/**/*.svg',
	'!**/test/**'
];

const BUNDLED_FILE_HEADER = [
	'/*!--------------------------------------------------------',
	' * Copyright (C) Microsoft Corporation. All rights reserved.',
	' *--------------------------------------------------------*/'
].join('\n');

gulp.task('clean-optimized-vscode', util.rimraf('out-vscode'));
gulp.task('optimize-vscode', ['clean-optimized-vscode', 'compile-build', 'compile-extensions-build'], common.optimizeTask({
	src: 'out-build',
	entryPoints: vscodeEntryPoints,
	otherSources: [],
	resources: vscodeResources,
	loaderConfig: common.loaderConfig(nodeModules),
	header: BUNDLED_FILE_HEADER,
	out: 'out-vscode',
	bundleInfo: undefined
}));


gulp.task('optimize-index-js', ['optimize-vscode'], () => {
	const fullpath = path.join(process.cwd(), 'out-vscode/vs/workbench/electron-browser/bootstrap/index.js');
	const contents = fs.readFileSync(fullpath).toString();
	const newContents = contents.replace('[/*BUILD->INSERT_NODE_MODULES*/]', JSON.stringify(nodeModules));
	fs.writeFileSync(fullpath, newContents);
});

const baseUrl = `https://ticino.blob.core.windows.net/sourcemaps/${commit}/core`;
gulp.task('clean-minified-vscode', util.rimraf('out-vscode-min'));
gulp.task('minify-vscode', ['clean-minified-vscode', 'optimize-index-js'], common.minifyTask('out-vscode', baseUrl));

// Package

// @ts-ignore JSON checking: darwinCredits is optional
const darwinCreditsTemplate = product.darwinCredits && _.template(fs.readFileSync(path.join(root, product.darwinCredits), 'utf8'));

const config = {
	version: getElectronVersion(),
	productAppName: product.nameLong,
	companyName: 'Microsoft Corporation',
	copyright: 'Copyright (C) 2018 Microsoft. All rights reserved',
	darwinIcon: 'resources/darwin/code.icns',
	darwinBundleIdentifier: product.darwinBundleIdentifier,
	darwinApplicationCategoryType: 'public.app-category.developer-tools',
	darwinHelpBookFolder: 'VS Code HelpBook',
	darwinHelpBookName: 'VS Code HelpBook',
	darwinBundleDocumentTypes: [{
		name: product.nameLong + ' document',
		role: 'Editor',
		ostypes: ["TEXT", "utxt", "TUTX", "****"],
		// {{SQL CARBON EDIT}}
		extensions: ["csv", "json", "sqlplan", "sql", "xml"],
		iconFile: 'resources/darwin/code_file.icns'
	}],
	darwinBundleURLTypes: [{
		role: 'Viewer',
		name: product.nameLong,
		urlSchemes: [product.urlProtocol]
	}],
	darwinCredits: darwinCreditsTemplate ? Buffer.from(darwinCreditsTemplate({ commit: commit, date: new Date().toISOString() })) : void 0,
	linuxExecutableName: product.applicationName,
	winIcon: 'resources/win32/code.ico',
	token: process.env['VSCODE_MIXIN_PASSWORD'] || process.env['GITHUB_TOKEN'] || void 0,

	// @ts-ignore JSON checking: electronRepository is optional
	repo: product.electronRepository || void 0
};

function getElectron(arch) {
	return () => {
		const electronOpts = _.extend({}, config, {
			platform: process.platform,
			arch,
			ffmpegChromium: true,
			keepDefaultApp: true
		});

		return gulp.src('package.json')
		.pipe(json({ name: product.nameShort }))
			.pipe(electron(electronOpts))
			.pipe(filter(['**', '!**/app/package.json']))
			.pipe(vfs.dest('.build/electron'));
	};
}

gulp.task('clean-electron', util.rimraf('.build/electron'));
gulp.task('electron', ['clean-electron'], getElectron(process.arch));
gulp.task('electron-ia32', ['clean-electron'], getElectron('ia32'));
gulp.task('electron-x64', ['clean-electron'], getElectron('x64'));


/**
 * Compute checksums for some files.
 *
 * @param {string} out The out folder to read the file from.
 * @param {string[]} filenames The paths to compute a checksum for.
 * @return {Object} A map of paths to checksums.
 */
function computeChecksums(out, filenames) {
	var result = {};
	filenames.forEach(function (filename) {
		var fullPath = path.join(process.cwd(), out, filename);
		result[filename] = computeChecksum(fullPath);
	});
	return result;
}

/**
 * Compute checksum for a file.
 *
 * @param {string} filename The absolute path to a filename.
 * @return {string} The checksum for `filename`.
 */
function computeChecksum(filename) {
	var contents = fs.readFileSync(filename);

	var hash = crypto
		.createHash('md5')
		.update(contents)
		.digest('base64')
		.replace(/=+$/, '');

	return hash;
}

function packageBuiltInExtensions() {
	const sqlBuiltInLocalExtensionDescriptions = glob.sync('extensions/*/package.json')
			.map(manifestPath => {
				const extensionPath = path.dirname(path.join(root, manifestPath));
				const extensionName = path.basename(extensionPath);
				return { name: extensionName, path: extensionPath };
			})
			.filter(({ name }) => excludedExtensions.indexOf(name) === -1)
			.filter(({ name }) => builtInExtensions.every(b => b.name !== name))
			.filter(({ name }) => sqlBuiltInExtensions.indexOf(name) >= 0);
	sqlBuiltInLocalExtensionDescriptions.forEach(element => {
		const packagePath = path.join(path.dirname(root), element.name + '.vsix');
		console.info('Creating vsix for ' + element.path + ' result:' + packagePath);
		vsce.createVSIX({
				cwd: element.path,
				packagePath: packagePath,
				useYarn: true
		});
	});
}

function packageExtensionTask(extensionName, platform, arch) {
	var destination = path.join(path.dirname(root), 'azuredatastudio') + (platform ? '-' + platform : '') + (arch ? '-' + arch : '');
	if (platform === 'darwin') {
		destination = path.join(destination, 'Azure Data Studio.app', 'Contents', 'Resources', 'app', 'extensions', extensionName);
	} else {
		destination = path.join(destination, 'resources', 'app', 'extensions', extensionName);
	}

	platform = platform || process.platform;

	return () => {
		const root = path.resolve(path.join(__dirname, '..'));
		const localExtensionDescriptions = glob.sync('extensions/*/package.json')
			.map(manifestPath => {
				const extensionPath = path.dirname(path.join(root, manifestPath));
				const extensionName = path.basename(extensionPath);
				return { name: extensionName, path: extensionPath };
			})
			.filter(({ name }) => extensionName === name);

		const localExtensions = es.merge(...localExtensionDescriptions.map(extension => {
			return ext.fromLocal(extension.path);
		}));

		let result = localExtensions
			.pipe(util.skipDirectories())
			.pipe(util.fixWin32DirectoryPermissions())
			.pipe(filter(['**', '!LICENSE', '!LICENSES.chromium.html', '!version']));

		return result.pipe(vfs.dest(destination));
	};
}

function packageTask(platform, arch, opts) {
	opts = opts || {};

	// {{SQL CARBON EDIT}}
	const destination = path.join(path.dirname(root), 'azuredatastudio') + (platform ? '-' + platform : '') + (arch ? '-' + arch : '');
	platform = platform || process.platform;

	return () => {
		const out = opts.minified ? 'out-vscode-min' : 'out-vscode';

		const checksums = computeChecksums(out, [
			'vs/workbench/workbench.main.js',
			'vs/workbench/workbench.main.css',
			'vs/workbench/electron-browser/bootstrap/index.html',
			'vs/workbench/electron-browser/bootstrap/index.js',
			'vs/workbench/electron-browser/bootstrap/preload.js'
		]);

		const src = gulp.src(out + '/**', { base: '.' })
			.pipe(rename(function (path) { path.dirname = path.dirname.replace(new RegExp('^' + out), 'out'); }));

		const root = path.resolve(path.join(__dirname, '..'));
		const localExtensionDescriptions = glob.sync('extensions/*/package.json')
			.map(manifestPath => {
				const extensionPath = path.dirname(path.join(root, manifestPath));
				const extensionName = path.basename(extensionPath);
				return { name: extensionName, path: extensionPath };
			})
			.filter(({ name }) => excludedExtensions.indexOf(name) === -1)
			.filter(({ name }) => builtInExtensions.every(b => b.name !== name))
			// {{SQL CARBON EDIT}}
			.filter(({ name }) => sqlBuiltInExtensions.indexOf(name) === -1)
			.filter(({ name }) => azureExtensions.indexOf(name) === -1);

		packageBuiltInExtensions();

		const localExtensions = es.merge(...localExtensionDescriptions.map(extension => {
			return ext.fromLocal(extension.path)
				.pipe(rename(p => p.dirname = `extensions/${extension.name}/${p.dirname}`));
		}));

		// {{SQL CARBON EDIT}}
		const extensionDepsSrc = [
			..._.flatten(extensionsProductionDependencies.map(d => path.relative(root, d.path)).map(d => [`${d}/**`, `!${d}/**/{test,tests}/**`])),
		];

		const localExtensionDependencies = gulp.src(extensionDepsSrc, { base: '.', dot: true })
			.pipe(filter(['**', '!**/package-lock.json']))
			.pipe(util.cleanNodeModule('account-provider-azure', ['node_modules/date-utils/doc/**', 'node_modules/adal_node/node_modules/**'], undefined))
			.pipe(util.cleanNodeModule('typescript', ['**/**'], undefined));

		const sources = es.merge(src, localExtensions, localExtensionDependencies)
			.pipe(util.setExecutableBit(['**/*.sh']))
			.pipe(filter(['**', '!**/*.js.map']));

		let version = packageJson.version;
		// @ts-ignore JSON checking: quality is optional
		const quality = product.quality;

		if (quality && quality !== 'stable') {
			version += '-' + quality;
		}

		// {{SQL CARBON EDIT}}
		const name = (platform === 'darwin') ? 'Azure Data Studio' : product.nameShort;
		const packageJsonStream = gulp.src(['package.json'], { base: '.' })
			.pipe(json({ name, version }));

		const date = new Date().toISOString();
		const productJsonUpdate = { commit, date, checksums };

		if (shouldSetupSettingsSearch()) {
			productJsonUpdate.settingsSearchBuildId = getSettingsSearchBuildId(packageJson);
		}

		const productJsonStream = gulp.src(['product.json'], { base: '.' })
			.pipe(json(productJsonUpdate));

		const license = gulp.src(['LICENSES.chromium.html', 'LICENSE.txt', 'ThirdPartyNotices.txt', 'licenses/**'], { base: '.' });

		const watermark = gulp.src(['resources/letterpress.svg', 'resources/letterpress-dark.svg', 'resources/letterpress-hc.svg'], { base: '.' });

		// TODO the API should be copied to `out` during compile, not here
		const api = gulp.src('src/vs/vscode.d.ts').pipe(rename('out/vs/vscode.d.ts'));
    // {{SQL CARBON EDIT}}
		const dataApi = gulp.src('src/vs/data.d.ts').pipe(rename('out/sql/data.d.ts'));

		const depsSrc = [
			..._.flatten(productionDependencies.map(d => path.relative(root, d.path)).map(d => [`${d}/**`, `!${d}/**/{test,tests}/**`])),
			// @ts-ignore JSON checking: dependencies is optional
			..._.flatten(Object.keys(product.dependencies || {}).map(d => [`node_modules/${d}/**`, `!node_modules/${d}/**/{test,tests}/**`]))
		];

		const deps = gulp.src(depsSrc, { base: '.', dot: true })
			.pipe(filter(['**', '!**/package-lock.json']))
			.pipe(util.cleanNodeModule('fsevents', ['binding.gyp', 'fsevents.cc', 'build/**', 'src/**', 'test/**'], ['**/*.node']))
			.pipe(util.cleanNodeModule('oniguruma', ['binding.gyp', 'build/**', 'src/**', 'deps/**'], ['**/*.node', 'src/*.js']))
			.pipe(util.cleanNodeModule('windows-mutex', ['binding.gyp', 'build/**', 'src/**'], ['**/*.node']))
			.pipe(util.cleanNodeModule('native-keymap', ['binding.gyp', 'build/**', 'src/**', 'deps/**'], ['**/*.node']))
			.pipe(util.cleanNodeModule('native-is-elevated', ['binding.gyp', 'build/**', 'src/**', 'deps/**'], ['**/*.node']))
			.pipe(util.cleanNodeModule('native-watchdog', ['binding.gyp', 'build/**', 'src/**'], ['**/*.node']))
			.pipe(util.cleanNodeModule('spdlog', ['binding.gyp', 'build/**', 'deps/**', 'src/**', 'test/**'], ['**/*.node']))
			.pipe(util.cleanNodeModule('jschardet', ['dist/**']))
			.pipe(util.cleanNodeModule('windows-foreground-love', ['binding.gyp', 'build/**', 'src/**'], ['**/*.node']))
			.pipe(util.cleanNodeModule('windows-process-tree', ['binding.gyp', 'build/**', 'src/**'], ['**/*.node']))
			.pipe(util.cleanNodeModule('gc-signals', ['binding.gyp', 'build/**', 'src/**', 'deps/**'], ['**/*.node', 'src/index.js']))
			.pipe(util.cleanNodeModule('keytar', ['binding.gyp', 'build/**', 'src/**', 'script/**', 'node_modules/**'], ['**/*.node']))
			.pipe(util.cleanNodeModule('node-pty', ['binding.gyp', 'build/**', 'src/**', 'tools/**'], ['build/Release/*.exe', 'build/Release/*.dll', 'build/Release/*.node']))
			// {{SQL CARBON EDIT}}
			.pipe(util.cleanNodeModule('chart.js', ['node_modules/**'], undefined))
			.pipe(util.cleanNodeModule('emmet', ['node_modules/**'], undefined))
			.pipe(util.cleanNodeModule('pty.js', ['build/**'], ['build/Release/**']))
			.pipe(util.cleanNodeModule('jquery-ui', ['external/**', 'demos/**'], undefined))
			.pipe(util.cleanNodeModule('core-js', ['**/**'], undefined))
			.pipe(util.cleanNodeModule('slickgrid', ['node_modules/**', 'examples/**'], undefined))
			.pipe(util.cleanNodeModule('nsfw', ['binding.gyp', 'build/**', 'src/**', 'openpa/**', 'includes/**'], ['**/*.node', '**/*.a']))
			.pipe(util.cleanNodeModule('vscode-nsfw', ['binding.gyp', 'build/**', 'src/**', 'openpa/**', 'includes/**'], ['**/*.node', '**/*.a']))
			.pipe(util.cleanNodeModule('vsda', ['binding.gyp', 'README.md', 'build/**', '*.bat', '*.sh', '*.cpp', '*.h'], ['build/Release/vsda.node']))
			.pipe(createAsar(path.join(process.cwd(), 'node_modules'), ['**/*.node', '**/vscode-ripgrep/bin/*', '**/node-pty/build/Release/*'], 'app/node_modules.asar'));

		// {{SQL CARBON EDIT}}
		let copiedModules = gulp.src([
			'node_modules/jquery/**/*.*',
			'node_modules/reflect-metadata/**/*.*',
			'node_modules/slickgrid/**/*.*',
			'node_modules/underscore/**/*.*',
			'node_modules/zone.js/**/*.*',
			'node_modules/chart.js/**/*.*'
		], { base: '.', dot: true });

		let all = es.merge(
			packageJsonStream,
			productJsonStream,
			license,
			watermark,
			api,
			// {{SQL CARBON EDIT}}
			copiedModules,
			dataApi,
			sources,
			deps
		);

		if (platform === 'win32') {
			all = es.merge(all, gulp.src(['resources/win32/code_file.ico', 'resources/win32/code_70x70.png', 'resources/win32/code_150x150.png'], { base: '.' }));
		} else if (platform === 'linux') {
			all = es.merge(all, gulp.src('resources/linux/code.png', { base: '.' }));
		} else if (platform === 'darwin') {
			const shortcut = gulp.src('resources/darwin/bin/code.sh')
				.pipe(rename('bin/code'));

			all = es.merge(all, shortcut);
		}

		let result = all
			.pipe(util.skipDirectories())
			.pipe(util.fixWin32DirectoryPermissions())
			.pipe(electron(_.extend({}, config, { platform, arch, ffmpegChromium: true })))
			.pipe(filter(['**', '!LICENSE', '!LICENSES.chromium.html', '!version']));

		if (platform === 'win32') {
			result = es.merge(result, gulp.src('resources/win32/bin/code.js', { base: 'resources/win32' }));

			result = es.merge(result, gulp.src('resources/win32/bin/code.cmd', { base: 'resources/win32' })
				.pipe(replace('@@NAME@@', product.nameShort))
				.pipe(rename(function (f) { f.basename = product.applicationName; })));

			result = es.merge(result, gulp.src('resources/win32/bin/code.sh', { base: 'resources/win32' })
				.pipe(replace('@@NAME@@', product.nameShort))
				.pipe(rename(function (f) { f.basename = product.applicationName; f.extname = ''; })));

			result = es.merge(result, gulp.src('resources/win32/VisualElementsManifest.xml', { base: 'resources/win32' })
				.pipe(rename(product.nameShort + '.VisualElementsManifest.xml')));
		} else if (platform === 'linux') {
			result = es.merge(result, gulp.src('resources/linux/bin/code.sh', { base: '.' })
				.pipe(replace('@@NAME@@', product.applicationName))
				.pipe(rename('bin/' + product.applicationName)));
		}

		return result.pipe(vfs.dest(destination));
	};
}

const buildRoot = path.dirname(root);

// {{SQL CARBON EDIT}}
gulp.task('vscode-win32-x64-azurecore', ['optimize-vscode'], packageExtensionTask('azurecore', 'win32', 'x64'));
gulp.task('vscode-darwin-azurecore', ['optimize-vscode'], packageExtensionTask('azurecore', 'darwin'));
gulp.task('vscode-linux-x64-azurecore', ['optimize-vscode'], packageExtensionTask('azurecore', 'linux', 'x64'));

gulp.task('vscode-win32-x64-mssql', ['vscode-linux-x64-azurecore', 'optimize-vscode'], packageExtensionTask('mssql', 'win32', 'x64'));
gulp.task('vscode-darwin-mssql', ['vscode-linux-x64-azurecore', 'optimize-vscode'], packageExtensionTask('mssql', 'darwin'));
gulp.task('vscode-linux-x64-mssql', ['vscode-linux-x64-azurecore', 'optimize-vscode'], packageExtensionTask('mssql', 'linux', 'x64'));

gulp.task('clean-vscode-win32-ia32', util.rimraf(path.join(buildRoot, 'azuredatastudio-win32-ia32')));
gulp.task('clean-vscode-win32-x64', util.rimraf(path.join(buildRoot, 'azuredatastudio-win32-x64')));
gulp.task('clean-vscode-darwin', util.rimraf(path.join(buildRoot, 'azuredatastudio-darwin')));
gulp.task('clean-vscode-linux-ia32', util.rimraf(path.join(buildRoot, 'azuredatastudio-linux-ia32')));
gulp.task('clean-vscode-linux-x64', util.rimraf(path.join(buildRoot, 'azuredatastudio-linux-x64')));
gulp.task('clean-vscode-linux-arm', util.rimraf(path.join(buildRoot, 'azuredatastudio-linux-arm')));

gulp.task('vscode-win32-ia32', ['optimize-vscode', 'clean-vscode-win32-ia32'], packageTask('win32', 'ia32'));
gulp.task('vscode-win32-x64',  ['vscode-win32-x64-azurecore', 'vscode-win32-x64-mssql', 'optimize-vscode', 'clean-vscode-win32-x64'], packageTask('win32', 'x64'));
gulp.task('vscode-darwin', ['vscode-darwin-azurecore', 'vscode-darwin-mssql', 'optimize-vscode', 'clean-vscode-darwin'], packageTask('darwin'));
gulp.task('vscode-linux-ia32', ['optimize-vscode', 'clean-vscode-linux-ia32'], packageTask('linux', 'ia32'));
gulp.task('vscode-linux-x64', ['vscode-linux-x64-azurecore', 'vscode-linux-x64-mssql', 'optimize-vscode', 'clean-vscode-linux-x64'], packageTask('linux', 'x64'));
gulp.task('vscode-linux-arm', ['optimize-vscode', 'clean-vscode-linux-arm'], packageTask('linux', 'arm'));

gulp.task('vscode-win32-ia32-min', ['minify-vscode', 'clean-vscode-win32-ia32'], packageTask('win32', 'ia32', { minified: true }));
gulp.task('vscode-win32-x64-min', ['minify-vscode', 'clean-vscode-win32-x64'], packageTask('win32', 'x64', { minified: true }));
gulp.task('vscode-darwin-min', ['minify-vscode', 'clean-vscode-darwin'], packageTask('darwin', null, { minified: true }));
gulp.task('vscode-linux-ia32-min', ['minify-vscode', 'clean-vscode-linux-ia32'], packageTask('linux', 'ia32', { minified: true }));
gulp.task('vscode-linux-x64-min', ['minify-vscode', 'clean-vscode-linux-x64'], packageTask('linux', 'x64', { minified: true }));
gulp.task('vscode-linux-arm-min', ['minify-vscode', 'clean-vscode-linux-arm'], packageTask('linux', 'arm', { minified: true }));

// Transifex Localizations

const innoSetupConfig = {
	'zh-cn': { codePage: 'CP936', defaultInfo: { name: 'Simplified Chinese', id: '$0804', } },
	'zh-tw': { codePage: 'CP950', defaultInfo: { name: 'Traditional Chinese', id: '$0404' } },
	'ko': { codePage: 'CP949', defaultInfo: { name: 'Korean', id: '$0412' } },
	'ja': { codePage: 'CP932' },
	'de': { codePage: 'CP1252' },
	'fr': { codePage: 'CP1252' },
	'es': { codePage: 'CP1252' },
	'ru': { codePage: 'CP1251' },
	'it': { codePage: 'CP1252' },
	'pt-br': { codePage: 'CP1252' },
	'hu': { codePage: 'CP1250' },
	'tr': { codePage: 'CP1254' }
};

const apiHostname = process.env.TRANSIFEX_API_URL;
const apiName = process.env.TRANSIFEX_API_NAME;
const apiToken = process.env.TRANSIFEX_API_TOKEN;

gulp.task('vscode-translations-push', ['optimize-vscode'], function () {
	const pathToMetadata = './out-vscode/nls.metadata.json';
	const pathToExtensions = './extensions/*';
	const pathToSetup = 'build/win32/**/{Default.isl,messages.en.isl}';

	return es.merge(
		gulp.src(pathToMetadata).pipe(i18n.createXlfFilesForCoreBundle()),
		gulp.src(pathToSetup).pipe(i18n.createXlfFilesForIsl()),
		gulp.src(pathToExtensions).pipe(i18n.createXlfFilesForExtensions())
	).pipe(i18n.findObsoleteResources(apiHostname, apiName, apiToken)
	).pipe(i18n.pushXlfFiles(apiHostname, apiName, apiToken));
});

gulp.task('vscode-translations-push-test', ['optimize-vscode'], function () {
	const pathToMetadata = './out-vscode/nls.metadata.json';
	const pathToExtensions = './extensions/*';
	const pathToSetup = 'build/win32/**/{Default.isl,messages.en.isl}';

	return es.merge(
		gulp.src(pathToMetadata).pipe(i18n.createXlfFilesForCoreBundle()),
		gulp.src(pathToSetup).pipe(i18n.createXlfFilesForIsl()),
		gulp.src(pathToExtensions).pipe(i18n.createXlfFilesForExtensions())
	// {{SQL CARBON EDIT}}
	// disable since function makes calls to VS Code Transifex API
	// ).pipe(i18n.findObsoleteResources(apiHostname, apiName, apiToken)
	).pipe(vfs.dest('../vscode-transifex-input'));
});

gulp.task('vscode-translations-pull', function () {
	[...i18n.defaultLanguages, ...i18n.extraLanguages].forEach(language => {
		i18n.pullCoreAndExtensionsXlfFiles(apiHostname, apiName, apiToken, language).pipe(vfs.dest(`../vscode-localization/${language.id}/build`));

		let includeDefault = !!innoSetupConfig[language.id].defaultInfo;
		i18n.pullSetupXlfFiles(apiHostname, apiName, apiToken, language, includeDefault).pipe(vfs.dest(`../vscode-localization/${language.id}/setup`));
	});
});

gulp.task('vscode-translations-import', function () {
	[...i18n.defaultLanguages, ...i18n.extraLanguages].forEach(language => {
		gulp.src(`../vscode-localization/${language.id}/build/*/*.xlf`)
			.pipe(i18n.prepareI18nFiles())
			.pipe(vfs.dest(`./i18n/${language.folderName}`));

		// {{SQL CARBON EDIT}}
		// gulp.src(`../vscode-localization/${language.id}/setup/*/*.xlf`)
		// 	.pipe(i18n.prepareIslFiles(language, innoSetupConfig[language.id]))
		// 	.pipe(vfs.dest(`./build/win32/i18n`));
	});
});

// Sourcemaps

gulp.task('upload-vscode-sourcemaps', ['minify-vscode'], () => {
	const vs = gulp.src('out-vscode-min/**/*.map', { base: 'out-vscode-min' })
		.pipe(es.mapSync(f => {
			f.path = `${f.base}/core/${f.relative}`;
			return f;
		}));

	const extensions = gulp.src('extensions/**/out/**/*.map', { base: '.' });

	return es.merge(vs, extensions)
		.pipe(azure.upload({
			account: process.env.AZURE_STORAGE_ACCOUNT,
			key: process.env.AZURE_STORAGE_ACCESS_KEY,
			container: 'sourcemaps',
			prefix: commit + '/'
		}));
});

const allConfigDetailsPath = path.join(os.tmpdir(), 'configuration.json');
gulp.task('upload-vscode-configuration', ['generate-vscode-configuration'], () => {
	if (!shouldSetupSettingsSearch()) {
		const branch = process.env.BUILD_SOURCEBRANCH;
		console.log(`Only runs on master and release branches, not ${branch}`);
		return;
	}

	if (!fs.existsSync(allConfigDetailsPath)) {
		throw new Error(`configuration file at ${allConfigDetailsPath} does not exist`);
	}

	const settingsSearchBuildId = getSettingsSearchBuildId(packageJson);
	if (!settingsSearchBuildId) {
		throw new Error('Failed to compute build number');
	}

	return gulp.src(allConfigDetailsPath)
		.pipe(azure.upload({
			account: process.env.AZURE_STORAGE_ACCOUNT,
			key: process.env.AZURE_STORAGE_ACCESS_KEY,
			container: 'configuration',
			prefix: `${settingsSearchBuildId}/${commit}/`
		}));
});

function shouldSetupSettingsSearch() {
	const branch = process.env.BUILD_SOURCEBRANCH;
	return branch && (/\/master$/.test(branch) || branch.indexOf('/release/') >= 0);
}

function getSettingsSearchBuildId(packageJson) {
	try {
		const branch = process.env.BUILD_SOURCEBRANCH;
		const branchId = branch.indexOf('/release/') >= 0 ? 0 :
			/\/master$/.test(branch) ? 1 :
			2; // Some unexpected branch

		const out = cp.execSync(`git rev-list HEAD --count`);
		const count = parseInt(out.toString());

		// <version number><commit count><branchId (avoid unlikely conflicts)>
		// 1.25.1, 1,234,567 commits, master = 1250112345671
		return util.versionStringToNumber(packageJson.version) * 1e8 + count * 10 + branchId;
	} catch (e) {
		throw new Error('Could not determine build number: ' + e.toString());
	}
}

// This task is only run for the MacOS build
gulp.task('generate-vscode-configuration', () => {
	return new Promise((resolve, reject) => {
		const buildDir = process.env['AGENT_BUILDDIRECTORY'];
		if (!buildDir) {
			return reject(new Error('$AGENT_BUILDDIRECTORY not set'));
		}

		if (process.env.VSCODE_QUALITY !== 'insider' && process.env.VSCODE_QUALITY !== 'stable') {
			return resolve();
		}

		const userDataDir = path.join(os.tmpdir(), 'tmpuserdata');
		const extensionsDir = path.join(os.tmpdir(), 'tmpextdir');
		const appName = process.env.VSCODE_QUALITY === 'insider' ? 'Visual\\ Studio\\ Code\\ -\\ Insiders.app' : 'Visual\\ Studio\\ Code.app';
		const appPath = path.join(buildDir, `VSCode-darwin/${appName}/Contents/Resources/app/bin/code`);
		const codeProc = cp.exec(`${appPath} --export-default-configuration='${allConfigDetailsPath}' --wait --user-data-dir='${userDataDir}' --extensions-dir='${extensionsDir}'`);

		const timer = setTimeout(() => {
			codeProc.kill();
			reject(new Error('export-default-configuration process timed out'));
		}, 10 * 1000);

		codeProc.stdout.on('data', d => console.log(d.toString()));
		codeProc.stderr.on('data', d => console.log(d.toString()));

		codeProc.on('exit', () => {
			clearTimeout(timer);
			resolve();
		});

		codeProc.on('error', err => {
			clearTimeout(timer);
			reject(err);
		});
	});
});

// {{SQL CARBON EDIT}}
// Install service locally before building carbon

function installService() {
	let config = require('../extensions/mssql/src/config.json');
	return platformInfo.getCurrent().then(p => {
		let runtime = p.runtimeId;
		// fix path since it won't be correct
		config.installDirectory = path.join(__dirname, '../extensions/mssql/src', config.installDirectory);
		var installer = new serviceDownloader(config);
		let serviceInstallFolder = installer.getInstallDirectory(runtime);
		console.log('Cleaning up the install folder: ' + serviceInstallFolder);
		return del(serviceInstallFolder + '/*').then(() => {
			console.log('Installing the service. Install folder: ' + serviceInstallFolder);
			return installer.installService(runtime);
		}, delError => {
			console.log('failed to delete the install folder error: ' + delError);
		});
	});
}

gulp.task('install-sqltoolsservice', () => {
    return installService();
});
<|MERGE_RESOLUTION|>--- conflicted
+++ resolved
@@ -66,12 +66,7 @@
 	'ms-vscode.node-debug',
 	'ms-vscode.node-debug2',
 	// {{SQL CARBON EDIT}}
-<<<<<<< HEAD
-	'integration-tests',
-	'big-data-cluster'
-=======
 	'integration-tests'
->>>>>>> 0aa71b52
 ];
 
 // {{SQL CARBON EDIT}}
@@ -82,9 +77,10 @@
 	'agent',
 	'import',
 	'profiler',
-	'admin-pack'
+	'admin-pack',
+	'big-data-cluster'
 ];
-var azureExtensions =  [ 'azurecore', 'mssql'];
+var azureExtensions = ['azurecore', 'mssql'];
 
 const vscodeEntryPoints = _.flatten([
 	buildfile.entrypoint('vs/workbench/workbench.main'),
@@ -218,7 +214,7 @@
 		});
 
 		return gulp.src('package.json')
-		.pipe(json({ name: product.nameShort }))
+			.pipe(json({ name: product.nameShort }))
 			.pipe(electron(electronOpts))
 			.pipe(filter(['**', '!**/app/package.json']))
 			.pipe(vfs.dest('.build/electron'));
@@ -267,21 +263,21 @@
 
 function packageBuiltInExtensions() {
 	const sqlBuiltInLocalExtensionDescriptions = glob.sync('extensions/*/package.json')
-			.map(manifestPath => {
-				const extensionPath = path.dirname(path.join(root, manifestPath));
-				const extensionName = path.basename(extensionPath);
-				return { name: extensionName, path: extensionPath };
-			})
-			.filter(({ name }) => excludedExtensions.indexOf(name) === -1)
-			.filter(({ name }) => builtInExtensions.every(b => b.name !== name))
-			.filter(({ name }) => sqlBuiltInExtensions.indexOf(name) >= 0);
+		.map(manifestPath => {
+			const extensionPath = path.dirname(path.join(root, manifestPath));
+			const extensionName = path.basename(extensionPath);
+			return { name: extensionName, path: extensionPath };
+		})
+		.filter(({ name }) => excludedExtensions.indexOf(name) === -1)
+		.filter(({ name }) => builtInExtensions.every(b => b.name !== name))
+		.filter(({ name }) => sqlBuiltInExtensions.indexOf(name) >= 0);
 	sqlBuiltInLocalExtensionDescriptions.forEach(element => {
 		const packagePath = path.join(path.dirname(root), element.name + '.vsix');
 		console.info('Creating vsix for ' + element.path + ' result:' + packagePath);
 		vsce.createVSIX({
-				cwd: element.path,
-				packagePath: packagePath,
-				useYarn: true
+			cwd: element.path,
+			packagePath: packagePath,
+			useYarn: true
 		});
 	});
 }
@@ -403,7 +399,7 @@
 
 		// TODO the API should be copied to `out` during compile, not here
 		const api = gulp.src('src/vs/vscode.d.ts').pipe(rename('out/vs/vscode.d.ts'));
-    // {{SQL CARBON EDIT}}
+		// {{SQL CARBON EDIT}}
 		const dataApi = gulp.src('src/vs/data.d.ts').pipe(rename('out/sql/data.d.ts'));
 
 		const depsSrc = [
@@ -521,7 +517,7 @@
 gulp.task('clean-vscode-linux-arm', util.rimraf(path.join(buildRoot, 'azuredatastudio-linux-arm')));
 
 gulp.task('vscode-win32-ia32', ['optimize-vscode', 'clean-vscode-win32-ia32'], packageTask('win32', 'ia32'));
-gulp.task('vscode-win32-x64',  ['vscode-win32-x64-azurecore', 'vscode-win32-x64-mssql', 'optimize-vscode', 'clean-vscode-win32-x64'], packageTask('win32', 'x64'));
+gulp.task('vscode-win32-x64', ['vscode-win32-x64-azurecore', 'vscode-win32-x64-mssql', 'optimize-vscode', 'clean-vscode-win32-x64'], packageTask('win32', 'x64'));
 gulp.task('vscode-darwin', ['vscode-darwin-azurecore', 'vscode-darwin-mssql', 'optimize-vscode', 'clean-vscode-darwin'], packageTask('darwin'));
 gulp.task('vscode-linux-ia32', ['optimize-vscode', 'clean-vscode-linux-ia32'], packageTask('linux', 'ia32'));
 gulp.task('vscode-linux-x64', ['vscode-linux-x64-azurecore', 'vscode-linux-x64-mssql', 'optimize-vscode', 'clean-vscode-linux-x64'], packageTask('linux', 'x64'));
@@ -577,9 +573,9 @@
 		gulp.src(pathToMetadata).pipe(i18n.createXlfFilesForCoreBundle()),
 		gulp.src(pathToSetup).pipe(i18n.createXlfFilesForIsl()),
 		gulp.src(pathToExtensions).pipe(i18n.createXlfFilesForExtensions())
-	// {{SQL CARBON EDIT}}
-	// disable since function makes calls to VS Code Transifex API
-	// ).pipe(i18n.findObsoleteResources(apiHostname, apiName, apiToken)
+		// {{SQL CARBON EDIT}}
+		// disable since function makes calls to VS Code Transifex API
+		// ).pipe(i18n.findObsoleteResources(apiHostname, apiName, apiToken)
 	).pipe(vfs.dest('../vscode-transifex-input'));
 });
 
@@ -661,7 +657,7 @@
 		const branch = process.env.BUILD_SOURCEBRANCH;
 		const branchId = branch.indexOf('/release/') >= 0 ? 0 :
 			/\/master$/.test(branch) ? 1 :
-			2; // Some unexpected branch
+				2; // Some unexpected branch
 
 		const out = cp.execSync(`git rev-list HEAD --count`);
 		const count = parseInt(out.toString());
@@ -734,5 +730,5 @@
 }
 
 gulp.task('install-sqltoolsservice', () => {
-    return installService();
-});
+	return installService();
+});
