--- conflicted
+++ resolved
@@ -29,13 +29,10 @@
 const { getProductionDependencies } = require('./lib/dependencies');
 const { config } = require('./lib/electron');
 const createAsar = require('./lib/asar').createAsar;
+const minimist = require('minimist');
 const { compileBuildTask } = require('./gulpfile.compile');
-<<<<<<< HEAD
-const { compileExtensionsBuildTask, compileLocalizationExtensionsBuildTask } = require('./gulpfile.extensions');  // {{SQL CARBON EDIT}} Must handle localization code.
-=======
-const { compileExtensionsBuildTask } = require('./gulpfile.extensions');
+const { compileExtensionsBuildTask, compileLocalizationExtensionsBuildTask } = require('./gulpfile.extensions');
 const { getSettingsSearchBuildId, shouldSetupSettingsSearch } = require('./azure-pipelines/upload-configuration');
->>>>>>> 6f2ad199
 
 // Build
 const vscodeEntryPoints = _.flatten([
@@ -548,122 +545,5 @@
 			resolve();
 		});
 	});
-<<<<<<< HEAD
 	// {{SQL CARBON EDIT}} - End
-});
-
-// This task is only run for the MacOS build
-const generateVSCodeConfigurationTask = task.define('generate-vscode-configuration', () => {
-	return new Promise((resolve, reject) => {
-		const buildDir = process.env['AGENT_BUILDDIRECTORY'];
-		if (!buildDir) {
-			return reject(new Error('$AGENT_BUILDDIRECTORY not set'));
-		}
-
-		if (process.env.VSCODE_QUALITY !== 'insider' && process.env.VSCODE_QUALITY !== 'stable') {
-			return resolve();
-		}
-
-		const userDataDir = path.join(os.tmpdir(), 'tmpuserdata');
-		const extensionsDir = path.join(os.tmpdir(), 'tmpextdir');
-		const arch = process.env['VSCODE_ARCH'];
-		const appRoot = path.join(buildDir, `VSCode-darwin-${arch}`);
-		const appName = process.env.VSCODE_QUALITY === 'insider' ? 'Visual\\ Studio\\ Code\\ -\\ Insiders.app' : 'Visual\\ Studio\\ Code.app';
-		const appPath = path.join(appRoot, appName, 'Contents', 'Resources', 'app', 'bin', 'code');
-		const codeProc = cp.exec(
-			`${appPath} --export-default-configuration='${allConfigDetailsPath}' --wait --user-data-dir='${userDataDir}' --extensions-dir='${extensionsDir}'`,
-			(err, stdout, stderr) => {
-				clearTimeout(timer);
-				if (err) {
-					console.log(`err: ${err} ${err.message} ${err.toString()}`);
-					reject(err);
-				}
-
-				if (stdout) {
-					console.log(`stdout: ${stdout}`);
-				}
-
-				if (stderr) {
-					console.log(`stderr: ${stderr}`);
-				}
-
-				resolve();
-			}
-		);
-		const timer = setTimeout(() => {
-			codeProc.kill();
-			reject(new Error('export-default-configuration process timed out'));
-		}, 12 * 1000);
-
-		codeProc.on('error', err => {
-			clearTimeout(timer);
-			reject(err);
-		});
-	});
-});
-
-const allConfigDetailsPath = path.join(os.tmpdir(), 'configuration.json');
-gulp.task(task.define(
-	'upload-vscode-configuration',
-	task.series(
-		generateVSCodeConfigurationTask,
-		() => {
-			const azure = require('gulp-azure-storage');
-
-			if (!shouldSetupSettingsSearch()) {
-				const branch = process.env.BUILD_SOURCEBRANCH;
-				console.log(`Only runs on main and release branches, not ${branch}`);
-				return;
-			}
-
-			if (!fs.existsSync(allConfigDetailsPath)) {
-				throw new Error(`configuration file at ${allConfigDetailsPath} does not exist`);
-			}
-
-			const settingsSearchBuildId = getSettingsSearchBuildId(packageJson);
-			if (!settingsSearchBuildId) {
-				throw new Error('Failed to compute build number');
-			}
-
-			return gulp.src(allConfigDetailsPath)
-				.pipe(azure.upload({
-					account: process.env.AZURE_STORAGE_ACCOUNT,
-					key: process.env.AZURE_STORAGE_ACCESS_KEY,
-					container: 'configuration',
-					prefix: `${settingsSearchBuildId}/${commit}/`
-				}));
-		}
-	)
-));
-
-function shouldSetupSettingsSearch() {
-	const branch = process.env.BUILD_SOURCEBRANCH;
-	return branch && (/\/main$/.test(branch) || branch.indexOf('/release/') >= 0);
-}
-
-function getSettingsSearchBuildId(packageJson) {
-	try {
-		const branch = process.env.BUILD_SOURCEBRANCH;
-		const branchId = branch.indexOf('/release/') >= 0 ? 0 :
-			/\/main$/.test(branch) ? 1 :
-				2; // Some unexpected branch
-
-		const out = cp.execSync(`git rev-list HEAD --count`);
-		const count = parseInt(out.toString());
-
-		// <version number><commit count><branchId (avoid unlikely conflicts)>
-		// 1.25.1, 1,234,567 commits, main = 1250112345671
-		return util.versionStringToNumber(packageJson.version) * 1e8 + count * 10 + branchId;
-	} catch (e) {
-		throw new Error('Could not determine build number: ' + e.toString());
-	}
-}
-=======
-	return es.merge([...i18n.defaultLanguages, ...i18n.extraLanguages].map(language => {
-		let id = language.id;
-		return gulp.src(`${options.location}/${id}/vscode-setup/messages.xlf`)
-			.pipe(i18n.prepareIslFiles(language, innoSetupConfig[language.id]))
-			.pipe(vfs.dest(`./build/win32/i18n`));
-	}));
-});
->>>>>>> 6f2ad199
+});