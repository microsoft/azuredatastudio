--- conflicted
+++ resolved
@@ -233,14 +233,12 @@
 		const productionDependencies = getProductionDependencies(root);
 		const dependenciesSrc = _.flatten(productionDependencies.map(d => path.relative(root, d.path)).map(d => [`${d}/**`, `!${d}/**/{test,tests}/**`]));
 
-		// {{SQL CARBON EDIT}} - fix runtime module load break
 		const deps = gulp.src(dependenciesSrc, { base: '.', dot: true })
-<<<<<<< HEAD
-			.pipe(filter(['**', '!**/package-lock.json']))
-=======
 			.pipe(filter(['**', `!**/${config.version}/**`, '!**/bin/darwin-arm64-87/**', '!**/package-lock.json', '!**/yarn.lock', '!**/*.js.map']))
->>>>>>> 9d72785a
 			.pipe(util.cleanNodeModules(path.join(__dirname, '.moduleignore')))
+			.pipe(jsFilter)
+			.pipe(util.rewriteSourceMappingURL(sourceMappingURLBase))
+			.pipe(jsFilter.restore)
 			.pipe(createAsar(path.join(process.cwd(), 'node_modules'), ['**/*.node', '**/vscode-ripgrep/bin/*', '**/node-pty/build/Release/*', '**/*.wasm'], 'node_modules.asar'));
 
 		let all = es.merge(
