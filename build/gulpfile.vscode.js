--- conflicted
+++ resolved
@@ -143,76 +143,6 @@
 ));
 gulp.task(minifyVSCodeTask);
 
-<<<<<<< HEAD
-// Package
-
-// @ts-ignore JSON checking: darwinCredits is optional
-const darwinCreditsTemplate = product.darwinCredits && _.template(fs.readFileSync(path.join(root, product.darwinCredits), 'utf8'));
-
-function darwinBundleDocumentType(extensions, icon) {
-	return {
-		name: product.nameLong + ' document',
-		role: 'Editor',
-		ostypes: ["TEXT", "utxt", "TUTX", "****"],
-		extensions: extensions,
-		iconFile: icon
-	};
-}
-
-const config = {
-	version: getElectronVersion(),
-	productAppName: product.nameLong,
-	companyName: 'Microsoft Corporation',
-	copyright: 'Copyright (C) 2019 Microsoft. All rights reserved',
-	darwinIcon: 'resources/darwin/code.icns',
-	darwinBundleIdentifier: product.darwinBundleIdentifier,
-	darwinApplicationCategoryType: 'public.app-category.developer-tools',
-	darwinHelpBookFolder: 'VS Code HelpBook',
-	darwinHelpBookName: 'VS Code HelpBook',
-	darwinBundleDocumentTypes: [
-		// {{SQL CARBON EDIT}} - Remove most document types and replace with ours
-		darwinBundleDocumentType(["csv", "json", "sqlplan", "sql", "xml"], 'resources/darwin/code_file.icns'),
-	],
-	darwinBundleURLTypes: [{
-		role: 'Viewer',
-		name: product.nameLong,
-		urlSchemes: [product.urlProtocol]
-	}],
-	darwinForceDarkModeSupport: true,
-	darwinCredits: darwinCreditsTemplate ? Buffer.from(darwinCreditsTemplate({ commit: commit, date: new Date().toISOString() })) : undefined,
-	linuxExecutableName: product.applicationName,
-	winIcon: 'resources/win32/code.ico',
-	token: process.env['VSCODE_MIXIN_PASSWORD'] || process.env['GITHUB_TOKEN'] || undefined,
-
-	// @ts-ignore JSON checking: electronRepository is optional
-	repo: product.electronRepository || undefined
-};
-
-function getElectron(arch) {
-	return () => {
-		const electronOpts = _.extend({}, config, {
-			platform: process.platform,
-			arch,
-			ffmpegChromium: true,
-			keepDefaultApp: true
-		});
-
-		return gulp.src('package.json')
-			.pipe(json({ name: product.nameShort }))
-			.pipe(electron(electronOpts))
-			.pipe(filter(['**', '!**/app/package.json']))
-			.pipe(vfs.dest('.build/electron'));
-	};
-}
-
-gulp.task(task.define('electron', task.series(util.rimraf('.build/electron'), getElectron(process.arch))));
-gulp.task(task.define('electron-ia32', task.series(util.rimraf('.build/electron'), getElectron('ia32'))));
-gulp.task(task.define('electron-x64', task.series(util.rimraf('.build/electron'), getElectron('x64'))));
-gulp.task(task.define('electron-arm', task.series(util.rimraf('.build/electron'), getElectron('armv7l'))));
-gulp.task(task.define('electron-arm64', task.series(util.rimraf('.build/electron'), getElectron('arm64'))));
-
-=======
->>>>>>> 641276b5
 /**
  * Compute checksums for some files.
  *
