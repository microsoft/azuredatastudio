--- conflicted
+++ resolved
@@ -32,6 +32,7 @@
 // {{SQL CARBON EDIT}}
 const serviceDownloader = require('service-downloader').ServiceDownloadProvider;
 const platformInfo = require('service-downloader/out/platform').PlatformInformation;
+const ext = require('./lib/extensions');
 // {{SQL CARBON EDIT}} - End
 const deps = require('./dependencies');
 const getElectronVersion = require('./lib/electron').getElectronVersion;
@@ -272,17 +273,11 @@
 
 		const root = path.resolve(path.join(__dirname, '..'));
 
-<<<<<<< HEAD
 		// {{SQL CARBON EDIT}}
 		ext.packageBuiltInExtensions();
 
-		const sources = es.merge(src, ext.packageExtensionsStream({
-			sourceMappingURLBase: sourceMappingURLBase
-		}));
-=======
 		const extensions = gulp.src('.build/extensions/**', { base: '.build', dot: true });
 		const sources = es.merge(src, extensions);
->>>>>>> a61bd068
 
 		let version = packageJson.version;
 		// @ts-ignore JSON checking: quality is optional
