/*---------------------------------------------------------------------------------------------
 *  Copyright (c) Microsoft Corporation. All rights reserved.
 *  Licensed under the Source EULA. See License.txt in the project root for license information.
 *--------------------------------------------------------------------------------------------*/

'use strict';

const gulp = require('gulp');
const merge = require('gulp-merge-json');
const fs = require('fs');
const os = require('os');
const cp = require('child_process');
const path = require('path');
const es = require('event-stream');
const vfs = require('vinyl-fs');
const rename = require('gulp-rename');
const replace = require('gulp-replace');
const filter = require('gulp-filter');
const util = require('./lib/util');
const { getVersion } = require('./lib/getVersion');
const task = require('./lib/task');
const buildfile = require('../src/buildfile');
const optimize = require('./lib/optimize');
const root = path.dirname(__dirname);
const commit = getVersion(root);
const packageJson = require('../package.json');
const product = require('../product.json');
const crypto = require('crypto');
const i18n = require('./lib/i18n');
const { getProductionDependencies } = require('./lib/dependencies');
const { config } = require('./lib/electron');
const createAsar = require('./lib/asar').createAsar;
const { compileBuildTask } = require('./gulpfile.compile');
<<<<<<< HEAD
const { compileExtensionsBuildTask, compileLocalizationExtensionsBuildTask } = require('./gulpfile.extensions');  // {{SQL CARBON EDIT}} Must handle localization code.
=======
const { compileExtensionsBuildTask, compileExtensionMediaBuildTask } = require('./gulpfile.extensions');
const { getSettingsSearchBuildId, shouldSetupSettingsSearch } = require('./azure-pipelines/upload-configuration');
const { promisify } = require('util');
const glob = promisify(require('glob'));
const rcedit = promisify(require('rcedit'));
>>>>>>> 5b6af074

// Build
const vscodeEntryPoints = [
	buildfile.entrypoint('vs/workbench/workbench.desktop.main'),
	buildfile.base,
	buildfile.workerExtensionHost,
	buildfile.workerNotebook,
	buildfile.workerLanguageDetection,
	buildfile.workerLocalFileSearch,
	buildfile.workerProfileAnalysis,
	buildfile.workbenchDesktop,
	buildfile.code
].flat();

const vscodeResources = [
<<<<<<< HEAD
	'out-build/main.js',
	'out-build/cli.js',
	'out-build/driver.js',
=======
>>>>>>> 5b6af074
	'out-build/bootstrap.js',
	'out-build/bootstrap-fork.js',
	'out-build/bootstrap-amd.js',
	'out-build/bootstrap-node.js',
	'out-build/bootstrap-window.js',
	'out-build/vs/**/*.{svg,png,html,jpg,mp3}',
	'!out-build/vs/code/browser/**/*.html',
	'!out-build/vs/code/**/*-dev.html',
	'!out-build/vs/editor/standalone/**/*.svg',
	'out-build/vs/base/common/performance.js',
	'out-build/vs/base/node/{stdForkStart.js,terminateProcess.sh,cpuUsage.sh,ps.sh}',
	'out-build/vs/base/browser/ui/codicons/codicon/**',
	'out-build/vs/base/parts/sandbox/electron-sandbox/preload.js',
	'out-build/vs/workbench/browser/media/*-theme.css',
	'out-build/vs/workbench/contrib/debug/**/*.json',
	'out-build/vs/workbench/contrib/externalTerminal/**/*.scpt',
	'out-build/vs/workbench/contrib/terminal/browser/media/*.fish',
	'out-build/vs/workbench/contrib/terminal/browser/media/*.ps1',
	'out-build/vs/workbench/contrib/terminal/browser/media/*.sh',
	'out-build/vs/workbench/contrib/terminal/browser/media/*.zsh',
	'out-build/vs/workbench/contrib/webview/browser/pre/*.js',
	'out-build/vs/**/markdown.css',
	'out-build/vs/workbench/contrib/tasks/**/*.json',
	'out-build/vs/platform/files/**/*.exe',
	'out-build/vs/platform/files/**/*.md',
<<<<<<< HEAD
	'out-build/vs/code/electron-sandbox/workbench/**',
	'out-build/vs/code/electron-browser/sharedProcess/sharedProcess.js',
	'out-build/vs/code/electron-sandbox/issue/issueReporter.js',
	'out-build/sql/**/*.{svg,png,cur,html}',
	'out-build/sql/base/browser/ui/table/media/*.{gif,png,svg}',
	'out-build/sql/base/browser/ui/checkbox/media/*.{gif,png,svg}',
	'out-build/sql/parts/admin/**/*.html',
	'out-build/sql/parts/connection/connectionDialog/media/*.{gif,png,svg}',
	'out-build/sql/parts/common/dblist/**/*.html',
	'out-build/sql/workbench/parts/dashboard/**/*.html',
	'out-build/sql/parts/disasterRecovery/**/*.html',
	'out-build/sql/parts/common/modal/media/**',
	'out-build/sql/workbench/parts/grid/media/**',
	'out-build/sql/workbench/parts/grid/views/**/*.html',
	'out-build/sql/parts/tasks/**/*.html',
	'out-build/sql/parts/taskHistory/viewlet/media/**',
	'out-build/sql/parts/jobManagement/common/media/*.svg',
	'out-build/sql/media/objectTypes/*.svg',
	'out-build/sql/media/icons/*.svg',
	'out-build/sql/workbench/parts/notebook/media/**/*.svg',
	'out-build/sql/setup.js', // {{SQL CARBON EDIT}} end
	'out-build/vs/code/electron-sandbox/processExplorer/processExplorer.js',
=======
>>>>>>> 5b6af074
	'!**/test/**'
];

// Do not change the order of these files! They will
// be inlined into the target window file in this order
// and they depend on each other in this way.
const windowBootstrapFiles = [
	'out-build/bootstrap.js',
	'out-build/vs/loader.js',
	'out-build/bootstrap-window.js'
];

const optimizeVSCodeTask = task.define('optimize-vscode', task.series(
	util.rimraf('out-vscode'),
	// Optimize: bundles source files automatically based on
	// AMD and CommonJS import statements based on the passed
	// in entry points. In addition, concat window related
	// bootstrap files into a single file.
	optimize.optimizeTask(
		{
			out: 'out-vscode',
			amd: {
				src: 'out-build',
				entryPoints: vscodeEntryPoints,
				resources: vscodeResources,
				loaderConfig: optimize.loaderConfig(),
				bundleInfo: undefined
			},
			commonJS: {
				src: 'out-build',
				entryPoints: [
					'out-build/main.js',
					'out-build/cli.js'
				],
				platform: 'node',
				external: [
					'electron',
					'minimist',
					// TODO: we cannot inline `product.json` because
					// it is being changed during build time at a later
					// point in time (such as `checksums`)
					'../product.json',
					'../package.json',
				]
			},
			manual: [
				{ src: [...windowBootstrapFiles, 'out-build/vs/code/electron-sandbox/workbench/workbench.js'], out: 'vs/code/electron-sandbox/workbench/workbench.js' },
				{ src: [...windowBootstrapFiles, 'out-build/vs/code/electron-sandbox/issue/issueReporter.js'], out: 'vs/code/electron-sandbox/issue/issueReporter.js' },
				{ src: [...windowBootstrapFiles, 'out-build/vs/code/electron-sandbox/processExplorer/processExplorer.js'], out: 'vs/code/electron-sandbox/processExplorer/processExplorer.js' }
			]
		}
	)
));
gulp.task(optimizeVSCodeTask);

// {{SQL CARBON EDIT}} Gulp task that imports any relevant ADS XLF found in vscode-translations-export to resources/xlf/en folder.

// List of ADS extension XLF files that we want to put into the English resource folder.
const extensionsFilter = filter([
	'**/admin-tool-ext-win.xlf',
	'**/agent.xlf',
	'**/arc.xlf',
	'**/asde-deployment.xlf',
	'**/azcli.xlf',
	'**/azurecore.xlf',
	'**/azuremonitor.xlf',
	'**/cms.xlf',
	'**/dacpac.xlf',
	'**/datavirtualization.xlf',
	'**/git.xlf',
	'**/data-workspace.xlf',
	'**/import.xlf',
	'**/kusto.xlf',
	'**/machine-learning.xlf',
	'**/mssql.xlf',
	'**/notebook.xlf',
	'**/profiler.xlf',
	'**/query-history.xlf',
	'**/resource-deployment.xlf',
	'**/schema-compare.xlf',
	'**/server-report.xlf',
	'**/sql-assessment.xlf',
	'**/sql-bindings.xlf',
	'**/sql-database-projects.xlf',
	'**/sql-migration.xlf',
	'**/xml-language-features.xlf'
]);

// Copy ADS extension XLFs into English resource folder.
const importExtensionsTask = task.define('import-extensions-xlfs', function () {
	return es.merge(
		gulp.src(`./vscode-translations-export/vscode-extensions/*.xlf`)
			.pipe(extensionsFilter),
		gulp.src(`./vscode-translations-export/ads-core/*.xlf`)
	)
		.pipe(vfs.dest(`./resources/xlf/en`));
});
gulp.task(importExtensionsTask);
// {{SQL CARBON EDIT}} end

const sourceMappingURLBase = `https://sqlopsbuilds.blob.core.windows.net/sourcemaps/${commit}`;
const minifyVSCodeTask = task.define('minify-vscode', task.series(
	optimizeVSCodeTask,
	util.rimraf('out-vscode-min'),
	optimize.minifyTask('out-vscode', `${sourceMappingURLBase}/core`)
));
gulp.task(minifyVSCodeTask);

const core = task.define('core-ci', task.series(
	gulp.task('compile-build'),
	task.parallel(
		gulp.task('minify-vscode'),
		gulp.task('minify-vscode-reh'),
		gulp.task('minify-vscode-reh-web'),
	)
));
gulp.task(core);

/**
 * Compute checksums for some files.
 *
 * @param {string} out The out folder to read the file from.
 * @param {string[]} filenames The paths to compute a checksum for.
 * @return {Object} A map of paths to checksums.
 */
function computeChecksums(out, filenames) {
	const result = {};
	filenames.forEach(function (filename) {
		const fullPath = path.join(process.cwd(), out, filename);
		result[filename] = computeChecksum(fullPath);
	});
	return result;
}

/**
 * Compute checksum for a file.
 *
 * @param {string} filename The absolute path to a filename.
 * @return {string} The checksum for `filename`.
 */
function computeChecksum(filename) {
	const contents = fs.readFileSync(filename);

	const hash = crypto
		.createHash('md5')
		.update(contents)
		.digest('base64')
		.replace(/=+$/, '');

	return hash;
}

function packageTask(platform, arch, sourceFolderName, destinationFolderName, opts) {
	opts = opts || {};

	const destination = path.join(path.dirname(root), destinationFolderName);
	platform = platform || process.platform;

	return () => {
		const electron = require('@vscode/gulp-electron');
		const json = require('gulp-json-editor');

		const out = sourceFolderName;

		const checksums = computeChecksums(out, [
			'vs/base/parts/sandbox/electron-sandbox/preload.js',
			'vs/workbench/workbench.desktop.main.js',
			'vs/workbench/workbench.desktop.main.css',
			'vs/workbench/api/node/extensionHostProcess.js',
			'vs/code/electron-sandbox/workbench/workbench.html',
			'vs/code/electron-sandbox/workbench/workbench.js'
		]);

		const src = gulp.src(out + '/**', { base: '.' })
			.pipe(rename(function (path) { path.dirname = path.dirname.replace(new RegExp('^' + out), 'out'); }))
			.pipe(util.setExecutableBit(['**/*.sh']));

		const extensions = gulp.src(['.build/extensions/**', '!.build/extensions/node_modules/**'], { base: '.build', dot: true }); // {{SQL CARBON EDIT}} - don't package the node_modules directory

		const sources = es.merge(src, extensions)
			.pipe(filter(['**', '!**/*.js.map'], { dot: true }));

		let version = packageJson.version;
		const quality = product.quality;

		if (quality && quality !== 'stable') {
			version += '-' + quality;
		}

		// {{SQL CARBON EDIT}}
		const name = (platform === 'darwin') ? 'Azure Data Studio' : product.nameShort;
		const packageJsonUpdates = { name, version };

		// for linux url handling
		if (platform === 'linux') {
			packageJsonUpdates.desktopName = `${product.applicationName}-url-handler.desktop`;
		}

		const packageJsonStream = gulp.src(['package.json'], { base: '.' })
			.pipe(json(packageJsonUpdates));

		const date = new Date().toISOString();
		const productJsonUpdate = { commit, date, checksums, version };

		if (shouldSetupSettingsSearch()) {
			productJsonUpdate.settingsSearchBuildId = getSettingsSearchBuildId(packageJson);
		}

		const productJsonStream = gulp.src(['product.json'], { base: '.' })
			.pipe(json(productJsonUpdate));

		const license = gulp.src(['LICENSES.chromium.html', 'LICENSE.txt', 'ThirdPartyNotices.txt', 'licenses/**'], { base: '.', allowEmpty: true });

		// TODO the API should be copied to `out` during compile, not here
		const api = gulp.src('src/vscode-dts/vscode.d.ts').pipe(rename('out/vscode-dts/vscode.d.ts'));
		// {{SQL CARBON EDIT}}
		const dataApi = gulp.src('src/sql/azdata.d.ts').pipe(rename('out/sql/azdata.d.ts'));

		const telemetry = gulp.src('.build/telemetry/**', { base: '.build/telemetry', dot: true });

		const jsFilter = util.filter(data => !data.isDirectory() && /\.js$/.test(data.path));
		const root = path.resolve(path.join(__dirname, '..'));
		const productionDependencies = getProductionDependencies(root);
		const dependenciesSrc = productionDependencies.map(d => path.relative(root, d.path)).map(d => [`${d}/**`, `!${d}/**/{test,tests}/**`]).flat();

		const deps = gulp.src(dependenciesSrc, { base: '.', dot: true })
			.pipe(filter(['**', `!**/${config.version}/**`, '!**/bin/darwin-arm64-87/**', '!**/package-lock.json', '!**/yarn.lock', '!**/*.js.map']))
			.pipe(util.cleanNodeModules(path.join(__dirname, '.moduleignore')))
			.pipe(jsFilter)
			.pipe(util.rewriteSourceMappingURL(sourceMappingURLBase))
			.pipe(jsFilter.restore)
			.pipe(createAsar(path.join(process.cwd(), 'node_modules'), [
				'**/*.node',
				'**/@vscode/ripgrep/bin/*',
				'**/node-pty/build/Release/*',
				'**/node-pty/lib/worker/conoutSocketWorker.js',
				'**/node-pty/lib/shared/conout.js',
				'**/*.wasm',
				'**/node-vsce-sign/bin/*',
			], 'node_modules.asar'));

		let all = es.merge(
			packageJsonStream,
			productJsonStream,
			license,
			api,
			dataApi, // {{SQL CARBON EDIT}}
			telemetry,
			sources,
			deps
		);

		if (platform === 'win32') {
			all = es.merge(all, gulp.src([
				// {{SQL CARBON EDIT}} remove unused icons
				'resources/win32/code_70x70.png',
				'resources/win32/code_150x150.png'
			], { base: '.' }));
		} else if (platform === 'linux') {
			all = es.merge(all, gulp.src('resources/linux/code.png', { base: '.' }));
		} else if (platform === 'darwin') {
			const shortcut = gulp.src('resources/darwin/bin/code.sh')
				.pipe(replace('@@APPNAME@@', product.applicationName))
				.pipe(rename('bin/code'));

			all = es.merge(all, shortcut);
		}

		let result = all
			.pipe(fileLengthFilter)
			.pipe(filelength)
			.pipe(fileLengthFilter.restore)
			.pipe(util.skipDirectories())
			.pipe(util.fixWin32DirectoryPermissions())
			.pipe(filter(['**', '!**/.github/**'], { dot: true })) // https://github.com/microsoft/vscode/issues/116523
			.pipe(electron({ ...config, platform, arch: arch === 'armhf' ? 'arm' : arch, ffmpegChromium: false }))
			.pipe(filter(['**', '!LICENSE', '!LICENSES.chromium.html', '!version'], { dot: true }));

		if (platform === 'linux') {
			result = es.merge(result, gulp.src('resources/completions/bash/code', { base: '.' })
				.pipe(replace('@@APPNAME@@', product.applicationName))
				.pipe(rename(function (f) { f.basename = product.applicationName; })));

			result = es.merge(result, gulp.src('resources/completions/zsh/_code', { base: '.' })
				.pipe(replace('@@APPNAME@@', product.applicationName))
				.pipe(rename(function (f) { f.basename = '_' + product.applicationName; })));
		}

		if (platform === 'win32') {
			result = es.merge(result, gulp.src('resources/win32/bin/code.js', { base: 'resources/win32', allowEmpty: true }));

			result = es.merge(result, gulp.src('resources/win32/bin/code.cmd', { base: 'resources/win32' })
				.pipe(replace('@@NAME@@', product.nameShort))
				.pipe(rename(function (f) { f.basename = product.applicationName; })));

			result = es.merge(result, gulp.src('resources/win32/bin/code.sh', { base: 'resources/win32' })
				.pipe(replace('@@NAME@@', product.nameShort))
				.pipe(replace('@@PRODNAME@@', product.nameLong))
				.pipe(replace('@@VERSION@@', version))
				.pipe(replace('@@COMMIT@@', commit))
				.pipe(replace('@@APPNAME@@', product.applicationName))
				.pipe(replace('@@DATAFOLDER@@', product.dataFolderName))
				.pipe(replace('@@QUALITY@@', quality))
				.pipe(rename(function (f) { f.basename = product.applicationName; f.extname = ''; })));

			result = es.merge(result, gulp.src('resources/win32/VisualElementsManifest.xml', { base: 'resources/win32' })
				.pipe(rename(product.nameShort + '.VisualElementsManifest.xml')));

			result = es.merge(result, gulp.src('.build/policies/win32/**', { base: '.build/policies/win32' })
				.pipe(rename(f => f.dirname = `policies/${f.dirname}`)));

			if (quality === 'insider') {
				result = es.merge(result, gulp.src('.build/win32/appx/**', { base: '.build/win32' }));
			}
		} else if (platform === 'linux') {
			result = es.merge(result, gulp.src('resources/linux/bin/code.sh', { base: '.' })
				.pipe(replace('@@PRODNAME@@', product.nameLong))
				.pipe(replace('@@APPNAME@@', product.applicationName))
				.pipe(rename('bin/' + product.applicationName)));
		}

		return result.pipe(vfs.dest(destination));
	};
}

<<<<<<< HEAD
const fileLengthFilter = filter([
	'**',
	'!extensions/import/*.docx',
	'!extensions/admin-tool-ext-win/license/**'
], { restore: true });

const filelength = es.through(function (file) {

	const fileName = path.basename(file.relative);
	const fileDir = path.dirname(file.relative);
	//check the filename is < 50 characters (basename gets the filename with extension).
	if (fileName.length > 50) {
		console.error(`File name '${fileName}' under ${fileDir} is too long. Rename file to have less than 50 characters.`);
		throw new Error('File name exceeds acceptable length of 50 characters: ' + fileName);
	}
	if (file.relative.length > 150) {
		console.error(`File path ${file.relative} exceeds acceptable file-length. Rename the path to have less than 150 characters.`);
		throw new Error('File path exceeds acceptable path-length of 150 characters: ' + file.relative);
	}

	this.emit('data', file);
});
=======
function patchWin32DependenciesTask(destinationFolderName) {
	const cwd = path.join(path.dirname(root), destinationFolderName);

	return async () => {
		const deps = await glob('**/*.node', { cwd });
		const packageJson = JSON.parse(await fs.promises.readFile(path.join(cwd, 'resources', 'app', 'package.json'), 'utf8'));
		const product = JSON.parse(await fs.promises.readFile(path.join(cwd, 'resources', 'app', 'product.json'), 'utf8'));
		const baseVersion = packageJson.version.replace(/-.*$/, '');

		await Promise.all(deps.map(async dep => {
			const basename = path.basename(dep);

			await rcedit(path.join(cwd, dep), {
				'file-version': baseVersion,
				'version-string': {
					'CompanyName': 'Microsoft Corporation',
					'FileDescription': product.nameLong,
					'FileVersion': packageJson.version,
					'InternalName': basename,
					'LegalCopyright': 'Copyright (C) 2022 Microsoft. All rights reserved',
					'OriginalFilename': basename,
					'ProductName': product.nameLong,
					'ProductVersion': packageJson.version,
				}
			});
		}));
	};
}
>>>>>>> 5b6af074

const buildRoot = path.dirname(root);

const BUILD_TARGETS = [
	{ platform: 'win32', arch: 'ia32' },
	{ platform: 'win32', arch: 'x64' },
	{ platform: 'win32', arch: 'arm64' },
	{ platform: 'darwin', arch: 'x64', opts: { stats: true } },
	{ platform: 'darwin', arch: 'arm64', opts: { stats: true } },
	{ platform: 'linux', arch: 'ia32' },
	{ platform: 'linux', arch: 'x64' },
	{ platform: 'linux', arch: 'armhf' },
	{ platform: 'linux', arch: 'arm64' },
];
BUILD_TARGETS.forEach(buildTarget => {
	const dashed = (str) => (str ? `-${str}` : ``);
	const platform = buildTarget.platform;
	const arch = buildTarget.arch;
	const opts = buildTarget.opts;

	const [vscode, vscodeMin] = ['', 'min'].map(minified => {
		const sourceFolderName = `out-vscode${dashed(minified)}`;
		const destinationFolderName = `azuredatastudio${dashed(platform)}${dashed(arch)}`;

		const tasks = [
			util.rimraf(path.join(buildRoot, destinationFolderName)),
			packageTask(platform, arch, sourceFolderName, destinationFolderName, opts)
		];

		if (platform === 'win32') {
			tasks.push(patchWin32DependenciesTask(destinationFolderName));
		}

		const vscodeTaskCI = task.define(`vscode${dashed(platform)}${dashed(arch)}${dashed(minified)}-ci`, task.series(...tasks));
		gulp.task(vscodeTaskCI);

		const vscodeTask = task.define(`vscode${dashed(platform)}${dashed(arch)}${dashed(minified)}`, task.series(
			compileBuildTask,
			compileExtensionsBuildTask,
			minified ? minifyVSCodeTask : optimizeVSCodeTask,
			vscodeTaskCI
		));
		gulp.task(vscodeTask);

		return vscodeTask;
	});

	if (process.platform === platform && process.arch === arch) {
		gulp.task(task.define('vscode', task.series(vscode)));
		gulp.task(task.define('vscode-min', task.series(vscodeMin)));
	}
});

// #region nls

const innoSetupConfig = {
	'zh-cn': { codePage: 'CP936', defaultInfo: { name: 'Simplified Chinese', id: '$0804', } },
	'zh-tw': { codePage: 'CP950', defaultInfo: { name: 'Traditional Chinese', id: '$0404' } },
	'ko': { codePage: 'CP949', defaultInfo: { name: 'Korean', id: '$0412' } },
	'ja': { codePage: 'CP932' },
	'de': { codePage: 'CP1252' },
	'fr': { codePage: 'CP1252' },
	'es': { codePage: 'CP1252' },
	'ru': { codePage: 'CP1251' },
	'it': { codePage: 'CP1252' },
	'pt-br': { codePage: 'CP1252' },
	'hu': { codePage: 'CP1250' },
	'tr': { codePage: 'CP1254' }
};

<<<<<<< HEAD
// Transifex Localizations

const apiHostname = process.env.TRANSIFEX_API_URL;
const apiName = process.env.TRANSIFEX_API_NAME;
const apiToken = process.env.TRANSIFEX_API_TOKEN;

gulp.task(task.define(
	'vscode-translations-push',
	task.series(
		compileBuildTask,
		compileExtensionsBuildTask,
		optimizeVSCodeTask,
		function () {
			const pathToMetadata = './out-vscode/nls.metadata.json';
			const pathToExtensions = '.build/extensions/*';
			const pathToSetup = 'build/win32/**/{Default.isl,messages.en.isl}';

			return es.merge(
				gulp.src(pathToMetadata).pipe(i18n.createXlfFilesForCoreBundle()),
				gulp.src(pathToSetup).pipe(i18n.createXlfFilesForIsl()),
				gulp.src(pathToExtensions).pipe(i18n.createXlfFilesForExtensions())
			).pipe(i18n.findObsoleteResources(apiHostname, apiName, apiToken)
			).pipe(i18n.pushXlfFiles(apiHostname, apiName, apiToken));
		}
	)
));

// {{SQL CARBON EDIT}} Allow for gulp task to be added to update-english-xlfs.
const vscodeTranslationsExport = task.define(
	'vscode-translations-export',
	task.series(
		compileBuildTask,
		compileLocalizationExtensionsBuildTask, // {{SQL CARBON EDIT}} now include all extensions in ADS, not just a subset. (replaces 'compileExtensionsBuildTask' here).
		optimizeVSCodeTask,
=======
gulp.task(task.define(
	'vscode-translations-export',
	task.series(
		core,
		compileExtensionsBuildTask,
>>>>>>> 5b6af074
		function () {
			const pathToMetadata = './out-vscode/nls.metadata.json';
			const pathToRehWebMetadata = './out-vscode-reh-web/nls.metadata.json';
			const pathToExtensions = '.build/extensions/*';
			const pathToSetup = 'build/win32/i18n/messages.en.isl';

			return es.merge(
				gulp.src([pathToMetadata, pathToRehWebMetadata]).pipe(merge({
					fileName: 'nls.metadata.json',
					jsonSpace: '',
					concatArrays: true
				})).pipe(i18n.createXlfFilesForCoreBundle()),
				gulp.src(pathToSetup).pipe(i18n.createXlfFilesForIsl()),
				gulp.src(pathToExtensions).pipe(i18n.createXlfFilesForExtensions())
			).pipe(vfs.dest('./vscode-translations-export')); // {{SQL CARBON EDIT}} move vscode-translations-export into ADS (for safely deleting after use).
		}
	)
);
gulp.task(vscodeTranslationsExport);

// {{SQL CARBON EDIT}} Localization gulp task, runs vscodeTranslationsExport and imports a subset of the generated XLFs into the folder.
gulp.task(task.define(
	'update-english-xlfs',
	task.series(
		vscodeTranslationsExport,
		importExtensionsTask,
		task.define('delete-vscode-translations-export', util.rimraf('./vscode-translations-export'))
	)
));
// {{SQL CARBON EDIT}} end

gulp.task('vscode-translations-import', function () {
	// {{SQL CARBON EDIT}} - Replace function body with our own
	return new Promise(function (resolve) {
		[...i18n.defaultLanguages, ...i18n.extraLanguages].forEach(language => {
			let languageId = language.translationId ? language.translationId : language.id;
			gulp.src(`resources/xlf/${languageId}/**/*.xlf`)
				.pipe(i18n.prepareI18nFiles())
				.pipe(vfs.dest(`./i18n/${language.folderName}`));
			resolve();
		});
	});
	// {{SQL CARBON EDIT}} - End
});

// This task is only run for the MacOS build
const generateVSCodeConfigurationTask = task.define('generate-vscode-configuration', () => {
	return new Promise((resolve, reject) => {
		const buildDir = process.env['AGENT_BUILDDIRECTORY'];
		if (!buildDir) {
			return reject(new Error('$AGENT_BUILDDIRECTORY not set'));
		}

		if (process.env.VSCODE_QUALITY !== 'insider' && process.env.VSCODE_QUALITY !== 'stable') {
			return resolve();
		}

		const userDataDir = path.join(os.tmpdir(), 'tmpuserdata');
		const extensionsDir = path.join(os.tmpdir(), 'tmpextdir');
		const arch = process.env['VSCODE_ARCH'];
		const appRoot = path.join(buildDir, `VSCode-darwin-${arch}`);
		const appName = process.env.VSCODE_QUALITY === 'insider' ? 'Visual\\ Studio\\ Code\\ -\\ Insiders.app' : 'Visual\\ Studio\\ Code.app';
		const appPath = path.join(appRoot, appName, 'Contents', 'Resources', 'app', 'bin', 'code');
		const codeProc = cp.exec(
			`${appPath} --export-default-configuration='${allConfigDetailsPath}' --wait --user-data-dir='${userDataDir}' --extensions-dir='${extensionsDir}'`,
			(err, stdout, stderr) => {
				clearTimeout(timer);
				if (err) {
					console.log(`err: ${err} ${err.message} ${err.toString()}`);
					reject(err);
				}

				if (stdout) {
					console.log(`stdout: ${stdout}`);
				}

				if (stderr) {
					console.log(`stderr: ${stderr}`);
				}

				resolve();
			}
		);
		const timer = setTimeout(() => {
			codeProc.kill();
			reject(new Error('export-default-configuration process timed out'));
		}, 12 * 1000);

		codeProc.on('error', err => {
			clearTimeout(timer);
			reject(err);
		});
	});
<<<<<<< HEAD
});

const allConfigDetailsPath = path.join(os.tmpdir(), 'configuration.json');
gulp.task(task.define(
	'upload-vscode-configuration',
	task.series(
		generateVSCodeConfigurationTask,
		() => {
			const azure = require('gulp-azure-storage');

			if (!shouldSetupSettingsSearch()) {
				const branch = process.env.BUILD_SOURCEBRANCH;
				console.log(`Only runs on main and release branches, not ${branch}`);
				return;
			}

			if (!fs.existsSync(allConfigDetailsPath)) {
				throw new Error(`configuration file at ${allConfigDetailsPath} does not exist`);
			}

			const settingsSearchBuildId = getSettingsSearchBuildId(packageJson);
			if (!settingsSearchBuildId) {
				throw new Error('Failed to compute build number');
			}

			return gulp.src(allConfigDetailsPath)
				.pipe(azure.upload({
					account: process.env.AZURE_STORAGE_ACCOUNT,
					key: process.env.AZURE_STORAGE_ACCESS_KEY,
					container: 'configuration',
					prefix: `${settingsSearchBuildId}/${commit}/`
				}));
		}
	)
));

function shouldSetupSettingsSearch() {
	const branch = process.env.BUILD_SOURCEBRANCH;
	return branch && (/\/main$/.test(branch) || branch.indexOf('/release/') >= 0);
}

function getSettingsSearchBuildId(packageJson) {
	try {
		const branch = process.env.BUILD_SOURCEBRANCH;
		const branchId = branch.indexOf('/release/') >= 0 ? 0 :
			/\/main$/.test(branch) ? 1 :
				2; // Some unexpected branch

		const out = cp.execSync(`git rev-list HEAD --count`);
		const count = parseInt(out.toString());

		// <version number><commit count><branchId (avoid unlikely conflicts)>
		// 1.25.1, 1,234,567 commits, main = 1250112345671
		return util.versionStringToNumber(packageJson.version) * 1e8 + count * 10 + branchId;
	} catch (e) {
		throw new Error('Could not determine build number: ' + e.toString());
	}
}
=======
	return es.merge([...i18n.defaultLanguages, ...i18n.extraLanguages].map(language => {
		const id = language.id;
		return gulp.src(`${options.location}/${id}/vscode-setup/messages.xlf`)
			.pipe(i18n.prepareIslFiles(language, innoSetupConfig[language.id]))
			.pipe(vfs.dest(`./build/win32/i18n`));
	}));
});

// #endregion
>>>>>>> 5b6af074
<|MERGE_RESOLUTION|>--- conflicted
+++ resolved
@@ -30,16 +30,13 @@
 const { getProductionDependencies } = require('./lib/dependencies');
 const { config } = require('./lib/electron');
 const createAsar = require('./lib/asar').createAsar;
+const minimist = require('minimist');
 const { compileBuildTask } = require('./gulpfile.compile');
-<<<<<<< HEAD
 const { compileExtensionsBuildTask, compileLocalizationExtensionsBuildTask } = require('./gulpfile.extensions');  // {{SQL CARBON EDIT}} Must handle localization code.
-=======
-const { compileExtensionsBuildTask, compileExtensionMediaBuildTask } = require('./gulpfile.extensions');
 const { getSettingsSearchBuildId, shouldSetupSettingsSearch } = require('./azure-pipelines/upload-configuration');
 const { promisify } = require('util');
 const glob = promisify(require('glob'));
 const rcedit = promisify(require('rcedit'));
->>>>>>> 5b6af074
 
 // Build
 const vscodeEntryPoints = [
@@ -55,12 +52,7 @@
 ].flat();
 
 const vscodeResources = [
-<<<<<<< HEAD
-	'out-build/main.js',
-	'out-build/cli.js',
 	'out-build/driver.js',
-=======
->>>>>>> 5b6af074
 	'out-build/bootstrap.js',
 	'out-build/bootstrap-fork.js',
 	'out-build/bootstrap-amd.js',
@@ -86,10 +78,6 @@
 	'out-build/vs/workbench/contrib/tasks/**/*.json',
 	'out-build/vs/platform/files/**/*.exe',
 	'out-build/vs/platform/files/**/*.md',
-<<<<<<< HEAD
-	'out-build/vs/code/electron-sandbox/workbench/**',
-	'out-build/vs/code/electron-browser/sharedProcess/sharedProcess.js',
-	'out-build/vs/code/electron-sandbox/issue/issueReporter.js',
 	'out-build/sql/**/*.{svg,png,cur,html}',
 	'out-build/sql/base/browser/ui/table/media/*.{gif,png,svg}',
 	'out-build/sql/base/browser/ui/checkbox/media/*.{gif,png,svg}',
@@ -108,9 +96,6 @@
 	'out-build/sql/media/icons/*.svg',
 	'out-build/sql/workbench/parts/notebook/media/**/*.svg',
 	'out-build/sql/setup.js', // {{SQL CARBON EDIT}} end
-	'out-build/vs/code/electron-sandbox/processExplorer/processExplorer.js',
-=======
->>>>>>> 5b6af074
 	'!**/test/**'
 ];
 
@@ -215,7 +200,7 @@
 const minifyVSCodeTask = task.define('minify-vscode', task.series(
 	optimizeVSCodeTask,
 	util.rimraf('out-vscode-min'),
-	optimize.minifyTask('out-vscode', `${sourceMappingURLBase}/core`)
+	common.minifyTask('out-vscode', `${sourceMappingURLBase}/core`)
 ));
 gulp.task(minifyVSCodeTask);
 
@@ -436,30 +421,6 @@
 	};
 }
 
-<<<<<<< HEAD
-const fileLengthFilter = filter([
-	'**',
-	'!extensions/import/*.docx',
-	'!extensions/admin-tool-ext-win/license/**'
-], { restore: true });
-
-const filelength = es.through(function (file) {
-
-	const fileName = path.basename(file.relative);
-	const fileDir = path.dirname(file.relative);
-	//check the filename is < 50 characters (basename gets the filename with extension).
-	if (fileName.length > 50) {
-		console.error(`File name '${fileName}' under ${fileDir} is too long. Rename file to have less than 50 characters.`);
-		throw new Error('File name exceeds acceptable length of 50 characters: ' + fileName);
-	}
-	if (file.relative.length > 150) {
-		console.error(`File path ${file.relative} exceeds acceptable file-length. Rename the path to have less than 150 characters.`);
-		throw new Error('File path exceeds acceptable path-length of 150 characters: ' + file.relative);
-	}
-
-	this.emit('data', file);
-});
-=======
 function patchWin32DependenciesTask(destinationFolderName) {
 	const cwd = path.join(path.dirname(root), destinationFolderName);
 
@@ -488,7 +449,29 @@
 		}));
 	};
 }
->>>>>>> 5b6af074
+
+const fileLengthFilter = filter([
+	'**',
+	'!extensions/import/*.docx',
+	'!extensions/admin-tool-ext-win/license/**'
+], { restore: true });
+
+const filelength = es.through(function (file) {
+
+	const fileName = path.basename(file.relative);
+	const fileDir = path.dirname(file.relative);
+	//check the filename is < 50 characters (basename gets the filename with extension).
+	if (fileName.length > 50) {
+		console.error(`File name '${fileName}' under ${fileDir} is too long. Rename file to have less than 50 characters.`);
+		throw new Error('File name exceeds acceptable length of 50 characters: ' + fileName);
+	}
+	if (file.relative.length > 150) {
+		console.error(`File path ${file.relative} exceeds acceptable file-length. Rename the path to have less than 150 characters.`);
+		throw new Error('File path exceeds acceptable path-length of 150 characters: ' + file.relative);
+	}
+
+	this.emit('data', file);
+});
 
 const buildRoot = path.dirname(root);
 
@@ -559,13 +542,6 @@
 	'tr': { codePage: 'CP1254' }
 };
 
-<<<<<<< HEAD
-// Transifex Localizations
-
-const apiHostname = process.env.TRANSIFEX_API_URL;
-const apiName = process.env.TRANSIFEX_API_NAME;
-const apiToken = process.env.TRANSIFEX_API_TOKEN;
-
 gulp.task(task.define(
 	'vscode-translations-push',
 	task.series(
@@ -591,16 +567,8 @@
 const vscodeTranslationsExport = task.define(
 	'vscode-translations-export',
 	task.series(
-		compileBuildTask,
+		core,
 		compileLocalizationExtensionsBuildTask, // {{SQL CARBON EDIT}} now include all extensions in ADS, not just a subset. (replaces 'compileExtensionsBuildTask' here).
-		optimizeVSCodeTask,
-=======
-gulp.task(task.define(
-	'vscode-translations-export',
-	task.series(
-		core,
-		compileExtensionsBuildTask,
->>>>>>> 5b6af074
 		function () {
 			const pathToMetadata = './out-vscode/nls.metadata.json';
 			const pathToRehWebMetadata = './out-vscode-reh-web/nls.metadata.json';
@@ -694,7 +662,6 @@
 			reject(err);
 		});
 	});
-<<<<<<< HEAD
 });
 
 const allConfigDetailsPath = path.join(os.tmpdir(), 'configuration.json');
@@ -752,15 +719,4 @@
 	} catch (e) {
 		throw new Error('Could not determine build number: ' + e.toString());
 	}
-}
-=======
-	return es.merge([...i18n.defaultLanguages, ...i18n.extraLanguages].map(language => {
-		const id = language.id;
-		return gulp.src(`${options.location}/${id}/vscode-setup/messages.xlf`)
-			.pipe(i18n.prepareIslFiles(language, innoSetupConfig[language.id]))
-			.pipe(vfs.dest(`./build/win32/i18n`));
-	}));
-});
-
-// #endregion
->>>>>>> 5b6af074
+}