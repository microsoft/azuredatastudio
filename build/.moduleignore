# cleanup rules for node modules, .gitignore style

# native node modules

nan/**
*/node_modules/nan/**

fsevents/binding.gyp
fsevents/fsevents.cc
fsevents/build/**
fsevents/src/**
fsevents/test/**
!fsevents/**/*.node

@vscode/sqlite3/binding.gyp
@vscode/sqlite3/benchmark/**
@vscode/sqlite3/cloudformation/**
@vscode/sqlite3/deps/**
@vscode/sqlite3/test/**
@vscode/sqlite3/build/**
@vscode/sqlite3/src/**
!@vscode/sqlite3/build/Release/*.node

windows-mutex/binding.gyp
windows-mutex/build/**
windows-mutex/src/**
!windows-mutex/**/*.node

native-keymap/binding.gyp
native-keymap/build/**
native-keymap/src/**
native-keymap/deps/**
!native-keymap/build/Release/*.node

native-is-elevated/binding.gyp
native-is-elevated/build/**
native-is-elevated/src/**
native-is-elevated/deps/**
!native-is-elevated/build/Release/*.node

native-watchdog/binding.gyp
native-watchdog/build/**
native-watchdog/src/**
!native-watchdog/build/Release/*.node

spdlog/binding.gyp
spdlog/build/**
spdlog/deps/**
spdlog/src/**
spdlog/test/**
spdlog/*.yml
!spdlog/build/Release/*.node

jschardet/dist/**

windows-foreground-love/binding.gyp
windows-foreground-love/build/**
windows-foreground-love/src/**
!windows-foreground-love/**/*.node

windows-process-tree/binding.gyp
windows-process-tree/build/**
windows-process-tree/src/**
!windows-process-tree/**/*.node

keytar/binding.gyp
keytar/build/**
keytar/src/**
keytar/script/**
keytar/node_modules/**
!keytar/**/*.node

node-pty/binding.gyp
node-pty/build/**
node-pty/src/**
node-pty/tools/**
node-pty/deps/**
node-pty/scripts/**
!node-pty/build/Release/*.exe
!node-pty/build/Release/*.dll
!node-pty/build/Release/*.node

# START SQL Modules

@angular/**/src/**
@angular/**/testing/**

angular2-grid/components/**
angular2-grid/directives/**
angular2-grid/interfaces/**
angular2-grid/modules/**

angular2-slickgrid/.vscode/**
angular2-slickgrid/components/**
angular2-slickgrid/examples/**

jquery-ui/external/**
jquery-ui/demos/**

slickgrid/node_modules/**
slickgrid/examples/**

kerberos/build/**

# END SQL Modules

nsfw/binding.gyp
nsfw/build/**
nsfw/src/**
nsfw/includes/**
!nsfw/build/Release/*.node

vscode-nsfw/binding.gyp
vscode-nsfw/build/**
vscode-nsfw/src/**
vscode-nsfw/includes/**
!vscode-nsfw/build/Release/*.node

@parcel/watcher/binding.gyp
@parcel/watcher/build/**
@parcel/watcher/prebuilds/**
@parcel/watcher/src/**
!@parcel/watcher/build/Release/*.node

vsda/build/**
vsda/ci/**
vsda/src/**
vsda/.gitignore
vsda/binding.gyp
vsda/README.md
vsda/targets
!vsda/build/Release/vsda.node

vscode-encrypt/build/**
vscode-encrypt/src/**
vscode-encrypt/vendor/**
vscode-encrypt/.gitignore
vscode-encrypt/binding.gyp
vscode-encrypt/README.md
!vscode-encrypt/build/Release/vscode-encrypt-native.node

vscode-policy-watcher/build/**
vscode-policy-watcher/.husky/**
vscode-policy-watcher/src/**
vscode-policy-watcher/binding.gyp
vscode-policy-watcher/README.md
vscode-policy-watcher/index.d.ts
!vscode-policy-watcher/build/Release/vscode-policy-watcher.node

vscode-windows-ca-certs/**/*
!vscode-windows-ca-certs/package.json
!vscode-windows-ca-certs/**/*.node

node-addon-api/**/*
<<<<<<< HEAD
=======
prebuild-install/**/*
>>>>>>> 268c941b

# other node modules

**/docs/**
**/example/**
**/examples/**
**/test/**
**/tests/**

**/History.md
**/CHANGELOG.md
**/README.md
**/readme.md
**/readme.markdown

**/*.ts
!typescript/**/*.d.ts

jschardet/dist/**

es6-promise/lib/**

vscode-textmate/webpack.config.js

# {{SQL CARBON EDIT }} We need more than just zone-node.js
# zone.js/dist/**
# !zone.js/dist/zone-node.js

# https://github.com/xtermjs/xterm.js/issues/3137
xterm/src/**
xterm/tsconfig.all.json

# https://github.com/xtermjs/xterm.js/issues/3138
xterm-addon-*/src/**
xterm-addon-*/fixtures/**
xterm-addon-*/out/**
xterm-addon-*/out-test/**

<|MERGE_RESOLUTION|>--- conflicted
+++ resolved
@@ -152,10 +152,6 @@
 !vscode-windows-ca-certs/**/*.node
 
 node-addon-api/**/*
-<<<<<<< HEAD
-=======
-prebuild-install/**/*
->>>>>>> 268c941b
 
 # other node modules
 
