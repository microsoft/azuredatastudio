/*---------------------------------------------------------------------------------------------
 *  Copyright (c) Microsoft Corporation. All rights reserved.
 *  Licensed under the Source EULA. See License.txt in the project root for license information.
 *--------------------------------------------------------------------------------------------*/

const gulp = require('gulp');
const es = require('event-stream');
const path = require('path');
const task = require('./lib/task');
const { hygiene } = require('./hygiene');

/**
 * @param {string} actualPath
 */
function checkPackageJSON(actualPath) {
	const actual = require(path.join(__dirname, '..', actualPath));
	const rootPackageJSON = require('../package.json');
	const checkIncluded = (set1, set2) => {
<<<<<<< HEAD
		for (let depName in set1) {
			if (depName === 'typescript') {
				continue;
			}

=======
		for (const depName in set1) {
>>>>>>> 268c941b
			const depVersion = set1[depName];
			const rootDepVersion = set2[depName];
			if (!rootDepVersion) {
				// missing in root is allowed
				continue;
			}
			if (depVersion !== rootDepVersion) {
				this.emit(
					'error',
					`The dependency ${depName} in '${actualPath}' (${depVersion}) is different than in the root package.json (${rootDepVersion})`
				);
			}
		}
	};

	checkIncluded(actual.dependencies, rootPackageJSON.dependencies);
	checkIncluded(actual.devDependencies, rootPackageJSON.devDependencies);
}

const checkPackageJSONTask = task.define('check-package-json', () => {
	return gulp.src('package.json').pipe(
		es.through(function () {
			checkPackageJSON.call(this, 'remote/package.json');
			checkPackageJSON.call(this, 'remote/web/package.json');
			checkPackageJSON.call(this, 'build/package.json');
		})
	);
});
gulp.task(checkPackageJSONTask);

const hygieneTask = task.define('hygiene', task.series(checkPackageJSONTask, () => hygiene(undefined, false)));
gulp.task(hygieneTask);<|MERGE_RESOLUTION|>--- conflicted
+++ resolved
@@ -16,15 +16,7 @@
 	const actual = require(path.join(__dirname, '..', actualPath));
 	const rootPackageJSON = require('../package.json');
 	const checkIncluded = (set1, set2) => {
-<<<<<<< HEAD
-		for (let depName in set1) {
-			if (depName === 'typescript') {
-				continue;
-			}
-
-=======
 		for (const depName in set1) {
->>>>>>> 268c941b
 			const depVersion = set1[depName];
 			const rootDepVersion = set2[depName];
 			if (!rootDepVersion) {
