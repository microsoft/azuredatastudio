/*---------------------------------------------------------------------------------------------
 *  Copyright (c) Microsoft Corporation. All rights reserved.
 *  Licensed under the Source EULA. See License.txt in the project root for license information.
 *--------------------------------------------------------------------------------------------*/

'use strict';

const gulp = require('gulp');
const filter = require('gulp-filter');
const es = require('event-stream');
const gulptslint = require('gulp-tslint');
const gulpeslint = require('gulp-eslint');
const tsfmt = require('typescript-formatter');
const tslint = require('tslint');
const VinylFile = require('vinyl');
const vfs = require('vinyl-fs');
const path = require('path');
const fs = require('fs');
const pall = require('p-all');

/**
 * Hygiene works by creating cascading subsets of all our files and
 * passing them through a sequence of checks. Here are the current subsets,
 * named according to the checks performed on them. Each subset contains
 * the following one, as described in mathematical notation:
 *
 * all ⊃ eol ⊇ indentation ⊃ copyright ⊃ typescript
 */

const all = [
	'*',
	'build/**/*',
	'extensions/**/*',
	'scripts/**/*',
	'src/**/*',
	'test/**/*',
	'!**/node_modules/**'
];

const indentationFilter = [
	'**',

	// except specific files
	'!ThirdPartyNotices.txt',
	'!LICENSE.{txt,rtf}',
	'!LICENSES.chromium.html',
	'!**/LICENSE',
	'!src/vs/nls.js',
	'!src/vs/nls.build.js',
	'!src/vs/css.js',
	'!src/vs/css.build.js',
	'!src/vs/loader.js',
	'!src/vs/base/common/marked/marked.js',
	'!src/vs/base/node/terminateProcess.sh',
	'!src/vs/base/node/cpuUsage.sh',
	'!test/assert.js',

	// except specific folders
	'!test/smoke/out/**',
	'!extensions/vscode-api-tests/testWorkspace/**',
	'!extensions/vscode-api-tests/testWorkspace2/**',
	'!build/monaco/**',
	'!build/win32/**',

	// except multiple specific files
	'!**/package.json',
	'!**/yarn.lock',
	'!**/yarn-error.log',

	// except multiple specific folders
	'!**/octicons/**',
	'!**/fixtures/**',
	'!**/lib/**',
	'!extensions/**/out/**',
	'!extensions/**/snippets/**',
	'!extensions/**/syntaxes/**',
	'!extensions/**/themes/**',
	'!extensions/**/colorize-fixtures/**',

	// except specific file types
	'!src/vs/*/**/*.d.ts',
	'!src/typings/**/*.d.ts',
	'!extensions/**/*.d.ts',
	'!**/*.{svg,exe,png,bmp,scpt,bat,cmd,cur,ttf,woff,eot,md,ps1,template,yaml,yml,d.ts.recipe,ico,icns}',
	'!build/{lib,tslintRules,download}/**/*.js',
	'!build/**/*.sh',
	'!build/azure-pipelines/**/*.js',
	'!build/azure-pipelines/**/*.config',
	'!**/Dockerfile',
	'!**/Dockerfile.*',
	'!**/*.Dockerfile',
	'!**/*.dockerfile',
	'!extensions/markdown-language-features/media/*.js',
	// {{SQL CARBON EDIT}}
	'!**/*.{xlf,docx,sql,vsix,bacpac,ipynb}',
	'!extensions/mssql/sqltoolsservice/**',
	'!extensions/import/flatfileimportservice/**',
	'!extensions/admin-tool-ext-win/ssmsmin/**',
	'!extensions/resource-deployment/notebooks/**',
	'!extensions/mssql/notebooks/**',
	'!extensions/big-data-cluster/src/bigDataCluster/controller/apiGenerated.ts'
];

const copyrightFilter = [
	'**',
	'!**/*.desktop',
	'!**/*.json',
	'!**/*.html',
	'!**/*.template',
	'!**/*.md',
	'!**/*.bat',
	'!**/*.cmd',
	'!**/*.ico',
	'!**/*.icns',
	'!**/*.xml',
	'!**/*.sh',
	'!**/*.txt',
	'!**/*.xpm',
	'!**/*.opts',
	'!**/*.disabled',
	'!**/*.code-workspace',
	'!**/promise-polyfill/polyfill.js',
	'!build/**/*.init',
	'!resources/linux/snap/snapcraft.yaml',
	'!resources/linux/snap/electron-launch',
	'!resources/win32/bin/code.js',
	'!resources/completions/**',
	'!extensions/markdown-language-features/media/highlight.css',
	'!extensions/html-language-features/server/src/modes/typescript/*',
	'!extensions/*/server/bin/*',
	'!src/vs/editor/test/node/classification/typescript-test.ts',
	// {{SQL CARBON EDIT}}
	'!extensions/notebook/src/intellisense/text.ts',
	'!extensions/mssql/src/objectExplorerNodeProvider/webhdfs.ts',
	'!src/sql/workbench/parts/notebook/browser/outputs/tableRenderers.ts',
	'!src/sql/workbench/parts/notebook/common/models/url.ts',
	'!src/sql/workbench/parts/notebook/common/models/renderMimeInterfaces.ts',
	'!src/sql/workbench/parts/notebook/common/models/outputProcessor.ts',
	'!src/sql/workbench/parts/notebook/common/models/mimemodel.ts',
	'!src/sql/workbench/parts/notebook/browser/cellViews/media/*.css',
	'!src/sql/base/browser/ui/table/plugins/rowSelectionModel.plugin.ts',
	'!src/sql/base/browser/ui/table/plugins/rowDetailView.ts',
	'!src/sql/base/browser/ui/table/plugins/headerFilter.plugin.ts',
	'!src/sql/base/browser/ui/table/plugins/checkboxSelectColumn.plugin.ts',
	'!src/sql/base/browser/ui/table/plugins/cellSelectionModel.plugin.ts',
	'!src/sql/base/browser/ui/table/plugins/autoSizeColumns.plugin.ts',
	'!src/sql/workbench/parts/notebook/browser/outputs/sanitizer.ts',
	'!src/sql/workbench/parts/notebook/browser/outputs/renderers.ts',
	'!src/sql/workbench/parts/notebook/browser/outputs/registry.ts',
	'!src/sql/workbench/parts/notebook/browser/outputs/factories.ts',
	'!src/sql/workbench/parts/notebook/common/models/nbformat.ts',
	'!extensions/markdown-language-features/media/tomorrow.css',
	'!src/sql/workbench/browser/modelComponents/media/highlight.css',
	'!src/sql/workbench/parts/notebook/electron-browser/cellViews/media/highlight.css',
	'!extensions/mssql/sqltoolsservice/**',
	'!extensions/import/flatfileimportservice/**',
	'!extensions/notebook/src/prompts/**',
	'!extensions/mssql/src/prompts/**',
	'!extensions/notebook/resources/jupyter_config/**',
	'!**/*.gif',
	'!**/*.xlf',
	'!**/*.dacpac',
	'!**/*.bacpac'
];

const eslintFilter = [
	'src/**/*.js',
	'build/gulpfile.*.js',
	'!src/vs/loader.js',
	'!src/vs/css.js',
	'!src/vs/nls.js',
	'!src/vs/css.build.js',
	'!src/vs/nls.build.js',
	'!src/**/marked.js',
	'!**/test/**'
];

const tslintBaseFilter = [
	'!**/fixtures/**',
	'!**/typings/**',
	'!**/node_modules/**',
	'!extensions/typescript-basics/test/colorize-fixtures/**',
	'!extensions/vscode-api-tests/testWorkspace/**',
	'!extensions/vscode-api-tests/testWorkspace2/**',
	'!extensions/**/*.test.ts',
	'!extensions/html-language-features/server/lib/jquery.d.ts',
	// {{SQL CARBON EDIT}}
	'!extensions/big-data-cluster/src/bigDataCluster/controller/apiGenerated.ts'
];

<<<<<<< HEAD
// {{SQL CARBON EDIT}}
const useStrictFilter = [
	'src/**'
];

const sqlFilter = [
	'src/sql/**'
];

// {{SQL CARBON EDIT}}
=======
const tslintCoreFilter = [
	'src/**/*.ts',
	'test/**/*.ts',
	'!extensions/**/*.ts',
	'!test/smoke/**',
	...tslintBaseFilter
];

const tslintExtensionsFilter = [
	'extensions/**/*.ts',
	'!src/**/*.ts',
	'!test/**/*.ts',
	...tslintBaseFilter
];

const tslintHygieneFilter = [
	'src/**/*.ts',
	'test/**/*.ts',
	'extensions/**/*.ts',
	...tslintBaseFilter
];

>>>>>>> 8e78c6bf
const copyrightHeaderLines = [
	'/*---------------------------------------------------------------------------------------------',
	' *  Copyright (c) Microsoft Corporation. All rights reserved.',
	' *  Licensed under the Source EULA. See License.txt in the project root for license information.',
	' *--------------------------------------------------------------------------------------------*/'
];

gulp.task('eslint', () => {
	return vfs.src(all, { base: '.', follow: true, allowEmpty: true })
		.pipe(filter(eslintFilter))
		.pipe(gulpeslint('src/.eslintrc'))
		.pipe(gulpeslint.formatEach('compact'))
		.pipe(gulpeslint.failAfterError());
});

gulp.task('tslint', () => {
	return es.merge([

		// Core: include type information (required by certain rules like no-nodejs-globals)
		vfs.src(all, { base: '.', follow: true, allowEmpty: true })
			.pipe(filter(tslintCoreFilter))
			.pipe(gulptslint.default({ rulesDirectory: 'build/lib/tslint', program: tslint.Linter.createProgram('src/tsconfig.json') }))
			.pipe(gulptslint.default.report({ emitError: true })),

		// Exenstions: do not include type information
		vfs.src(all, { base: '.', follow: true, allowEmpty: true })
			.pipe(filter(tslintExtensionsFilter))
			.pipe(gulptslint.default({ rulesDirectory: 'build/lib/tslint' }))
			.pipe(gulptslint.default.report({ emitError: true }))
	]);
});

function hygiene(some) {
	let errorCount = 0;

	const productJson = es.through(function (file) {
		// const product = JSON.parse(file.contents.toString('utf8'));

		// if (product.extensionsGallery) { // {{SQL CARBON EDIT}} @todo we need to research on what the point of this is
		// 	console.error('product.json: Contains "extensionsGallery"');
		// 	errorCount++;
		// }

		this.emit('data', file);
	});

	const indentation = es.through(function (file) {
		const lines = file.contents.toString('utf8').split(/\r\n|\r|\n/);
		file.__lines = lines;

		lines
			.forEach((line, i) => {
				if (/^\s*$/.test(line)) {
					// empty or whitespace lines are OK
				} else if (/^[\t]*[^\s]/.test(line)) {
					// good indent
				} else if (/^[\t]* \*/.test(line)) {
					// block comment using an extra space
				} else {
					console.error(file.relative + '(' + (i + 1) + ',1): Bad whitespace indentation');
					errorCount++;
				}
			});

		this.emit('data', file);
	});

	const copyrights = es.through(function (file) {

		const lines = file.__lines;
		for (let i = 0; i < copyrightHeaderLines.length; i++) {
			if (lines[i] !== copyrightHeaderLines[i]) {
				console.error(file.relative + ': Missing or bad copyright statement');
				errorCount++;
				break;
			}
		}

		this.emit('data', file);
	});

	// {{SQL CARBON EDIT}}
	// Check for unnecessary 'use strict' lines. These are automatically added by the alwaysStrict compiler option so don't need to be added manually
	const useStrict = es.through(function (file) {
		const lines = file.__lines;
		// Only take the first 10 lines to reduce false positives- the compiler will throw an error if it's not the first non-comment line in a file
		// (10 is used to account for copyright and extraneous newlines)
		lines.slice(0, 10).forEach((line, i) => {
			if (/\s*'use\s*strict\s*'/.test(line)) {
				console.error(file.relative + '(' + (i + 1) + ',1): Unnecessary \'use strict\' - this is already added by the compiler');
				errorCount++;
			}
		});

		this.emit('data', file);
	});
	// {{SQL CARBON EDIT}} END

	const formatting = es.map(function (file, cb) {
		tsfmt.processString(file.path, file.contents.toString('utf8'), {
			verify: false,
			tsfmt: true,
			// verbose: true,
			// keep checkJS happy
			editorconfig: undefined,
			replace: undefined,
			tsconfig: undefined,
			tsconfigFile: undefined,
			tslint: undefined,
			tslintFile: undefined,
			tsfmtFile: undefined,
			vscode: undefined,
			vscodeFile: undefined
		}).then(result => {
			let original = result.src.replace(/\r\n/gm, '\n');
			let formatted = result.dest.replace(/\r\n/gm, '\n');

			if (original !== formatted) {
				console.error("File not formatted. Run the 'Format Document' command to fix it:", file.relative);
				errorCount++;
			}
			cb(null, file);

		}, err => {
			cb(err);
		});
	});

	const tslintConfiguration = tslint.Configuration.findConfiguration('tslint.json', '.');
	const tslintOptions = { fix: false, formatter: 'json' };
	const tsLinter = new tslint.Linter(tslintOptions);

	const tsl = es.through(function (file) {
		const contents = file.contents.toString('utf8');
		tsLinter.lint(file.relative, contents, tslintConfiguration.results);
		this.emit('data', file);
	});

	let input;

	if (Array.isArray(some) || typeof some === 'string' || !some) {
		input = vfs.src(some || all, { base: '.', follow: true, allowEmpty: true });
	} else {
		input = some;
	}

	const tslintSqlConfiguration = tslint.Configuration.findConfiguration('tslint-sql.json', '.');
	const tslintSqlOptions = { fix: false, formatter: 'json' };
	const sqlTsLinter = new tslint.Linter(tslintSqlOptions);

	const sqlTsl = es.through(function (file) {
		const contents = file.contents.toString('utf8');
		sqlTsLinter.lint(file.relative, contents, tslintSqlConfiguration.results);

		this.emit('data', file);
	});

	const productJsonFilter = filter('product.json', { restore: true });

	const result = input
		.pipe(filter(f => !f.stat.isDirectory()))
		.pipe(productJsonFilter)
		.pipe(process.env['BUILD_SOURCEVERSION'] ? es.through() : productJson)
		.pipe(productJsonFilter.restore)
		.pipe(filter(indentationFilter))
		.pipe(indentation)
		.pipe(filter(copyrightFilter))
		.pipe(copyrights);

	const typescript = result
		.pipe(filter(tslintHygieneFilter))
		.pipe(formatting)
		.pipe(tsl)
		// {{SQL CARBON EDIT}}
		.pipe(filter(useStrictFilter))
		.pipe(useStrict)
		.pipe(filter(sqlFilter))
		.pipe(sqlTsl);

	const javascript = result
		.pipe(filter(eslintFilter))
		.pipe(gulpeslint('src/.eslintrc'))
		.pipe(gulpeslint.formatEach('compact'))
		.pipe(gulpeslint.failAfterError());

	let count = 0;
	return es.merge(typescript, javascript)
		.pipe(es.through(function (data) {
			count++;
			if (process.env['TRAVIS'] && count % 10 === 0) {
				process.stdout.write('.');
			}
			this.emit('data', data);
		}, function () {
			process.stdout.write('\n');

			const tslintResult = tsLinter.getResult();
			if (tslintResult.failures.length > 0) {
				for (const failure of tslintResult.failures) {
					const name = failure.getFileName();
					const position = failure.getStartPosition();
					const line = position.getLineAndCharacter().line;
					const character = position.getLineAndCharacter().character;

					console.error(`${name}:${line + 1}:${character + 1}:${failure.getFailure()}`);
				}
				errorCount += tslintResult.failures.length;
			}

			const sqlTslintResult = sqlTsLinter.getResult();
			if (sqlTslintResult.failures.length > 0) {
				for (const failure of sqlTslintResult.failures) {
					const name = failure.getFileName();
					const position = failure.getStartPosition();
					const line = position.getLineAndCharacter().line;
					const character = position.getLineAndCharacter().character;

					console.error(`${name}:${line + 1}:${character + 1}:${failure.getFailure()}`);
				}
				errorCount += sqlTslintResult.failures.length;
			}

			if (errorCount > 0) {
				this.emit('error', 'Hygiene failed with ' + errorCount + ' errors. Check \'build/gulpfile.hygiene.js\'.');
			} else {
				this.emit('end');
			}
		}));
}

function createGitIndexVinyls(paths) {
	const cp = require('child_process');
	const repositoryPath = process.cwd();

	const fns = paths.map(relativePath => () => new Promise((c, e) => {
		const fullPath = path.join(repositoryPath, relativePath);

		fs.stat(fullPath, (err, stat) => {
			if (err && err.code === 'ENOENT') { // ignore deletions
				return c(null);
			} else if (err) {
				return e(err);
			}

			cp.exec(`git show ":${relativePath}"`, { maxBuffer: 2000 * 1024, encoding: 'buffer' }, (err, out) => {
				if (err) {
					return e(err);
				}

				c(new VinylFile({
					path: fullPath,
					base: repositoryPath,
					contents: out,
					stat
				}));
			});
		});
	}));

	return pall(fns, { concurrency: 4 })
		.then(r => r.filter(p => !!p));
}

gulp.task('hygiene', () => hygiene());

// this allows us to run hygiene as a git pre-commit hook
if (require.main === module) {
	const cp = require('child_process');

	process.on('unhandledRejection', (reason, p) => {
		console.log('Unhandled Rejection at: Promise', p, 'reason:', reason);
		process.exit(1);
	});

	if (process.argv.length > 2) {
		hygiene(process.argv.slice(2)).on('error', err => {
			console.error();
			console.error(err);
			process.exit(1);
		});
	} else {
		cp.exec('git diff --cached --name-only', { maxBuffer: 2000 * 1024 }, (err, out) => {
			if (err) {
				console.error();
				console.error(err);
				process.exit(1);
				return;
			}

			const some = out
				.split(/\r?\n/)
				.filter(l => !!l);

			if (some.length > 0) {
				console.log('Reading git index versions...');

				createGitIndexVinyls(some)
					.then(vinyls => new Promise((c, e) => hygiene(es.readArray(vinyls))
						.on('end', () => c())
						.on('error', e)))
					.catch(err => {
						console.error();
						console.error(err);
						process.exit(1);
					});
			}
		});
	}
}<|MERGE_RESOLUTION|>--- conflicted
+++ resolved
@@ -188,7 +188,6 @@
 	'!extensions/big-data-cluster/src/bigDataCluster/controller/apiGenerated.ts'
 ];
 
-<<<<<<< HEAD
 // {{SQL CARBON EDIT}}
 const useStrictFilter = [
 	'src/**'
@@ -199,7 +198,7 @@
 ];
 
 // {{SQL CARBON EDIT}}
-=======
+
 const tslintCoreFilter = [
 	'src/**/*.ts',
 	'test/**/*.ts',
@@ -222,7 +221,6 @@
 	...tslintBaseFilter
 ];
 
->>>>>>> 8e78c6bf
 const copyrightHeaderLines = [
 	'/*---------------------------------------------------------------------------------------------',
 	' *  Copyright (c) Microsoft Corporation. All rights reserved.',
