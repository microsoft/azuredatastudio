/*---------------------------------------------------------------------------------------------
 *  Copyright (c) Microsoft Corporation. All rights reserved.
 *  Licensed under the Source EULA. See License.txt in the project root for license information.
 *--------------------------------------------------------------------------------------------*/

const gulp = require('gulp');
const filter = require('gulp-filter');
const es = require('event-stream');
const gulpeslint = require('gulp-eslint');
const vfs = require('vinyl-fs');
const path = require('path');
const task = require('./lib/task');
<<<<<<< HEAD

/**
 * Hygiene works by creating cascading subsets of all our files and
 * passing them through a sequence of checks. Here are the current subsets,
 * named according to the checks performed on them. Each subset contains
 * the following one, as described in mathematical notation:
 *
 * all ⊃ eol ⊇ indentation ⊃ copyright ⊃ typescript
 */

const all = [
	'*',
	'build/**/*',
	'extensions/**/*',
	'scripts/**/*',
	'src/**/*',
	'test/**/*',
	'!test/**/out/**',
	'!**/node_modules/**',
	'!build/actions/**/*.js' // {{ SQL CARBON EDIT }}
];

const indentationFilter = [
	'**',

	// except specific files
	'!**/ThirdPartyNotices.txt',
	'!**/LICENSE.{txt,rtf}',
	'!LICENSES.chromium.html',
	'!**/LICENSE',
	'!src/vs/nls.js',
	'!src/vs/nls.build.js',
	'!src/vs/css.js',
	'!src/vs/css.build.js',
	'!src/vs/loader.js',
	'!src/vs/base/common/insane/insane.js',
	'!src/vs/base/common/marked/marked.js',
	'!src/vs/base/node/terminateProcess.sh',
	'!src/vs/base/node/cpuUsage.sh',
	'!test/unit/assert.js',

	// except specific folders
	'!test/automation/out/**',
	'!test/smoke/out/**',
	'!extensions/typescript-language-features/test-workspace/**',
	'!extensions/vscode-api-tests/testWorkspace/**',
	'!extensions/vscode-api-tests/testWorkspace2/**',
	'!build/monaco/**',
	'!build/win32/**',

	// except multiple specific files
	'!**/package.json',
	'!**/yarn.lock',
	'!**/yarn-error.log',

	// except multiple specific folders
	'!**/codicon/**',
	'!**/fixtures/**',
	'!**/lib/**',
	'!extensions/**/out/**',
	'!extensions/**/snippets/**',
	'!extensions/**/syntaxes/**',
	'!extensions/**/themes/**',
	'!extensions/**/colorize-fixtures/**',

	// except specific file types
	'!src/vs/*/**/*.d.ts',
	'!src/typings/**/*.d.ts',
	'!extensions/**/*.d.ts',
	'!**/*.{svg,exe,png,bmp,scpt,bat,cmd,cur,ttf,woff,eot,md,ps1,template,yaml,yml,d.ts.recipe,ico,icns,plist}',
	'!build/{lib,download,darwin}/**/*.js',
	'!build/**/*.sh',
	'!build/azure-pipelines/**/*.js',
	'!build/azure-pipelines/**/*.config',
	'!**/Dockerfile',
	'!**/Dockerfile.*',
	'!**/*.Dockerfile',
	'!**/*.dockerfile',
	'!extensions/markdown-language-features/media/*.js',
	// {{SQL CARBON EDIT}}
	'!**/*.gif',
	'!build/actions/**/*.js',
	'!**/*.{xlf,docx,sql,vsix,bacpac,ipynb,jpg}',
	'!extensions/mssql/sqltoolsservice/**',
	'!extensions/import/flatfileimportservice/**',
	'!extensions/admin-tool-ext-win/ssmsmin/**',
	'!extensions/resource-deployment/notebooks/**',
	'!extensions/mssql/notebooks/**',
	'!extensions/integration-tests/testData/**',
	'!extensions/arc/src/controller/generated/**',
	'!extensions/sql-database-projects/resources/templates/*.xml',
	'!extensions/sql-database-projects/src/test/baselines/*.xml',
	'!extensions/sql-database-projects/src/test/baselines/*.json',
	'!extensions/sql-database-projects/src/test/baselines/*.sqlproj',
	'!extensions/sql-database-projects/BuildDirectory/SystemDacpacs/**',
	'!extensions/big-data-cluster/src/bigDataCluster/controller/apiGenerated.ts',
	'!extensions/big-data-cluster/src/bigDataCluster/controller/clusterApiGenerated2.ts',
	'!resources/linux/snap/electron-launch'
];

const copyrightFilter = [
	'**',
	'!**/*.desktop',
	'!**/*.json',
	'!**/*.html',
	'!**/*.template',
	'!**/*.md',
	'!**/*.bat',
	'!**/*.cmd',
	'!**/*.ico',
	'!**/*.icns',
	'!**/*.xml',
	'!**/*.sh',
	'!**/*.txt',
	'!**/*.xpm',
	'!**/*.opts',
	'!**/*.disabled',
	'!**/*.code-workspace',
	'!**/*.js.map',
	'!build/**/*.init',
	'!resources/linux/snap/snapcraft.yaml',
	'!resources/linux/snap/electron-launch',
	'!resources/win32/bin/code.js',
	'!resources/web/code-web.js',
	'!resources/completions/**',
	'!extensions/markdown-language-features/media/highlight.css',
	'!extensions/html-language-features/server/src/modes/typescript/*',
	'!extensions/*/server/bin/*',
	'!src/vs/editor/test/node/classification/typescript-test.ts',
	'!scripts/code-web.js',
	'!resources/serverless/code-web.js',
	'!src/vs/editor/test/node/classification/typescript-test.ts',
	// {{SQL CARBON EDIT}}
	'!extensions/notebook/src/intellisense/text.ts',
	'!extensions/mssql/src/hdfs/webhdfs.ts',
	'!src/sql/workbench/contrib/notebook/browser/outputs/tableRenderers.ts',
	'!src/sql/workbench/contrib/notebook/common/models/url.ts',
	'!src/sql/workbench/services/notebook/browser/outputs/renderMimeInterfaces.ts',
	'!src/sql/workbench/contrib/notebook/browser/models/outputProcessor.ts',
	'!src/sql/workbench/services/notebook/browser/outputs/mimemodel.ts',
	'!src/sql/workbench/contrib/notebook/browser/cellViews/media/*.css',
	'!src/sql/base/browser/ui/table/plugins/rowSelectionModel.plugin.ts',
	'!src/sql/base/browser/ui/table/plugins/rowDetailView.ts',
	'!src/sql/base/browser/ui/table/plugins/headerFilter.plugin.ts',
	'!src/sql/base/browser/ui/table/plugins/checkboxSelectColumn.plugin.ts',
	'!src/sql/base/browser/ui/table/plugins/cellSelectionModel.plugin.ts',
	'!src/sql/base/browser/ui/table/plugins/autoSizeColumns.plugin.ts',
	'!src/sql/workbench/services/notebook/browser/outputs/sanitizer.ts',
	'!src/sql/workbench/contrib/notebook/browser/outputs/renderers.ts',
	'!src/sql/workbench/services/notebook/browser/outputs/registry.ts',
	'!src/sql/workbench/services/notebook/browser/outputs/factories.ts',
	'!src/sql/workbench/services/notebook/common/nbformat.ts',
	'!extensions/markdown-language-features/media/tomorrow.css',
	'!src/sql/workbench/browser/modelComponents/media/highlight.css',
	'!src/sql/workbench/contrib/notebook/electron-browser/cellViews/media/highlight.css',
	'!src/sql/workbench/contrib/notebook/browser/turndownPluginGfm.ts',
	'!extensions/mssql/sqltoolsservice/**',
	'!extensions/import/flatfileimportservice/**',
	'!extensions/notebook/src/prompts/**',
	'!extensions/mssql/src/prompts/**',
	'!extensions/kusto/src/prompts/**',
	'!extensions/notebook/resources/jupyter_config/**',
	'!extensions/query-history/images/**',
	'!**/*.gif',
	'!**/*.xlf',
	'!**/*.dacpac',
	'!**/*.bacpac',
	'!**/*.py'
];

const jsHygieneFilter = [
	'src/**/*.js',
	'build/gulpfile.*.js',
	'!src/vs/loader.js',
	'!src/vs/css.js',
	'!src/vs/nls.js',
	'!src/vs/css.build.js',
	'!src/vs/nls.build.js',
	'!src/**/insane.js',
	'!src/**/marked.js',
	'!**/test/**'
];

const tsHygieneFilter = [
	'src/**/*.ts',
	'test/**/*.ts',
	'extensions/**/*.ts',
	'!**/fixtures/**',
	'!**/typings/**',
	'!**/node_modules/**',
	'!extensions/typescript-basics/test/colorize-fixtures/**',
	'!extensions/vscode-api-tests/testWorkspace/**',
	'!extensions/vscode-api-tests/testWorkspace2/**',
	'!extensions/**/*.test.ts',
	'!extensions/html-language-features/server/lib/jquery.d.ts',
	'!extensions/big-data-cluster/src/bigDataCluster/controller/apiGenerated.ts', // {{SQL CARBON EDIT}},
	'!extensions/big-data-cluster/src/bigDataCluster/controller/tokenApiGenerated.ts', // {{SQL CARBON EDIT}},
	'!src/vs/workbench/services/themes/common/textMateScopeMatcher.ts', // {{SQL CARBON EDIT}} skip this because we have no plans on touching this and its not ours
	'!src/vs/workbench/contrib/extensions/browser/extensionRecommendationsService.ts' // {{SQL CARBON EDIT}} skip this because known issue
];

const copyrightHeaderLines = [
	'/*---------------------------------------------------------------------------------------------',
	' *  Copyright (c) Microsoft Corporation. All rights reserved.',
	' *  Licensed under the Source EULA. See License.txt in the project root for license information.',
	' *--------------------------------------------------------------------------------------------*/'
];
=======
const { all, jsHygieneFilter, tsHygieneFilter, hygiene } = require('./hygiene');
>>>>>>> 1b2abbc4

gulp.task('eslint', () => {
	return vfs
		.src(all, { base: '.', follow: true, allowEmpty: true })
		.pipe(filter(jsHygieneFilter.concat(tsHygieneFilter)))
		.pipe(
			gulpeslint({
				configFile: '.eslintrc.json',
				rulePaths: ['./build/lib/eslint'],
			})
		)
		.pipe(gulpeslint.formatEach('compact'))
		.pipe(
			gulpeslint.results((results) => {
				if (results.warningCount > 0 || results.errorCount > 0) {
					throw new Error('eslint failed with warnings and/or errors');
				}
			})
		);
});

function checkPackageJSON(actualPath) {
	const actual = require(path.join(__dirname, '..', actualPath));
	const rootPackageJSON = require('../package.json');

	for (let depName in actual.dependencies) {
		const depVersion = actual.dependencies[depName];
		const rootDepVersion = rootPackageJSON.dependencies[depName];
		if (!rootDepVersion) {
			// missing in root is allowed
			continue;
		}
		if (depVersion !== rootDepVersion) {
			this.emit(
				'error',
				`The dependency ${depName} in '${actualPath}' (${depVersion}) is different than in the root package.json (${rootDepVersion})`
			);
		}
	}
}

const checkPackageJSONTask = task.define('check-package-json', () => {
	return gulp.src('package.json').pipe(
		es.through(function () {
			checkPackageJSON.call(this, 'remote/package.json');
			checkPackageJSON.call(this, 'remote/web/package.json');
		})
	);
});
gulp.task(checkPackageJSONTask);

<<<<<<< HEAD

function hygiene(some) {
	let errorCount = 0;

	const productJson = es.through(function (file) {
		// const product = JSON.parse(file.contents.toString('utf8'));

		// if (product.extensionsGallery) { // {{SQL CARBON EDIT}} @todo we need to research on what the point of this is
		// 	console.error('product.json: Contains "extensionsGallery"');
		// 	errorCount++;
		// }

		this.emit('data', file);
	});

	const indentation = es.through(function (file) {
		const lines = file.contents.toString('utf8').split(/\r\n|\r|\n/);
		file.__lines = lines;

		lines
			.forEach((line, i) => {
				if (/^\s*$/.test(line)) {
					// empty or whitespace lines are OK
				} else if (/^[\t]*[^\s]/.test(line)) {
					// good indent
				} else if (/^[\t]* \*/.test(line)) {
					// block comment using an extra space
				} else {
					console.error(file.relative + '(' + (i + 1) + ',1): Bad whitespace indentation');
					errorCount++;
				}
			});

		this.emit('data', file);
	});

	const copyrights = es.through(function (file) {

		const lines = file.__lines;
		for (let i = 0; i < copyrightHeaderLines.length; i++) {
			if (lines[i] !== copyrightHeaderLines[i]) {
				console.error(file.relative + ': Missing or bad copyright statement');
				errorCount++;
				break;
			}
		}

		this.emit('data', file);
	});

	const formatting = es.map(function (file, cb) {
		tsfmt.processString(file.path, file.contents.toString('utf8'), {
			verify: false,
			tsfmt: true,
			// verbose: true,
			// keep checkJS happy
			editorconfig: undefined,
			replace: undefined,
			tsconfig: undefined,
			tsconfigFile: undefined,
			tsfmtFile: undefined,
			vscode: undefined,
			vscodeFile: undefined
		}).then(result => {
			let original = result.src.replace(/\r\n/gm, '\n');
			let formatted = result.dest.replace(/\r\n/gm, '\n');

			if (original !== formatted) {
				console.error('File not formatted. Run the \'Format Document\' command to fix it:', file.relative);
				errorCount++;
			}
			cb(null, file);

		}, err => {
			cb(err);
		});
	});

	let input;

	if (Array.isArray(some) || typeof some === 'string' || !some) {
		const options = { base: '.', follow: true, allowEmpty: true };
		if (some) {
			input = vfs.src(some, options).pipe(filter(all)); // split this up to not unnecessarily filter all a second time
		} else {
			input = vfs.src(all, options);
		}
	} else {
		input = some;
	}

	const productJsonFilter = filter('product.json', { restore: true });

	const result = input
		.pipe(filter(f => !f.stat.isDirectory()))
		.pipe(productJsonFilter)
		.pipe(process.env['BUILD_SOURCEVERSION'] ? es.through() : productJson)
		.pipe(productJsonFilter.restore)
		.pipe(filter(indentationFilter))
		.pipe(indentation)
		.pipe(filter(copyrightFilter))
		.pipe(copyrights);

	const typescript = result
		.pipe(filter(tsHygieneFilter))
		.pipe(formatting);

	const javascript = result
		.pipe(filter(jsHygieneFilter.concat(tsHygieneFilter)))
		.pipe(gulpeslint({
			configFile: '.eslintrc.json',
			rulePaths: ['./build/lib/eslint']
		}))
		.pipe(gulpeslint.formatEach('compact'))
		.pipe(gulpeslint.results(results => {
			errorCount += results.warningCount;
			errorCount += results.errorCount;
		}));

	let count = 0;
	return es.merge(typescript, javascript)
		.pipe(es.through(function (data) {
			count++;
			if (process.env['TRAVIS'] && count % 10 === 0) {
				process.stdout.write('.');
			}
			this.emit('data', data);
		}, function () {
			process.stdout.write('\n');
			if (errorCount > 0) {
				this.emit('error', 'Hygiene failed with ' + errorCount + ' errors. Check \'build/gulpfile.hygiene.js\'.');
			} else {
				this.emit('end');
			}
		}));
}

function createGitIndexVinyls(paths) {
	const cp = require('child_process');
	const repositoryPath = process.cwd();

	const fns = paths.map(relativePath => () => new Promise((c, e) => {
		const fullPath = path.join(repositoryPath, relativePath);

		fs.stat(fullPath, (err, stat) => {
			if (err && err.code === 'ENOENT') { // ignore deletions
				return c(null);
			} else if (err) {
				return e(err);
			}

			cp.exec(`git show :${relativePath}`, { maxBuffer: 2000 * 1024, encoding: 'buffer' }, (err, out) => {
				if (err) {
					return e(err);
				}

				c(new VinylFile({
					path: fullPath,
					base: repositoryPath,
					contents: out,
					stat
				}));
			});
		});
	}));

	return pall(fns, { concurrency: 4 })
		.then(r => r.filter(p => !!p));
}

gulp.task('hygiene', task.series(checkPackageJSONTask, () => hygiene()));

// this allows us to run hygiene as a git pre-commit hook
if (require.main === module) {
	const cp = require('child_process');

	process.on('unhandledRejection', (reason, p) => {
		console.log('Unhandled Rejection at: Promise', p, 'reason:', reason);
		process.exit(1);
	});

	if (process.argv.length > 2) {
		hygiene(process.argv.slice(2)).on('error', err => {
			console.error();
			console.error(err);
			process.exit(1);
		});
	} else {
		cp.exec('git diff --cached --name-only', { maxBuffer: 2000 * 1024 }, (err, out) => {
			if (err) {
				console.error();
				console.error(err);
				process.exit(1);
				return;
			}

			const some = out
				.split(/\r?\n/)
				.filter(l => !!l);

			if (some.length > 0) {
				console.log('Reading git index versions...');

				createGitIndexVinyls(some)
					.then(vinyls => new Promise((c, e) => hygiene(es.readArray(vinyls))
						.on('end', () => c())
						.on('error', e)))
					.catch(err => {
						console.error();
						console.error(err);
						process.exit(1);
					});
			}
		});
	}
}
=======
gulp.task(
	'hygiene',
	task.series(checkPackageJSONTask, () => hygiene())
);
>>>>>>> 1b2abbc4
<|MERGE_RESOLUTION|>--- conflicted
+++ resolved
@@ -10,217 +10,7 @@
 const vfs = require('vinyl-fs');
 const path = require('path');
 const task = require('./lib/task');
-<<<<<<< HEAD
-
-/**
- * Hygiene works by creating cascading subsets of all our files and
- * passing them through a sequence of checks. Here are the current subsets,
- * named according to the checks performed on them. Each subset contains
- * the following one, as described in mathematical notation:
- *
- * all ⊃ eol ⊇ indentation ⊃ copyright ⊃ typescript
- */
-
-const all = [
-	'*',
-	'build/**/*',
-	'extensions/**/*',
-	'scripts/**/*',
-	'src/**/*',
-	'test/**/*',
-	'!test/**/out/**',
-	'!**/node_modules/**',
-	'!build/actions/**/*.js' // {{ SQL CARBON EDIT }}
-];
-
-const indentationFilter = [
-	'**',
-
-	// except specific files
-	'!**/ThirdPartyNotices.txt',
-	'!**/LICENSE.{txt,rtf}',
-	'!LICENSES.chromium.html',
-	'!**/LICENSE',
-	'!src/vs/nls.js',
-	'!src/vs/nls.build.js',
-	'!src/vs/css.js',
-	'!src/vs/css.build.js',
-	'!src/vs/loader.js',
-	'!src/vs/base/common/insane/insane.js',
-	'!src/vs/base/common/marked/marked.js',
-	'!src/vs/base/node/terminateProcess.sh',
-	'!src/vs/base/node/cpuUsage.sh',
-	'!test/unit/assert.js',
-
-	// except specific folders
-	'!test/automation/out/**',
-	'!test/smoke/out/**',
-	'!extensions/typescript-language-features/test-workspace/**',
-	'!extensions/vscode-api-tests/testWorkspace/**',
-	'!extensions/vscode-api-tests/testWorkspace2/**',
-	'!build/monaco/**',
-	'!build/win32/**',
-
-	// except multiple specific files
-	'!**/package.json',
-	'!**/yarn.lock',
-	'!**/yarn-error.log',
-
-	// except multiple specific folders
-	'!**/codicon/**',
-	'!**/fixtures/**',
-	'!**/lib/**',
-	'!extensions/**/out/**',
-	'!extensions/**/snippets/**',
-	'!extensions/**/syntaxes/**',
-	'!extensions/**/themes/**',
-	'!extensions/**/colorize-fixtures/**',
-
-	// except specific file types
-	'!src/vs/*/**/*.d.ts',
-	'!src/typings/**/*.d.ts',
-	'!extensions/**/*.d.ts',
-	'!**/*.{svg,exe,png,bmp,scpt,bat,cmd,cur,ttf,woff,eot,md,ps1,template,yaml,yml,d.ts.recipe,ico,icns,plist}',
-	'!build/{lib,download,darwin}/**/*.js',
-	'!build/**/*.sh',
-	'!build/azure-pipelines/**/*.js',
-	'!build/azure-pipelines/**/*.config',
-	'!**/Dockerfile',
-	'!**/Dockerfile.*',
-	'!**/*.Dockerfile',
-	'!**/*.dockerfile',
-	'!extensions/markdown-language-features/media/*.js',
-	// {{SQL CARBON EDIT}}
-	'!**/*.gif',
-	'!build/actions/**/*.js',
-	'!**/*.{xlf,docx,sql,vsix,bacpac,ipynb,jpg}',
-	'!extensions/mssql/sqltoolsservice/**',
-	'!extensions/import/flatfileimportservice/**',
-	'!extensions/admin-tool-ext-win/ssmsmin/**',
-	'!extensions/resource-deployment/notebooks/**',
-	'!extensions/mssql/notebooks/**',
-	'!extensions/integration-tests/testData/**',
-	'!extensions/arc/src/controller/generated/**',
-	'!extensions/sql-database-projects/resources/templates/*.xml',
-	'!extensions/sql-database-projects/src/test/baselines/*.xml',
-	'!extensions/sql-database-projects/src/test/baselines/*.json',
-	'!extensions/sql-database-projects/src/test/baselines/*.sqlproj',
-	'!extensions/sql-database-projects/BuildDirectory/SystemDacpacs/**',
-	'!extensions/big-data-cluster/src/bigDataCluster/controller/apiGenerated.ts',
-	'!extensions/big-data-cluster/src/bigDataCluster/controller/clusterApiGenerated2.ts',
-	'!resources/linux/snap/electron-launch'
-];
-
-const copyrightFilter = [
-	'**',
-	'!**/*.desktop',
-	'!**/*.json',
-	'!**/*.html',
-	'!**/*.template',
-	'!**/*.md',
-	'!**/*.bat',
-	'!**/*.cmd',
-	'!**/*.ico',
-	'!**/*.icns',
-	'!**/*.xml',
-	'!**/*.sh',
-	'!**/*.txt',
-	'!**/*.xpm',
-	'!**/*.opts',
-	'!**/*.disabled',
-	'!**/*.code-workspace',
-	'!**/*.js.map',
-	'!build/**/*.init',
-	'!resources/linux/snap/snapcraft.yaml',
-	'!resources/linux/snap/electron-launch',
-	'!resources/win32/bin/code.js',
-	'!resources/web/code-web.js',
-	'!resources/completions/**',
-	'!extensions/markdown-language-features/media/highlight.css',
-	'!extensions/html-language-features/server/src/modes/typescript/*',
-	'!extensions/*/server/bin/*',
-	'!src/vs/editor/test/node/classification/typescript-test.ts',
-	'!scripts/code-web.js',
-	'!resources/serverless/code-web.js',
-	'!src/vs/editor/test/node/classification/typescript-test.ts',
-	// {{SQL CARBON EDIT}}
-	'!extensions/notebook/src/intellisense/text.ts',
-	'!extensions/mssql/src/hdfs/webhdfs.ts',
-	'!src/sql/workbench/contrib/notebook/browser/outputs/tableRenderers.ts',
-	'!src/sql/workbench/contrib/notebook/common/models/url.ts',
-	'!src/sql/workbench/services/notebook/browser/outputs/renderMimeInterfaces.ts',
-	'!src/sql/workbench/contrib/notebook/browser/models/outputProcessor.ts',
-	'!src/sql/workbench/services/notebook/browser/outputs/mimemodel.ts',
-	'!src/sql/workbench/contrib/notebook/browser/cellViews/media/*.css',
-	'!src/sql/base/browser/ui/table/plugins/rowSelectionModel.plugin.ts',
-	'!src/sql/base/browser/ui/table/plugins/rowDetailView.ts',
-	'!src/sql/base/browser/ui/table/plugins/headerFilter.plugin.ts',
-	'!src/sql/base/browser/ui/table/plugins/checkboxSelectColumn.plugin.ts',
-	'!src/sql/base/browser/ui/table/plugins/cellSelectionModel.plugin.ts',
-	'!src/sql/base/browser/ui/table/plugins/autoSizeColumns.plugin.ts',
-	'!src/sql/workbench/services/notebook/browser/outputs/sanitizer.ts',
-	'!src/sql/workbench/contrib/notebook/browser/outputs/renderers.ts',
-	'!src/sql/workbench/services/notebook/browser/outputs/registry.ts',
-	'!src/sql/workbench/services/notebook/browser/outputs/factories.ts',
-	'!src/sql/workbench/services/notebook/common/nbformat.ts',
-	'!extensions/markdown-language-features/media/tomorrow.css',
-	'!src/sql/workbench/browser/modelComponents/media/highlight.css',
-	'!src/sql/workbench/contrib/notebook/electron-browser/cellViews/media/highlight.css',
-	'!src/sql/workbench/contrib/notebook/browser/turndownPluginGfm.ts',
-	'!extensions/mssql/sqltoolsservice/**',
-	'!extensions/import/flatfileimportservice/**',
-	'!extensions/notebook/src/prompts/**',
-	'!extensions/mssql/src/prompts/**',
-	'!extensions/kusto/src/prompts/**',
-	'!extensions/notebook/resources/jupyter_config/**',
-	'!extensions/query-history/images/**',
-	'!**/*.gif',
-	'!**/*.xlf',
-	'!**/*.dacpac',
-	'!**/*.bacpac',
-	'!**/*.py'
-];
-
-const jsHygieneFilter = [
-	'src/**/*.js',
-	'build/gulpfile.*.js',
-	'!src/vs/loader.js',
-	'!src/vs/css.js',
-	'!src/vs/nls.js',
-	'!src/vs/css.build.js',
-	'!src/vs/nls.build.js',
-	'!src/**/insane.js',
-	'!src/**/marked.js',
-	'!**/test/**'
-];
-
-const tsHygieneFilter = [
-	'src/**/*.ts',
-	'test/**/*.ts',
-	'extensions/**/*.ts',
-	'!**/fixtures/**',
-	'!**/typings/**',
-	'!**/node_modules/**',
-	'!extensions/typescript-basics/test/colorize-fixtures/**',
-	'!extensions/vscode-api-tests/testWorkspace/**',
-	'!extensions/vscode-api-tests/testWorkspace2/**',
-	'!extensions/**/*.test.ts',
-	'!extensions/html-language-features/server/lib/jquery.d.ts',
-	'!extensions/big-data-cluster/src/bigDataCluster/controller/apiGenerated.ts', // {{SQL CARBON EDIT}},
-	'!extensions/big-data-cluster/src/bigDataCluster/controller/tokenApiGenerated.ts', // {{SQL CARBON EDIT}},
-	'!src/vs/workbench/services/themes/common/textMateScopeMatcher.ts', // {{SQL CARBON EDIT}} skip this because we have no plans on touching this and its not ours
-	'!src/vs/workbench/contrib/extensions/browser/extensionRecommendationsService.ts' // {{SQL CARBON EDIT}} skip this because known issue
-];
-
-const copyrightHeaderLines = [
-	'/*---------------------------------------------------------------------------------------------',
-	' *  Copyright (c) Microsoft Corporation. All rights reserved.',
-	' *  Licensed under the Source EULA. See License.txt in the project root for license information.',
-	' *--------------------------------------------------------------------------------------------*/'
-];
-=======
 const { all, jsHygieneFilter, tsHygieneFilter, hygiene } = require('./hygiene');
->>>>>>> 1b2abbc4
 
 gulp.task('eslint', () => {
 	return vfs
@@ -272,226 +62,7 @@
 });
 gulp.task(checkPackageJSONTask);
 
-<<<<<<< HEAD
-
-function hygiene(some) {
-	let errorCount = 0;
-
-	const productJson = es.through(function (file) {
-		// const product = JSON.parse(file.contents.toString('utf8'));
-
-		// if (product.extensionsGallery) { // {{SQL CARBON EDIT}} @todo we need to research on what the point of this is
-		// 	console.error('product.json: Contains "extensionsGallery"');
-		// 	errorCount++;
-		// }
-
-		this.emit('data', file);
-	});
-
-	const indentation = es.through(function (file) {
-		const lines = file.contents.toString('utf8').split(/\r\n|\r|\n/);
-		file.__lines = lines;
-
-		lines
-			.forEach((line, i) => {
-				if (/^\s*$/.test(line)) {
-					// empty or whitespace lines are OK
-				} else if (/^[\t]*[^\s]/.test(line)) {
-					// good indent
-				} else if (/^[\t]* \*/.test(line)) {
-					// block comment using an extra space
-				} else {
-					console.error(file.relative + '(' + (i + 1) + ',1): Bad whitespace indentation');
-					errorCount++;
-				}
-			});
-
-		this.emit('data', file);
-	});
-
-	const copyrights = es.through(function (file) {
-
-		const lines = file.__lines;
-		for (let i = 0; i < copyrightHeaderLines.length; i++) {
-			if (lines[i] !== copyrightHeaderLines[i]) {
-				console.error(file.relative + ': Missing or bad copyright statement');
-				errorCount++;
-				break;
-			}
-		}
-
-		this.emit('data', file);
-	});
-
-	const formatting = es.map(function (file, cb) {
-		tsfmt.processString(file.path, file.contents.toString('utf8'), {
-			verify: false,
-			tsfmt: true,
-			// verbose: true,
-			// keep checkJS happy
-			editorconfig: undefined,
-			replace: undefined,
-			tsconfig: undefined,
-			tsconfigFile: undefined,
-			tsfmtFile: undefined,
-			vscode: undefined,
-			vscodeFile: undefined
-		}).then(result => {
-			let original = result.src.replace(/\r\n/gm, '\n');
-			let formatted = result.dest.replace(/\r\n/gm, '\n');
-
-			if (original !== formatted) {
-				console.error('File not formatted. Run the \'Format Document\' command to fix it:', file.relative);
-				errorCount++;
-			}
-			cb(null, file);
-
-		}, err => {
-			cb(err);
-		});
-	});
-
-	let input;
-
-	if (Array.isArray(some) || typeof some === 'string' || !some) {
-		const options = { base: '.', follow: true, allowEmpty: true };
-		if (some) {
-			input = vfs.src(some, options).pipe(filter(all)); // split this up to not unnecessarily filter all a second time
-		} else {
-			input = vfs.src(all, options);
-		}
-	} else {
-		input = some;
-	}
-
-	const productJsonFilter = filter('product.json', { restore: true });
-
-	const result = input
-		.pipe(filter(f => !f.stat.isDirectory()))
-		.pipe(productJsonFilter)
-		.pipe(process.env['BUILD_SOURCEVERSION'] ? es.through() : productJson)
-		.pipe(productJsonFilter.restore)
-		.pipe(filter(indentationFilter))
-		.pipe(indentation)
-		.pipe(filter(copyrightFilter))
-		.pipe(copyrights);
-
-	const typescript = result
-		.pipe(filter(tsHygieneFilter))
-		.pipe(formatting);
-
-	const javascript = result
-		.pipe(filter(jsHygieneFilter.concat(tsHygieneFilter)))
-		.pipe(gulpeslint({
-			configFile: '.eslintrc.json',
-			rulePaths: ['./build/lib/eslint']
-		}))
-		.pipe(gulpeslint.formatEach('compact'))
-		.pipe(gulpeslint.results(results => {
-			errorCount += results.warningCount;
-			errorCount += results.errorCount;
-		}));
-
-	let count = 0;
-	return es.merge(typescript, javascript)
-		.pipe(es.through(function (data) {
-			count++;
-			if (process.env['TRAVIS'] && count % 10 === 0) {
-				process.stdout.write('.');
-			}
-			this.emit('data', data);
-		}, function () {
-			process.stdout.write('\n');
-			if (errorCount > 0) {
-				this.emit('error', 'Hygiene failed with ' + errorCount + ' errors. Check \'build/gulpfile.hygiene.js\'.');
-			} else {
-				this.emit('end');
-			}
-		}));
-}
-
-function createGitIndexVinyls(paths) {
-	const cp = require('child_process');
-	const repositoryPath = process.cwd();
-
-	const fns = paths.map(relativePath => () => new Promise((c, e) => {
-		const fullPath = path.join(repositoryPath, relativePath);
-
-		fs.stat(fullPath, (err, stat) => {
-			if (err && err.code === 'ENOENT') { // ignore deletions
-				return c(null);
-			} else if (err) {
-				return e(err);
-			}
-
-			cp.exec(`git show :${relativePath}`, { maxBuffer: 2000 * 1024, encoding: 'buffer' }, (err, out) => {
-				if (err) {
-					return e(err);
-				}
-
-				c(new VinylFile({
-					path: fullPath,
-					base: repositoryPath,
-					contents: out,
-					stat
-				}));
-			});
-		});
-	}));
-
-	return pall(fns, { concurrency: 4 })
-		.then(r => r.filter(p => !!p));
-}
-
-gulp.task('hygiene', task.series(checkPackageJSONTask, () => hygiene()));
-
-// this allows us to run hygiene as a git pre-commit hook
-if (require.main === module) {
-	const cp = require('child_process');
-
-	process.on('unhandledRejection', (reason, p) => {
-		console.log('Unhandled Rejection at: Promise', p, 'reason:', reason);
-		process.exit(1);
-	});
-
-	if (process.argv.length > 2) {
-		hygiene(process.argv.slice(2)).on('error', err => {
-			console.error();
-			console.error(err);
-			process.exit(1);
-		});
-	} else {
-		cp.exec('git diff --cached --name-only', { maxBuffer: 2000 * 1024 }, (err, out) => {
-			if (err) {
-				console.error();
-				console.error(err);
-				process.exit(1);
-				return;
-			}
-
-			const some = out
-				.split(/\r?\n/)
-				.filter(l => !!l);
-
-			if (some.length > 0) {
-				console.log('Reading git index versions...');
-
-				createGitIndexVinyls(some)
-					.then(vinyls => new Promise((c, e) => hygiene(es.readArray(vinyls))
-						.on('end', () => c())
-						.on('error', e)))
-					.catch(err => {
-						console.error();
-						console.error(err);
-						process.exit(1);
-					});
-			}
-		});
-	}
-}
-=======
 gulp.task(
 	'hygiene',
 	task.series(checkPackageJSONTask, () => hygiene())
-);
->>>>>>> 1b2abbc4
+);