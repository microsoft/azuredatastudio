/*---------------------------------------------------------------------------------------------
 *  Copyright (c) Microsoft Corporation. All rights reserved.
 *  Licensed under the Source EULA. See License.txt in the project root for license information.
 *--------------------------------------------------------------------------------------------*/

// Increase max listeners for event emitters
require('events').EventEmitter.defaultMaxListeners = 100;

const gulp = require('gulp');
const path = require('path');
const child_process = require('child_process');
const nodeUtil = require('util');
const es = require('event-stream');
const filter = require('gulp-filter');
const util = require('./lib/util');
const task = require('./lib/task');
const watcher = require('./lib/watch');
const createReporter = require('./lib/reporter').createReporter;
const glob = require('glob');
const root = path.dirname(__dirname);
const commit = util.getVersion(root);
const plumber = require('gulp-plumber');
const fancyLog = require('fancy-log');
const ansiColors = require('ansi-colors');
const ext = require('./lib/extensions');
const locFunc = require('./lib/locFunc'); // {{SQL CARBON EDIT}}

const extensionsPath = path.join(path.dirname(__dirname), 'extensions');

// {{SQL CARBON EDIT}}
const sqlLocalizedExtensions = [
	'admin-tool-ext-win',
	'agent',
	'cms',
	'dacpac',
	'import',
	'machine-learning',
	'profiler',
	'schema-compare',
	'server-report',
	'sql-assessment',
	'sql-database-projects'
];
<<<<<<< HEAD

const exportCompilations = glob.sync('**/package.json', {
	cwd: extensionsPath,
	ignore: ['**/out/**', '**/node_modules/**', 'package.json']
});
// {{SQL CARBON EDIT}}
=======
>>>>>>> 22dcf777

// {{SQL CARBON EDIT}} Not doing this for us right now
// To save 250ms for each gulp startup, we are caching the result here
const compilations = glob.sync('**/tsconfig.json', {
	cwd: extensionsPath,
	ignore: ['**/out/**', '**/node_modules/**']
});
// const compilations = [
// 	'configuration-editing/build/tsconfig.json',
// 	'configuration-editing/tsconfig.json',
// 	'css-language-features/client/tsconfig.json',
// 	'css-language-features/server/tsconfig.json',
// 	'debug-auto-launch/tsconfig.json',
// 	'debug-server-ready/tsconfig.json',
// 	'emmet/tsconfig.json',
// 	'extension-editing/tsconfig.json',
// 	'git/tsconfig.json',
// 	'github-authentication/tsconfig.json',
// 	'github/tsconfig.json',
// 	'grunt/tsconfig.json',
// 	'gulp/tsconfig.json',
// 	'html-language-features/client/tsconfig.json',
// 	'html-language-features/server/tsconfig.json',
// 	'image-preview/tsconfig.json',
// 	'jake/tsconfig.json',
// 	'json-language-features/client/tsconfig.json',
// 	'json-language-features/server/tsconfig.json',
// 	'markdown-language-features/preview-src/tsconfig.json',
// 	'markdown-language-features/tsconfig.json',
// 	'merge-conflict/tsconfig.json',
// 	'microsoft-authentication/tsconfig.json',
// 	'npm/tsconfig.json',
// 	'php-language-features/tsconfig.json',
// 	'search-result/tsconfig.json',
// 	'simple-browser/tsconfig.json',
// 	'testing-editor-contributions/tsconfig.json',
// 	'typescript-language-features/test-workspace/tsconfig.json',
// 	'typescript-language-features/tsconfig.json',
// 	'vscode-api-tests/tsconfig.json',
// 	'vscode-colorize-tests/tsconfig.json',
// 	'vscode-custom-editor-tests/tsconfig.json',
// 	'vscode-notebook-tests/tsconfig.json',
// 	'vscode-test-resolver/tsconfig.json'
// ];

const getBaseUrl = out => `https://sqlopsbuilds.blob.core.windows.net/sourcemaps/${commit}/${out}`;

const tasks = compilations.map(function (tsconfigFile) {
	const absolutePath = path.join(extensionsPath, tsconfigFile);
	const relativeDirname = path.dirname(tsconfigFile);

	const overrideOptions = {};
	overrideOptions.sourceMap = true;

	const name = relativeDirname.replace(/\//g, '-');

	const root = path.join('extensions', relativeDirname);
	const srcBase = path.join(root, 'src');
	const src = path.join(srcBase, '**');
	const srcOpts = { cwd: path.dirname(__dirname), base: srcBase };

	const out = path.join(root, 'out');
	const baseUrl = getBaseUrl(out);

	let headerId, headerOut;
	let index = relativeDirname.indexOf('/');
	if (index < 0) {
		headerId = 'microsoft.' + relativeDirname; // {{SQL CARBON EDIT}}
		headerOut = 'out';
	} else {
		headerId = 'microsoft.' + relativeDirname.substr(0, index); // {{SQL CARBON EDIT}}
		headerOut = relativeDirname.substr(index + 1) + '/out';
	}

	function createPipeline(build, emitError) {
		const nlsDev = require('vscode-nls-dev');
		const tsb = require('gulp-tsb');
		const sourcemaps = require('gulp-sourcemaps');

		const reporter = createReporter('extensions');

		overrideOptions.inlineSources = Boolean(build);
		overrideOptions.base = path.dirname(absolutePath);

		const compilation = tsb.create(absolutePath, overrideOptions, false, err => reporter(err.toString()));

		const pipeline = function () {
			const input = es.through();
			const tsFilter = filter(['**/*.ts', '!**/lib/lib*.d.ts', '!**/node_modules/**'], { restore: true });
			const output = input
				.pipe(plumber({
					errorHandler: function (err) {
						if (err && !err.__reporter__) {
							reporter(err);
						}
					}
				}))
				.pipe(tsFilter)
				.pipe(util.loadSourcemaps())
				.pipe(compilation())
				.pipe(build ? nlsDev.rewriteLocalizeCalls() : es.through())
				.pipe(build ? util.stripSourceMappingURL() : es.through())
				.pipe(sourcemaps.write('.', {
					sourceMappingURL: !build ? null : f => `${baseUrl}/${f.relative}.map`,
					addComment: !!build,
					includeContent: !!build,
					sourceRoot: '../src'
				}))
				.pipe(tsFilter.restore)
				.pipe(build ? nlsDev.bundleMetaDataFiles(headerId, headerOut) : es.through())
				// Filter out *.nls.json file. We needed them only to bundle meta data file.
				.pipe(filter(['**', '!**/*.nls.json']))
				.pipe(reporter.end(emitError));

			return es.duplex(input, output);
		};

		// add src-stream for project files
		pipeline.tsProjectSrc = () => {
			return compilation.src(srcOpts);
		};
		return pipeline;
	}

	const cleanTask = task.define(`clean-extension-${name}`, util.rimraf(out));

	const compileTask = task.define(`compile-extension:${name}`, task.series(cleanTask, () => {
		const pipeline = createPipeline(sqlLocalizedExtensions.includes(name), true); // {{SQL CARBON EDIT}}
		const nonts = gulp.src(src, srcOpts).pipe(filter(['**', '!**/*.ts']));
		const input = es.merge(nonts, pipeline.tsProjectSrc());

		return input
			.pipe(pipeline())
			.pipe(gulp.dest(out));
	}));

	const watchTask = task.define(`watch-extension:${name}`, task.series(cleanTask, () => {
		const pipeline = createPipeline(false);
		const nonts = gulp.src(src, srcOpts).pipe(filter(['**', '!**/*.ts']));
		const input = es.merge(nonts, pipeline.tsProjectSrc());
		const watchInput = watcher(src, { ...srcOpts, ...{ readDelay: 200 } });

		return watchInput
			.pipe(util.incremental(pipeline, input))
			.pipe(gulp.dest(out));
	}));

	const compileBuildTask = task.define(`compile-build-extension-${name}`, task.series(cleanTask, () => {
		const pipeline = createPipeline(true, true);
		const nonts = gulp.src(src, srcOpts).pipe(filter(['**', '!**/*.ts']));
		const input = es.merge(nonts, pipeline.tsProjectSrc());

		return input
			.pipe(pipeline())
			.pipe(gulp.dest(out));
	}));

	// Tasks
	gulp.task(compileTask);
	gulp.task(watchTask);

	return { compileTask, watchTask, compileBuildTask };
});

// {{SQL CARBON EDIT}} Runs the localization packaging task on all extensions in ADS.
const exportTasks = exportCompilations.map(function (packageFile) {
	const relativeDirname = path.dirname(packageFile);

	const extensionName = relativeDirname.replace(/\//g, '-');
	const packageTask = task.define(`localization-package-extension:${extensionName}`, task.series(() => {
		return locFunc.packageSingleADSExtensionStream(extensionName)
			.pipe(gulp.dest('.build'));
	}));

	// Tasks
	gulp.task(packageTask);

	return { packageTask };
});

const packageLocalizationExtensionsTask = task.define('package-localization-extensions-task', task.series(...exportTasks.map(t => t.packageTask)));
gulp.task(packageLocalizationExtensionsTask);
// {{SQL CARBON EDIT}} end

const compileExtensionsTask = task.define('compile-extensions', task.parallel(...tasks.map(t => t.compileTask)));
gulp.task(compileExtensionsTask);
exports.compileExtensionsTask = compileExtensionsTask;

const watchExtensionsTask = task.define('watch-extensions', task.parallel(...tasks.map(t => t.watchTask)));
gulp.task(watchExtensionsTask);
exports.watchExtensionsTask = watchExtensionsTask;

const compileExtensionsBuildLegacyTask = task.define('compile-extensions-build-legacy', task.parallel(...tasks.map(t => t.compileBuildTask)));
gulp.task(compileExtensionsBuildLegacyTask);

//#region Extension media

// Additional projects to webpack. These typically build code for webviews
const webpackMediaConfigFiles = [
	'markdown-language-features/webpack.config.js',
	'simple-browser/webpack.config.js',
];

// Additional projects to run esbuild on. These typically build code for webviews
const esbuildMediaScripts = [
	'markdown-language-features/esbuild.js',
	'notebook-markdown-extensions/esbuild.js',
];

const compileExtensionMediaTask = task.define('compile-extension-media', () => buildExtensionMedia(false));
gulp.task(compileExtensionMediaTask);
exports.compileExtensionMediaTask = compileExtensionMediaTask;

const watchExtensionMedia = task.define('watch-extension-media', () => buildExtensionMedia(true));
gulp.task(watchExtensionMedia);
exports.watchExtensionMedia = watchExtensionMedia;

const compileExtensionMediaBuildTask = task.define('compile-extension-media-build', () => buildExtensionMedia(false, '.build/extensions'));
gulp.task(compileExtensionMediaBuildTask);

async function buildExtensionMedia(isWatch, outputRoot) {
	const webpackConfigLocations = webpackMediaConfigFiles.map(p => {
		return {
			configPath: path.join(extensionsPath, p),
			outputRoot: outputRoot ? path.join(root, outputRoot, path.dirname(p)) : undefined
		};
	});
	return Promise.all([
		webpackExtensions('webpacking extension media', isWatch, webpackConfigLocations),
		esbuildExtensions('esbuilding extension media', isWatch, esbuildMediaScripts.map(p => ({
			script: path.join(extensionsPath, p),
			outputRoot: outputRoot ? path.join(root, outputRoot, path.dirname(p)) : undefined
		}))),
	]);
}

//#endregion

//#region Azure Pipelines

const cleanExtensionsBuildTask = task.define('clean-extensions-build', util.rimraf('.build/extensions'));
const compileExtensionsBuildTask = task.define('compile-extensions-build', task.series(
	cleanExtensionsBuildTask,
	task.define('bundle-extensions-build', () => ext.packageLocalExtensionsStream(false).pipe(gulp.dest('.build'))),
	task.define('bundle-marketplace-extensions-build', () => ext.packageMarketplaceExtensionsStream(false).pipe(gulp.dest('.build'))),
));

gulp.task(compileExtensionsBuildTask);
gulp.task(task.define('extensions-ci', task.series(compileExtensionsBuildTask, compileExtensionMediaBuildTask)));

exports.compileExtensionsBuildTask = compileExtensionsBuildTask;

<<<<<<< HEAD
// {{SQL CARBON EDIT}} Builds all ADS extensions including external/excluded extensions (only for creating XLF files, not for compiling extensions for shipping)
const compileLocalizationExtensionsBuildTask = task.define('compile-localization-extensions-build', task.series(
	cleanExtensionsBuildTask,
	compileExtensionsTask,
	task.define('bundle-marketplace-extensions-build', () => ext.packageMarketplaceExtensionsStream(false).pipe(gulp.dest('.build'))),
	packageLocalizationExtensionsTask,
));

gulp.task(compileLocalizationExtensionsBuildTask);
exports.compileLocalizationExtensionsBuildTask = compileLocalizationExtensionsBuildTask;
// {{SQL CARBON EDIT}} end
=======
//#endregion
>>>>>>> 22dcf777

const compileWebExtensionsTask = task.define('compile-web', () => buildWebExtensions(false));
gulp.task(compileWebExtensionsTask);
exports.compileWebExtensionsTask = compileWebExtensionsTask;

const watchWebExtensionsTask = task.define('watch-web', () => buildWebExtensions(true));
gulp.task(watchWebExtensionsTask);
exports.watchWebExtensionsTask = watchWebExtensionsTask;

async function buildWebExtensions(isWatch) {
	const webpackConfigLocations = await nodeUtil.promisify(glob)(
		path.join(extensionsPath, '**', 'extension-browser.webpack.config.js'),
		{ ignore: ['**/node_modules'] }
	);
	return webpackExtensions('packaging web extension', isWatch, webpackConfigLocations.map(configPath => ({ configPath })));
}

/**
 * @param {string} taskName
 * @param {boolean} isWatch
 * @param {{ configPath: string, outputRoot?: boolean}} webpackConfigLocations
 */
async function webpackExtensions(taskName, isWatch, webpackConfigLocations) {
	const webpack = require('webpack');

	const webpackConfigs = [];

	for (const { configPath, outputRoot } of webpackConfigLocations) {
		const configOrFnOrArray = require(configPath);
		function addConfig(configOrFn) {
			let config;
			if (typeof configOrFn === 'function') {
				config = configOrFn({}, {});
				webpackConfigs.push(config);
			} else {
				config = configOrFn;
			}

			if (outputRoot) {
				config.output.path = path.join(outputRoot, path.relative(path.dirname(configPath), config.output.path));
			}

			webpackConfigs.push(configOrFn);
		}
		addConfig(configOrFnOrArray);
	}
	function reporter(fullStats) {
		if (Array.isArray(fullStats.children)) {
			for (const stats of fullStats.children) {
				const outputPath = stats.outputPath;
				if (outputPath) {
					const relativePath = path.relative(extensionsPath, outputPath).replace(/\\/g, '/');
					const match = relativePath.match(/[^\/]+(\/server|\/client)?/);
					fancyLog(`Finished ${ansiColors.green(taskName)} ${ansiColors.cyan(match[0])} with ${stats.errors.length} errors.`);
				}
				if (Array.isArray(stats.errors)) {
					stats.errors.forEach(error => {
						fancyLog.error(error);
					});
				}
				if (Array.isArray(stats.warnings)) {
					stats.warnings.forEach(warning => {
						fancyLog.warn(warning);
					});
				}
			}
		}
	}
	return new Promise((resolve, reject) => {
		if (isWatch) {
			webpack(webpackConfigs).watch({}, (err, stats) => {
				if (err) {
					reject();
				} else {
					reporter(stats.toJson());
				}
			});
		} else {
			webpack(webpackConfigs).run((err, stats) => {
				if (err) {
					fancyLog.error(err);
					reject();
				} else {
					reporter(stats.toJson());
					resolve();
				}
			});
		}
	});
}

/**
 * @param {string} taskName
 * @param {boolean} isWatch
 * @param {{ script: string, outputRoot?: string }}} scripts
 */
async function esbuildExtensions(taskName, isWatch, scripts) {
	function reporter(/** @type {string} */ stdError, /** @type {string} */script) {
		const matches = (stdError || '').match(/\> (.+): error: (.+)?/g);
		fancyLog(`Finished ${ansiColors.green(taskName)} ${script} with ${matches ? matches.length : 0} errors.`);
		for (const match of matches || []) {
			fancyLog.error(match);
		}
	}

	const tasks = scripts.map(({ script, outputRoot }) => {
		return new Promise((resolve, reject) => {
			const args = [script];
			if (isWatch) {
				args.push('--watch');
			}
			if (outputRoot) {
				args.push('--outputRoot', outputRoot);
			}
			const proc = child_process.execFile(process.argv[0], args, {}, (error, _stdout, stderr) => {
				if (error) {
					return reject(error);
				}
				reporter(stderr, script);
				if (stderr) {
					return reject();
				}
				return resolve();
			});

			proc.stdout.on('data', (data) => {
				fancyLog(`${ansiColors.green(taskName)}: ${data.toString('utf8')}`);
			});
		});
	});
	return Promise.all(tasks);
}<|MERGE_RESOLUTION|>--- conflicted
+++ resolved
@@ -41,15 +41,12 @@
 	'sql-assessment',
 	'sql-database-projects'
 ];
-<<<<<<< HEAD
-
+
+// {{SQL CARBON EDIT}} Get every extension in 'extensions' to create XLF files.
 const exportCompilations = glob.sync('**/package.json', {
 	cwd: extensionsPath,
 	ignore: ['**/out/**', '**/node_modules/**', 'package.json']
 });
-// {{SQL CARBON EDIT}}
-=======
->>>>>>> 22dcf777
 
 // {{SQL CARBON EDIT}} Not doing this for us right now
 // To save 250ms for each gulp startup, we are caching the result here
@@ -302,8 +299,11 @@
 
 exports.compileExtensionsBuildTask = compileExtensionsBuildTask;
 
-<<<<<<< HEAD
+//#endregion
+
 // {{SQL CARBON EDIT}} Builds all ADS extensions including external/excluded extensions (only for creating XLF files, not for compiling extensions for shipping)
+//#region XLF Creation
+
 const compileLocalizationExtensionsBuildTask = task.define('compile-localization-extensions-build', task.series(
 	cleanExtensionsBuildTask,
 	compileExtensionsTask,
@@ -313,10 +313,9 @@
 
 gulp.task(compileLocalizationExtensionsBuildTask);
 exports.compileLocalizationExtensionsBuildTask = compileLocalizationExtensionsBuildTask;
+
+//#endregion
 // {{SQL CARBON EDIT}} end
-=======
-//#endregion
->>>>>>> 22dcf777
 
 const compileWebExtensionsTask = task.define('compile-web', () => buildWebExtensions(false));
 gulp.task(compileWebExtensionsTask);
