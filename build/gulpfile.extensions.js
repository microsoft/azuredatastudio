/*---------------------------------------------------------------------------------------------
 *  Copyright (c) Microsoft Corporation. All rights reserved.
 *  Licensed under the Source EULA. See License.txt in the project root for license information.
 *--------------------------------------------------------------------------------------------*/

// Increase max listeners for event emitters
require('events').EventEmitter.defaultMaxListeners = 100;

const gulp = require('gulp');
const path = require('path');
const child_process = require('child_process');
const nodeUtil = require('util');
const es = require('event-stream');
const filter = require('gulp-filter');
const util = require('./lib/util');
const task = require('./lib/task');
const watcher = require('./lib/watch');
const createReporter = require('./lib/reporter').createReporter;
const glob = require('glob');
const root = path.dirname(__dirname);
const commit = util.getVersion(root);
const plumber = require('gulp-plumber');
const fancyLog = require('fancy-log');
const ansiColors = require('ansi-colors');
const ext = require('./lib/extensions');

const extensionsPath = path.join(path.dirname(__dirname), 'extensions');

// {{SQL CARBON EDIT}}
const sqlLocalizedExtensions = [
	'admin-tool-ext-win',
	'agent',
	'cms',
	'dacpac',
	'import',
	'machine-learning',
	'profiler',
	'schema-compare',
	'server-report',
	'sql-assessment',
	'sql-database-projects'
];
<<<<<<< HEAD
exports.sqlLocalizedExtensions = sqlLocalizedExtensions;
// {{SQL CARBON EDIT}}
=======
>>>>>>> e21f56d7

// {{SQL CARBON EDIT}} Not doing this for us right now
// To save 250ms for each gulp startup, we are caching the result here
const compilations = glob.sync('**/tsconfig.json', {
	cwd: extensionsPath,
	ignore: ['**/out/**', '**/node_modules/**']
});
// const compilations = [
// 	'configuration-editing/build/tsconfig.json',
// 	'configuration-editing/tsconfig.json',
// 	'css-language-features/client/tsconfig.json',
// 	'css-language-features/server/tsconfig.json',
// 	'debug-auto-launch/tsconfig.json',
// 	'debug-server-ready/tsconfig.json',
// 	'emmet/tsconfig.json',
// 	'extension-editing/tsconfig.json',
// 	'git/tsconfig.json',
// 	'github-authentication/tsconfig.json',
// 	'github/tsconfig.json',
// 	'grunt/tsconfig.json',
// 	'gulp/tsconfig.json',
// 	'html-language-features/client/tsconfig.json',
// 	'html-language-features/server/tsconfig.json',
// 	'image-preview/tsconfig.json',
// 	'jake/tsconfig.json',
// 	'json-language-features/client/tsconfig.json',
// 	'json-language-features/server/tsconfig.json',
// 	'markdown-language-features/preview-src/tsconfig.json',
// 	'markdown-language-features/tsconfig.json',
// 	'merge-conflict/tsconfig.json',
// 	'microsoft-authentication/tsconfig.json',
// 	'npm/tsconfig.json',
// 	'php-language-features/tsconfig.json',
// 	'search-result/tsconfig.json',
// 	'simple-browser/tsconfig.json',
// 	'testing-editor-contributions/tsconfig.json',
// 	'typescript-language-features/test-workspace/tsconfig.json',
// 	'typescript-language-features/tsconfig.json',
// 	'vscode-api-tests/tsconfig.json',
// 	'vscode-colorize-tests/tsconfig.json',
// 	'vscode-custom-editor-tests/tsconfig.json',
// 	'vscode-notebook-tests/tsconfig.json',
// 	'vscode-test-resolver/tsconfig.json'
// ];

const getBaseUrl = out => `https://sqlopsbuilds.blob.core.windows.net/sourcemaps/${commit}/${out}`;

const tasks = compilations.map(function (tsconfigFile) {
	const absolutePath = path.join(extensionsPath, tsconfigFile);
	const relativeDirname = path.dirname(tsconfigFile);

	const overrideOptions = {};
	overrideOptions.sourceMap = true;

	const name = relativeDirname.replace(/\//g, '-');

	const root = path.join('extensions', relativeDirname);
	const srcBase = path.join(root, 'src');
	const src = path.join(srcBase, '**');
	const srcOpts = { cwd: path.dirname(__dirname), base: srcBase };

	const out = path.join(root, 'out');
	const baseUrl = getBaseUrl(out);

	let headerId, headerOut;
	let index = relativeDirname.indexOf('/');
	if (index < 0) {
		headerId = 'microsoft.' + relativeDirname; // {{SQL CARBON EDIT}}
		headerOut = 'out';
	} else {
		headerId = 'microsoft.' + relativeDirname.substr(0, index); // {{SQL CARBON EDIT}}
		headerOut = relativeDirname.substr(index + 1) + '/out';
	}

	function createPipeline(build, emitError) {
		const { defaultLanguages, extraLanguages } = require('./lib/i18n'); // {{SQL CARBON EDIT}} Get languages to create nls files.
		const nlsDev = require('vscode-nls-dev');
		const tsb = require('gulp-tsb');
		const sourcemaps = require('gulp-sourcemaps');

		const reporter = createReporter('extensions');

		overrideOptions.inlineSources = Boolean(build);
		overrideOptions.base = path.dirname(absolutePath);

		const compilation = tsb.create(absolutePath, overrideOptions, false, err => reporter(err.toString()));

		const pipeline = function () {
			const input = es.through();
			const tsFilter = filter(['**/*.ts', '!**/lib/lib*.d.ts', '!**/node_modules/**'], { restore: true });
			const output = input
				.pipe(plumber({
					errorHandler: function (err) {
						if (err && !err.__reporter__) {
							reporter(err);
						}
					}
				}))
				.pipe(tsFilter)
				.pipe(util.loadSourcemaps())
				.pipe(compilation())
				.pipe(build ? nlsDev.rewriteLocalizeCalls() : es.through())
				.pipe(build ? nlsDev.createAdditionalLanguageFiles([...defaultLanguages, ...extraLanguages], path.join(root, 'i18n'), 'out') : es.through()) // {{SQL CARBON EDIT}} Create nls files for separate extensions (vscode-nls is set to file mode and requires nls files to be created).
				.pipe(build ? util.stripSourceMappingURL() : es.through())
				.pipe(sourcemaps.write('.', {
					sourceMappingURL: !build ? null : f => `${baseUrl}/${f.relative}.map`,
					addComment: !!build,
					includeContent: !!build,
					sourceRoot: '../src'
				}))
				.pipe(tsFilter.restore)
				//.pipe(build ? nlsDev.bundleMetaDataFiles(headerId, headerOut) : es.through()) // {SQL CARBON EDIT} Metadata files are not used when vscode-nls is set to file mode.
				// Filter out *.nls.json file. We needed them only to bundle meta data file.
				.pipe(!build ? filter(['**', '!**/*.nls.json']) : es.through()) // {SQL CARBON EDIT} out nls.json files are required for default strings when vscode-nls is set to file mode.
				.pipe(reporter.end(emitError));

			return es.duplex(input, output);
		};

		// add src-stream for project files
		pipeline.tsProjectSrc = () => {
			return compilation.src(srcOpts);
		};
		return pipeline;
	}

	const cleanTask = task.define(`clean-extension-${name}`, util.rimraf(out));

	const compileTask = task.define(`compile-extension:${name}`, task.series(cleanTask, () => {
		const pipeline = createPipeline(sqlLocalizedExtensions.includes(name), true); // {{SQL CARBON EDIT}}
		const nonts = gulp.src(src, srcOpts).pipe(filter(['**', '!**/*.ts']));
		const input = es.merge(nonts, pipeline.tsProjectSrc());

		return input
			.pipe(pipeline())
			.pipe(gulp.dest(out));
	}));

	const watchTask = task.define(`watch-extension:${name}`, task.series(cleanTask, () => {
		const pipeline = createPipeline(false);
		const nonts = gulp.src(src, srcOpts).pipe(filter(['**', '!**/*.ts']));
		const input = es.merge(nonts, pipeline.tsProjectSrc());
		const watchInput = watcher(src, { ...srcOpts, ...{ readDelay: 200 } });

		return watchInput
			.pipe(util.incremental(pipeline, input))
			.pipe(gulp.dest(out));
	}));

	const compileBuildTask = task.define(`compile-build-extension-${name}`, task.series(cleanTask, () => {
		const pipeline = createPipeline(true, true);
		const nonts = gulp.src(src, srcOpts).pipe(filter(['**', '!**/*.ts']));
		const input = es.merge(nonts, pipeline.tsProjectSrc());

		return input
			.pipe(pipeline())
			.pipe(gulp.dest(out));
	}));

	// Tasks
	gulp.task(compileTask);
	gulp.task(watchTask);

	return { compileTask, watchTask, compileBuildTask };
});

const compileExtensionsTask = task.define('compile-extensions', task.parallel(...tasks.map(t => t.compileTask)));
gulp.task(compileExtensionsTask);
exports.compileExtensionsTask = compileExtensionsTask;

const watchExtensionsTask = task.define('watch-extensions', task.parallel(...tasks.map(t => t.watchTask)));
gulp.task(watchExtensionsTask);
exports.watchExtensionsTask = watchExtensionsTask;

const compileExtensionsBuildLegacyTask = task.define('compile-extensions-build-legacy', task.parallel(...tasks.map(t => t.compileBuildTask)));
gulp.task(compileExtensionsBuildLegacyTask);

//#region Extension media

// Additional projects to webpack. These typically build code for webviews
const webpackMediaConfigFiles = [
	'markdown-language-features/webpack.config.js',
	'simple-browser/webpack.config.js',
];

// Additional projects to run esbuild on. These typically build code for webviews
const esbuildMediaScripts = [
	'markdown-language-features/esbuild.js',
	'notebook-markdown-extensions/esbuild.js',
];

const compileExtensionMediaTask = task.define('compile-extension-media', () => buildExtensionMedia(false));
gulp.task(compileExtensionMediaTask);
exports.compileExtensionMediaTask = compileExtensionMediaTask;

const watchExtensionMedia = task.define('watch-extension-media', () => buildExtensionMedia(true));
gulp.task(watchExtensionMedia);
exports.watchExtensionMedia = watchExtensionMedia;

const compileExtensionMediaBuildTask = task.define('compile-extension-media-build', () => buildExtensionMedia(false, '.build/extensions'));
gulp.task(compileExtensionMediaBuildTask);

async function buildExtensionMedia(isWatch, outputRoot) {
	const webpackConfigLocations = webpackMediaConfigFiles.map(p => {
		return {
			configPath: path.join(extensionsPath, p),
			outputRoot: outputRoot ? path.join(root, outputRoot, path.dirname(p)) : undefined
		};
	});
	return Promise.all([
		webpackExtensions('webpacking extension media', isWatch, webpackConfigLocations),
		esbuildExtensions('esbuilding extension media', isWatch, esbuildMediaScripts.map(p => ({
			script: path.join(extensionsPath, p),
			outputRoot: outputRoot ? path.join(root, outputRoot, path.dirname(p)) : undefined
		}))),
	]);
}

//#endregion

//#region Azure Pipelines

const cleanExtensionsBuildTask = task.define('clean-extensions-build', util.rimraf('.build/extensions'));
const compileExtensionsBuildTask = task.define('compile-extensions-build', task.series(
	cleanExtensionsBuildTask,
	task.define('bundle-extensions-build', () => ext.packageLocalExtensionsStream(false).pipe(gulp.dest('.build'))),
	task.define('bundle-marketplace-extensions-build', () => ext.packageMarketplaceExtensionsStream(false).pipe(gulp.dest('.build'))),
));

gulp.task(compileExtensionsBuildTask);
gulp.task(task.define('extensions-ci', task.series(compileExtensionsBuildTask, compileExtensionMediaBuildTask)));

exports.compileExtensionsBuildTask = compileExtensionsBuildTask;

//#endregion

// {{SQL CARBON EDIT}}
//#region XLF Creation

//Get every extension in 'extensions' to create XLF files.
const exportCompilations = glob.sync('**/package.json', {
	cwd: extensionsPath,
	ignore: ['**/out/**', '**/node_modules/**', 'package.json']
});

//Run the localization packaging task on all extensions in ADS.
const exportTasks = exportCompilations.map(function (packageFile) {
	const locFunc = require('./lib/locFunc');
	const relativeDirname = path.dirname(packageFile);

	const extensionName = relativeDirname.replace(/\//g, '-');
	const packageTask = task.define(`localization-package-extension:${extensionName}`, task.series(() => {
		return locFunc.packageSingleExtensionStream(extensionName)
			.pipe(gulp.dest('.build'));
	}));

	// Tasks
	gulp.task(packageTask);

	return { packageTask };
});

const packageLocalizationExtensionsTask = task.define('package-localization-extensions-task', task.series(...exportTasks.map(t => t.packageTask)));
gulp.task(packageLocalizationExtensionsTask);

//Builds all ADS extensions including external/excluded extensions (only for creating XLF files, not for compiling extensions for shipping)
const compileLocalizationExtensionsBuildTask = task.define('compile-localization-extensions-build', task.series(
	cleanExtensionsBuildTask,
	compileExtensionsTask,
	task.define('bundle-marketplace-extensions-build', () => ext.packageMarketplaceExtensionsStream(false).pipe(gulp.dest('.build'))),
	packageLocalizationExtensionsTask,
));

gulp.task(compileLocalizationExtensionsBuildTask);
exports.compileLocalizationExtensionsBuildTask = compileLocalizationExtensionsBuildTask;

//#endregion
// {{SQL CARBON EDIT}} end

const compileWebExtensionsTask = task.define('compile-web', () => buildWebExtensions(false));
gulp.task(compileWebExtensionsTask);
exports.compileWebExtensionsTask = compileWebExtensionsTask;

const watchWebExtensionsTask = task.define('watch-web', () => buildWebExtensions(true));
gulp.task(watchWebExtensionsTask);
exports.watchWebExtensionsTask = watchWebExtensionsTask;

async function buildWebExtensions(isWatch) {
	const webpackConfigLocations = await nodeUtil.promisify(glob)(
		path.join(extensionsPath, '**', 'extension-browser.webpack.config.js'),
		{ ignore: ['**/node_modules'] }
	);
	return webpackExtensions('packaging web extension', isWatch, webpackConfigLocations.map(configPath => ({ configPath })));
}

/**
 * @param {string} taskName
 * @param {boolean} isWatch
 * @param {{ configPath: string, outputRoot?: boolean}} webpackConfigLocations
 */
async function webpackExtensions(taskName, isWatch, webpackConfigLocations) {
	const webpack = require('webpack');

	const webpackConfigs = [];

	for (const { configPath, outputRoot } of webpackConfigLocations) {
		const configOrFnOrArray = require(configPath);
		function addConfig(configOrFn) {
			let config;
			if (typeof configOrFn === 'function') {
				config = configOrFn({}, {});
				webpackConfigs.push(config);
			} else {
				config = configOrFn;
			}

			if (outputRoot) {
				config.output.path = path.join(outputRoot, path.relative(path.dirname(configPath), config.output.path));
			}

			webpackConfigs.push(configOrFn);
		}
		addConfig(configOrFnOrArray);
	}
	function reporter(fullStats) {
		if (Array.isArray(fullStats.children)) {
			for (const stats of fullStats.children) {
				const outputPath = stats.outputPath;
				if (outputPath) {
					const relativePath = path.relative(extensionsPath, outputPath).replace(/\\/g, '/');
					const match = relativePath.match(/[^\/]+(\/server|\/client)?/);
					fancyLog(`Finished ${ansiColors.green(taskName)} ${ansiColors.cyan(match[0])} with ${stats.errors.length} errors.`);
				}
				if (Array.isArray(stats.errors)) {
					stats.errors.forEach(error => {
						fancyLog.error(error);
					});
				}
				if (Array.isArray(stats.warnings)) {
					stats.warnings.forEach(warning => {
						fancyLog.warn(warning);
					});
				}
			}
		}
	}
	return new Promise((resolve, reject) => {
		if (isWatch) {
			webpack(webpackConfigs).watch({}, (err, stats) => {
				if (err) {
					reject();
				} else {
					reporter(stats.toJson());
				}
			});
		} else {
			webpack(webpackConfigs).run((err, stats) => {
				if (err) {
					fancyLog.error(err);
					reject();
				} else {
					reporter(stats.toJson());
					resolve();
				}
			});
		}
	});
}

/**
 * @param {string} taskName
 * @param {boolean} isWatch
 * @param {{ script: string, outputRoot?: string }}} scripts
 */
async function esbuildExtensions(taskName, isWatch, scripts) {
	function reporter(/** @type {string} */ stdError, /** @type {string} */script) {
		const matches = (stdError || '').match(/\> (.+): error: (.+)?/g);
		fancyLog(`Finished ${ansiColors.green(taskName)} ${script} with ${matches ? matches.length : 0} errors.`);
		for (const match of matches || []) {
			fancyLog.error(match);
		}
	}

	const tasks = scripts.map(({ script, outputRoot }) => {
		return new Promise((resolve, reject) => {
			const args = [script];
			if (isWatch) {
				args.push('--watch');
			}
			if (outputRoot) {
				args.push('--outputRoot', outputRoot);
			}
			const proc = child_process.execFile(process.argv[0], args, {}, (error, _stdout, stderr) => {
				if (error) {
					return reject(error);
				}
				reporter(stderr, script);
				if (stderr) {
					return reject();
				}
				return resolve();
			});

			proc.stdout.on('data', (data) => {
				fancyLog(`${ansiColors.green(taskName)}: ${data.toString('utf8')}`);
			});
		});
	});
	return Promise.all(tasks);
}<|MERGE_RESOLUTION|>--- conflicted
+++ resolved
@@ -40,11 +40,7 @@
 	'sql-assessment',
 	'sql-database-projects'
 ];
-<<<<<<< HEAD
 exports.sqlLocalizedExtensions = sqlLocalizedExtensions;
-// {{SQL CARBON EDIT}}
-=======
->>>>>>> e21f56d7
 
 // {{SQL CARBON EDIT}} Not doing this for us right now
 // To save 250ms for each gulp startup, we are caching the result here
