{
  "name": "monaco-editor-core",
  "private": true,
<<<<<<< HEAD
  "version": "0.19.2",
=======
  "version": "0.22.0",
>>>>>>> bab55b86
  "description": "A browser based code editor",
  "author": "Microsoft Corporation",
  "license": "MIT",
  "typings": "./esm/vs/editor/editor.api.d.ts",
  "module": "./esm/vs/editor/editor.main.js",
  "repository": {
    "type": "git",
    "url": "https://github.com/Microsoft/vscode"
  },
  "bugs": {
    "url": "https://github.com/Microsoft/vscode/issues"
  }
}<|MERGE_RESOLUTION|>--- conflicted
+++ resolved
@@ -1,11 +1,7 @@
 {
   "name": "monaco-editor-core",
   "private": true,
-<<<<<<< HEAD
-  "version": "0.19.2",
-=======
   "version": "0.22.0",
->>>>>>> bab55b86
   "description": "A browser based code editor",
   "author": "Microsoft Corporation",
   "license": "MIT",
