--- conflicted
+++ resolved
@@ -68,14 +68,4 @@
 	yarnInstall(watchPath);
 }
 
-<<<<<<< HEAD
-yarnInstall(`build`); // node modules required for build
-yarnInstall('test/automation'); // node modules required for smoketest
-yarnInstall('test/smoke'); // node modules required for smoketest
-yarnInstall('test/integration/browser'); // node modules required for integration
-yarnInstallBuildDependencies(); // node modules for watching, specific to host node version, not electron
-
-cp.execSync('git config pull.rebase true');
-=======
-cp.execSync('git config pull.rebase merges');
->>>>>>> f9eb74eb
+cp.execSync('git config pull.rebase merges');