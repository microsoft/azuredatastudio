# cleanup rules for web node modules, .gitignore style

**/*.txt
**/*.json
**/*.md
**/*.d.ts
**/*.js.map
**/LICENSE
**/CONTRIBUTORS

**/docs/**
**/example/**
**/examples/**

jschardet/index.js
jschardet/src/**
jschardet/dist/jschardet.js

vscode-textmate/webpack.config.js

xterm/src/**

xterm-addon-canvas/src/**
xterm-addon-canvas/out/**

xterm-addon-search/src/**
xterm-addon-search/out/**
xterm-addon-search/fixtures/**

xterm-addon-unicode11/src/**
xterm-addon-unicode11/out/**

xterm-addon-webgl/src/**
xterm-addon-webgl/out/**

# This makes sure the model is included in the package
<<<<<<< HEAD
!@vscode/vscode-languagedetection/model/**
=======
!@vscode/vscode-languagedetection/model/**

# Ensure only the required telemetry pieces are loaded in web to reduce bundle size
@microsoft/1ds-core-js/**
@microsoft/1ds-post-js/**
@microsoft/applicationinsights-core-js/**
@microsoft/applicationinsights-shims/**
!@microsoft/1ds-core-js/dist/ms.core.min.js
!@microsoft/1ds-post-js/dist/ms.post.min.js
!@microsoft/applicationinsights-core-js/browser/applicationinsights-core-js.min.js
!@microsoft/applicationinsights-shims/dist/umd/applicationinsights-shims.min.js



>>>>>>> 5b6af074
<|MERGE_RESOLUTION|>--- conflicted
+++ resolved
@@ -34,11 +34,7 @@
 xterm-addon-webgl/out/**
 
 # This makes sure the model is included in the package
-<<<<<<< HEAD
 !@vscode/vscode-languagedetection/model/**
-=======
-!@vscode/vscode-languagedetection/model/**
-
 # Ensure only the required telemetry pieces are loaded in web to reduce bundle size
 @microsoft/1ds-core-js/**
 @microsoft/1ds-post-js/**
@@ -51,4 +47,3 @@
 
 
 
->>>>>>> 5b6af074
