--- conflicted
+++ resolved
@@ -239,26 +239,8 @@
 	'!**/*.py'
 ];
 
-<<<<<<< HEAD
-module.exports.jsHygieneFilter = [
-	'src/**/*.js',
-	'build/gulpfile.*.js',
-	'!src/vs/loader.js',
-	'!src/vs/css.js',
-	'!src/vs/nls.js',
-	'!src/vs/css.build.js',
-	'!src/vs/nls.build.js',
-	'!src/**/dompurify.js',
-	'!src/**/marked.js',
-	'!src/**/semver.js',
-	'!**/test/**',
 	'!build/**/*' // {{SQL CARBON EDIT}}
-];
-
-module.exports.tsHygieneFilter = [
-=======
 module.exports.tsFormattingFilter = [
->>>>>>> 559e9bee
 	'src/**/*.ts',
 	'test/**/*.ts',
 	'extensions/**/*.ts',
@@ -273,7 +255,6 @@
 	'!extensions/vscode-api-tests/testWorkspace2/**',
 	'!extensions/**/*.test.ts',
 	'!extensions/html-language-features/server/lib/jquery.d.ts',
-<<<<<<< HEAD
 
 	// {{SQL CARBON EDIT}}
 	'!extensions/big-data-cluster/src/bigDataCluster/controller/apiGenerated.ts',
@@ -281,7 +262,6 @@
 	'!src/vs/workbench/services/themes/common/textMateScopeMatcher.ts', // skip this because we have no plans on touching this and its not ours
 	'!src/vs/workbench/contrib/extensions/browser/extensionRecommendationsService.ts', // skip this because known issue
 	'!build/**/*'
-=======
 ];
 
 module.exports.eslintFilter = [
@@ -292,5 +272,4 @@
 		.filter(line => !line.startsWith('#'))
 		.filter(line => !!line)
 		.map(line => `!${line}`)
->>>>>>> 559e9bee
 ];