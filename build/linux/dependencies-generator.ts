/*---------------------------------------------------------------------------------------------
 *  Copyright (c) Microsoft Corporation. All rights reserved.
 *  Licensed under the Source EULA. See License.txt in the project root for license information.
 *--------------------------------------------------------------------------------------------*/

'use strict';

import { spawnSync } from 'child_process';
import path = require('path');
import { generatePackageDeps as generatePackageDepsDebian } from './debian/calculate-deps';
import { generatePackageDeps as generatePackageDepsRpm } from './rpm/calculate-deps';
import { referenceGeneratedDepsByArch as debianGeneratedDeps } from './debian/dep-lists';
import { referenceGeneratedDepsByArch as rpmGeneratedDeps } from './rpm/dep-lists';
import { DebianArchString, isDebianArchString } from './debian/types';
import { isRpmArchString, RpmArchString } from './rpm/types';

// A flag that can easily be toggled.
// Make sure to compile the build directory after toggling the value.
// If false, we warn about new dependencies if they show up
// while running the prepare package tasks for a release.
// If true, we fail the build if there are new dependencies found during that task.
// The reference dependencies, which one has to update when the new dependencies
// are valid, are in dep-lists.ts
const FAIL_BUILD_FOR_NEW_DEPENDENCIES: boolean = true;

// Based on https://source.chromium.org/chromium/chromium/src/+/refs/tags/108.0.5359.215:chrome/installer/linux/BUILD.gn;l=64-80
// and the Linux Archive build
// Shared library dependencies that we already bundle.
const bundledDeps = [
	'libEGL.so',
	'libGLESv2.so',
	'libvulkan.so.1',
	'libvk_swiftshader.so',
	'libffmpeg.so'
];

export function getDependencies(packageType: 'deb' | 'rpm', buildDir: string, applicationName: string, arch: string, sysroot?: string): string[] {
	if (packageType === 'deb') {
		if (!isDebianArchString(arch)) {
			throw new Error('Invalid Debian arch string ' + arch);
		}
		if (!sysroot) {
			throw new Error('Missing sysroot parameter');
		}
	}
	if (packageType === 'rpm' && !isRpmArchString(arch)) {
		throw new Error('Invalid RPM arch string ' + arch);
	}

	// Get the files for which we want to find dependencies.
	const nativeModulesPath = path.join(buildDir, 'resources', 'app', 'node_modules.asar.unpacked');
	const findResult = spawnSync('find', [nativeModulesPath, '-name', '*.node']);
	if (findResult.status) {
		console.error('Error finding files:');
		console.error(findResult.stderr.toString());
		return [];
	}

	const files = findResult.stdout.toString().trimEnd().split('\n');

	const appPath = path.join(buildDir, applicationName);
	files.push(appPath);

	// Add chrome sandbox and crashpad handler.
	files.push(path.join(buildDir, 'chrome-sandbox'));
	files.push(path.join(buildDir, 'chrome_crashpad_handler'));

	// Generate the dependencies.
	const dependencies = packageType === 'deb' ?
		generatePackageDepsDebian(files, arch as DebianArchString, sysroot!) :
		generatePackageDepsRpm(files);

	// Merge all the dependencies.
	const mergedDependencies = mergePackageDeps(dependencies);

	// Exclude bundled dependencies and sort
	const sortedDependencies: string[] = Array.from(mergedDependencies).filter(dependency => {
		return !bundledDeps.some(bundledDep => dependency.startsWith(bundledDep));
	}).sort();

	const referenceGeneratedDeps = packageType === 'deb' ?
		debianGeneratedDeps[arch as DebianArchString] :
		rpmGeneratedDeps[arch as RpmArchString];
	if (JSON.stringify(sortedDependencies) !== JSON.stringify(referenceGeneratedDeps)) {
		const failMessage = 'The dependencies list has changed.'
			+ '\nOld:\n' + referenceGeneratedDeps.join('\n')
<<<<<<< HEAD
			+ '\nNew:\n' + sortedDependencies.join('\n');
=======
			+ '\nArch:\n' + rpmGeneratedDeps[arch as RpmArchString].join('\n')
			+ '\nNew:\n' + sortedDependencies.join('\n')
>>>>>>> 7695f5b3
		if (FAIL_BUILD_FOR_NEW_DEPENDENCIES) {
			throw new Error(failMessage);
		} else {
			console.warn(failMessage);
		}
	}

	return sortedDependencies;
}


// Based on https://source.chromium.org/chromium/chromium/src/+/main:chrome/installer/linux/rpm/merge_package_deps.py.
function mergePackageDeps(inputDeps: Set<string>[]): Set<string> {
	const requires = new Set<string>();
	for (const depSet of inputDeps) {
		for (const dep of depSet) {
			const trimmedDependency = dep.trim();
			if (trimmedDependency.length && !trimmedDependency.startsWith('#')) {
				requires.add(trimmedDependency);
			}
		}
	}
	return requires;
}<|MERGE_RESOLUTION|>--- conflicted
+++ resolved
@@ -84,12 +84,8 @@
 	if (JSON.stringify(sortedDependencies) !== JSON.stringify(referenceGeneratedDeps)) {
 		const failMessage = 'The dependencies list has changed.'
 			+ '\nOld:\n' + referenceGeneratedDeps.join('\n')
-<<<<<<< HEAD
-			+ '\nNew:\n' + sortedDependencies.join('\n');
-=======
 			+ '\nArch:\n' + rpmGeneratedDeps[arch as RpmArchString].join('\n')
 			+ '\nNew:\n' + sortedDependencies.join('\n')
->>>>>>> 7695f5b3
 		if (FAIL_BUILD_FOR_NEW_DEPENDENCIES) {
 			throw new Error(failMessage);
 		} else {
