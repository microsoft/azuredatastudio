--- conflicted
+++ resolved
@@ -2,6 +2,8 @@
  *  Copyright (c) Microsoft Corporation. All rights reserved.
  *  Licensed under the Source EULA. See License.txt in the project root for license information.
  *--------------------------------------------------------------------------------------------*/
+
+'use strict';
 
 import * as es from 'event-stream';
 import * as fs from 'fs';
@@ -57,12 +59,8 @@
 		console.warn('********************************************************************************************');
 	}
 
-<<<<<<< HEAD
 
 	const compilation = tsb.create(projectPath, overrideOptions, false, err => reporter(err));
-=======
-	const compilation = tsb.create(projectPath, overrideOptions, { verbose: false, transpileOnly }, err => reporter(err));
->>>>>>> 268c941b
 
 	function pipeline(token?: util.ICancellationToken) {
 		const bom = require('gulp-bom') as typeof import('gulp-bom');
