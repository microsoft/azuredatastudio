"use strict";
/*---------------------------------------------------------------------------------------------
 *  Copyright (c) Microsoft Corporation. All rights reserved.
 *  Licensed under the Source EULA. See License.txt in the project root for license information.
 *--------------------------------------------------------------------------------------------*/
Object.defineProperty(exports, "__esModule", { value: true });
exports.execute = exports.run3 = exports.DeclarationResolver = exports.FSProvider = exports.RECIPE_PATH = void 0;
const fs = require("fs");
const path = require("path");
const fancyLog = require("fancy-log");
const ansiColors = require("ansi-colors");
const dtsv = '3';
const tsfmt = require('../../tsfmt.json');
const SRC = path.join(__dirname, '../../src');
exports.RECIPE_PATH = path.join(__dirname, '../monaco/monaco.d.ts.recipe');
const DECLARATION_PATH = path.join(__dirname, '../../src/vs/monaco.d.ts');
function logErr(message, ...rest) {
    fancyLog(ansiColors.yellow(`[monaco.d.ts]`), message, ...rest);
}
function isDeclaration(ts, a) {
    return (a.kind === ts.SyntaxKind.InterfaceDeclaration
        || a.kind === ts.SyntaxKind.EnumDeclaration
        || a.kind === ts.SyntaxKind.ClassDeclaration
        || a.kind === ts.SyntaxKind.TypeAliasDeclaration
        || a.kind === ts.SyntaxKind.FunctionDeclaration
        || a.kind === ts.SyntaxKind.ModuleDeclaration);
}
function visitTopLevelDeclarations(ts, sourceFile, visitor) {
    let stop = false;
    const visit = (node) => {
        if (stop) {
            return;
        }
        switch (node.kind) {
            case ts.SyntaxKind.InterfaceDeclaration:
            case ts.SyntaxKind.EnumDeclaration:
            case ts.SyntaxKind.ClassDeclaration:
            case ts.SyntaxKind.VariableStatement:
            case ts.SyntaxKind.TypeAliasDeclaration:
            case ts.SyntaxKind.FunctionDeclaration:
            case ts.SyntaxKind.ModuleDeclaration:
                stop = visitor(node);
        }
        if (stop) {
            return;
        }
        ts.forEachChild(node, visit);
    };
    visit(sourceFile);
}
function getAllTopLevelDeclarations(ts, sourceFile) {
    const all = [];
    visitTopLevelDeclarations(ts, sourceFile, (node) => {
        if (node.kind === ts.SyntaxKind.InterfaceDeclaration || node.kind === ts.SyntaxKind.ClassDeclaration || node.kind === ts.SyntaxKind.ModuleDeclaration) {
            const interfaceDeclaration = node;
            const triviaStart = interfaceDeclaration.pos;
            const triviaEnd = interfaceDeclaration.name.pos;
            const triviaText = getNodeText(sourceFile, { pos: triviaStart, end: triviaEnd });
            if (triviaText.indexOf('@internal') === -1) {
                all.push(node);
            }
        }
        else {
            const nodeText = getNodeText(sourceFile, node);
            if (nodeText.indexOf('@internal') === -1) {
                all.push(node);
            }
        }
        return false /*continue*/;
    });
    return all;
}
function getTopLevelDeclaration(ts, sourceFile, typeName) {
    let result = null;
    visitTopLevelDeclarations(ts, sourceFile, (node) => {
        if (isDeclaration(ts, node) && node.name) {
            if (node.name.text === typeName) {
                result = node;
                return true /*stop*/;
            }
            return false /*continue*/;
        }
        // node is ts.VariableStatement
        if (getNodeText(sourceFile, node).indexOf(typeName) >= 0) {
            result = node;
            return true /*stop*/;
        }
        return false /*continue*/;
    });
    return result;
}
function getNodeText(sourceFile, node) {
    return sourceFile.getFullText().substring(node.pos, node.end);
}
function hasModifier(modifiers, kind) {
    if (modifiers) {
        for (let i = 0; i < modifiers.length; i++) {
            const mod = modifiers[i];
            if (mod.kind === kind) {
                return true;
            }
        }
    }
    return false;
}
function isStatic(ts, member) {
<<<<<<< HEAD
    if (ts.canHaveModifiers(member)) {
        return hasModifier(ts.getModifiers(member), ts.SyntaxKind.StaticKeyword);
    }
    return false;
=======
    return hasModifier(member.modifiers, ts.SyntaxKind.StaticKeyword);
>>>>>>> 39087ba5
}
function isDefaultExport(ts, declaration) {
    return (hasModifier(declaration.modifiers, ts.SyntaxKind.DefaultKeyword)
        && hasModifier(declaration.modifiers, ts.SyntaxKind.ExportKeyword));
}
function getMassagedTopLevelDeclarationText(ts, sourceFile, declaration, importName, usage, enums) {
    let result = getNodeText(sourceFile, declaration);
    if (declaration.kind === ts.SyntaxKind.InterfaceDeclaration || declaration.kind === ts.SyntaxKind.ClassDeclaration) {
        const interfaceDeclaration = declaration;
        const staticTypeName = (isDefaultExport(ts, interfaceDeclaration)
            ? `${importName}.default`
            : `${importName}.${declaration.name.text}`);
        let instanceTypeName = staticTypeName;
        const typeParametersCnt = (interfaceDeclaration.typeParameters ? interfaceDeclaration.typeParameters.length : 0);
        if (typeParametersCnt > 0) {
            const arr = [];
            for (let i = 0; i < typeParametersCnt; i++) {
                arr.push('any');
            }
            instanceTypeName = `${instanceTypeName}<${arr.join(',')}>`;
        }
        const members = interfaceDeclaration.members;
        members.forEach((member) => {
            try {
                const memberText = getNodeText(sourceFile, member);
                if (memberText.indexOf('@internal') >= 0 || memberText.indexOf('private') >= 0) {
                    result = result.replace(memberText, '');
                }
                else {
                    const memberName = member.name.text;
                    const memberAccess = (memberName.indexOf('.') >= 0 ? `['${memberName}']` : `.${memberName}`);
                    if (isStatic(ts, member)) {
                        usage.push(`a = ${staticTypeName}${memberAccess};`);
                    }
                    else {
                        usage.push(`a = (<${instanceTypeName}>b)${memberAccess};`);
                    }
                }
            }
            catch (err) {
                // life..
            }
        });
    }
    result = result.replace(/export default /g, 'export ');
    result = result.replace(/export declare /g, 'export ');
    result = result.replace(/declare /g, '');
    const lines = result.split(/\r\n|\r|\n/);
    for (let i = 0; i < lines.length; i++) {
        if (/\s*\*/.test(lines[i])) {
            // very likely a comment
            continue;
        }
        lines[i] = lines[i].replace(/"/g, '\'');
    }
    result = lines.join('\n');
    if (declaration.kind === ts.SyntaxKind.EnumDeclaration) {
        result = result.replace(/const enum/, 'enum');
        enums.push({
            enumName: declaration.name.getText(sourceFile),
            text: result
        });
    }
    return result;
}
function format(ts, text, endl) {
    const REALLY_FORMAT = false;
    text = preformat(text, endl);
    if (!REALLY_FORMAT) {
        return text;
    }
    // Parse the source text
    const sourceFile = ts.createSourceFile('file.ts', text, ts.ScriptTarget.Latest, /*setParentPointers*/ true);
    // Get the formatting edits on the input sources
    const edits = ts.formatting.formatDocument(sourceFile, getRuleProvider(tsfmt), tsfmt);
    // Apply the edits on the input code
    return applyEdits(text, edits);
    function countParensCurly(text) {
        let cnt = 0;
        for (let i = 0; i < text.length; i++) {
            if (text.charAt(i) === '(' || text.charAt(i) === '{') {
                cnt++;
            }
            if (text.charAt(i) === ')' || text.charAt(i) === '}') {
                cnt--;
            }
        }
        return cnt;
    }
    function repeatStr(s, cnt) {
        let r = '';
        for (let i = 0; i < cnt; i++) {
            r += s;
        }
        return r;
    }
    function preformat(text, endl) {
        const lines = text.split(endl);
        let inComment = false;
        let inCommentDeltaIndent = 0;
        let indent = 0;
        for (let i = 0; i < lines.length; i++) {
            let line = lines[i].replace(/\s$/, '');
            let repeat = false;
            let lineIndent = 0;
            do {
                repeat = false;
                if (line.substring(0, 4) === '    ') {
                    line = line.substring(4);
                    lineIndent++;
                    repeat = true;
                }
                if (line.charAt(0) === '\t') {
                    line = line.substring(1);
                    lineIndent++;
                    repeat = true;
                }
            } while (repeat);
            if (line.length === 0) {
                continue;
            }
            if (inComment) {
                if (/\*\//.test(line)) {
                    inComment = false;
                }
                lines[i] = repeatStr('\t', lineIndent + inCommentDeltaIndent) + line;
                continue;
            }
            if (/\/\*/.test(line)) {
                inComment = true;
                inCommentDeltaIndent = indent - lineIndent;
                lines[i] = repeatStr('\t', indent) + line;
                continue;
            }
            const cnt = countParensCurly(line);
            let shouldUnindentAfter = false;
            let shouldUnindentBefore = false;
            if (cnt < 0) {
                if (/[({]/.test(line)) {
                    shouldUnindentAfter = true;
                }
                else {
                    shouldUnindentBefore = true;
                }
            }
            else if (cnt === 0) {
                shouldUnindentBefore = /^\}/.test(line);
            }
            let shouldIndentAfter = false;
            if (cnt > 0) {
                shouldIndentAfter = true;
            }
            else if (cnt === 0) {
                shouldIndentAfter = /{$/.test(line);
            }
            if (shouldUnindentBefore) {
                indent--;
            }
            lines[i] = repeatStr('\t', indent) + line;
            if (shouldUnindentAfter) {
                indent--;
            }
            if (shouldIndentAfter) {
                indent++;
            }
        }
        return lines.join(endl);
    }
    function getRuleProvider(options) {
        // Share this between multiple formatters using the same options.
        // This represents the bulk of the space the formatter uses.
        return ts.formatting.getFormatContext(options);
    }
    function applyEdits(text, edits) {
        // Apply edits in reverse on the existing text
        let result = text;
        for (let i = edits.length - 1; i >= 0; i--) {
            const change = edits[i];
            const head = result.slice(0, change.span.start);
            const tail = result.slice(change.span.start + change.span.length);
            result = head + change.newText + tail;
        }
        return result;
    }
}
function createReplacerFromDirectives(directives) {
    return (str) => {
        for (let i = 0; i < directives.length; i++) {
            str = str.replace(directives[i][0], directives[i][1]);
        }
        return str;
    };
}
function createReplacer(data) {
    data = data || '';
    const rawDirectives = data.split(';');
    const directives = [];
    rawDirectives.forEach((rawDirective) => {
        if (rawDirective.length === 0) {
            return;
        }
        const pieces = rawDirective.split('=>');
        let findStr = pieces[0];
        const replaceStr = pieces[1];
        findStr = findStr.replace(/[\-\\\{\}\*\+\?\|\^\$\.\,\[\]\(\)\#\s]/g, '\\$&');
        findStr = '\\b' + findStr + '\\b';
        directives.push([new RegExp(findStr, 'g'), replaceStr]);
    });
    return createReplacerFromDirectives(directives);
}
function generateDeclarationFile(ts, recipe, sourceFileGetter) {
    const endl = /\r\n/.test(recipe) ? '\r\n' : '\n';
    const lines = recipe.split(endl);
    const result = [];
    let usageCounter = 0;
    const usageImports = [];
    const usage = [];
    let failed = false;
    usage.push(`var a: any;`);
    usage.push(`var b: any;`);
    const generateUsageImport = (moduleId) => {
        const importName = 'm' + (++usageCounter);
        usageImports.push(`import * as ${importName} from './${moduleId.replace(/\.d\.ts$/, '')}';`);
        return importName;
    };
    const enums = [];
    let version = null;
    lines.forEach(line => {
        if (failed) {
            return;
        }
        const m0 = line.match(/^\/\/dtsv=(\d+)$/);
        if (m0) {
            version = m0[1];
        }
        const m1 = line.match(/^\s*#include\(([^;)]*)(;[^)]*)?\)\:(.*)$/);
        if (m1) {
            const moduleId = m1[1];
            const sourceFile = sourceFileGetter(moduleId);
            if (!sourceFile) {
                logErr(`While handling ${line}`);
                logErr(`Cannot find ${moduleId}`);
                failed = true;
                return;
            }
            const importName = generateUsageImport(moduleId);
            const replacer = createReplacer(m1[2]);
            const typeNames = m1[3].split(/,/);
            typeNames.forEach((typeName) => {
                typeName = typeName.trim();
                if (typeName.length === 0) {
                    return;
                }
                const declaration = getTopLevelDeclaration(ts, sourceFile, typeName);
                if (!declaration) {
                    logErr(`While handling ${line}`);
                    logErr(`Cannot find ${typeName}`);
                    failed = true;
                    return;
                }
                result.push(replacer(getMassagedTopLevelDeclarationText(ts, sourceFile, declaration, importName, usage, enums)));
            });
            return;
        }
        const m2 = line.match(/^\s*#includeAll\(([^;)]*)(;[^)]*)?\)\:(.*)$/);
        if (m2) {
            const moduleId = m2[1];
            const sourceFile = sourceFileGetter(moduleId);
            if (!sourceFile) {
                logErr(`While handling ${line}`);
                logErr(`Cannot find ${moduleId}`);
                failed = true;
                return;
            }
            const importName = generateUsageImport(moduleId);
            const replacer = createReplacer(m2[2]);
            const typeNames = m2[3].split(/,/);
            const typesToExcludeMap = {};
            const typesToExcludeArr = [];
            typeNames.forEach((typeName) => {
                typeName = typeName.trim();
                if (typeName.length === 0) {
                    return;
                }
                typesToExcludeMap[typeName] = true;
                typesToExcludeArr.push(typeName);
            });
            getAllTopLevelDeclarations(ts, sourceFile).forEach((declaration) => {
                if (isDeclaration(ts, declaration) && declaration.name) {
                    if (typesToExcludeMap[declaration.name.text]) {
                        return;
                    }
                }
                else {
                    // node is ts.VariableStatement
                    const nodeText = getNodeText(sourceFile, declaration);
                    for (let i = 0; i < typesToExcludeArr.length; i++) {
                        if (nodeText.indexOf(typesToExcludeArr[i]) >= 0) {
                            return;
                        }
                    }
                }
                result.push(replacer(getMassagedTopLevelDeclarationText(ts, sourceFile, declaration, importName, usage, enums)));
            });
            return;
        }
        result.push(line);
    });
    if (failed) {
        return null;
    }
    if (version !== dtsv) {
        if (!version) {
            logErr(`gulp watch restart required. 'monaco.d.ts.recipe' is written before versioning was introduced.`);
        }
        else {
            logErr(`gulp watch restart required. 'monaco.d.ts.recipe' v${version} does not match runtime v${dtsv}.`);
        }
        return null;
    }
    let resultTxt = result.join(endl);
    resultTxt = resultTxt.replace(/\bURI\b/g, 'Uri');
    resultTxt = resultTxt.replace(/\bEvent</g, 'IEvent<');
    resultTxt = resultTxt.split(/\r\n|\n|\r/).join(endl);
    resultTxt = format(ts, resultTxt, endl);
    resultTxt = resultTxt.split(/\r\n|\n|\r/).join(endl);
    enums.sort((e1, e2) => {
        if (e1.enumName < e2.enumName) {
            return -1;
        }
        if (e1.enumName > e2.enumName) {
            return 1;
        }
        return 0;
    });
    let resultEnums = [
        '/*---------------------------------------------------------------------------------------------',
        ' *  Copyright (c) Microsoft Corporation. All rights reserved.',
        ' *  Licensed under the Source EULA. See License.txt in the project root for license information.',
        ' *--------------------------------------------------------------------------------------------*/',
        '',
        '// THIS IS A GENERATED FILE. DO NOT EDIT DIRECTLY.',
        ''
    ].concat(enums.map(e => e.text)).join(endl);
    resultEnums = resultEnums.split(/\r\n|\n|\r/).join(endl);
    resultEnums = format(ts, resultEnums, endl);
    resultEnums = resultEnums.split(/\r\n|\n|\r/).join(endl);
    return {
        result: resultTxt,
        usageContent: `${usageImports.join('\n')}\n\n${usage.join('\n')}`,
        enums: resultEnums
    };
}
function _run(ts, sourceFileGetter) {
    const recipe = fs.readFileSync(exports.RECIPE_PATH).toString();
    const t = generateDeclarationFile(ts, recipe, sourceFileGetter);
    if (!t) {
        return null;
    }
    const result = t.result;
    const usageContent = t.usageContent;
    const enums = t.enums;
    const currentContent = fs.readFileSync(DECLARATION_PATH).toString();
    const one = currentContent.replace(/\r\n/gm, '\n');
    const other = result.replace(/\r\n/gm, '\n');
    const isTheSame = (one === other);
    return {
        content: result,
        usageContent: usageContent,
        enums: enums,
        filePath: DECLARATION_PATH,
        isTheSame
    };
}
class FSProvider {
    existsSync(filePath) {
        return fs.existsSync(filePath);
    }
    statSync(filePath) {
        return fs.statSync(filePath);
    }
    readFileSync(_moduleId, filePath) {
        return fs.readFileSync(filePath);
    }
}
exports.FSProvider = FSProvider;
class CacheEntry {
    sourceFile;
    mtime;
    constructor(sourceFile, mtime) {
        this.sourceFile = sourceFile;
        this.mtime = mtime;
    }
}
class DeclarationResolver {
    _fsProvider;
    ts;
    _sourceFileCache;
    constructor(_fsProvider) {
        this._fsProvider = _fsProvider;
        this.ts = require('typescript');
        this._sourceFileCache = Object.create(null);
    }
    invalidateCache(moduleId) {
        this._sourceFileCache[moduleId] = null;
    }
    getDeclarationSourceFile(moduleId) {
        if (this._sourceFileCache[moduleId]) {
            // Since we cannot trust file watching to invalidate the cache, check also the mtime
            const fileName = this._getFileName(moduleId);
            const mtime = this._fsProvider.statSync(fileName).mtime.getTime();
            if (this._sourceFileCache[moduleId].mtime !== mtime) {
                this._sourceFileCache[moduleId] = null;
            }
        }
        if (!this._sourceFileCache[moduleId]) {
            this._sourceFileCache[moduleId] = this._getDeclarationSourceFile(moduleId);
        }
        return this._sourceFileCache[moduleId] ? this._sourceFileCache[moduleId].sourceFile : null;
    }
    _getFileName(moduleId) {
        if (/\.d\.ts$/.test(moduleId)) {
            return path.join(SRC, moduleId);
        }
        return path.join(SRC, `${moduleId}.ts`);
    }
    _getDeclarationSourceFile(moduleId) {
        const fileName = this._getFileName(moduleId);
        if (!this._fsProvider.existsSync(fileName)) {
            return null;
        }
        const mtime = this._fsProvider.statSync(fileName).mtime.getTime();
        if (/\.d\.ts$/.test(moduleId)) {
            // const mtime = this._fsProvider.statFileSync()
            const fileContents = this._fsProvider.readFileSync(moduleId, fileName).toString();
            return new CacheEntry(this.ts.createSourceFile(fileName, fileContents, this.ts.ScriptTarget.ES5), mtime);
        }
        const fileContents = this._fsProvider.readFileSync(moduleId, fileName).toString();
        const fileMap = {
            'file.ts': fileContents
        };
        const service = this.ts.createLanguageService(new TypeScriptLanguageServiceHost(this.ts, {}, fileMap, {}));
        const text = service.getEmitOutput('file.ts', true, true).outputFiles[0].text;
        return new CacheEntry(this.ts.createSourceFile(fileName, text, this.ts.ScriptTarget.ES5), mtime);
    }
}
exports.DeclarationResolver = DeclarationResolver;
function run3(resolver) {
    const sourceFileGetter = (moduleId) => resolver.getDeclarationSourceFile(moduleId);
    return _run(resolver.ts, sourceFileGetter);
}
exports.run3 = run3;
class TypeScriptLanguageServiceHost {
    _ts;
    _libs;
    _files;
    _compilerOptions;
    constructor(ts, libs, files, compilerOptions) {
        this._ts = ts;
        this._libs = libs;
        this._files = files;
        this._compilerOptions = compilerOptions;
    }
    // --- language service host ---------------
    getCompilationSettings() {
        return this._compilerOptions;
    }
    getScriptFileNames() {
        return ([]
            .concat(Object.keys(this._libs))
            .concat(Object.keys(this._files)));
    }
    getScriptVersion(_fileName) {
        return '1';
    }
    getProjectVersion() {
        return '1';
    }
    getScriptSnapshot(fileName) {
        if (this._files.hasOwnProperty(fileName)) {
            return this._ts.ScriptSnapshot.fromString(this._files[fileName]);
        }
        else if (this._libs.hasOwnProperty(fileName)) {
            return this._ts.ScriptSnapshot.fromString(this._libs[fileName]);
        }
        else {
            return this._ts.ScriptSnapshot.fromString('');
        }
    }
    getScriptKind(_fileName) {
        return this._ts.ScriptKind.TS;
    }
    getCurrentDirectory() {
        return '';
    }
    getDefaultLibFileName(_options) {
        return 'defaultLib:es5';
    }
    isDefaultLibFileName(fileName) {
        return fileName === this.getDefaultLibFileName(this._compilerOptions);
    }
    readFile(path, _encoding) {
        return this._files[path] || this._libs[path];
    }
    fileExists(path) {
        return path in this._files || path in this._libs;
    }
}
function execute() {
    const r = run3(new DeclarationResolver(new FSProvider()));
    if (!r) {
        throw new Error(`monaco.d.ts generation error - Cannot continue`);
    }
    return r;
}
exports.execute = execute;
//# sourceMappingURL=data:application/json;base64,eyJ2ZXJzaW9uIjozLCJmaWxlIjoibW9uYWNvLWFwaS5qcyIsInNvdXJjZVJvb3QiOiIiLCJzb3VyY2VzIjpbIm1vbmFjby1hcGkudHMiXSwibmFtZXMiOltdLCJtYXBwaW5ncyI6IjtBQUFBOzs7Z0dBR2dHOzs7QUFFaEcseUJBQXlCO0FBRXpCLDZCQUE2QjtBQUM3QixzQ0FBc0M7QUFDdEMsMENBQTBDO0FBRTFDLE1BQU0sSUFBSSxHQUFHLEdBQUcsQ0FBQztBQUVqQixNQUFNLEtBQUssR0FBRyxPQUFPLENBQUMsa0JBQWtCLENBQUMsQ0FBQztBQUUxQyxNQUFNLEdBQUcsR0FBRyxJQUFJLENBQUMsSUFBSSxDQUFDLFNBQVMsRUFBRSxXQUFXLENBQUMsQ0FBQztBQUNqQyxRQUFBLFdBQVcsR0FBRyxJQUFJLENBQUMsSUFBSSxDQUFDLFNBQVMsRUFBRSw4QkFBOEIsQ0FBQyxDQUFDO0FBQ2hGLE1BQU0sZ0JBQWdCLEdBQUcsSUFBSSxDQUFDLElBQUksQ0FBQyxTQUFTLEVBQUUsMEJBQTBCLENBQUMsQ0FBQztBQUUxRSxTQUFTLE1BQU0sQ0FBQyxPQUFZLEVBQUUsR0FBRyxJQUFXO0lBQzNDLFFBQVEsQ0FBQyxVQUFVLENBQUMsTUFBTSxDQUFDLGVBQWUsQ0FBQyxFQUFFLE9BQU8sRUFBRSxHQUFHLElBQUksQ0FBQyxDQUFDO0FBQ2hFLENBQUM7QUFPRCxTQUFTLGFBQWEsQ0FBQyxFQUErQixFQUFFLENBQW9CO0lBQzNFLE9BQU8sQ0FDTixDQUFDLENBQUMsSUFBSSxLQUFLLEVBQUUsQ0FBQyxVQUFVLENBQUMsb0JBQW9CO1dBQzFDLENBQUMsQ0FBQyxJQUFJLEtBQUssRUFBRSxDQUFDLFVBQVUsQ0FBQyxlQUFlO1dBQ3hDLENBQUMsQ0FBQyxJQUFJLEtBQUssRUFBRSxDQUFDLFVBQVUsQ0FBQyxnQkFBZ0I7V0FDekMsQ0FBQyxDQUFDLElBQUksS0FBSyxFQUFFLENBQUMsVUFBVSxDQUFDLG9CQUFvQjtXQUM3QyxDQUFDLENBQUMsSUFBSSxLQUFLLEVBQUUsQ0FBQyxVQUFVLENBQUMsbUJBQW1CO1dBQzVDLENBQUMsQ0FBQyxJQUFJLEtBQUssRUFBRSxDQUFDLFVBQVUsQ0FBQyxpQkFBaUIsQ0FDN0MsQ0FBQztBQUNILENBQUM7QUFFRCxTQUFTLHlCQUF5QixDQUFDLEVBQStCLEVBQUUsVUFBeUIsRUFBRSxPQUE2QztJQUMzSSxJQUFJLElBQUksR0FBRyxLQUFLLENBQUM7SUFFakIsTUFBTSxLQUFLLEdBQUcsQ0FBQyxJQUFhLEVBQVEsRUFBRTtRQUNyQyxJQUFJLElBQUksRUFBRTtZQUNULE9BQU87U0FDUDtRQUVELFFBQVEsSUFBSSxDQUFDLElBQUksRUFBRTtZQUNsQixLQUFLLEVBQUUsQ0FBQyxVQUFVLENBQUMsb0JBQW9CLENBQUM7WUFDeEMsS0FBSyxFQUFFLENBQUMsVUFBVSxDQUFDLGVBQWUsQ0FBQztZQUNuQyxLQUFLLEVBQUUsQ0FBQyxVQUFVLENBQUMsZ0JBQWdCLENBQUM7WUFDcEMsS0FBSyxFQUFFLENBQUMsVUFBVSxDQUFDLGlCQUFpQixDQUFDO1lBQ3JDLEtBQUssRUFBRSxDQUFDLFVBQVUsQ0FBQyxvQkFBb0IsQ0FBQztZQUN4QyxLQUFLLEVBQUUsQ0FBQyxVQUFVLENBQUMsbUJBQW1CLENBQUM7WUFDdkMsS0FBSyxFQUFFLENBQUMsVUFBVSxDQUFDLGlCQUFpQjtnQkFDbkMsSUFBSSxHQUFHLE9BQU8sQ0FBb0IsSUFBSSxDQUFDLENBQUM7U0FDekM7UUFFRCxJQUFJLElBQUksRUFBRTtZQUNULE9BQU87U0FDUDtRQUNELEVBQUUsQ0FBQyxZQUFZLENBQUMsSUFBSSxFQUFFLEtBQUssQ0FBQyxDQUFDO0lBQzlCLENBQUMsQ0FBQztJQUVGLEtBQUssQ0FBQyxVQUFVLENBQUMsQ0FBQztBQUNuQixDQUFDO0FBR0QsU0FBUywwQkFBMEIsQ0FBQyxFQUErQixFQUFFLFVBQXlCO0lBQzdGLE1BQU0sR0FBRyxHQUF3QixFQUFFLENBQUM7SUFDcEMseUJBQXlCLENBQUMsRUFBRSxFQUFFLFVBQVUsRUFBRSxDQUFDLElBQUksRUFBRSxFQUFFO1FBQ2xELElBQUksSUFBSSxDQUFDLElBQUksS0FBSyxFQUFFLENBQUMsVUFBVSxDQUFDLG9CQUFvQixJQUFJLElBQUksQ0FBQyxJQUFJLEtBQUssRUFBRSxDQUFDLFVBQVUsQ0FBQyxnQkFBZ0IsSUFBSSxJQUFJLENBQUMsSUFBSSxLQUFLLEVBQUUsQ0FBQyxVQUFVLENBQUMsaUJBQWlCLEVBQUU7WUFDdEosTUFBTSxvQkFBb0IsR0FBNEIsSUFBSSxDQUFDO1lBQzNELE1BQU0sV0FBVyxHQUFHLG9CQUFvQixDQUFDLEdBQUcsQ0FBQztZQUM3QyxNQUFNLFNBQVMsR0FBRyxvQkFBb0IsQ0FBQyxJQUFJLENBQUMsR0FBRyxDQUFDO1lBQ2hELE1BQU0sVUFBVSxHQUFHLFdBQVcsQ0FBQyxVQUFVLEVBQUUsRUFBRSxHQUFHLEVBQUUsV0FBVyxFQUFFLEdBQUcsRUFBRSxTQUFTLEVBQUUsQ0FBQyxDQUFDO1lBRWpGLElBQUksVUFBVSxDQUFDLE9BQU8sQ0FBQyxXQUFXLENBQUMsS0FBSyxDQUFDLENBQUMsRUFBRTtnQkFDM0MsR0FBRyxDQUFDLElBQUksQ0FBQyxJQUFJLENBQUMsQ0FBQzthQUNmO1NBQ0Q7YUFBTTtZQUNOLE1BQU0sUUFBUSxHQUFHLFdBQVcsQ0FBQyxVQUFVLEVBQUUsSUFBSSxDQUFDLENBQUM7WUFDL0MsSUFBSSxRQUFRLENBQUMsT0FBTyxDQUFDLFdBQVcsQ0FBQyxLQUFLLENBQUMsQ0FBQyxFQUFFO2dCQUN6QyxHQUFHLENBQUMsSUFBSSxDQUFDLElBQUksQ0FBQyxDQUFDO2FBQ2Y7U0FDRDtRQUNELE9BQU8sS0FBSyxDQUFDLFlBQVksQ0FBQztJQUMzQixDQUFDLENBQUMsQ0FBQztJQUNILE9BQU8sR0FBRyxDQUFDO0FBQ1osQ0FBQztBQUdELFNBQVMsc0JBQXNCLENBQUMsRUFBK0IsRUFBRSxVQUF5QixFQUFFLFFBQWdCO0lBQzNHLElBQUksTUFBTSxHQUE2QixJQUFJLENBQUM7SUFDNUMseUJBQXlCLENBQUMsRUFBRSxFQUFFLFVBQVUsRUFBRSxDQUFDLElBQUksRUFBRSxFQUFFO1FBQ2xELElBQUksYUFBYSxDQUFDLEVBQUUsRUFBRSxJQUFJLENBQUMsSUFBSSxJQUFJLENBQUMsSUFBSSxFQUFFO1lBQ3pDLElBQUksSUFBSSxDQUFDLElBQUksQ0FBQyxJQUFJLEtBQUssUUFBUSxFQUFFO2dCQUNoQyxNQUFNLEdBQUcsSUFBSSxDQUFDO2dCQUNkLE9BQU8sSUFBSSxDQUFDLFFBQVEsQ0FBQzthQUNyQjtZQUNELE9BQU8sS0FBSyxDQUFDLFlBQVksQ0FBQztTQUMxQjtRQUNELCtCQUErQjtRQUMvQixJQUFJLFdBQVcsQ0FBQyxVQUFVLEVBQUUsSUFBSSxDQUFDLENBQUMsT0FBTyxDQUFDLFFBQVEsQ0FBQyxJQUFJLENBQUMsRUFBRTtZQUN6RCxNQUFNLEdBQUcsSUFBSSxDQUFDO1lBQ2QsT0FBTyxJQUFJLENBQUMsUUFBUSxDQUFDO1NBQ3JCO1FBQ0QsT0FBTyxLQUFLLENBQUMsWUFBWSxDQUFDO0lBQzNCLENBQUMsQ0FBQyxDQUFDO0lBQ0gsT0FBTyxNQUFNLENBQUM7QUFDZixDQUFDO0FBR0QsU0FBUyxXQUFXLENBQUMsVUFBeUIsRUFBRSxJQUFrQztJQUNqRixPQUFPLFVBQVUsQ0FBQyxXQUFXLEVBQUUsQ0FBQyxTQUFTLENBQUMsSUFBSSxDQUFDLEdBQUcsRUFBRSxJQUFJLENBQUMsR0FBRyxDQUFDLENBQUM7QUFDL0QsQ0FBQztBQUVELFNBQVMsV0FBVyxDQUFDLFNBQWlELEVBQUUsSUFBbUI7SUFDMUYsSUFBSSxTQUFTLEVBQUU7UUFDZCxLQUFLLElBQUksQ0FBQyxHQUFHLENBQUMsRUFBRSxDQUFDLEdBQUcsU0FBUyxDQUFDLE1BQU0sRUFBRSxDQUFDLEVBQUUsRUFBRTtZQUMxQyxNQUFNLEdBQUcsR0FBRyxTQUFTLENBQUMsQ0FBQyxDQUFDLENBQUM7WUFDekIsSUFBSSxHQUFHLENBQUMsSUFBSSxLQUFLLElBQUksRUFBRTtnQkFDdEIsT0FBTyxJQUFJLENBQUM7YUFDWjtTQUNEO0tBQ0Q7SUFDRCxPQUFPLEtBQUssQ0FBQztBQUNkLENBQUM7QUFFRCxTQUFTLFFBQVEsQ0FBQyxFQUErQixFQUFFLE1BQXdDO0lBQzFGLElBQUksRUFBRSxDQUFDLGdCQUFnQixDQUFDLE1BQU0sQ0FBQyxFQUFFO1FBQ2hDLE9BQU8sV0FBVyxDQUFDLEVBQUUsQ0FBQyxZQUFZLENBQUMsTUFBTSxDQUFDLEVBQUUsRUFBRSxDQUFDLFVBQVUsQ0FBQyxhQUFhLENBQUMsQ0FBQztLQUN6RTtJQUNELE9BQU8sS0FBSyxDQUFDO0FBQ2QsQ0FBQztBQUVELFNBQVMsZUFBZSxDQUFDLEVBQStCLEVBQUUsV0FBMEQ7SUFDbkgsT0FBTyxDQUNOLFdBQVcsQ0FBQyxXQUFXLENBQUMsU0FBUyxFQUFFLEVBQUUsQ0FBQyxVQUFVLENBQUMsY0FBYyxDQUFDO1dBQzdELFdBQVcsQ0FBQyxXQUFXLENBQUMsU0FBUyxFQUFFLEVBQUUsQ0FBQyxVQUFVLENBQUMsYUFBYSxDQUFDLENBQ2xFLENBQUM7QUFDSCxDQUFDO0FBRUQsU0FBUyxrQ0FBa0MsQ0FBQyxFQUErQixFQUFFLFVBQXlCLEVBQUUsV0FBOEIsRUFBRSxVQUFrQixFQUFFLEtBQWUsRUFBRSxLQUFtQjtJQUMvTCxJQUFJLE1BQU0sR0FBRyxXQUFXLENBQUMsVUFBVSxFQUFFLFdBQVcsQ0FBQyxDQUFDO0lBQ2xELElBQUksV0FBVyxDQUFDLElBQUksS0FBSyxFQUFFLENBQUMsVUFBVSxDQUFDLG9CQUFvQixJQUFJLFdBQVcsQ0FBQyxJQUFJLEtBQUssRUFBRSxDQUFDLFVBQVUsQ0FBQyxnQkFBZ0IsRUFBRTtRQUNuSCxNQUFNLG9CQUFvQixHQUFrRCxXQUFXLENBQUM7UUFFeEYsTUFBTSxjQUFjLEdBQUcsQ0FDdEIsZUFBZSxDQUFDLEVBQUUsRUFBRSxvQkFBb0IsQ0FBQztZQUN4QyxDQUFDLENBQUMsR0FBRyxVQUFVLFVBQVU7WUFDekIsQ0FBQyxDQUFDLEdBQUcsVUFBVSxJQUFJLFdBQVcsQ0FBQyxJQUFLLENBQUMsSUFBSSxFQUFFLENBQzVDLENBQUM7UUFFRixJQUFJLGdCQUFnQixHQUFHLGNBQWMsQ0FBQztRQUN0QyxNQUFNLGlCQUFpQixHQUFHLENBQUMsb0JBQW9CLENBQUMsY0FBYyxDQUFDLENBQUMsQ0FBQyxvQkFBb0IsQ0FBQyxjQUFjLENBQUMsTUFBTSxDQUFDLENBQUMsQ0FBQyxDQUFDLENBQUMsQ0FBQztRQUNqSCxJQUFJLGlCQUFpQixHQUFHLENBQUMsRUFBRTtZQUMxQixNQUFNLEdBQUcsR0FBYSxFQUFFLENBQUM7WUFDekIsS0FBSyxJQUFJLENBQUMsR0FBRyxDQUFDLEVBQUUsQ0FBQyxHQUFHLGlCQUFpQixFQUFFLENBQUMsRUFBRSxFQUFFO2dCQUMzQyxHQUFHLENBQUMsSUFBSSxDQUFDLEtBQUssQ0FBQyxDQUFDO2FBQ2hCO1lBQ0QsZ0JBQWdCLEdBQUcsR0FBRyxnQkFBZ0IsSUFBSSxHQUFHLENBQUMsSUFBSSxDQUFDLEdBQUcsQ0FBQyxHQUFHLENBQUM7U0FDM0Q7UUFFRCxNQUFNLE9BQU8sR0FBbUQsb0JBQW9CLENBQUMsT0FBTyxDQUFDO1FBQzdGLE9BQU8sQ0FBQyxPQUFPLENBQUMsQ0FBQyxNQUFNLEVBQUUsRUFBRTtZQUMxQixJQUFJO2dCQUNILE1BQU0sVUFBVSxHQUFHLFdBQVcsQ0FBQyxVQUFVLEVBQUUsTUFBTSxDQUFDLENBQUM7Z0JBQ25ELElBQUksVUFBVSxDQUFDLE9BQU8sQ0FBQyxXQUFXLENBQUMsSUFBSSxDQUFDLElBQUksVUFBVSxDQUFDLE9BQU8sQ0FBQyxTQUFTLENBQUMsSUFBSSxDQUFDLEVBQUU7b0JBQy9FLE1BQU0sR0FBRyxNQUFNLENBQUMsT0FBTyxDQUFDLFVBQVUsRUFBRSxFQUFFLENBQUMsQ0FBQztpQkFDeEM7cUJBQU07b0JBQ04sTUFBTSxVQUFVLEdBQXNDLE1BQU0sQ0FBQyxJQUFLLENBQUMsSUFBSSxDQUFDO29CQUN4RSxNQUFNLFlBQVksR0FBRyxDQUFDLFVBQVUsQ0FBQyxPQUFPLENBQUMsR0FBRyxDQUFDLElBQUksQ0FBQyxDQUFDLENBQUMsQ0FBQyxLQUFLLFVBQVUsSUFBSSxDQUFDLENBQUMsQ0FBQyxJQUFJLFVBQVUsRUFBRSxDQUFDLENBQUM7b0JBQzdGLElBQUksUUFBUSxDQUFDLEVBQUUsRUFBRSxNQUFNLENBQUMsRUFBRTt3QkFDekIsS0FBSyxDQUFDLElBQUksQ0FBQyxPQUFPLGNBQWMsR0FBRyxZQUFZLEdBQUcsQ0FBQyxDQUFDO3FCQUNwRDt5QkFBTTt3QkFDTixLQUFLLENBQUMsSUFBSSxDQUFDLFNBQVMsZ0JBQWdCLE1BQU0sWUFBWSxHQUFHLENBQUMsQ0FBQztxQkFDM0Q7aUJBQ0Q7YUFDRDtZQUFDLE9BQU8sR0FBRyxFQUFFO2dCQUNiLFNBQVM7YUFDVDtRQUNGLENBQUMsQ0FBQyxDQUFDO0tBQ0g7SUFDRCxNQUFNLEdBQUcsTUFBTSxDQUFDLE9BQU8sQ0FBQyxrQkFBa0IsRUFBRSxTQUFTLENBQUMsQ0FBQztJQUN2RCxNQUFNLEdBQUcsTUFBTSxDQUFDLE9BQU8sQ0FBQyxrQkFBa0IsRUFBRSxTQUFTLENBQUMsQ0FBQztJQUN2RCxNQUFNLEdBQUcsTUFBTSxDQUFDLE9BQU8sQ0FBQyxXQUFXLEVBQUUsRUFBRSxDQUFDLENBQUM7SUFDekMsTUFBTSxLQUFLLEdBQUcsTUFBTSxDQUFDLEtBQUssQ0FBQyxZQUFZLENBQUMsQ0FBQztJQUN6QyxLQUFLLElBQUksQ0FBQyxHQUFHLENBQUMsRUFBRSxDQUFDLEdBQUcsS0FBSyxDQUFDLE1BQU0sRUFBRSxDQUFDLEVBQUUsRUFBRTtRQUN0QyxJQUFJLE9BQU8sQ0FBQyxJQUFJLENBQUMsS0FBSyxDQUFDLENBQUMsQ0FBQyxDQUFDLEVBQUU7WUFDM0Isd0JBQXdCO1lBQ3hCLFNBQVM7U0FDVDtRQUNELEtBQUssQ0FBQyxDQUFDLENBQUMsR0FBRyxLQUFLLENBQUMsQ0FBQyxDQUFDLENBQUMsT0FBTyxDQUFDLElBQUksRUFBRSxJQUFJLENBQUMsQ0FBQztLQUN4QztJQUNELE1BQU0sR0FBRyxLQUFLLENBQUMsSUFBSSxDQUFDLElBQUksQ0FBQyxDQUFDO0lBRTFCLElBQUksV0FBVyxDQUFDLElBQUksS0FBSyxFQUFFLENBQUMsVUFBVSxDQUFDLGVBQWUsRUFBRTtRQUN2RCxNQUFNLEdBQUcsTUFBTSxDQUFDLE9BQU8sQ0FBQyxZQUFZLEVBQUUsTUFBTSxDQUFDLENBQUM7UUFDOUMsS0FBSyxDQUFDLElBQUksQ0FBQztZQUNWLFFBQVEsRUFBRSxXQUFXLENBQUMsSUFBSSxDQUFDLE9BQU8sQ0FBQyxVQUFVLENBQUM7WUFDOUMsSUFBSSxFQUFFLE1BQU07U0FDWixDQUFDLENBQUM7S0FDSDtJQUVELE9BQU8sTUFBTSxDQUFDO0FBQ2YsQ0FBQztBQUVELFNBQVMsTUFBTSxDQUFDLEVBQStCLEVBQUUsSUFBWSxFQUFFLElBQVk7SUFDMUUsTUFBTSxhQUFhLEdBQUcsS0FBSyxDQUFDO0lBRTVCLElBQUksR0FBRyxTQUFTLENBQUMsSUFBSSxFQUFFLElBQUksQ0FBQyxDQUFDO0lBQzdCLElBQUksQ0FBQyxhQUFhLEVBQUU7UUFDbkIsT0FBTyxJQUFJLENBQUM7S0FDWjtJQUVELHdCQUF3QjtJQUN4QixNQUFNLFVBQVUsR0FBRyxFQUFFLENBQUMsZ0JBQWdCLENBQUMsU0FBUyxFQUFFLElBQUksRUFBRSxFQUFFLENBQUMsWUFBWSxDQUFDLE1BQU0sRUFBRSxxQkFBcUIsQ0FBQyxJQUFJLENBQUMsQ0FBQztJQUU1RyxnREFBZ0Q7SUFDaEQsTUFBTSxLQUFLLEdBQVMsRUFBRyxDQUFDLFVBQVUsQ0FBQyxjQUFjLENBQUMsVUFBVSxFQUFFLGVBQWUsQ0FBQyxLQUFLLENBQUMsRUFBRSxLQUFLLENBQUMsQ0FBQztJQUU3RixvQ0FBb0M7SUFDcEMsT0FBTyxVQUFVLENBQUMsSUFBSSxFQUFFLEtBQUssQ0FBQyxDQUFDO0lBRS9CLFNBQVMsZ0JBQWdCLENBQUMsSUFBWTtRQUNyQyxJQUFJLEdBQUcsR0FBRyxDQUFDLENBQUM7UUFDWixLQUFLLElBQUksQ0FBQyxHQUFHLENBQUMsRUFBRSxDQUFDLEdBQUcsSUFBSSxDQUFDLE1BQU0sRUFBRSxDQUFDLEVBQUUsRUFBRTtZQUNyQyxJQUFJLElBQUksQ0FBQyxNQUFNLENBQUMsQ0FBQyxDQUFDLEtBQUssR0FBRyxJQUFJLElBQUksQ0FBQyxNQUFNLENBQUMsQ0FBQyxDQUFDLEtBQUssR0FBRyxFQUFFO2dCQUNyRCxHQUFHLEVBQUUsQ0FBQzthQUNOO1lBQ0QsSUFBSSxJQUFJLENBQUMsTUFBTSxDQUFDLENBQUMsQ0FBQyxLQUFLLEdBQUcsSUFBSSxJQUFJLENBQUMsTUFBTSxDQUFDLENBQUMsQ0FBQyxLQUFLLEdBQUcsRUFBRTtnQkFDckQsR0FBRyxFQUFFLENBQUM7YUFDTjtTQUNEO1FBQ0QsT0FBTyxHQUFHLENBQUM7SUFDWixDQUFDO0lBRUQsU0FBUyxTQUFTLENBQUMsQ0FBUyxFQUFFLEdBQVc7UUFDeEMsSUFBSSxDQUFDLEdBQUcsRUFBRSxDQUFDO1FBQ1gsS0FBSyxJQUFJLENBQUMsR0FBRyxDQUFDLEVBQUUsQ0FBQyxHQUFHLEdBQUcsRUFBRSxDQUFDLEVBQUUsRUFBRTtZQUM3QixDQUFDLElBQUksQ0FBQyxDQUFDO1NBQ1A7UUFDRCxPQUFPLENBQUMsQ0FBQztJQUNWLENBQUM7SUFFRCxTQUFTLFNBQVMsQ0FBQyxJQUFZLEVBQUUsSUFBWTtRQUM1QyxNQUFNLEtBQUssR0FBRyxJQUFJLENBQUMsS0FBSyxDQUFDLElBQUksQ0FBQyxDQUFDO1FBQy9CLElBQUksU0FBUyxHQUFHLEtBQUssQ0FBQztRQUN0QixJQUFJLG9CQUFvQixHQUFHLENBQUMsQ0FBQztRQUM3QixJQUFJLE1BQU0sR0FBRyxDQUFDLENBQUM7UUFDZixLQUFLLElBQUksQ0FBQyxHQUFHLENBQUMsRUFBRSxDQUFDLEdBQUcsS0FBSyxDQUFDLE1BQU0sRUFBRSxDQUFDLEVBQUUsRUFBRTtZQUN0QyxJQUFJLElBQUksR0FBRyxLQUFLLENBQUMsQ0FBQyxDQUFDLENBQUMsT0FBTyxDQUFDLEtBQUssRUFBRSxFQUFFLENBQUMsQ0FBQztZQUN2QyxJQUFJLE1BQU0sR0FBRyxLQUFLLENBQUM7WUFDbkIsSUFBSSxVQUFVLEdBQUcsQ0FBQyxDQUFDO1lBQ25CLEdBQUc7Z0JBQ0YsTUFBTSxHQUFHLEtBQUssQ0FBQztnQkFDZixJQUFJLElBQUksQ0FBQyxTQUFTLENBQUMsQ0FBQyxFQUFFLENBQUMsQ0FBQyxLQUFLLE1BQU0sRUFBRTtvQkFDcEMsSUFBSSxHQUFHLElBQUksQ0FBQyxTQUFTLENBQUMsQ0FBQyxDQUFDLENBQUM7b0JBQ3pCLFVBQVUsRUFBRSxDQUFDO29CQUNiLE1BQU0sR0FBRyxJQUFJLENBQUM7aUJBQ2Q7Z0JBQ0QsSUFBSSxJQUFJLENBQUMsTUFBTSxDQUFDLENBQUMsQ0FBQyxLQUFLLElBQUksRUFBRTtvQkFDNUIsSUFBSSxHQUFHLElBQUksQ0FBQyxTQUFTLENBQUMsQ0FBQyxDQUFDLENBQUM7b0JBQ3pCLFVBQVUsRUFBRSxDQUFDO29CQUNiLE1BQU0sR0FBRyxJQUFJLENBQUM7aUJBQ2Q7YUFDRCxRQUFRLE1BQU0sRUFBRTtZQUVqQixJQUFJLElBQUksQ0FBQyxNQUFNLEtBQUssQ0FBQyxFQUFFO2dCQUN0QixTQUFTO2FBQ1Q7WUFFRCxJQUFJLFNBQVMsRUFBRTtnQkFDZCxJQUFJLE1BQU0sQ0FBQyxJQUFJLENBQUMsSUFBSSxDQUFDLEVBQUU7b0JBQ3RCLFNBQVMsR0FBRyxLQUFLLENBQUM7aUJBQ2xCO2dCQUNELEtBQUssQ0FBQyxDQUFDLENBQUMsR0FBRyxTQUFTLENBQUMsSUFBSSxFQUFFLFVBQVUsR0FBRyxvQkFBb0IsQ0FBQyxHQUFHLElBQUksQ0FBQztnQkFDckUsU0FBUzthQUNUO1lBRUQsSUFBSSxNQUFNLENBQUMsSUFBSSxDQUFDLElBQUksQ0FBQyxFQUFFO2dCQUN0QixTQUFTLEdBQUcsSUFBSSxDQUFDO2dCQUNqQixvQkFBb0IsR0FBRyxNQUFNLEdBQUcsVUFBVSxDQUFDO2dCQUMzQyxLQUFLLENBQUMsQ0FBQyxDQUFDLEdBQUcsU0FBUyxDQUFDLElBQUksRUFBRSxNQUFNLENBQUMsR0FBRyxJQUFJLENBQUM7Z0JBQzFDLFNBQVM7YUFDVDtZQUVELE1BQU0sR0FBRyxHQUFHLGdCQUFnQixDQUFDLElBQUksQ0FBQyxDQUFDO1lBQ25DLElBQUksbUJBQW1CLEdBQUcsS0FBSyxDQUFDO1lBQ2hDLElBQUksb0JBQW9CLEdBQUcsS0FBSyxDQUFDO1lBQ2pDLElBQUksR0FBRyxHQUFHLENBQUMsRUFBRTtnQkFDWixJQUFJLE1BQU0sQ0FBQyxJQUFJLENBQUMsSUFBSSxDQUFDLEVBQUU7b0JBQ3RCLG1CQUFtQixHQUFHLElBQUksQ0FBQztpQkFDM0I7cUJBQU07b0JBQ04sb0JBQW9CLEdBQUcsSUFBSSxDQUFDO2lCQUM1QjthQUNEO2lCQUFNLElBQUksR0FBRyxLQUFLLENBQUMsRUFBRTtnQkFDckIsb0JBQW9CLEdBQUcsS0FBSyxDQUFDLElBQUksQ0FBQyxJQUFJLENBQUMsQ0FBQzthQUN4QztZQUNELElBQUksaUJBQWlCLEdBQUcsS0FBSyxDQUFDO1lBQzlCLElBQUksR0FBRyxHQUFHLENBQUMsRUFBRTtnQkFDWixpQkFBaUIsR0FBRyxJQUFJLENBQUM7YUFDekI7aUJBQU0sSUFBSSxHQUFHLEtBQUssQ0FBQyxFQUFFO2dCQUNyQixpQkFBaUIsR0FBRyxJQUFJLENBQUMsSUFBSSxDQUFDLElBQUksQ0FBQyxDQUFDO2FBQ3BDO1lBRUQsSUFBSSxvQkFBb0IsRUFBRTtnQkFDekIsTUFBTSxFQUFFLENBQUM7YUFDVDtZQUVELEtBQUssQ0FBQyxDQUFDLENBQUMsR0FBRyxTQUFTLENBQUMsSUFBSSxFQUFFLE1BQU0sQ0FBQyxHQUFHLElBQUksQ0FBQztZQUUxQyxJQUFJLG1CQUFtQixFQUFFO2dCQUN4QixNQUFNLEVBQUUsQ0FBQzthQUNUO1lBQ0QsSUFBSSxpQkFBaUIsRUFBRTtnQkFDdEIsTUFBTSxFQUFFLENBQUM7YUFDVDtTQUNEO1FBQ0QsT0FBTyxLQUFLLENBQUMsSUFBSSxDQUFDLElBQUksQ0FBQyxDQUFDO0lBQ3pCLENBQUM7SUFFRCxTQUFTLGVBQWUsQ0FBQyxPQUE4QjtRQUN0RCxpRUFBaUU7UUFDakUsNERBQTREO1FBQzVELE9BQVEsRUFBVSxDQUFDLFVBQVUsQ0FBQyxnQkFBZ0IsQ0FBQyxPQUFPLENBQUMsQ0FBQztJQUN6RCxDQUFDO0lBRUQsU0FBUyxVQUFVLENBQUMsSUFBWSxFQUFFLEtBQXNCO1FBQ3ZELDhDQUE4QztRQUM5QyxJQUFJLE1BQU0sR0FBRyxJQUFJLENBQUM7UUFDbEIsS0FBSyxJQUFJLENBQUMsR0FBRyxLQUFLLENBQUMsTUFBTSxHQUFHLENBQUMsRUFBRSxDQUFDLElBQUksQ0FBQyxFQUFFLENBQUMsRUFBRSxFQUFFO1lBQzNDLE1BQU0sTUFBTSxHQUFHLEtBQUssQ0FBQyxDQUFDLENBQUMsQ0FBQztZQUN4QixNQUFNLElBQUksR0FBRyxNQUFNLENBQUMsS0FBSyxDQUFDLENBQUMsRUFBRSxNQUFNLENBQUMsSUFBSSxDQUFDLEtBQUssQ0FBQyxDQUFDO1lBQ2hELE1BQU0sSUFBSSxHQUFHLE1BQU0sQ0FBQyxLQUFLLENBQUMsTUFBTSxDQUFDLElBQUksQ0FBQyxLQUFLLEdBQUcsTUFBTSxDQUFDLElBQUksQ0FBQyxNQUFNLENBQUMsQ0FBQztZQUNsRSxNQUFNLEdBQUcsSUFBSSxHQUFHLE1BQU0sQ0FBQyxPQUFPLEdBQUcsSUFBSSxDQUFDO1NBQ3RDO1FBQ0QsT0FBTyxNQUFNLENBQUM7SUFDZixDQUFDO0FBQ0YsQ0FBQztBQUVELFNBQVMsNEJBQTRCLENBQUMsVUFBOEI7SUFDbkUsT0FBTyxDQUFDLEdBQVcsRUFBRSxFQUFFO1FBQ3RCLEtBQUssSUFBSSxDQUFDLEdBQUcsQ0FBQyxFQUFFLENBQUMsR0FBRyxVQUFVLENBQUMsTUFBTSxFQUFFLENBQUMsRUFBRSxFQUFFO1lBQzNDLEdBQUcsR0FBRyxHQUFHLENBQUMsT0FBTyxDQUFDLFVBQVUsQ0FBQyxDQUFDLENBQUMsQ0FBQyxDQUFDLENBQUMsRUFBRSxVQUFVLENBQUMsQ0FBQyxDQUFDLENBQUMsQ0FBQyxDQUFDLENBQUMsQ0FBQztTQUN0RDtRQUNELE9BQU8sR0FBRyxDQUFDO0lBQ1osQ0FBQyxDQUFDO0FBQ0gsQ0FBQztBQUVELFNBQVMsY0FBYyxDQUFDLElBQVk7SUFDbkMsSUFBSSxHQUFHLElBQUksSUFBSSxFQUFFLENBQUM7SUFDbEIsTUFBTSxhQUFhLEdBQUcsSUFBSSxDQUFDLEtBQUssQ0FBQyxHQUFHLENBQUMsQ0FBQztJQUN0QyxNQUFNLFVBQVUsR0FBdUIsRUFBRSxDQUFDO0lBQzFDLGFBQWEsQ0FBQyxPQUFPLENBQUMsQ0FBQyxZQUFZLEVBQUUsRUFBRTtRQUN0QyxJQUFJLFlBQVksQ0FBQyxNQUFNLEtBQUssQ0FBQyxFQUFFO1lBQzlCLE9BQU87U0FDUDtRQUNELE1BQU0sTUFBTSxHQUFHLFlBQVksQ0FBQyxLQUFLLENBQUMsSUFBSSxDQUFDLENBQUM7UUFDeEMsSUFBSSxPQUFPLEdBQUcsTUFBTSxDQUFDLENBQUMsQ0FBQyxDQUFDO1FBQ3hCLE1BQU0sVUFBVSxHQUFHLE1BQU0sQ0FBQyxDQUFDLENBQUMsQ0FBQztRQUU3QixPQUFPLEdBQUcsT0FBTyxDQUFDLE9BQU8sQ0FBQyx5Q0FBeUMsRUFBRSxNQUFNLENBQUMsQ0FBQztRQUM3RSxPQUFPLEdBQUcsS0FBSyxHQUFHLE9BQU8sR0FBRyxLQUFLLENBQUM7UUFDbEMsVUFBVSxDQUFDLElBQUksQ0FBQyxDQUFDLElBQUksTUFBTSxDQUFDLE9BQU8sRUFBRSxHQUFHLENBQUMsRUFBRSxVQUFVLENBQUMsQ0FBQyxDQUFDO0lBQ3pELENBQUMsQ0FBQyxDQUFDO0lBRUgsT0FBTyw0QkFBNEIsQ0FBQyxVQUFVLENBQUMsQ0FBQztBQUNqRCxDQUFDO0FBYUQsU0FBUyx1QkFBdUIsQ0FBQyxFQUErQixFQUFFLE1BQWMsRUFBRSxnQkFBa0M7SUFDbkgsTUFBTSxJQUFJLEdBQUcsTUFBTSxDQUFDLElBQUksQ0FBQyxNQUFNLENBQUMsQ0FBQyxDQUFDLENBQUMsTUFBTSxDQUFDLENBQUMsQ0FBQyxJQUFJLENBQUM7SUFFakQsTUFBTSxLQUFLLEdBQUcsTUFBTSxDQUFDLEtBQUssQ0FBQyxJQUFJLENBQUMsQ0FBQztJQUNqQyxNQUFNLE1BQU0sR0FBYSxFQUFFLENBQUM7SUFFNUIsSUFBSSxZQUFZLEdBQUcsQ0FBQyxDQUFDO0lBQ3JCLE1BQU0sWUFBWSxHQUFhLEVBQUUsQ0FBQztJQUNsQyxNQUFNLEtBQUssR0FBYSxFQUFFLENBQUM7SUFFM0IsSUFBSSxNQUFNLEdBQUcsS0FBSyxDQUFDO0lBRW5CLEtBQUssQ0FBQyxJQUFJLENBQUMsYUFBYSxDQUFDLENBQUM7SUFDMUIsS0FBSyxDQUFDLElBQUksQ0FBQyxhQUFhLENBQUMsQ0FBQztJQUUxQixNQUFNLG1CQUFtQixHQUFHLENBQUMsUUFBZ0IsRUFBRSxFQUFFO1FBQ2hELE1BQU0sVUFBVSxHQUFHLEdBQUcsR0FBRyxDQUFDLEVBQUUsWUFBWSxDQUFDLENBQUM7UUFDMUMsWUFBWSxDQUFDLElBQUksQ0FBQyxlQUFlLFVBQVUsWUFBWSxRQUFRLENBQUMsT0FBTyxDQUFDLFVBQVUsRUFBRSxFQUFFLENBQUMsSUFBSSxDQUFDLENBQUM7UUFDN0YsT0FBTyxVQUFVLENBQUM7SUFDbkIsQ0FBQyxDQUFDO0lBRUYsTUFBTSxLQUFLLEdBQWlCLEVBQUUsQ0FBQztJQUMvQixJQUFJLE9BQU8sR0FBa0IsSUFBSSxDQUFDO0lBRWxDLEtBQUssQ0FBQyxPQUFPLENBQUMsSUFBSSxDQUFDLEVBQUU7UUFFcEIsSUFBSSxNQUFNLEVBQUU7WUFDWCxPQUFPO1NBQ1A7UUFFRCxNQUFNLEVBQUUsR0FBRyxJQUFJLENBQUMsS0FBSyxDQUFDLGtCQUFrQixDQUFDLENBQUM7UUFDMUMsSUFBSSxFQUFFLEVBQUU7WUFDUCxPQUFPLEdBQUcsRUFBRSxDQUFDLENBQUMsQ0FBQyxDQUFDO1NBQ2hCO1FBRUQsTUFBTSxFQUFFLEdBQUcsSUFBSSxDQUFDLEtBQUssQ0FBQywwQ0FBMEMsQ0FBQyxDQUFDO1FBQ2xFLElBQUksRUFBRSxFQUFFO1lBQ1AsTUFBTSxRQUFRLEdBQUcsRUFBRSxDQUFDLENBQUMsQ0FBQyxDQUFDO1lBQ3ZCLE1BQU0sVUFBVSxHQUFHLGdCQUFnQixDQUFDLFFBQVEsQ0FBQyxDQUFDO1lBQzlDLElBQUksQ0FBQyxVQUFVLEVBQUU7Z0JBQ2hCLE1BQU0sQ0FBQyxrQkFBa0IsSUFBSSxFQUFFLENBQUMsQ0FBQztnQkFDakMsTUFBTSxDQUFDLGVBQWUsUUFBUSxFQUFFLENBQUMsQ0FBQztnQkFDbEMsTUFBTSxHQUFHLElBQUksQ0FBQztnQkFDZCxPQUFPO2FBQ1A7WUFFRCxNQUFNLFVBQVUsR0FBRyxtQkFBbUIsQ0FBQyxRQUFRLENBQUMsQ0FBQztZQUVqRCxNQUFNLFFBQVEsR0FBRyxjQUFjLENBQUMsRUFBRSxDQUFDLENBQUMsQ0FBQyxDQUFDLENBQUM7WUFFdkMsTUFBTSxTQUFTLEdBQUcsRUFBRSxDQUFDLENBQUMsQ0FBQyxDQUFDLEtBQUssQ0FBQyxHQUFHLENBQUMsQ0FBQztZQUNuQyxTQUFTLENBQUMsT0FBTyxDQUFDLENBQUMsUUFBUSxFQUFFLEVBQUU7Z0JBQzlCLFFBQVEsR0FBRyxRQUFRLENBQUMsSUFBSSxFQUFFLENBQUM7Z0JBQzNCLElBQUksUUFBUSxDQUFDLE1BQU0sS0FBSyxDQUFDLEVBQUU7b0JBQzFCLE9BQU87aUJBQ1A7Z0JBQ0QsTUFBTSxXQUFXLEdBQUcsc0JBQXNCLENBQUMsRUFBRSxFQUFFLFVBQVUsRUFBRSxRQUFRLENBQUMsQ0FBQztnQkFDckUsSUFBSSxDQUFDLFdBQVcsRUFBRTtvQkFDakIsTUFBTSxDQUFDLGtCQUFrQixJQUFJLEVBQUUsQ0FBQyxDQUFDO29CQUNqQyxNQUFNLENBQUMsZUFBZSxRQUFRLEVBQUUsQ0FBQyxDQUFDO29CQUNsQyxNQUFNLEdBQUcsSUFBSSxDQUFDO29CQUNkLE9BQU87aUJBQ1A7Z0JBQ0QsTUFBTSxDQUFDLElBQUksQ0FBQyxRQUFRLENBQUMsa0NBQWtDLENBQUMsRUFBRSxFQUFFLFVBQVUsRUFBRSxXQUFXLEVBQUUsVUFBVSxFQUFFLEtBQUssRUFBRSxLQUFLLENBQUMsQ0FBQyxDQUFDLENBQUM7WUFDbEgsQ0FBQyxDQUFDLENBQUM7WUFDSCxPQUFPO1NBQ1A7UUFFRCxNQUFNLEVBQUUsR0FBRyxJQUFJLENBQUMsS0FBSyxDQUFDLDZDQUE2QyxDQUFDLENBQUM7UUFDckUsSUFBSSxFQUFFLEVBQUU7WUFDUCxNQUFNLFFBQVEsR0FBRyxFQUFFLENBQUMsQ0FBQyxDQUFDLENBQUM7WUFDdkIsTUFBTSxVQUFVLEdBQUcsZ0JBQWdCLENBQUMsUUFBUSxDQUFDLENBQUM7WUFDOUMsSUFBSSxDQUFDLFVBQVUsRUFBRTtnQkFDaEIsTUFBTSxDQUFDLGtCQUFrQixJQUFJLEVBQUUsQ0FBQyxDQUFDO2dCQUNqQyxNQUFNLENBQUMsZUFBZSxRQUFRLEVBQUUsQ0FBQyxDQUFDO2dCQUNsQyxNQUFNLEdBQUcsSUFBSSxDQUFDO2dCQUNkLE9BQU87YUFDUDtZQUVELE1BQU0sVUFBVSxHQUFHLG1CQUFtQixDQUFDLFFBQVEsQ0FBQyxDQUFDO1lBRWpELE1BQU0sUUFBUSxHQUFHLGNBQWMsQ0FBQyxFQUFFLENBQUMsQ0FBQyxDQUFDLENBQUMsQ0FBQztZQUV2QyxNQUFNLFNBQVMsR0FBRyxFQUFFLENBQUMsQ0FBQyxDQUFDLENBQUMsS0FBSyxDQUFDLEdBQUcsQ0FBQyxDQUFDO1lBQ25DLE1BQU0saUJBQWlCLEdBQW9DLEVBQUUsQ0FBQztZQUM5RCxNQUFNLGlCQUFpQixHQUFhLEVBQUUsQ0FBQztZQUN2QyxTQUFTLENBQUMsT0FBTyxDQUFDLENBQUMsUUFBUSxFQUFFLEVBQUU7Z0JBQzlCLFFBQVEsR0FBRyxRQUFRLENBQUMsSUFBSSxFQUFFLENBQUM7Z0JBQzNCLElBQUksUUFBUSxDQUFDLE1BQU0sS0FBSyxDQUFDLEVBQUU7b0JBQzFCLE9BQU87aUJBQ1A7Z0JBQ0QsaUJBQWlCLENBQUMsUUFBUSxDQUFDLEdBQUcsSUFBSSxDQUFDO2dCQUNuQyxpQkFBaUIsQ0FBQyxJQUFJLENBQUMsUUFBUSxDQUFDLENBQUM7WUFDbEMsQ0FBQyxDQUFDLENBQUM7WUFFSCwwQkFBMEIsQ0FBQyxFQUFFLEVBQUUsVUFBVSxDQUFDLENBQUMsT0FBTyxDQUFDLENBQUMsV0FBVyxFQUFFLEVBQUU7Z0JBQ2xFLElBQUksYUFBYSxDQUFDLEVBQUUsRUFBRSxXQUFXLENBQUMsSUFBSSxXQUFXLENBQUMsSUFBSSxFQUFFO29CQUN2RCxJQUFJLGlCQUFpQixDQUFDLFdBQVcsQ0FBQyxJQUFJLENBQUMsSUFBSSxDQUFDLEVBQUU7d0JBQzdDLE9BQU87cUJBQ1A7aUJBQ0Q7cUJBQU07b0JBQ04sK0JBQStCO29CQUMvQixNQUFNLFFBQVEsR0FBRyxXQUFXLENBQUMsVUFBVSxFQUFFLFdBQVcsQ0FBQyxDQUFDO29CQUN0RCxLQUFLLElBQUksQ0FBQyxHQUFHLENBQUMsRUFBRSxDQUFDLEdBQUcsaUJBQWlCLENBQUMsTUFBTSxFQUFFLENBQUMsRUFBRSxFQUFFO3dCQUNsRCxJQUFJLFFBQVEsQ0FBQyxPQUFPLENBQUMsaUJBQWlCLENBQUMsQ0FBQyxDQUFDLENBQUMsSUFBSSxDQUFDLEVBQUU7NEJBQ2hELE9BQU87eUJBQ1A7cUJBQ0Q7aUJBQ0Q7Z0JBQ0QsTUFBTSxDQUFDLElBQUksQ0FBQyxRQUFRLENBQUMsa0NBQWtDLENBQUMsRUFBRSxFQUFFLFVBQVUsRUFBRSxXQUFXLEVBQUUsVUFBVSxFQUFFLEtBQUssRUFBRSxLQUFLLENBQUMsQ0FBQyxDQUFDLENBQUM7WUFDbEgsQ0FBQyxDQUFDLENBQUM7WUFDSCxPQUFPO1NBQ1A7UUFFRCxNQUFNLENBQUMsSUFBSSxDQUFDLElBQUksQ0FBQyxDQUFDO0lBQ25CLENBQUMsQ0FBQyxDQUFDO0lBRUgsSUFBSSxNQUFNLEVBQUU7UUFDWCxPQUFPLElBQUksQ0FBQztLQUNaO0lBRUQsSUFBSSxPQUFPLEtBQUssSUFBSSxFQUFFO1FBQ3JCLElBQUksQ0FBQyxPQUFPLEVBQUU7WUFDYixNQUFNLENBQUMsZ0dBQWdHLENBQUMsQ0FBQztTQUN6RzthQUFNO1lBQ04sTUFBTSxDQUFDLHNEQUFzRCxPQUFPLDRCQUE0QixJQUFJLEdBQUcsQ0FBQyxDQUFDO1NBQ3pHO1FBQ0QsT0FBTyxJQUFJLENBQUM7S0FDWjtJQUVELElBQUksU0FBUyxHQUFHLE1BQU0sQ0FBQyxJQUFJLENBQUMsSUFBSSxDQUFDLENBQUM7SUFDbEMsU0FBUyxHQUFHLFNBQVMsQ0FBQyxPQUFPLENBQUMsVUFBVSxFQUFFLEtBQUssQ0FBQyxDQUFDO0lBQ2pELFNBQVMsR0FBRyxTQUFTLENBQUMsT0FBTyxDQUFDLFdBQVcsRUFBRSxTQUFTLENBQUMsQ0FBQztJQUN0RCxTQUFTLEdBQUcsU0FBUyxDQUFDLEtBQUssQ0FBQyxZQUFZLENBQUMsQ0FBQyxJQUFJLENBQUMsSUFBSSxDQUFDLENBQUM7SUFDckQsU0FBUyxHQUFHLE1BQU0sQ0FBQyxFQUFFLEVBQUUsU0FBUyxFQUFFLElBQUksQ0FBQyxDQUFDO0lBQ3hDLFNBQVMsR0FBRyxTQUFTLENBQUMsS0FBSyxDQUFDLFlBQVksQ0FBQyxDQUFDLElBQUksQ0FBQyxJQUFJLENBQUMsQ0FBQztJQUVyRCxLQUFLLENBQUMsSUFBSSxDQUFDLENBQUMsRUFBRSxFQUFFLEVBQUUsRUFBRSxFQUFFO1FBQ3JCLElBQUksRUFBRSxDQUFDLFFBQVEsR0FBRyxFQUFFLENBQUMsUUFBUSxFQUFFO1lBQzlCLE9BQU8sQ0FBQyxDQUFDLENBQUM7U0FDVjtRQUNELElBQUksRUFBRSxDQUFDLFFBQVEsR0FBRyxFQUFFLENBQUMsUUFBUSxFQUFFO1lBQzlCLE9BQU8sQ0FBQyxDQUFDO1NBQ1Q7UUFDRCxPQUFPLENBQUMsQ0FBQztJQUNWLENBQUMsQ0FBQyxDQUFDO0lBRUgsSUFBSSxXQUFXLEdBQUc7UUFDakIsaUdBQWlHO1FBQ2pHLCtEQUErRDtRQUMvRCxrR0FBa0c7UUFDbEcsa0dBQWtHO1FBQ2xHLEVBQUU7UUFDRixvREFBb0Q7UUFDcEQsRUFBRTtLQUNGLENBQUMsTUFBTSxDQUFDLEtBQUssQ0FBQyxHQUFHLENBQUMsQ0FBQyxDQUFDLEVBQUUsQ0FBQyxDQUFDLENBQUMsSUFBSSxDQUFDLENBQUMsQ0FBQyxJQUFJLENBQUMsSUFBSSxDQUFDLENBQUM7SUFDNUMsV0FBVyxHQUFHLFdBQVcsQ0FBQyxLQUFLLENBQUMsWUFBWSxDQUFDLENBQUMsSUFBSSxDQUFDLElBQUksQ0FBQyxDQUFDO0lBQ3pELFdBQVcsR0FBRyxNQUFNLENBQUMsRUFBRSxFQUFFLFdBQVcsRUFBRSxJQUFJLENBQUMsQ0FBQztJQUM1QyxXQUFXLEdBQUcsV0FBVyxDQUFDLEtBQUssQ0FBQyxZQUFZLENBQUMsQ0FBQyxJQUFJLENBQUMsSUFBSSxDQUFDLENBQUM7SUFFekQsT0FBTztRQUNOLE1BQU0sRUFBRSxTQUFTO1FBQ2pCLFlBQVksRUFBRSxHQUFHLFlBQVksQ0FBQyxJQUFJLENBQUMsSUFBSSxDQUFDLE9BQU8sS0FBSyxDQUFDLElBQUksQ0FBQyxJQUFJLENBQUMsRUFBRTtRQUNqRSxLQUFLLEVBQUUsV0FBVztLQUNsQixDQUFDO0FBQ0gsQ0FBQztBQVVELFNBQVMsSUFBSSxDQUFDLEVBQStCLEVBQUUsZ0JBQWtDO0lBQ2hGLE1BQU0sTUFBTSxHQUFHLEVBQUUsQ0FBQyxZQUFZLENBQUMsbUJBQVcsQ0FBQyxDQUFDLFFBQVEsRUFBRSxDQUFDO0lBQ3ZELE1BQU0sQ0FBQyxHQUFHLHVCQUF1QixDQUFDLEVBQUUsRUFBRSxNQUFNLEVBQUUsZ0JBQWdCLENBQUMsQ0FBQztJQUNoRSxJQUFJLENBQUMsQ0FBQyxFQUFFO1FBQ1AsT0FBTyxJQUFJLENBQUM7S0FDWjtJQUVELE1BQU0sTUFBTSxHQUFHLENBQUMsQ0FBQyxNQUFNLENBQUM7SUFDeEIsTUFBTSxZQUFZLEdBQUcsQ0FBQyxDQUFDLFlBQVksQ0FBQztJQUNwQyxNQUFNLEtBQUssR0FBRyxDQUFDLENBQUMsS0FBSyxDQUFDO0lBRXRCLE1BQU0sY0FBYyxHQUFHLEVBQUUsQ0FBQyxZQUFZLENBQUMsZ0JBQWdCLENBQUMsQ0FBQyxRQUFRLEVBQUUsQ0FBQztJQUNwRSxNQUFNLEdBQUcsR0FBRyxjQUFjLENBQUMsT0FBTyxDQUFDLFFBQVEsRUFBRSxJQUFJLENBQUMsQ0FBQztJQUNuRCxNQUFNLEtBQUssR0FBRyxNQUFNLENBQUMsT0FBTyxDQUFDLFFBQVEsRUFBRSxJQUFJLENBQUMsQ0FBQztJQUM3QyxNQUFNLFNBQVMsR0FBRyxDQUFDLEdBQUcsS0FBSyxLQUFLLENBQUMsQ0FBQztJQUVsQyxPQUFPO1FBQ04sT0FBTyxFQUFFLE1BQU07UUFDZixZQUFZLEVBQUUsWUFBWTtRQUMxQixLQUFLLEVBQUUsS0FBSztRQUNaLFFBQVEsRUFBRSxnQkFBZ0I7UUFDMUIsU0FBUztLQUNULENBQUM7QUFDSCxDQUFDO0FBRUQsTUFBYSxVQUFVO0lBQ2YsVUFBVSxDQUFDLFFBQWdCO1FBQ2pDLE9BQU8sRUFBRSxDQUFDLFVBQVUsQ0FBQyxRQUFRLENBQUMsQ0FBQztJQUNoQyxDQUFDO0lBQ00sUUFBUSxDQUFDLFFBQWdCO1FBQy9CLE9BQU8sRUFBRSxDQUFDLFFBQVEsQ0FBQyxRQUFRLENBQUMsQ0FBQztJQUM5QixDQUFDO0lBQ00sWUFBWSxDQUFDLFNBQWlCLEVBQUUsUUFBZ0I7UUFDdEQsT0FBTyxFQUFFLENBQUMsWUFBWSxDQUFDLFFBQVEsQ0FBQyxDQUFDO0lBQ2xDLENBQUM7Q0FDRDtBQVZELGdDQVVDO0FBRUQsTUFBTSxVQUFVO0lBRUU7SUFDQTtJQUZqQixZQUNpQixVQUF5QixFQUN6QixLQUFhO1FBRGIsZUFBVSxHQUFWLFVBQVUsQ0FBZTtRQUN6QixVQUFLLEdBQUwsS0FBSyxDQUFRO0lBQzFCLENBQUM7Q0FDTDtBQUVELE1BQWEsbUJBQW1CO0lBS0Y7SUFIYixFQUFFLENBQThCO0lBQ3hDLGdCQUFnQixDQUE0QztJQUVwRSxZQUE2QixXQUF1QjtRQUF2QixnQkFBVyxHQUFYLFdBQVcsQ0FBWTtRQUNuRCxJQUFJLENBQUMsRUFBRSxHQUFHLE9BQU8sQ0FBQyxZQUFZLENBQWdDLENBQUM7UUFDL0QsSUFBSSxDQUFDLGdCQUFnQixHQUFHLE1BQU0sQ0FBQyxNQUFNLENBQUMsSUFBSSxDQUFDLENBQUM7SUFDN0MsQ0FBQztJQUVNLGVBQWUsQ0FBQyxRQUFnQjtRQUN0QyxJQUFJLENBQUMsZ0JBQWdCLENBQUMsUUFBUSxDQUFDLEdBQUcsSUFBSSxDQUFDO0lBQ3hDLENBQUM7SUFFTSx3QkFBd0IsQ0FBQyxRQUFnQjtRQUMvQyxJQUFJLElBQUksQ0FBQyxnQkFBZ0IsQ0FBQyxRQUFRLENBQUMsRUFBRTtZQUNwQyxvRkFBb0Y7WUFDcEYsTUFBTSxRQUFRLEdBQUcsSUFBSSxDQUFDLFlBQVksQ0FBQyxRQUFRLENBQUMsQ0FBQztZQUM3QyxNQUFNLEtBQUssR0FBRyxJQUFJLENBQUMsV0FBVyxDQUFDLFFBQVEsQ0FBQyxRQUFRLENBQUMsQ0FBQyxLQUFLLENBQUMsT0FBTyxFQUFFLENBQUM7WUFDbEUsSUFBSSxJQUFJLENBQUMsZ0JBQWdCLENBQUMsUUFBUSxDQUFFLENBQUMsS0FBSyxLQUFLLEtBQUssRUFBRTtnQkFDckQsSUFBSSxDQUFDLGdCQUFnQixDQUFDLFFBQVEsQ0FBQyxHQUFHLElBQUksQ0FBQzthQUN2QztTQUNEO1FBQ0QsSUFBSSxDQUFDLElBQUksQ0FBQyxnQkFBZ0IsQ0FBQyxRQUFRLENBQUMsRUFBRTtZQUNyQyxJQUFJLENBQUMsZ0JBQWdCLENBQUMsUUFBUSxDQUFDLEdBQUcsSUFBSSxDQUFDLHlCQUF5QixDQUFDLFFBQVEsQ0FBQyxDQUFDO1NBQzNFO1FBQ0QsT0FBTyxJQUFJLENBQUMsZ0JBQWdCLENBQUMsUUFBUSxDQUFDLENBQUMsQ0FBQyxDQUFDLElBQUksQ0FBQyxnQkFBZ0IsQ0FBQyxRQUFRLENBQUUsQ0FBQyxVQUFVLENBQUMsQ0FBQyxDQUFDLElBQUksQ0FBQztJQUM3RixDQUFDO0lBRU8sWUFBWSxDQUFDLFFBQWdCO1FBQ3BDLElBQUksVUFBVSxDQUFDLElBQUksQ0FBQyxRQUFRLENBQUMsRUFBRTtZQUM5QixPQUFPLElBQUksQ0FBQyxJQUFJLENBQUMsR0FBRyxFQUFFLFFBQVEsQ0FBQyxDQUFDO1NBQ2hDO1FBQ0QsT0FBTyxJQUFJLENBQUMsSUFBSSxDQUFDLEdBQUcsRUFBRSxHQUFHLFFBQVEsS0FBSyxDQUFDLENBQUM7SUFDekMsQ0FBQztJQUVPLHlCQUF5QixDQUFDLFFBQWdCO1FBQ2pELE1BQU0sUUFBUSxHQUFHLElBQUksQ0FBQyxZQUFZLENBQUMsUUFBUSxDQUFDLENBQUM7UUFDN0MsSUFBSSxDQUFDLElBQUksQ0FBQyxXQUFXLENBQUMsVUFBVSxDQUFDLFFBQVEsQ0FBQyxFQUFFO1lBQzNDLE9BQU8sSUFBSSxDQUFDO1NBQ1o7UUFDRCxNQUFNLEtBQUssR0FBRyxJQUFJLENBQUMsV0FBVyxDQUFDLFFBQVEsQ0FBQyxRQUFRLENBQUMsQ0FBQyxLQUFLLENBQUMsT0FBTyxFQUFFLENBQUM7UUFDbEUsSUFBSSxVQUFVLENBQUMsSUFBSSxDQUFDLFFBQVEsQ0FBQyxFQUFFO1lBQzlCLGdEQUFnRDtZQUNoRCxNQUFNLFlBQVksR0FBRyxJQUFJLENBQUMsV0FBVyxDQUFDLFlBQVksQ0FBQyxRQUFRLEVBQUUsUUFBUSxDQUFDLENBQUMsUUFBUSxFQUFFLENBQUM7WUFDbEYsT0FBTyxJQUFJLFVBQVUsQ0FDcEIsSUFBSSxDQUFDLEVBQUUsQ0FBQyxnQkFBZ0IsQ0FBQyxRQUFRLEVBQUUsWUFBWSxFQUFFLElBQUksQ0FBQyxFQUFFLENBQUMsWUFBWSxDQUFDLEdBQUcsQ0FBQyxFQUMxRSxLQUFLLENBQ0wsQ0FBQztTQUNGO1FBQ0QsTUFBTSxZQUFZLEdBQUcsSUFBSSxDQUFDLFdBQVcsQ0FBQyxZQUFZLENBQUMsUUFBUSxFQUFFLFFBQVEsQ0FBQyxDQUFDLFFBQVEsRUFBRSxDQUFDO1FBQ2xGLE1BQU0sT0FBTyxHQUFhO1lBQ3pCLFNBQVMsRUFBRSxZQUFZO1NBQ3ZCLENBQUM7UUFDRixNQUFNLE9BQU8sR0FBRyxJQUFJLENBQUMsRUFBRSxDQUFDLHFCQUFxQixDQUFDLElBQUksNkJBQTZCLENBQUMsSUFBSSxDQUFDLEVBQUUsRUFBRSxFQUFFLEVBQUUsT0FBTyxFQUFFLEVBQUUsQ0FBQyxDQUFDLENBQUM7UUFDM0csTUFBTSxJQUFJLEdBQUcsT0FBTyxDQUFDLGFBQWEsQ0FBQyxTQUFTLEVBQUUsSUFBSSxFQUFFLElBQUksQ0FBQyxDQUFDLFdBQVcsQ0FBQyxDQUFDLENBQUMsQ0FBQyxJQUFJLENBQUM7UUFDOUUsT0FBTyxJQUFJLFVBQVUsQ0FDcEIsSUFBSSxDQUFDLEVBQUUsQ0FBQyxnQkFBZ0IsQ0FBQyxRQUFRLEVBQUUsSUFBSSxFQUFFLElBQUksQ0FBQyxFQUFFLENBQUMsWUFBWSxDQUFDLEdBQUcsQ0FBQyxFQUNsRSxLQUFLLENBQ0wsQ0FBQztJQUNILENBQUM7Q0FDRDtBQTdERCxrREE2REM7QUFFRCxTQUFnQixJQUFJLENBQUMsUUFBNkI7SUFDakQsTUFBTSxnQkFBZ0IsR0FBRyxDQUFDLFFBQWdCLEVBQUUsRUFBRSxDQUFDLFFBQVEsQ0FBQyx3QkFBd0IsQ0FBQyxRQUFRLENBQUMsQ0FBQztJQUMzRixPQUFPLElBQUksQ0FBQyxRQUFRLENBQUMsRUFBRSxFQUFFLGdCQUFnQixDQUFDLENBQUM7QUFDNUMsQ0FBQztBQUhELG9CQUdDO0FBUUQsTUFBTSw2QkFBNkI7SUFFakIsR0FBRyxDQUE4QjtJQUNqQyxLQUFLLENBQVU7SUFDZixNQUFNLENBQVc7SUFDakIsZ0JBQWdCLENBQXFCO0lBRXRELFlBQVksRUFBK0IsRUFBRSxJQUFhLEVBQUUsS0FBZSxFQUFFLGVBQW1DO1FBQy9HLElBQUksQ0FBQyxHQUFHLEdBQUcsRUFBRSxDQUFDO1FBQ2QsSUFBSSxDQUFDLEtBQUssR0FBRyxJQUFJLENBQUM7UUFDbEIsSUFBSSxDQUFDLE1BQU0sR0FBRyxLQUFLLENBQUM7UUFDcEIsSUFBSSxDQUFDLGdCQUFnQixHQUFHLGVBQWUsQ0FBQztJQUN6QyxDQUFDO0lBRUQsNENBQTRDO0lBRTVDLHNCQUFzQjtRQUNyQixPQUFPLElBQUksQ0FBQyxnQkFBZ0IsQ0FBQztJQUM5QixDQUFDO0lBQ0Qsa0JBQWtCO1FBQ2pCLE9BQU8sQ0FDTCxFQUFlO2FBQ2QsTUFBTSxDQUFDLE1BQU0sQ0FBQyxJQUFJLENBQUMsSUFBSSxDQUFDLEtBQUssQ0FBQyxDQUFDO2FBQy9CLE1BQU0sQ0FBQyxNQUFNLENBQUMsSUFBSSxDQUFDLElBQUksQ0FBQyxNQUFNLENBQUMsQ0FBQyxDQUNsQyxDQUFDO0lBQ0gsQ0FBQztJQUNELGdCQUFnQixDQUFDLFNBQWlCO1FBQ2pDLE9BQU8sR0FBRyxDQUFDO0lBQ1osQ0FBQztJQUNELGlCQUFpQjtRQUNoQixPQUFPLEdBQUcsQ0FBQztJQUNaLENBQUM7SUFDRCxpQkFBaUIsQ0FBQyxRQUFnQjtRQUNqQyxJQUFJLElBQUksQ0FBQyxNQUFNLENBQUMsY0FBYyxDQUFDLFFBQVEsQ0FBQyxFQUFFO1lBQ3pDLE9BQU8sSUFBSSxDQUFDLEdBQUcsQ0FBQyxjQUFjLENBQUMsVUFBVSxDQUFDLElBQUksQ0FBQyxNQUFNLENBQUMsUUFBUSxDQUFDLENBQUMsQ0FBQztTQUNqRTthQUFNLElBQUksSUFBSSxDQUFDLEtBQUssQ0FBQyxjQUFjLENBQUMsUUFBUSxDQUFDLEVBQUU7WUFDL0MsT0FBTyxJQUFJLENBQUMsR0FBRyxDQUFDLGNBQWMsQ0FBQyxVQUFVLENBQUMsSUFBSSxDQUFDLEtBQUssQ0FBQyxRQUFRLENBQUMsQ0FBQyxDQUFDO1NBQ2hFO2FBQU07WUFDTixPQUFPLElBQUksQ0FBQyxHQUFHLENBQUMsY0FBYyxDQUFDLFVBQVUsQ0FBQyxFQUFFLENBQUMsQ0FBQztTQUM5QztJQUNGLENBQUM7SUFDRCxhQUFhLENBQUMsU0FBaUI7UUFDOUIsT0FBTyxJQUFJLENBQUMsR0FBRyxDQUFDLFVBQVUsQ0FBQyxFQUFFLENBQUM7SUFDL0IsQ0FBQztJQUNELG1CQUFtQjtRQUNsQixPQUFPLEVBQUUsQ0FBQztJQUNYLENBQUM7SUFDRCxxQkFBcUIsQ0FBQyxRQUE0QjtRQUNqRCxPQUFPLGdCQUFnQixDQUFDO0lBQ3pCLENBQUM7SUFDRCxvQkFBb0IsQ0FBQyxRQUFnQjtRQUNwQyxPQUFPLFFBQVEsS0FBSyxJQUFJLENBQUMscUJBQXFCLENBQUMsSUFBSSxDQUFDLGdCQUFnQixDQUFDLENBQUM7SUFDdkUsQ0FBQztJQUNELFFBQVEsQ0FBQyxJQUFZLEVBQUUsU0FBa0I7UUFDeEMsT0FBTyxJQUFJLENBQUMsTUFBTSxDQUFDLElBQUksQ0FBQyxJQUFJLElBQUksQ0FBQyxLQUFLLENBQUMsSUFBSSxDQUFDLENBQUM7SUFDOUMsQ0FBQztJQUNELFVBQVUsQ0FBQyxJQUFZO1FBQ3RCLE9BQU8sSUFBSSxJQUFJLElBQUksQ0FBQyxNQUFNLElBQUksSUFBSSxJQUFJLElBQUksQ0FBQyxLQUFLLENBQUM7SUFDbEQsQ0FBQztDQUNEO0FBRUQsU0FBZ0IsT0FBTztJQUN0QixNQUFNLENBQUMsR0FBRyxJQUFJLENBQUMsSUFBSSxtQkFBbUIsQ0FBQyxJQUFJLFVBQVUsRUFBRSxDQUFDLENBQUMsQ0FBQztJQUMxRCxJQUFJLENBQUMsQ0FBQyxFQUFFO1FBQ1AsTUFBTSxJQUFJLEtBQUssQ0FBQyxnREFBZ0QsQ0FBQyxDQUFDO0tBQ2xFO0lBQ0QsT0FBTyxDQUFDLENBQUM7QUFDVixDQUFDO0FBTkQsMEJBTUMifQ==<|MERGE_RESOLUTION|>--- conflicted
+++ resolved
@@ -104,14 +104,7 @@
     return false;
 }
 function isStatic(ts, member) {
-<<<<<<< HEAD
-    if (ts.canHaveModifiers(member)) {
-        return hasModifier(ts.getModifiers(member), ts.SyntaxKind.StaticKeyword);
-    }
-    return false;
-=======
     return hasModifier(member.modifiers, ts.SyntaxKind.StaticKeyword);
->>>>>>> 39087ba5
 }
 function isDefaultExport(ts, declaration) {
     return (hasModifier(declaration.modifiers, ts.SyntaxKind.DefaultKeyword)
