"use strict";
/*---------------------------------------------------------------------------------------------
 *  Copyright (c) Microsoft Corporation. All rights reserved.
 *  Licensed under the Source EULA. See License.txt in the project root for license information.
 *--------------------------------------------------------------------------------------------*/
Object.defineProperty(exports, "__esModule", { value: true });
exports.execute = exports.run3 = exports.DeclarationResolver = exports.FSProvider = exports.RECIPE_PATH = void 0;
const fs = require("fs");
const path = require("path");
const fancyLog = require("fancy-log");
const ansiColors = require("ansi-colors");
const dtsv = '3';
const tsfmt = require('../../tsfmt.json');
const SRC = path.join(__dirname, '../../src');
exports.RECIPE_PATH = path.join(__dirname, '../monaco/monaco.d.ts.recipe');
const DECLARATION_PATH = path.join(__dirname, '../../src/vs/monaco.d.ts');
function logErr(message, ...rest) {
    fancyLog(ansiColors.yellow(`[monaco.d.ts]`), message, ...rest);
}
function isDeclaration(ts, a) {
    return (a.kind === ts.SyntaxKind.InterfaceDeclaration
        || a.kind === ts.SyntaxKind.EnumDeclaration
        || a.kind === ts.SyntaxKind.ClassDeclaration
        || a.kind === ts.SyntaxKind.TypeAliasDeclaration
        || a.kind === ts.SyntaxKind.FunctionDeclaration
        || a.kind === ts.SyntaxKind.ModuleDeclaration);
}
function visitTopLevelDeclarations(ts, sourceFile, visitor) {
    let stop = false;
    const visit = (node) => {
        if (stop) {
            return;
        }
        switch (node.kind) {
            case ts.SyntaxKind.InterfaceDeclaration:
            case ts.SyntaxKind.EnumDeclaration:
            case ts.SyntaxKind.ClassDeclaration:
            case ts.SyntaxKind.VariableStatement:
            case ts.SyntaxKind.TypeAliasDeclaration:
            case ts.SyntaxKind.FunctionDeclaration:
            case ts.SyntaxKind.ModuleDeclaration:
                stop = visitor(node);
        }
        if (stop) {
            return;
        }
        ts.forEachChild(node, visit);
    };
    visit(sourceFile);
}
function getAllTopLevelDeclarations(ts, sourceFile) {
    const all = [];
    visitTopLevelDeclarations(ts, sourceFile, (node) => {
        if (node.kind === ts.SyntaxKind.InterfaceDeclaration || node.kind === ts.SyntaxKind.ClassDeclaration || node.kind === ts.SyntaxKind.ModuleDeclaration) {
            const interfaceDeclaration = node;
            const triviaStart = interfaceDeclaration.pos;
            const triviaEnd = interfaceDeclaration.name.pos;
            const triviaText = getNodeText(sourceFile, { pos: triviaStart, end: triviaEnd });
            if (triviaText.indexOf('@internal') === -1) {
                all.push(node);
            }
        }
        else {
            const nodeText = getNodeText(sourceFile, node);
            if (nodeText.indexOf('@internal') === -1) {
                all.push(node);
            }
        }
        return false /*continue*/;
    });
    return all;
}
function getTopLevelDeclaration(ts, sourceFile, typeName) {
    let result = null;
    visitTopLevelDeclarations(ts, sourceFile, (node) => {
        if (isDeclaration(ts, node) && node.name) {
            if (node.name.text === typeName) {
                result = node;
                return true /*stop*/;
            }
            return false /*continue*/;
        }
        // node is ts.VariableStatement
        if (getNodeText(sourceFile, node).indexOf(typeName) >= 0) {
            result = node;
            return true /*stop*/;
        }
        return false /*continue*/;
    });
    return result;
}
function getNodeText(sourceFile, node) {
    return sourceFile.getFullText().substring(node.pos, node.end);
}
function hasModifier(modifiers, kind) {
    if (modifiers) {
        for (let i = 0; i < modifiers.length; i++) {
            const mod = modifiers[i];
            if (mod.kind === kind) {
                return true;
            }
        }
    }
    return false;
}
function isStatic(ts, member) {
<<<<<<< HEAD
    const modifiers = ts.canHaveModifiers(member) ? ts.getModifiers(member) : undefined;
    return hasModifier(modifiers, ts.SyntaxKind.StaticKeyword);
=======
    if (ts.canHaveModifiers(member)) {
        return hasModifier(ts.getModifiers(member), ts.SyntaxKind.StaticKeyword);
    }
    return false;
>>>>>>> 5b6af074
}
function isDefaultExport(ts, declaration) {
    const modifiers = ts.canHaveModifiers(declaration) ? ts.getModifiers(declaration) : undefined;
    return hasModifier(modifiers, ts.SyntaxKind.DefaultKeyword) && hasModifier(modifiers, ts.SyntaxKind.ExportKeyword);
}
function getMassagedTopLevelDeclarationText(ts, sourceFile, declaration, importName, usage, enums) {
    let result = getNodeText(sourceFile, declaration);
    if (declaration.kind === ts.SyntaxKind.InterfaceDeclaration || declaration.kind === ts.SyntaxKind.ClassDeclaration) {
        const interfaceDeclaration = declaration;
        const staticTypeName = (isDefaultExport(ts, interfaceDeclaration)
            ? `${importName}.default`
            : `${importName}.${declaration.name.text}`);
        let instanceTypeName = staticTypeName;
        const typeParametersCnt = (interfaceDeclaration.typeParameters ? interfaceDeclaration.typeParameters.length : 0);
        if (typeParametersCnt > 0) {
            const arr = [];
            for (let i = 0; i < typeParametersCnt; i++) {
                arr.push('any');
            }
            instanceTypeName = `${instanceTypeName}<${arr.join(',')}>`;
        }
        const members = interfaceDeclaration.members;
        members.forEach((member) => {
            try {
                const memberText = getNodeText(sourceFile, member);
                if (memberText.indexOf('@internal') >= 0 || memberText.indexOf('private') >= 0) {
                    result = result.replace(memberText, '');
                }
                else {
                    const memberName = member.name.text;
                    const memberAccess = (memberName.indexOf('.') >= 0 ? `['${memberName}']` : `.${memberName}`);
                    if (isStatic(ts, member)) {
                        usage.push(`a = ${staticTypeName}${memberAccess};`);
                    }
                    else {
                        usage.push(`a = (<${instanceTypeName}>b)${memberAccess};`);
                    }
                }
            }
            catch (err) {
                // life..
            }
        });
    }
    result = result.replace(/export default /g, 'export ');
    result = result.replace(/export declare /g, 'export ');
    result = result.replace(/declare /g, '');
    const lines = result.split(/\r\n|\r|\n/);
    for (let i = 0; i < lines.length; i++) {
        if (/\s*\*/.test(lines[i])) {
            // very likely a comment
            continue;
        }
        lines[i] = lines[i].replace(/"/g, '\'');
    }
    result = lines.join('\n');
    if (declaration.kind === ts.SyntaxKind.EnumDeclaration) {
        result = result.replace(/const enum/, 'enum');
        enums.push({
            enumName: declaration.name.getText(sourceFile),
            text: result
        });
    }
    return result;
}
function format(ts, text, endl) {
    const REALLY_FORMAT = false;
    text = preformat(text, endl);
    if (!REALLY_FORMAT) {
        return text;
    }
    // Parse the source text
    const sourceFile = ts.createSourceFile('file.ts', text, ts.ScriptTarget.Latest, /*setParentPointers*/ true);
    // Get the formatting edits on the input sources
    const edits = ts.formatting.formatDocument(sourceFile, getRuleProvider(tsfmt), tsfmt);
    // Apply the edits on the input code
    return applyEdits(text, edits);
    function countParensCurly(text) {
        let cnt = 0;
        for (let i = 0; i < text.length; i++) {
            if (text.charAt(i) === '(' || text.charAt(i) === '{') {
                cnt++;
            }
            if (text.charAt(i) === ')' || text.charAt(i) === '}') {
                cnt--;
            }
        }
        return cnt;
    }
    function repeatStr(s, cnt) {
        let r = '';
        for (let i = 0; i < cnt; i++) {
            r += s;
        }
        return r;
    }
    function preformat(text, endl) {
        const lines = text.split(endl);
        let inComment = false;
        let inCommentDeltaIndent = 0;
        let indent = 0;
        for (let i = 0; i < lines.length; i++) {
            let line = lines[i].replace(/\s$/, '');
            let repeat = false;
            let lineIndent = 0;
            do {
                repeat = false;
                if (line.substring(0, 4) === '    ') {
                    line = line.substring(4);
                    lineIndent++;
                    repeat = true;
                }
                if (line.charAt(0) === '\t') {
                    line = line.substring(1);
                    lineIndent++;
                    repeat = true;
                }
            } while (repeat);
            if (line.length === 0) {
                continue;
            }
            if (inComment) {
                if (/\*\//.test(line)) {
                    inComment = false;
                }
                lines[i] = repeatStr('\t', lineIndent + inCommentDeltaIndent) + line;
                continue;
            }
            if (/\/\*/.test(line)) {
                inComment = true;
                inCommentDeltaIndent = indent - lineIndent;
                lines[i] = repeatStr('\t', indent) + line;
                continue;
            }
            const cnt = countParensCurly(line);
            let shouldUnindentAfter = false;
            let shouldUnindentBefore = false;
            if (cnt < 0) {
                if (/[({]/.test(line)) {
                    shouldUnindentAfter = true;
                }
                else {
                    shouldUnindentBefore = true;
                }
            }
            else if (cnt === 0) {
                shouldUnindentBefore = /^\}/.test(line);
            }
            let shouldIndentAfter = false;
            if (cnt > 0) {
                shouldIndentAfter = true;
            }
            else if (cnt === 0) {
                shouldIndentAfter = /{$/.test(line);
            }
            if (shouldUnindentBefore) {
                indent--;
            }
            lines[i] = repeatStr('\t', indent) + line;
            if (shouldUnindentAfter) {
                indent--;
            }
            if (shouldIndentAfter) {
                indent++;
            }
        }
        return lines.join(endl);
    }
    function getRuleProvider(options) {
        // Share this between multiple formatters using the same options.
        // This represents the bulk of the space the formatter uses.
        return ts.formatting.getFormatContext(options);
    }
    function applyEdits(text, edits) {
        // Apply edits in reverse on the existing text
        let result = text;
        for (let i = edits.length - 1; i >= 0; i--) {
            const change = edits[i];
            const head = result.slice(0, change.span.start);
            const tail = result.slice(change.span.start + change.span.length);
            result = head + change.newText + tail;
        }
        return result;
    }
}
function createReplacerFromDirectives(directives) {
    return (str) => {
        for (let i = 0; i < directives.length; i++) {
            str = str.replace(directives[i][0], directives[i][1]);
        }
        return str;
    };
}
function createReplacer(data) {
    data = data || '';
    const rawDirectives = data.split(';');
    const directives = [];
    rawDirectives.forEach((rawDirective) => {
        if (rawDirective.length === 0) {
            return;
        }
        const pieces = rawDirective.split('=>');
        let findStr = pieces[0];
        const replaceStr = pieces[1];
        findStr = findStr.replace(/[\-\\\{\}\*\+\?\|\^\$\.\,\[\]\(\)\#\s]/g, '\\$&');
        findStr = '\\b' + findStr + '\\b';
        directives.push([new RegExp(findStr, 'g'), replaceStr]);
    });
    return createReplacerFromDirectives(directives);
}
function generateDeclarationFile(ts, recipe, sourceFileGetter) {
    const endl = /\r\n/.test(recipe) ? '\r\n' : '\n';
    const lines = recipe.split(endl);
    const result = [];
    let usageCounter = 0;
    const usageImports = [];
    const usage = [];
    let failed = false;
    usage.push(`var a: any;`);
    usage.push(`var b: any;`);
    const generateUsageImport = (moduleId) => {
        const importName = 'm' + (++usageCounter);
        usageImports.push(`import * as ${importName} from './${moduleId.replace(/\.d\.ts$/, '')}';`);
        return importName;
    };
    const enums = [];
    let version = null;
    lines.forEach(line => {
        if (failed) {
            return;
        }
        const m0 = line.match(/^\/\/dtsv=(\d+)$/);
        if (m0) {
            version = m0[1];
        }
        const m1 = line.match(/^\s*#include\(([^;)]*)(;[^)]*)?\)\:(.*)$/);
        if (m1) {
            const moduleId = m1[1];
            const sourceFile = sourceFileGetter(moduleId);
            if (!sourceFile) {
                logErr(`While handling ${line}`);
                logErr(`Cannot find ${moduleId}`);
                failed = true;
                return;
            }
            const importName = generateUsageImport(moduleId);
            const replacer = createReplacer(m1[2]);
            const typeNames = m1[3].split(/,/);
            typeNames.forEach((typeName) => {
                typeName = typeName.trim();
                if (typeName.length === 0) {
                    return;
                }
                const declaration = getTopLevelDeclaration(ts, sourceFile, typeName);
                if (!declaration) {
                    logErr(`While handling ${line}`);
                    logErr(`Cannot find ${typeName}`);
                    failed = true;
                    return;
                }
                result.push(replacer(getMassagedTopLevelDeclarationText(ts, sourceFile, declaration, importName, usage, enums)));
            });
            return;
        }
        const m2 = line.match(/^\s*#includeAll\(([^;)]*)(;[^)]*)?\)\:(.*)$/);
        if (m2) {
            const moduleId = m2[1];
            const sourceFile = sourceFileGetter(moduleId);
            if (!sourceFile) {
                logErr(`While handling ${line}`);
                logErr(`Cannot find ${moduleId}`);
                failed = true;
                return;
            }
            const importName = generateUsageImport(moduleId);
            const replacer = createReplacer(m2[2]);
            const typeNames = m2[3].split(/,/);
            const typesToExcludeMap = {};
            const typesToExcludeArr = [];
            typeNames.forEach((typeName) => {
                typeName = typeName.trim();
                if (typeName.length === 0) {
                    return;
                }
                typesToExcludeMap[typeName] = true;
                typesToExcludeArr.push(typeName);
            });
            getAllTopLevelDeclarations(ts, sourceFile).forEach((declaration) => {
                if (isDeclaration(ts, declaration) && declaration.name) {
                    if (typesToExcludeMap[declaration.name.text]) {
                        return;
                    }
                }
                else {
                    // node is ts.VariableStatement
                    const nodeText = getNodeText(sourceFile, declaration);
                    for (let i = 0; i < typesToExcludeArr.length; i++) {
                        if (nodeText.indexOf(typesToExcludeArr[i]) >= 0) {
                            return;
                        }
                    }
                }
                result.push(replacer(getMassagedTopLevelDeclarationText(ts, sourceFile, declaration, importName, usage, enums)));
            });
            return;
        }
        result.push(line);
    });
    if (failed) {
        return null;
    }
    if (version !== dtsv) {
        if (!version) {
            logErr(`gulp watch restart required. 'monaco.d.ts.recipe' is written before versioning was introduced.`);
        }
        else {
            logErr(`gulp watch restart required. 'monaco.d.ts.recipe' v${version} does not match runtime v${dtsv}.`);
        }
        return null;
    }
    let resultTxt = result.join(endl);
    resultTxt = resultTxt.replace(/\bURI\b/g, 'Uri');
    resultTxt = resultTxt.replace(/\bEvent</g, 'IEvent<');
    resultTxt = resultTxt.split(/\r\n|\n|\r/).join(endl);
    resultTxt = format(ts, resultTxt, endl);
    resultTxt = resultTxt.split(/\r\n|\n|\r/).join(endl);
    enums.sort((e1, e2) => {
        if (e1.enumName < e2.enumName) {
            return -1;
        }
        if (e1.enumName > e2.enumName) {
            return 1;
        }
        return 0;
    });
    let resultEnums = [
        '/*---------------------------------------------------------------------------------------------',
        ' *  Copyright (c) Microsoft Corporation. All rights reserved.',
        ' *  Licensed under the Source EULA. See License.txt in the project root for license information.',
        ' *--------------------------------------------------------------------------------------------*/',
        '',
        '// THIS IS A GENERATED FILE. DO NOT EDIT DIRECTLY.',
        ''
    ].concat(enums.map(e => e.text)).join(endl);
    resultEnums = resultEnums.split(/\r\n|\n|\r/).join(endl);
    resultEnums = format(ts, resultEnums, endl);
    resultEnums = resultEnums.split(/\r\n|\n|\r/).join(endl);
    return {
        result: resultTxt,
        usageContent: `${usageImports.join('\n')}\n\n${usage.join('\n')}`,
        enums: resultEnums
    };
}
function _run(ts, sourceFileGetter) {
    const recipe = fs.readFileSync(exports.RECIPE_PATH).toString();
    const t = generateDeclarationFile(ts, recipe, sourceFileGetter);
    if (!t) {
        return null;
    }
    const result = t.result;
    const usageContent = t.usageContent;
    const enums = t.enums;
    const currentContent = fs.readFileSync(DECLARATION_PATH).toString();
    const one = currentContent.replace(/\r\n/gm, '\n');
    const other = result.replace(/\r\n/gm, '\n');
    const isTheSame = (one === other);
    return {
        content: result,
        usageContent: usageContent,
        enums: enums,
        filePath: DECLARATION_PATH,
        isTheSame
    };
}
class FSProvider {
    existsSync(filePath) {
        return fs.existsSync(filePath);
    }
    statSync(filePath) {
        return fs.statSync(filePath);
    }
    readFileSync(_moduleId, filePath) {
        return fs.readFileSync(filePath);
    }
}
exports.FSProvider = FSProvider;
class CacheEntry {
    sourceFile;
    mtime;
    constructor(sourceFile, mtime) {
        this.sourceFile = sourceFile;
        this.mtime = mtime;
    }
}
class DeclarationResolver {
    _fsProvider;
    ts;
    _sourceFileCache;
    constructor(_fsProvider) {
        this._fsProvider = _fsProvider;
        this.ts = require('typescript');
        this._sourceFileCache = Object.create(null);
    }
    invalidateCache(moduleId) {
        this._sourceFileCache[moduleId] = null;
    }
    getDeclarationSourceFile(moduleId) {
        if (this._sourceFileCache[moduleId]) {
            // Since we cannot trust file watching to invalidate the cache, check also the mtime
            const fileName = this._getFileName(moduleId);
            const mtime = this._fsProvider.statSync(fileName).mtime.getTime();
            if (this._sourceFileCache[moduleId].mtime !== mtime) {
                this._sourceFileCache[moduleId] = null;
            }
        }
        if (!this._sourceFileCache[moduleId]) {
            this._sourceFileCache[moduleId] = this._getDeclarationSourceFile(moduleId);
        }
        return this._sourceFileCache[moduleId] ? this._sourceFileCache[moduleId].sourceFile : null;
    }
    _getFileName(moduleId) {
        if (/\.d\.ts$/.test(moduleId)) {
            return path.join(SRC, moduleId);
        }
        return path.join(SRC, `${moduleId}.ts`);
    }
    _getDeclarationSourceFile(moduleId) {
        const fileName = this._getFileName(moduleId);
        if (!this._fsProvider.existsSync(fileName)) {
            return null;
        }
        const mtime = this._fsProvider.statSync(fileName).mtime.getTime();
        if (/\.d\.ts$/.test(moduleId)) {
            // const mtime = this._fsProvider.statFileSync()
            const fileContents = this._fsProvider.readFileSync(moduleId, fileName).toString();
            return new CacheEntry(this.ts.createSourceFile(fileName, fileContents, this.ts.ScriptTarget.ES5), mtime);
        }
        const fileContents = this._fsProvider.readFileSync(moduleId, fileName).toString();
        const fileMap = {
            'file.ts': fileContents
        };
        const service = this.ts.createLanguageService(new TypeScriptLanguageServiceHost(this.ts, {}, fileMap, {}));
        const text = service.getEmitOutput('file.ts', true, true).outputFiles[0].text;
        return new CacheEntry(this.ts.createSourceFile(fileName, text, this.ts.ScriptTarget.ES5), mtime);
    }
}
exports.DeclarationResolver = DeclarationResolver;
function run3(resolver) {
    const sourceFileGetter = (moduleId) => resolver.getDeclarationSourceFile(moduleId);
    return _run(resolver.ts, sourceFileGetter);
}
exports.run3 = run3;
class TypeScriptLanguageServiceHost {
    _ts;
    _libs;
    _files;
    _compilerOptions;
    constructor(ts, libs, files, compilerOptions) {
        this._ts = ts;
        this._libs = libs;
        this._files = files;
        this._compilerOptions = compilerOptions;
    }
    // --- language service host ---------------
    getCompilationSettings() {
        return this._compilerOptions;
    }
    getScriptFileNames() {
        return ([]
            .concat(Object.keys(this._libs))
            .concat(Object.keys(this._files)));
    }
    getScriptVersion(_fileName) {
        return '1';
    }
    getProjectVersion() {
        return '1';
    }
    getScriptSnapshot(fileName) {
        if (this._files.hasOwnProperty(fileName)) {
            return this._ts.ScriptSnapshot.fromString(this._files[fileName]);
        }
        else if (this._libs.hasOwnProperty(fileName)) {
            return this._ts.ScriptSnapshot.fromString(this._libs[fileName]);
        }
        else {
            return this._ts.ScriptSnapshot.fromString('');
        }
    }
    getScriptKind(_fileName) {
        return this._ts.ScriptKind.TS;
    }
    getCurrentDirectory() {
        return '';
    }
    getDefaultLibFileName(_options) {
        return 'defaultLib:es5';
    }
    isDefaultLibFileName(fileName) {
        return fileName === this.getDefaultLibFileName(this._compilerOptions);
    }
    readFile(path, _encoding) {
        return this._files[path] || this._libs[path];
    }
    fileExists(path) {
        return path in this._files || path in this._libs;
    }
}
function execute() {
    const r = run3(new DeclarationResolver(new FSProvider()));
    if (!r) {
        throw new Error(`monaco.d.ts generation error - Cannot continue`);
    }
    return r;
}
exports.execute = execute;
//# sourceMappingURL=data:application/json;base64,eyJ2ZXJzaW9uIjozLCJmaWxlIjoibW9uYWNvLWFwaS5qcyIsInNvdXJjZVJvb3QiOiIiLCJzb3VyY2VzIjpbIm1vbmFjby1hcGkudHMiXSwibmFtZXMiOltdLCJtYXBwaW5ncyI6IjtBQUFBOzs7Z0dBR2dHOzs7QUFFaEcseUJBQXlCO0FBRXpCLDZCQUE2QjtBQUM3QixzQ0FBc0M7QUFDdEMsMENBQTBDO0FBRTFDLE1BQU0sSUFBSSxHQUFHLEdBQUcsQ0FBQztBQUVqQixNQUFNLEtBQUssR0FBRyxPQUFPLENBQUMsa0JBQWtCLENBQUMsQ0FBQztBQUUxQyxNQUFNLEdBQUcsR0FBRyxJQUFJLENBQUMsSUFBSSxDQUFDLFNBQVMsRUFBRSxXQUFXLENBQUMsQ0FBQztBQUNqQyxRQUFBLFdBQVcsR0FBRyxJQUFJLENBQUMsSUFBSSxDQUFDLFNBQVMsRUFBRSw4QkFBOEIsQ0FBQyxDQUFDO0FBQ2hGLE1BQU0sZ0JBQWdCLEdBQUcsSUFBSSxDQUFDLElBQUksQ0FBQyxTQUFTLEVBQUUsMEJBQTBCLENBQUMsQ0FBQztBQUUxRSxTQUFTLE1BQU0sQ0FBQyxPQUFZLEVBQUUsR0FBRyxJQUFXO0lBQzNDLFFBQVEsQ0FBQyxVQUFVLENBQUMsTUFBTSxDQUFDLGVBQWUsQ0FBQyxFQUFFLE9BQU8sRUFBRSxHQUFHLElBQUksQ0FBQyxDQUFDO0FBQ2hFLENBQUM7QUFPRCxTQUFTLGFBQWEsQ0FBQyxFQUErQixFQUFFLENBQW9CO0lBQzNFLE9BQU8sQ0FDTixDQUFDLENBQUMsSUFBSSxLQUFLLEVBQUUsQ0FBQyxVQUFVLENBQUMsb0JBQW9CO1dBQzFDLENBQUMsQ0FBQyxJQUFJLEtBQUssRUFBRSxDQUFDLFVBQVUsQ0FBQyxlQUFlO1dBQ3hDLENBQUMsQ0FBQyxJQUFJLEtBQUssRUFBRSxDQUFDLFVBQVUsQ0FBQyxnQkFBZ0I7V0FDekMsQ0FBQyxDQUFDLElBQUksS0FBSyxFQUFFLENBQUMsVUFBVSxDQUFDLG9CQUFvQjtXQUM3QyxDQUFDLENBQUMsSUFBSSxLQUFLLEVBQUUsQ0FBQyxVQUFVLENBQUMsbUJBQW1CO1dBQzVDLENBQUMsQ0FBQyxJQUFJLEtBQUssRUFBRSxDQUFDLFVBQVUsQ0FBQyxpQkFBaUIsQ0FDN0MsQ0FBQztBQUNILENBQUM7QUFFRCxTQUFTLHlCQUF5QixDQUFDLEVBQStCLEVBQUUsVUFBeUIsRUFBRSxPQUE2QztJQUMzSSxJQUFJLElBQUksR0FBRyxLQUFLLENBQUM7SUFFakIsTUFBTSxLQUFLLEdBQUcsQ0FBQyxJQUFhLEVBQVEsRUFBRTtRQUNyQyxJQUFJLElBQUksRUFBRTtZQUNULE9BQU87U0FDUDtRQUVELFFBQVEsSUFBSSxDQUFDLElBQUksRUFBRTtZQUNsQixLQUFLLEVBQUUsQ0FBQyxVQUFVLENBQUMsb0JBQW9CLENBQUM7WUFDeEMsS0FBSyxFQUFFLENBQUMsVUFBVSxDQUFDLGVBQWUsQ0FBQztZQUNuQyxLQUFLLEVBQUUsQ0FBQyxVQUFVLENBQUMsZ0JBQWdCLENBQUM7WUFDcEMsS0FBSyxFQUFFLENBQUMsVUFBVSxDQUFDLGlCQUFpQixDQUFDO1lBQ3JDLEtBQUssRUFBRSxDQUFDLFVBQVUsQ0FBQyxvQkFBb0IsQ0FBQztZQUN4QyxLQUFLLEVBQUUsQ0FBQyxVQUFVLENBQUMsbUJBQW1CLENBQUM7WUFDdkMsS0FBSyxFQUFFLENBQUMsVUFBVSxDQUFDLGlCQUFpQjtnQkFDbkMsSUFBSSxHQUFHLE9BQU8sQ0FBb0IsSUFBSSxDQUFDLENBQUM7U0FDekM7UUFFRCxJQUFJLElBQUksRUFBRTtZQUNULE9BQU87U0FDUDtRQUNELEVBQUUsQ0FBQyxZQUFZLENBQUMsSUFBSSxFQUFFLEtBQUssQ0FBQyxDQUFDO0lBQzlCLENBQUMsQ0FBQztJQUVGLEtBQUssQ0FBQyxVQUFVLENBQUMsQ0FBQztBQUNuQixDQUFDO0FBR0QsU0FBUywwQkFBMEIsQ0FBQyxFQUErQixFQUFFLFVBQXlCO0lBQzdGLE1BQU0sR0FBRyxHQUF3QixFQUFFLENBQUM7SUFDcEMseUJBQXlCLENBQUMsRUFBRSxFQUFFLFVBQVUsRUFBRSxDQUFDLElBQUksRUFBRSxFQUFFO1FBQ2xELElBQUksSUFBSSxDQUFDLElBQUksS0FBSyxFQUFFLENBQUMsVUFBVSxDQUFDLG9CQUFvQixJQUFJLElBQUksQ0FBQyxJQUFJLEtBQUssRUFBRSxDQUFDLFVBQVUsQ0FBQyxnQkFBZ0IsSUFBSSxJQUFJLENBQUMsSUFBSSxLQUFLLEVBQUUsQ0FBQyxVQUFVLENBQUMsaUJBQWlCLEVBQUU7WUFDdEosTUFBTSxvQkFBb0IsR0FBNEIsSUFBSSxDQUFDO1lBQzNELE1BQU0sV0FBVyxHQUFHLG9CQUFvQixDQUFDLEdBQUcsQ0FBQztZQUM3QyxNQUFNLFNBQVMsR0FBRyxvQkFBb0IsQ0FBQyxJQUFJLENBQUMsR0FBRyxDQUFDO1lBQ2hELE1BQU0sVUFBVSxHQUFHLFdBQVcsQ0FBQyxVQUFVLEVBQUUsRUFBRSxHQUFHLEVBQUUsV0FBVyxFQUFFLEdBQUcsRUFBRSxTQUFTLEVBQUUsQ0FBQyxDQUFDO1lBRWpGLElBQUksVUFBVSxDQUFDLE9BQU8sQ0FBQyxXQUFXLENBQUMsS0FBSyxDQUFDLENBQUMsRUFBRTtnQkFDM0MsR0FBRyxDQUFDLElBQUksQ0FBQyxJQUFJLENBQUMsQ0FBQzthQUNmO1NBQ0Q7YUFBTTtZQUNOLE1BQU0sUUFBUSxHQUFHLFdBQVcsQ0FBQyxVQUFVLEVBQUUsSUFBSSxDQUFDLENBQUM7WUFDL0MsSUFBSSxRQUFRLENBQUMsT0FBTyxDQUFDLFdBQVcsQ0FBQyxLQUFLLENBQUMsQ0FBQyxFQUFFO2dCQUN6QyxHQUFHLENBQUMsSUFBSSxDQUFDLElBQUksQ0FBQyxDQUFDO2FBQ2Y7U0FDRDtRQUNELE9BQU8sS0FBSyxDQUFDLFlBQVksQ0FBQztJQUMzQixDQUFDLENBQUMsQ0FBQztJQUNILE9BQU8sR0FBRyxDQUFDO0FBQ1osQ0FBQztBQUdELFNBQVMsc0JBQXNCLENBQUMsRUFBK0IsRUFBRSxVQUF5QixFQUFFLFFBQWdCO0lBQzNHLElBQUksTUFBTSxHQUE2QixJQUFJLENBQUM7SUFDNUMseUJBQXlCLENBQUMsRUFBRSxFQUFFLFVBQVUsRUFBRSxDQUFDLElBQUksRUFBRSxFQUFFO1FBQ2xELElBQUksYUFBYSxDQUFDLEVBQUUsRUFBRSxJQUFJLENBQUMsSUFBSSxJQUFJLENBQUMsSUFBSSxFQUFFO1lBQ3pDLElBQUksSUFBSSxDQUFDLElBQUksQ0FBQyxJQUFJLEtBQUssUUFBUSxFQUFFO2dCQUNoQyxNQUFNLEdBQUcsSUFBSSxDQUFDO2dCQUNkLE9BQU8sSUFBSSxDQUFDLFFBQVEsQ0FBQzthQUNyQjtZQUNELE9BQU8sS0FBSyxDQUFDLFlBQVksQ0FBQztTQUMxQjtRQUNELCtCQUErQjtRQUMvQixJQUFJLFdBQVcsQ0FBQyxVQUFVLEVBQUUsSUFBSSxDQUFDLENBQUMsT0FBTyxDQUFDLFFBQVEsQ0FBQyxJQUFJLENBQUMsRUFBRTtZQUN6RCxNQUFNLEdBQUcsSUFBSSxDQUFDO1lBQ2QsT0FBTyxJQUFJLENBQUMsUUFBUSxDQUFDO1NBQ3JCO1FBQ0QsT0FBTyxLQUFLLENBQUMsWUFBWSxDQUFDO0lBQzNCLENBQUMsQ0FBQyxDQUFDO0lBQ0gsT0FBTyxNQUFNLENBQUM7QUFDZixDQUFDO0FBR0QsU0FBUyxXQUFXLENBQUMsVUFBeUIsRUFBRSxJQUFrQztJQUNqRixPQUFPLFVBQVUsQ0FBQyxXQUFXLEVBQUUsQ0FBQyxTQUFTLENBQUMsSUFBSSxDQUFDLEdBQUcsRUFBRSxJQUFJLENBQUMsR0FBRyxDQUFDLENBQUM7QUFDL0QsQ0FBQztBQUVELFNBQVMsV0FBVyxDQUFDLFNBQWlELEVBQUUsSUFBbUI7SUFDMUYsSUFBSSxTQUFTLEVBQUU7UUFDZCxLQUFLLElBQUksQ0FBQyxHQUFHLENBQUMsRUFBRSxDQUFDLEdBQUcsU0FBUyxDQUFDLE1BQU0sRUFBRSxDQUFDLEVBQUUsRUFBRTtZQUMxQyxNQUFNLEdBQUcsR0FBRyxTQUFTLENBQUMsQ0FBQyxDQUFDLENBQUM7WUFDekIsSUFBSSxHQUFHLENBQUMsSUFBSSxLQUFLLElBQUksRUFBRTtnQkFDdEIsT0FBTyxJQUFJLENBQUM7YUFDWjtTQUNEO0tBQ0Q7SUFDRCxPQUFPLEtBQUssQ0FBQztBQUNkLENBQUM7QUFFRCxTQUFTLFFBQVEsQ0FBQyxFQUErQixFQUFFLE1BQXdDO0lBQzFGLElBQUksRUFBRSxDQUFDLGdCQUFnQixDQUFDLE1BQU0sQ0FBQyxFQUFFO1FBQ2hDLE9BQU8sV0FBVyxDQUFDLEVBQUUsQ0FBQyxZQUFZLENBQUMsTUFBTSxDQUFDLEVBQUUsRUFBRSxDQUFDLFVBQVUsQ0FBQyxhQUFhLENBQUMsQ0FBQztLQUN6RTtJQUNELE9BQU8sS0FBSyxDQUFDO0FBQ2QsQ0FBQztBQUVELFNBQVMsZUFBZSxDQUFDLEVBQStCLEVBQUUsV0FBMEQ7SUFDbkgsT0FBTyxDQUNOLFdBQVcsQ0FBQyxXQUFXLENBQUMsU0FBUyxFQUFFLEVBQUUsQ0FBQyxVQUFVLENBQUMsY0FBYyxDQUFDO1dBQzdELFdBQVcsQ0FBQyxXQUFXLENBQUMsU0FBUyxFQUFFLEVBQUUsQ0FBQyxVQUFVLENBQUMsYUFBYSxDQUFDLENBQ2xFLENBQUM7QUFDSCxDQUFDO0FBRUQsU0FBUyxrQ0FBa0MsQ0FBQyxFQUErQixFQUFFLFVBQXlCLEVBQUUsV0FBOEIsRUFBRSxVQUFrQixFQUFFLEtBQWUsRUFBRSxLQUFtQjtJQUMvTCxJQUFJLE1BQU0sR0FBRyxXQUFXLENBQUMsVUFBVSxFQUFFLFdBQVcsQ0FBQyxDQUFDO0lBQ2xELElBQUksV0FBVyxDQUFDLElBQUksS0FBSyxFQUFFLENBQUMsVUFBVSxDQUFDLG9CQUFvQixJQUFJLFdBQVcsQ0FBQyxJQUFJLEtBQUssRUFBRSxDQUFDLFVBQVUsQ0FBQyxnQkFBZ0IsRUFBRTtRQUNuSCxNQUFNLG9CQUFvQixHQUFrRCxXQUFXLENBQUM7UUFFeEYsTUFBTSxjQUFjLEdBQUcsQ0FDdEIsZUFBZSxDQUFDLEVBQUUsRUFBRSxvQkFBb0IsQ0FBQztZQUN4QyxDQUFDLENBQUMsR0FBRyxVQUFVLFVBQVU7WUFDekIsQ0FBQyxDQUFDLEdBQUcsVUFBVSxJQUFJLFdBQVcsQ0FBQyxJQUFLLENBQUMsSUFBSSxFQUFFLENBQzVDLENBQUM7UUFFRixJQUFJLGdCQUFnQixHQUFHLGNBQWMsQ0FBQztRQUN0QyxNQUFNLGlCQUFpQixHQUFHLENBQUMsb0JBQW9CLENBQUMsY0FBYyxDQUFDLENBQUMsQ0FBQyxvQkFBb0IsQ0FBQyxjQUFjLENBQUMsTUFBTSxDQUFDLENBQUMsQ0FBQyxDQUFDLENBQUMsQ0FBQztRQUNqSCxJQUFJLGlCQUFpQixHQUFHLENBQUMsRUFBRTtZQUMxQixNQUFNLEdBQUcsR0FBYSxFQUFFLENBQUM7WUFDekIsS0FBSyxJQUFJLENBQUMsR0FBRyxDQUFDLEVBQUUsQ0FBQyxHQUFHLGlCQUFpQixFQUFFLENBQUMsRUFBRSxFQUFFO2dCQUMzQyxHQUFHLENBQUMsSUFBSSxDQUFDLEtBQUssQ0FBQyxDQUFDO2FBQ2hCO1lBQ0QsZ0JBQWdCLEdBQUcsR0FBRyxnQkFBZ0IsSUFBSSxHQUFHLENBQUMsSUFBSSxDQUFDLEdBQUcsQ0FBQyxHQUFHLENBQUM7U0FDM0Q7UUFFRCxNQUFNLE9BQU8sR0FBbUQsb0JBQW9CLENBQUMsT0FBTyxDQUFDO1FBQzdGLE9BQU8sQ0FBQyxPQUFPLENBQUMsQ0FBQyxNQUFNLEVBQUUsRUFBRTtZQUMxQixJQUFJO2dCQUNILE1BQU0sVUFBVSxHQUFHLFdBQVcsQ0FBQyxVQUFVLEVBQUUsTUFBTSxDQUFDLENBQUM7Z0JBQ25ELElBQUksVUFBVSxDQUFDLE9BQU8sQ0FBQyxXQUFXLENBQUMsSUFBSSxDQUFDLElBQUksVUFBVSxDQUFDLE9BQU8sQ0FBQyxTQUFTLENBQUMsSUFBSSxDQUFDLEVBQUU7b0JBQy9FLE1BQU0sR0FBRyxNQUFNLENBQUMsT0FBTyxDQUFDLFVBQVUsRUFBRSxFQUFFLENBQUMsQ0FBQztpQkFDeEM7cUJBQU07b0JBQ04sTUFBTSxVQUFVLEdBQXNDLE1BQU0sQ0FBQyxJQUFLLENBQUMsSUFBSSxDQUFDO29CQUN4RSxNQUFNLFlBQVksR0FBRyxDQUFDLFVBQVUsQ0FBQyxPQUFPLENBQUMsR0FBRyxDQUFDLElBQUksQ0FBQyxDQUFDLENBQUMsQ0FBQyxLQUFLLFVBQVUsSUFBSSxDQUFDLENBQUMsQ0FBQyxJQUFJLFVBQVUsRUFBRSxDQUFDLENBQUM7b0JBQzdGLElBQUksUUFBUSxDQUFDLEVBQUUsRUFBRSxNQUFNLENBQUMsRUFBRTt3QkFDekIsS0FBSyxDQUFDLElBQUksQ0FBQyxPQUFPLGNBQWMsR0FBRyxZQUFZLEdBQUcsQ0FBQyxDQUFDO3FCQUNwRDt5QkFBTTt3QkFDTixLQUFLLENBQUMsSUFBSSxDQUFDLFNBQVMsZ0JBQWdCLE1BQU0sWUFBWSxHQUFHLENBQUMsQ0FBQztxQkFDM0Q7aUJBQ0Q7YUFDRDtZQUFDLE9BQU8sR0FBRyxFQUFFO2dCQUNiLFNBQVM7YUFDVDtRQUNGLENBQUMsQ0FBQyxDQUFDO0tBQ0g7SUFDRCxNQUFNLEdBQUcsTUFBTSxDQUFDLE9BQU8sQ0FBQyxrQkFBa0IsRUFBRSxTQUFTLENBQUMsQ0FBQztJQUN2RCxNQUFNLEdBQUcsTUFBTSxDQUFDLE9BQU8sQ0FBQyxrQkFBa0IsRUFBRSxTQUFTLENBQUMsQ0FBQztJQUN2RCxNQUFNLEdBQUcsTUFBTSxDQUFDLE9BQU8sQ0FBQyxXQUFXLEVBQUUsRUFBRSxDQUFDLENBQUM7SUFDekMsTUFBTSxLQUFLLEdBQUcsTUFBTSxDQUFDLEtBQUssQ0FBQyxZQUFZLENBQUMsQ0FBQztJQUN6QyxLQUFLLElBQUksQ0FBQyxHQUFHLENBQUMsRUFBRSxDQUFDLEdBQUcsS0FBSyxDQUFDLE1BQU0sRUFBRSxDQUFDLEVBQUUsRUFBRTtRQUN0QyxJQUFJLE9BQU8sQ0FBQyxJQUFJLENBQUMsS0FBSyxDQUFDLENBQUMsQ0FBQyxDQUFDLEVBQUU7WUFDM0Isd0JBQXdCO1lBQ3hCLFNBQVM7U0FDVDtRQUNELEtBQUssQ0FBQyxDQUFDLENBQUMsR0FBRyxLQUFLLENBQUMsQ0FBQyxDQUFDLENBQUMsT0FBTyxDQUFDLElBQUksRUFBRSxJQUFJLENBQUMsQ0FBQztLQUN4QztJQUNELE1BQU0sR0FBRyxLQUFLLENBQUMsSUFBSSxDQUFDLElBQUksQ0FBQyxDQUFDO0lBRTFCLElBQUksV0FBVyxDQUFDLElBQUksS0FBSyxFQUFFLENBQUMsVUFBVSxDQUFDLGVBQWUsRUFBRTtRQUN2RCxNQUFNLEdBQUcsTUFBTSxDQUFDLE9BQU8sQ0FBQyxZQUFZLEVBQUUsTUFBTSxDQUFDLENBQUM7UUFDOUMsS0FBSyxDQUFDLElBQUksQ0FBQztZQUNWLFFBQVEsRUFBRSxXQUFXLENBQUMsSUFBSSxDQUFDLE9BQU8sQ0FBQyxVQUFVLENBQUM7WUFDOUMsSUFBSSxFQUFFLE1BQU07U0FDWixDQUFDLENBQUM7S0FDSDtJQUVELE9BQU8sTUFBTSxDQUFDO0FBQ2YsQ0FBQztBQUVELFNBQVMsTUFBTSxDQUFDLEVBQStCLEVBQUUsSUFBWSxFQUFFLElBQVk7SUFDMUUsTUFBTSxhQUFhLEdBQUcsS0FBSyxDQUFDO0lBRTVCLElBQUksR0FBRyxTQUFTLENBQUMsSUFBSSxFQUFFLElBQUksQ0FBQyxDQUFDO0lBQzdCLElBQUksQ0FBQyxhQUFhLEVBQUU7UUFDbkIsT0FBTyxJQUFJLENBQUM7S0FDWjtJQUVELHdCQUF3QjtJQUN4QixNQUFNLFVBQVUsR0FBRyxFQUFFLENBQUMsZ0JBQWdCLENBQUMsU0FBUyxFQUFFLElBQUksRUFBRSxFQUFFLENBQUMsWUFBWSxDQUFDLE1BQU0sRUFBRSxxQkFBcUIsQ0FBQyxJQUFJLENBQUMsQ0FBQztJQUU1RyxnREFBZ0Q7SUFDaEQsTUFBTSxLQUFLLEdBQVMsRUFBRyxDQUFDLFVBQVUsQ0FBQyxjQUFjLENBQUMsVUFBVSxFQUFFLGVBQWUsQ0FBQyxLQUFLLENBQUMsRUFBRSxLQUFLLENBQUMsQ0FBQztJQUU3RixvQ0FBb0M7SUFDcEMsT0FBTyxVQUFVLENBQUMsSUFBSSxFQUFFLEtBQUssQ0FBQyxDQUFDO0lBRS9CLFNBQVMsZ0JBQWdCLENBQUMsSUFBWTtRQUNyQyxJQUFJLEdBQUcsR0FBRyxDQUFDLENBQUM7UUFDWixLQUFLLElBQUksQ0FBQyxHQUFHLENBQUMsRUFBRSxDQUFDLEdBQUcsSUFBSSxDQUFDLE1BQU0sRUFBRSxDQUFDLEVBQUUsRUFBRTtZQUNyQyxJQUFJLElBQUksQ0FBQyxNQUFNLENBQUMsQ0FBQyxDQUFDLEtBQUssR0FBRyxJQUFJLElBQUksQ0FBQyxNQUFNLENBQUMsQ0FBQyxDQUFDLEtBQUssR0FBRyxFQUFFO2dCQUNyRCxHQUFHLEVBQUUsQ0FBQzthQUNOO1lBQ0QsSUFBSSxJQUFJLENBQUMsTUFBTSxDQUFDLENBQUMsQ0FBQyxLQUFLLEdBQUcsSUFBSSxJQUFJLENBQUMsTUFBTSxDQUFDLENBQUMsQ0FBQyxLQUFLLEdBQUcsRUFBRTtnQkFDckQsR0FBRyxFQUFFLENBQUM7YUFDTjtTQUNEO1FBQ0QsT0FBTyxHQUFHLENBQUM7SUFDWixDQUFDO0lBRUQsU0FBUyxTQUFTLENBQUMsQ0FBUyxFQUFFLEdBQVc7UUFDeEMsSUFBSSxDQUFDLEdBQUcsRUFBRSxDQUFDO1FBQ1gsS0FBSyxJQUFJLENBQUMsR0FBRyxDQUFDLEVBQUUsQ0FBQyxHQUFHLEdBQUcsRUFBRSxDQUFDLEVBQUUsRUFBRTtZQUM3QixDQUFDLElBQUksQ0FBQyxDQUFDO1NBQ1A7UUFDRCxPQUFPLENBQUMsQ0FBQztJQUNWLENBQUM7SUFFRCxTQUFTLFNBQVMsQ0FBQyxJQUFZLEVBQUUsSUFBWTtRQUM1QyxNQUFNLEtBQUssR0FBRyxJQUFJLENBQUMsS0FBSyxDQUFDLElBQUksQ0FBQyxDQUFDO1FBQy9CLElBQUksU0FBUyxHQUFHLEtBQUssQ0FBQztRQUN0QixJQUFJLG9CQUFvQixHQUFHLENBQUMsQ0FBQztRQUM3QixJQUFJLE1BQU0sR0FBRyxDQUFDLENBQUM7UUFDZixLQUFLLElBQUksQ0FBQyxHQUFHLENBQUMsRUFBRSxDQUFDLEdBQUcsS0FBSyxDQUFDLE1BQU0sRUFBRSxDQUFDLEVBQUUsRUFBRTtZQUN0QyxJQUFJLElBQUksR0FBRyxLQUFLLENBQUMsQ0FBQyxDQUFDLENBQUMsT0FBTyxDQUFDLEtBQUssRUFBRSxFQUFFLENBQUMsQ0FBQztZQUN2QyxJQUFJLE1BQU0sR0FBRyxLQUFLLENBQUM7WUFDbkIsSUFBSSxVQUFVLEdBQUcsQ0FBQyxDQUFDO1lBQ25CLEdBQUc7Z0JBQ0YsTUFBTSxHQUFHLEtBQUssQ0FBQztnQkFDZixJQUFJLElBQUksQ0FBQyxTQUFTLENBQUMsQ0FBQyxFQUFFLENBQUMsQ0FBQyxLQUFLLE1BQU0sRUFBRTtvQkFDcEMsSUFBSSxHQUFHLElBQUksQ0FBQyxTQUFTLENBQUMsQ0FBQyxDQUFDLENBQUM7b0JBQ3pCLFVBQVUsRUFBRSxDQUFDO29CQUNiLE1BQU0sR0FBRyxJQUFJLENBQUM7aUJBQ2Q7Z0JBQ0QsSUFBSSxJQUFJLENBQUMsTUFBTSxDQUFDLENBQUMsQ0FBQyxLQUFLLElBQUksRUFBRTtvQkFDNUIsSUFBSSxHQUFHLElBQUksQ0FBQyxTQUFTLENBQUMsQ0FBQyxDQUFDLENBQUM7b0JBQ3pCLFVBQVUsRUFBRSxDQUFDO29CQUNiLE1BQU0sR0FBRyxJQUFJLENBQUM7aUJBQ2Q7YUFDRCxRQUFRLE1BQU0sRUFBRTtZQUVqQixJQUFJLElBQUksQ0FBQyxNQUFNLEtBQUssQ0FBQyxFQUFFO2dCQUN0QixTQUFTO2FBQ1Q7WUFFRCxJQUFJLFNBQVMsRUFBRTtnQkFDZCxJQUFJLE1BQU0sQ0FBQyxJQUFJLENBQUMsSUFBSSxDQUFDLEVBQUU7b0JBQ3RCLFNBQVMsR0FBRyxLQUFLLENBQUM7aUJBQ2xCO2dCQUNELEtBQUssQ0FBQyxDQUFDLENBQUMsR0FBRyxTQUFTLENBQUMsSUFBSSxFQUFFLFVBQVUsR0FBRyxvQkFBb0IsQ0FBQyxHQUFHLElBQUksQ0FBQztnQkFDckUsU0FBUzthQUNUO1lBRUQsSUFBSSxNQUFNLENBQUMsSUFBSSxDQUFDLElBQUksQ0FBQyxFQUFFO2dCQUN0QixTQUFTLEdBQUcsSUFBSSxDQUFDO2dCQUNqQixvQkFBb0IsR0FBRyxNQUFNLEdBQUcsVUFBVSxDQUFDO2dCQUMzQyxLQUFLLENBQUMsQ0FBQyxDQUFDLEdBQUcsU0FBUyxDQUFDLElBQUksRUFBRSxNQUFNLENBQUMsR0FBRyxJQUFJLENBQUM7Z0JBQzFDLFNBQVM7YUFDVDtZQUVELE1BQU0sR0FBRyxHQUFHLGdCQUFnQixDQUFDLElBQUksQ0FBQyxDQUFDO1lBQ25DLElBQUksbUJBQW1CLEdBQUcsS0FBSyxDQUFDO1lBQ2hDLElBQUksb0JBQW9CLEdBQUcsS0FBSyxDQUFDO1lBQ2pDLElBQUksR0FBRyxHQUFHLENBQUMsRUFBRTtnQkFDWixJQUFJLE1BQU0sQ0FBQyxJQUFJLENBQUMsSUFBSSxDQUFDLEVBQUU7b0JBQ3RCLG1CQUFtQixHQUFHLElBQUksQ0FBQztpQkFDM0I7cUJBQU07b0JBQ04sb0JBQW9CLEdBQUcsSUFBSSxDQUFDO2lCQUM1QjthQUNEO2lCQUFNLElBQUksR0FBRyxLQUFLLENBQUMsRUFBRTtnQkFDckIsb0JBQW9CLEdBQUcsS0FBSyxDQUFDLElBQUksQ0FBQyxJQUFJLENBQUMsQ0FBQzthQUN4QztZQUNELElBQUksaUJBQWlCLEdBQUcsS0FBSyxDQUFDO1lBQzlCLElBQUksR0FBRyxHQUFHLENBQUMsRUFBRTtnQkFDWixpQkFBaUIsR0FBRyxJQUFJLENBQUM7YUFDekI7aUJBQU0sSUFBSSxHQUFHLEtBQUssQ0FBQyxFQUFFO2dCQUNyQixpQkFBaUIsR0FBRyxJQUFJLENBQUMsSUFBSSxDQUFDLElBQUksQ0FBQyxDQUFDO2FBQ3BDO1lBRUQsSUFBSSxvQkFBb0IsRUFBRTtnQkFDekIsTUFBTSxFQUFFLENBQUM7YUFDVDtZQUVELEtBQUssQ0FBQyxDQUFDLENBQUMsR0FBRyxTQUFTLENBQUMsSUFBSSxFQUFFLE1BQU0sQ0FBQyxHQUFHLElBQUksQ0FBQztZQUUxQyxJQUFJLG1CQUFtQixFQUFFO2dCQUN4QixNQUFNLEVBQUUsQ0FBQzthQUNUO1lBQ0QsSUFBSSxpQkFBaUIsRUFBRTtnQkFDdEIsTUFBTSxFQUFFLENBQUM7YUFDVDtTQUNEO1FBQ0QsT0FBTyxLQUFLLENBQUMsSUFBSSxDQUFDLElBQUksQ0FBQyxDQUFDO0lBQ3pCLENBQUM7SUFFRCxTQUFTLGVBQWUsQ0FBQyxPQUE4QjtRQUN0RCxpRUFBaUU7UUFDakUsNERBQTREO1FBQzVELE9BQVEsRUFBVSxDQUFDLFVBQVUsQ0FBQyxnQkFBZ0IsQ0FBQyxPQUFPLENBQUMsQ0FBQztJQUN6RCxDQUFDO0lBRUQsU0FBUyxVQUFVLENBQUMsSUFBWSxFQUFFLEtBQXNCO1FBQ3ZELDhDQUE4QztRQUM5QyxJQUFJLE1BQU0sR0FBRyxJQUFJLENBQUM7UUFDbEIsS0FBSyxJQUFJLENBQUMsR0FBRyxLQUFLLENBQUMsTUFBTSxHQUFHLENBQUMsRUFBRSxDQUFDLElBQUksQ0FBQyxFQUFFLENBQUMsRUFBRSxFQUFFO1lBQzNDLE1BQU0sTUFBTSxHQUFHLEtBQUssQ0FBQyxDQUFDLENBQUMsQ0FBQztZQUN4QixNQUFNLElBQUksR0FBRyxNQUFNLENBQUMsS0FBSyxDQUFDLENBQUMsRUFBRSxNQUFNLENBQUMsSUFBSSxDQUFDLEtBQUssQ0FBQyxDQUFDO1lBQ2hELE1BQU0sSUFBSSxHQUFHLE1BQU0sQ0FBQyxLQUFLLENBQUMsTUFBTSxDQUFDLElBQUksQ0FBQyxLQUFLLEdBQUcsTUFBTSxDQUFDLElBQUksQ0FBQyxNQUFNLENBQUMsQ0FBQztZQUNsRSxNQUFNLEdBQUcsSUFBSSxHQUFHLE1BQU0sQ0FBQyxPQUFPLEdBQUcsSUFBSSxDQUFDO1NBQ3RDO1FBQ0QsT0FBTyxNQUFNLENBQUM7SUFDZixDQUFDO0FBQ0YsQ0FBQztBQUVELFNBQVMsNEJBQTRCLENBQUMsVUFBOEI7SUFDbkUsT0FBTyxDQUFDLEdBQVcsRUFBRSxFQUFFO1FBQ3RCLEtBQUssSUFBSSxDQUFDLEdBQUcsQ0FBQyxFQUFFLENBQUMsR0FBRyxVQUFVLENBQUMsTUFBTSxFQUFFLENBQUMsRUFBRSxFQUFFO1lBQzNDLEdBQUcsR0FBRyxHQUFHLENBQUMsT0FBTyxDQUFDLFVBQVUsQ0FBQyxDQUFDLENBQUMsQ0FBQyxDQUFDLENBQUMsRUFBRSxVQUFVLENBQUMsQ0FBQyxDQUFDLENBQUMsQ0FBQyxDQUFDLENBQUMsQ0FBQztTQUN0RDtRQUNELE9BQU8sR0FBRyxDQUFDO0lBQ1osQ0FBQyxDQUFDO0FBQ0gsQ0FBQztBQUVELFNBQVMsY0FBYyxDQUFDLElBQVk7SUFDbkMsSUFBSSxHQUFHLElBQUksSUFBSSxFQUFFLENBQUM7SUFDbEIsTUFBTSxhQUFhLEdBQUcsSUFBSSxDQUFDLEtBQUssQ0FBQyxHQUFHLENBQUMsQ0FBQztJQUN0QyxNQUFNLFVBQVUsR0FBdUIsRUFBRSxDQUFDO0lBQzFDLGFBQWEsQ0FBQyxPQUFPLENBQUMsQ0FBQyxZQUFZLEVBQUUsRUFBRTtRQUN0QyxJQUFJLFlBQVksQ0FBQyxNQUFNLEtBQUssQ0FBQyxFQUFFO1lBQzlCLE9BQU87U0FDUDtRQUNELE1BQU0sTUFBTSxHQUFHLFlBQVksQ0FBQyxLQUFLLENBQUMsSUFBSSxDQUFDLENBQUM7UUFDeEMsSUFBSSxPQUFPLEdBQUcsTUFBTSxDQUFDLENBQUMsQ0FBQyxDQUFDO1FBQ3hCLE1BQU0sVUFBVSxHQUFHLE1BQU0sQ0FBQyxDQUFDLENBQUMsQ0FBQztRQUU3QixPQUFPLEdBQUcsT0FBTyxDQUFDLE9BQU8sQ0FBQyx5Q0FBeUMsRUFBRSxNQUFNLENBQUMsQ0FBQztRQUM3RSxPQUFPLEdBQUcsS0FBSyxHQUFHLE9BQU8sR0FBRyxLQUFLLENBQUM7UUFDbEMsVUFBVSxDQUFDLElBQUksQ0FBQyxDQUFDLElBQUksTUFBTSxDQUFDLE9BQU8sRUFBRSxHQUFHLENBQUMsRUFBRSxVQUFVLENBQUMsQ0FBQyxDQUFDO0lBQ3pELENBQUMsQ0FBQyxDQUFDO0lBRUgsT0FBTyw0QkFBNEIsQ0FBQyxVQUFVLENBQUMsQ0FBQztBQUNqRCxDQUFDO0FBYUQsU0FBUyx1QkFBdUIsQ0FBQyxFQUErQixFQUFFLE1BQWMsRUFBRSxnQkFBa0M7SUFDbkgsTUFBTSxJQUFJLEdBQUcsTUFBTSxDQUFDLElBQUksQ0FBQyxNQUFNLENBQUMsQ0FBQyxDQUFDLENBQUMsTUFBTSxDQUFDLENBQUMsQ0FBQyxJQUFJLENBQUM7SUFFakQsTUFBTSxLQUFLLEdBQUcsTUFBTSxDQUFDLEtBQUssQ0FBQyxJQUFJLENBQUMsQ0FBQztJQUNqQyxNQUFNLE1BQU0sR0FBYSxFQUFFLENBQUM7SUFFNUIsSUFBSSxZQUFZLEdBQUcsQ0FBQyxDQUFDO0lBQ3JCLE1BQU0sWUFBWSxHQUFhLEVBQUUsQ0FBQztJQUNsQyxNQUFNLEtBQUssR0FBYSxFQUFFLENBQUM7SUFFM0IsSUFBSSxNQUFNLEdBQUcsS0FBSyxDQUFDO0lBRW5CLEtBQUssQ0FBQyxJQUFJLENBQUMsYUFBYSxDQUFDLENBQUM7SUFDMUIsS0FBSyxDQUFDLElBQUksQ0FBQyxhQUFhLENBQUMsQ0FBQztJQUUxQixNQUFNLG1CQUFtQixHQUFHLENBQUMsUUFBZ0IsRUFBRSxFQUFFO1FBQ2hELE1BQU0sVUFBVSxHQUFHLEdBQUcsR0FBRyxDQUFDLEVBQUUsWUFBWSxDQUFDLENBQUM7UUFDMUMsWUFBWSxDQUFDLElBQUksQ0FBQyxlQUFlLFVBQVUsWUFBWSxRQUFRLENBQUMsT0FBTyxDQUFDLFVBQVUsRUFBRSxFQUFFLENBQUMsSUFBSSxDQUFDLENBQUM7UUFDN0YsT0FBTyxVQUFVLENBQUM7SUFDbkIsQ0FBQyxDQUFDO0lBRUYsTUFBTSxLQUFLLEdBQWlCLEVBQUUsQ0FBQztJQUMvQixJQUFJLE9BQU8sR0FBa0IsSUFBSSxDQUFDO0lBRWxDLEtBQUssQ0FBQyxPQUFPLENBQUMsSUFBSSxDQUFDLEVBQUU7UUFFcEIsSUFBSSxNQUFNLEVBQUU7WUFDWCxPQUFPO1NBQ1A7UUFFRCxNQUFNLEVBQUUsR0FBRyxJQUFJLENBQUMsS0FBSyxDQUFDLGtCQUFrQixDQUFDLENBQUM7UUFDMUMsSUFBSSxFQUFFLEVBQUU7WUFDUCxPQUFPLEdBQUcsRUFBRSxDQUFDLENBQUMsQ0FBQyxDQUFDO1NBQ2hCO1FBRUQsTUFBTSxFQUFFLEdBQUcsSUFBSSxDQUFDLEtBQUssQ0FBQywwQ0FBMEMsQ0FBQyxDQUFDO1FBQ2xFLElBQUksRUFBRSxFQUFFO1lBQ1AsTUFBTSxRQUFRLEdBQUcsRUFBRSxDQUFDLENBQUMsQ0FBQyxDQUFDO1lBQ3ZCLE1BQU0sVUFBVSxHQUFHLGdCQUFnQixDQUFDLFFBQVEsQ0FBQyxDQUFDO1lBQzlDLElBQUksQ0FBQyxVQUFVLEVBQUU7Z0JBQ2hCLE1BQU0sQ0FBQyxrQkFBa0IsSUFBSSxFQUFFLENBQUMsQ0FBQztnQkFDakMsTUFBTSxDQUFDLGVBQWUsUUFBUSxFQUFFLENBQUMsQ0FBQztnQkFDbEMsTUFBTSxHQUFHLElBQUksQ0FBQztnQkFDZCxPQUFPO2FBQ1A7WUFFRCxNQUFNLFVBQVUsR0FBRyxtQkFBbUIsQ0FBQyxRQUFRLENBQUMsQ0FBQztZQUVqRCxNQUFNLFFBQVEsR0FBRyxjQUFjLENBQUMsRUFBRSxDQUFDLENBQUMsQ0FBQyxDQUFDLENBQUM7WUFFdkMsTUFBTSxTQUFTLEdBQUcsRUFBRSxDQUFDLENBQUMsQ0FBQyxDQUFDLEtBQUssQ0FBQyxHQUFHLENBQUMsQ0FBQztZQUNuQyxTQUFTLENBQUMsT0FBTyxDQUFDLENBQUMsUUFBUSxFQUFFLEVBQUU7Z0JBQzlCLFFBQVEsR0FBRyxRQUFRLENBQUMsSUFBSSxFQUFFLENBQUM7Z0JBQzNCLElBQUksUUFBUSxDQUFDLE1BQU0sS0FBSyxDQUFDLEVBQUU7b0JBQzFCLE9BQU87aUJBQ1A7Z0JBQ0QsTUFBTSxXQUFXLEdBQUcsc0JBQXNCLENBQUMsRUFBRSxFQUFFLFVBQVUsRUFBRSxRQUFRLENBQUMsQ0FBQztnQkFDckUsSUFBSSxDQUFDLFdBQVcsRUFBRTtvQkFDakIsTUFBTSxDQUFDLGtCQUFrQixJQUFJLEVBQUUsQ0FBQyxDQUFDO29CQUNqQyxNQUFNLENBQUMsZUFBZSxRQUFRLEVBQUUsQ0FBQyxDQUFDO29CQUNsQyxNQUFNLEdBQUcsSUFBSSxDQUFDO29CQUNkLE9BQU87aUJBQ1A7Z0JBQ0QsTUFBTSxDQUFDLElBQUksQ0FBQyxRQUFRLENBQUMsa0NBQWtDLENBQUMsRUFBRSxFQUFFLFVBQVUsRUFBRSxXQUFXLEVBQUUsVUFBVSxFQUFFLEtBQUssRUFBRSxLQUFLLENBQUMsQ0FBQyxDQUFDLENBQUM7WUFDbEgsQ0FBQyxDQUFDLENBQUM7WUFDSCxPQUFPO1NBQ1A7UUFFRCxNQUFNLEVBQUUsR0FBRyxJQUFJLENBQUMsS0FBSyxDQUFDLDZDQUE2QyxDQUFDLENBQUM7UUFDckUsSUFBSSxFQUFFLEVBQUU7WUFDUCxNQUFNLFFBQVEsR0FBRyxFQUFFLENBQUMsQ0FBQyxDQUFDLENBQUM7WUFDdkIsTUFBTSxVQUFVLEdBQUcsZ0JBQWdCLENBQUMsUUFBUSxDQUFDLENBQUM7WUFDOUMsSUFBSSxDQUFDLFVBQVUsRUFBRTtnQkFDaEIsTUFBTSxDQUFDLGtCQUFrQixJQUFJLEVBQUUsQ0FBQyxDQUFDO2dCQUNqQyxNQUFNLENBQUMsZUFBZSxRQUFRLEVBQUUsQ0FBQyxDQUFDO2dCQUNsQyxNQUFNLEdBQUcsSUFBSSxDQUFDO2dCQUNkLE9BQU87YUFDUDtZQUVELE1BQU0sVUFBVSxHQUFHLG1CQUFtQixDQUFDLFFBQVEsQ0FBQyxDQUFDO1lBRWpELE1BQU0sUUFBUSxHQUFHLGNBQWMsQ0FBQyxFQUFFLENBQUMsQ0FBQyxDQUFDLENBQUMsQ0FBQztZQUV2QyxNQUFNLFNBQVMsR0FBRyxFQUFFLENBQUMsQ0FBQyxDQUFDLENBQUMsS0FBSyxDQUFDLEdBQUcsQ0FBQyxDQUFDO1lBQ25DLE1BQU0saUJBQWlCLEdBQW9DLEVBQUUsQ0FBQztZQUM5RCxNQUFNLGlCQUFpQixHQUFhLEVBQUUsQ0FBQztZQUN2QyxTQUFTLENBQUMsT0FBTyxDQUFDLENBQUMsUUFBUSxFQUFFLEVBQUU7Z0JBQzlCLFFBQVEsR0FBRyxRQUFRLENBQUMsSUFBSSxFQUFFLENBQUM7Z0JBQzNCLElBQUksUUFBUSxDQUFDLE1BQU0sS0FBSyxDQUFDLEVBQUU7b0JBQzFCLE9BQU87aUJBQ1A7Z0JBQ0QsaUJBQWlCLENBQUMsUUFBUSxDQUFDLEdBQUcsSUFBSSxDQUFDO2dCQUNuQyxpQkFBaUIsQ0FBQyxJQUFJLENBQUMsUUFBUSxDQUFDLENBQUM7WUFDbEMsQ0FBQyxDQUFDLENBQUM7WUFFSCwwQkFBMEIsQ0FBQyxFQUFFLEVBQUUsVUFBVSxDQUFDLENBQUMsT0FBTyxDQUFDLENBQUMsV0FBVyxFQUFFLEVBQUU7Z0JBQ2xFLElBQUksYUFBYSxDQUFDLEVBQUUsRUFBRSxXQUFXLENBQUMsSUFBSSxXQUFXLENBQUMsSUFBSSxFQUFFO29CQUN2RCxJQUFJLGlCQUFpQixDQUFDLFdBQVcsQ0FBQyxJQUFJLENBQUMsSUFBSSxDQUFDLEVBQUU7d0JBQzdDLE9BQU87cUJBQ1A7aUJBQ0Q7cUJBQU07b0JBQ04sK0JBQStCO29CQUMvQixNQUFNLFFBQVEsR0FBRyxXQUFXLENBQUMsVUFBVSxFQUFFLFdBQVcsQ0FBQyxDQUFDO29CQUN0RCxLQUFLLElBQUksQ0FBQyxHQUFHLENBQUMsRUFBRSxDQUFDLEdBQUcsaUJBQWlCLENBQUMsTUFBTSxFQUFFLENBQUMsRUFBRSxFQUFFO3dCQUNsRCxJQUFJLFFBQVEsQ0FBQyxPQUFPLENBQUMsaUJBQWlCLENBQUMsQ0FBQyxDQUFDLENBQUMsSUFBSSxDQUFDLEVBQUU7NEJBQ2hELE9BQU87eUJBQ1A7cUJBQ0Q7aUJBQ0Q7Z0JBQ0QsTUFBTSxDQUFDLElBQUksQ0FBQyxRQUFRLENBQUMsa0NBQWtDLENBQUMsRUFBRSxFQUFFLFVBQVUsRUFBRSxXQUFXLEVBQUUsVUFBVSxFQUFFLEtBQUssRUFBRSxLQUFLLENBQUMsQ0FBQyxDQUFDLENBQUM7WUFDbEgsQ0FBQyxDQUFDLENBQUM7WUFDSCxPQUFPO1NBQ1A7UUFFRCxNQUFNLENBQUMsSUFBSSxDQUFDLElBQUksQ0FBQyxDQUFDO0lBQ25CLENBQUMsQ0FBQyxDQUFDO0lBRUgsSUFBSSxNQUFNLEVBQUU7UUFDWCxPQUFPLElBQUksQ0FBQztLQUNaO0lBRUQsSUFBSSxPQUFPLEtBQUssSUFBSSxFQUFFO1FBQ3JCLElBQUksQ0FBQyxPQUFPLEVBQUU7WUFDYixNQUFNLENBQUMsZ0dBQWdHLENBQUMsQ0FBQztTQUN6RzthQUFNO1lBQ04sTUFBTSxDQUFDLHNEQUFzRCxPQUFPLDRCQUE0QixJQUFJLEdBQUcsQ0FBQyxDQUFDO1NBQ3pHO1FBQ0QsT0FBTyxJQUFJLENBQUM7S0FDWjtJQUVELElBQUksU0FBUyxHQUFHLE1BQU0sQ0FBQyxJQUFJLENBQUMsSUFBSSxDQUFDLENBQUM7SUFDbEMsU0FBUyxHQUFHLFNBQVMsQ0FBQyxPQUFPLENBQUMsVUFBVSxFQUFFLEtBQUssQ0FBQyxDQUFDO0lBQ2pELFNBQVMsR0FBRyxTQUFTLENBQUMsT0FBTyxDQUFDLFdBQVcsRUFBRSxTQUFTLENBQUMsQ0FBQztJQUN0RCxTQUFTLEdBQUcsU0FBUyxDQUFDLEtBQUssQ0FBQyxZQUFZLENBQUMsQ0FBQyxJQUFJLENBQUMsSUFBSSxDQUFDLENBQUM7SUFDckQsU0FBUyxHQUFHLE1BQU0sQ0FBQyxFQUFFLEVBQUUsU0FBUyxFQUFFLElBQUksQ0FBQyxDQUFDO0lBQ3hDLFNBQVMsR0FBRyxTQUFTLENBQUMsS0FBSyxDQUFDLFlBQVksQ0FBQyxDQUFDLElBQUksQ0FBQyxJQUFJLENBQUMsQ0FBQztJQUVyRCxLQUFLLENBQUMsSUFBSSxDQUFDLENBQUMsRUFBRSxFQUFFLEVBQUUsRUFBRSxFQUFFO1FBQ3JCLElBQUksRUFBRSxDQUFDLFFBQVEsR0FBRyxFQUFFLENBQUMsUUFBUSxFQUFFO1lBQzlCLE9BQU8sQ0FBQyxDQUFDLENBQUM7U0FDVjtRQUNELElBQUksRUFBRSxDQUFDLFFBQVEsR0FBRyxFQUFFLENBQUMsUUFBUSxFQUFFO1lBQzlCLE9BQU8sQ0FBQyxDQUFDO1NBQ1Q7UUFDRCxPQUFPLENBQUMsQ0FBQztJQUNWLENBQUMsQ0FBQyxDQUFDO0lBRUgsSUFBSSxXQUFXLEdBQUc7UUFDakIsaUdBQWlHO1FBQ2pHLCtEQUErRDtRQUMvRCxrR0FBa0c7UUFDbEcsa0dBQWtHO1FBQ2xHLEVBQUU7UUFDRixvREFBb0Q7UUFDcEQsRUFBRTtLQUNGLENBQUMsTUFBTSxDQUFDLEtBQUssQ0FBQyxHQUFHLENBQUMsQ0FBQyxDQUFDLEVBQUUsQ0FBQyxDQUFDLENBQUMsSUFBSSxDQUFDLENBQUMsQ0FBQyxJQUFJLENBQUMsSUFBSSxDQUFDLENBQUM7SUFDNUMsV0FBVyxHQUFHLFdBQVcsQ0FBQyxLQUFLLENBQUMsWUFBWSxDQUFDLENBQUMsSUFBSSxDQUFDLElBQUksQ0FBQyxDQUFDO0lBQ3pELFdBQVcsR0FBRyxNQUFNLENBQUMsRUFBRSxFQUFFLFdBQVcsRUFBRSxJQUFJLENBQUMsQ0FBQztJQUM1QyxXQUFXLEdBQUcsV0FBVyxDQUFDLEtBQUssQ0FBQyxZQUFZLENBQUMsQ0FBQyxJQUFJLENBQUMsSUFBSSxDQUFDLENBQUM7SUFFekQsT0FBTztRQUNOLE1BQU0sRUFBRSxTQUFTO1FBQ2pCLFlBQVksRUFBRSxHQUFHLFlBQVksQ0FBQyxJQUFJLENBQUMsSUFBSSxDQUFDLE9BQU8sS0FBSyxDQUFDLElBQUksQ0FBQyxJQUFJLENBQUMsRUFBRTtRQUNqRSxLQUFLLEVBQUUsV0FBVztLQUNsQixDQUFDO0FBQ0gsQ0FBQztBQVVELFNBQVMsSUFBSSxDQUFDLEVBQStCLEVBQUUsZ0JBQWtDO0lBQ2hGLE1BQU0sTUFBTSxHQUFHLEVBQUUsQ0FBQyxZQUFZLENBQUMsbUJBQVcsQ0FBQyxDQUFDLFFBQVEsRUFBRSxDQUFDO0lBQ3ZELE1BQU0sQ0FBQyxHQUFHLHVCQUF1QixDQUFDLEVBQUUsRUFBRSxNQUFNLEVBQUUsZ0JBQWdCLENBQUMsQ0FBQztJQUNoRSxJQUFJLENBQUMsQ0FBQyxFQUFFO1FBQ1AsT0FBTyxJQUFJLENBQUM7S0FDWjtJQUVELE1BQU0sTUFBTSxHQUFHLENBQUMsQ0FBQyxNQUFNLENBQUM7SUFDeEIsTUFBTSxZQUFZLEdBQUcsQ0FBQyxDQUFDLFlBQVksQ0FBQztJQUNwQyxNQUFNLEtBQUssR0FBRyxDQUFDLENBQUMsS0FBSyxDQUFDO0lBRXRCLE1BQU0sY0FBYyxHQUFHLEVBQUUsQ0FBQyxZQUFZLENBQUMsZ0JBQWdCLENBQUMsQ0FBQyxRQUFRLEVBQUUsQ0FBQztJQUNwRSxNQUFNLEdBQUcsR0FBRyxjQUFjLENBQUMsT0FBTyxDQUFDLFFBQVEsRUFBRSxJQUFJLENBQUMsQ0FBQztJQUNuRCxNQUFNLEtBQUssR0FBRyxNQUFNLENBQUMsT0FBTyxDQUFDLFFBQVEsRUFBRSxJQUFJLENBQUMsQ0FBQztJQUM3QyxNQUFNLFNBQVMsR0FBRyxDQUFDLEdBQUcsS0FBSyxLQUFLLENBQUMsQ0FBQztJQUVsQyxPQUFPO1FBQ04sT0FBTyxFQUFFLE1BQU07UUFDZixZQUFZLEVBQUUsWUFBWTtRQUMxQixLQUFLLEVBQUUsS0FBSztRQUNaLFFBQVEsRUFBRSxnQkFBZ0I7UUFDMUIsU0FBUztLQUNULENBQUM7QUFDSCxDQUFDO0FBRUQsTUFBYSxVQUFVO0lBQ2YsVUFBVSxDQUFDLFFBQWdCO1FBQ2pDLE9BQU8sRUFBRSxDQUFDLFVBQVUsQ0FBQyxRQUFRLENBQUMsQ0FBQztJQUNoQyxDQUFDO0lBQ00sUUFBUSxDQUFDLFFBQWdCO1FBQy9CLE9BQU8sRUFBRSxDQUFDLFFBQVEsQ0FBQyxRQUFRLENBQUMsQ0FBQztJQUM5QixDQUFDO0lBQ00sWUFBWSxDQUFDLFNBQWlCLEVBQUUsUUFBZ0I7UUFDdEQsT0FBTyxFQUFFLENBQUMsWUFBWSxDQUFDLFFBQVEsQ0FBQyxDQUFDO0lBQ2xDLENBQUM7Q0FDRDtBQVZELGdDQVVDO0FBRUQsTUFBTSxVQUFVO0lBRUU7SUFDQTtJQUZqQixZQUNpQixVQUF5QixFQUN6QixLQUFhO1FBRGIsZUFBVSxHQUFWLFVBQVUsQ0FBZTtRQUN6QixVQUFLLEdBQUwsS0FBSyxDQUFRO0lBQzFCLENBQUM7Q0FDTDtBQUVELE1BQWEsbUJBQW1CO0lBS0Y7SUFIYixFQUFFLENBQThCO0lBQ3hDLGdCQUFnQixDQUE0QztJQUVwRSxZQUE2QixXQUF1QjtRQUF2QixnQkFBVyxHQUFYLFdBQVcsQ0FBWTtRQUNuRCxJQUFJLENBQUMsRUFBRSxHQUFHLE9BQU8sQ0FBQyxZQUFZLENBQWdDLENBQUM7UUFDL0QsSUFBSSxDQUFDLGdCQUFnQixHQUFHLE1BQU0sQ0FBQyxNQUFNLENBQUMsSUFBSSxDQUFDLENBQUM7SUFDN0MsQ0FBQztJQUVNLGVBQWUsQ0FBQyxRQUFnQjtRQUN0QyxJQUFJLENBQUMsZ0JBQWdCLENBQUMsUUFBUSxDQUFDLEdBQUcsSUFBSSxDQUFDO0lBQ3hDLENBQUM7SUFFTSx3QkFBd0IsQ0FBQyxRQUFnQjtRQUMvQyxJQUFJLElBQUksQ0FBQyxnQkFBZ0IsQ0FBQyxRQUFRLENBQUMsRUFBRTtZQUNwQyxvRkFBb0Y7WUFDcEYsTUFBTSxRQUFRLEdBQUcsSUFBSSxDQUFDLFlBQVksQ0FBQyxRQUFRLENBQUMsQ0FBQztZQUM3QyxNQUFNLEtBQUssR0FBRyxJQUFJLENBQUMsV0FBVyxDQUFDLFFBQVEsQ0FBQyxRQUFRLENBQUMsQ0FBQyxLQUFLLENBQUMsT0FBTyxFQUFFLENBQUM7WUFDbEUsSUFBSSxJQUFJLENBQUMsZ0JBQWdCLENBQUMsUUFBUSxDQUFFLENBQUMsS0FBSyxLQUFLLEtBQUssRUFBRTtnQkFDckQsSUFBSSxDQUFDLGdCQUFnQixDQUFDLFFBQVEsQ0FBQyxHQUFHLElBQUksQ0FBQzthQUN2QztTQUNEO1FBQ0QsSUFBSSxDQUFDLElBQUksQ0FBQyxnQkFBZ0IsQ0FBQyxRQUFRLENBQUMsRUFBRTtZQUNyQyxJQUFJLENBQUMsZ0JBQWdCLENBQUMsUUFBUSxDQUFDLEdBQUcsSUFBSSxDQUFDLHlCQUF5QixDQUFDLFFBQVEsQ0FBQyxDQUFDO1NBQzNFO1FBQ0QsT0FBTyxJQUFJLENBQUMsZ0JBQWdCLENBQUMsUUFBUSxDQUFDLENBQUMsQ0FBQyxDQUFDLElBQUksQ0FBQyxnQkFBZ0IsQ0FBQyxRQUFRLENBQUUsQ0FBQyxVQUFVLENBQUMsQ0FBQyxDQUFDLElBQUksQ0FBQztJQUM3RixDQUFDO0lBRU8sWUFBWSxDQUFDLFFBQWdCO1FBQ3BDLElBQUksVUFBVSxDQUFDLElBQUksQ0FBQyxRQUFRLENBQUMsRUFBRTtZQUM5QixPQUFPLElBQUksQ0FBQyxJQUFJLENBQUMsR0FBRyxFQUFFLFFBQVEsQ0FBQyxDQUFDO1NBQ2hDO1FBQ0QsT0FBTyxJQUFJLENBQUMsSUFBSSxDQUFDLEdBQUcsRUFBRSxHQUFHLFFBQVEsS0FBSyxDQUFDLENBQUM7SUFDekMsQ0FBQztJQUVPLHlCQUF5QixDQUFDLFFBQWdCO1FBQ2pELE1BQU0sUUFBUSxHQUFHLElBQUksQ0FBQyxZQUFZLENBQUMsUUFBUSxDQUFDLENBQUM7UUFDN0MsSUFBSSxDQUFDLElBQUksQ0FBQyxXQUFXLENBQUMsVUFBVSxDQUFDLFFBQVEsQ0FBQyxFQUFFO1lBQzNDLE9BQU8sSUFBSSxDQUFDO1NBQ1o7UUFDRCxNQUFNLEtBQUssR0FBRyxJQUFJLENBQUMsV0FBVyxDQUFDLFFBQVEsQ0FBQyxRQUFRLENBQUMsQ0FBQyxLQUFLLENBQUMsT0FBTyxFQUFFLENBQUM7UUFDbEUsSUFBSSxVQUFVLENBQUMsSUFBSSxDQUFDLFFBQVEsQ0FBQyxFQUFFO1lBQzlCLGdEQUFnRDtZQUNoRCxNQUFNLFlBQVksR0FBRyxJQUFJLENBQUMsV0FBVyxDQUFDLFlBQVksQ0FBQyxRQUFRLEVBQUUsUUFBUSxDQUFDLENBQUMsUUFBUSxFQUFFLENBQUM7WUFDbEYsT0FBTyxJQUFJLFVBQVUsQ0FDcEIsSUFBSSxDQUFDLEVBQUUsQ0FBQyxnQkFBZ0IsQ0FBQyxRQUFRLEVBQUUsWUFBWSxFQUFFLElBQUksQ0FBQyxFQUFFLENBQUMsWUFBWSxDQUFDLEdBQUcsQ0FBQyxFQUMxRSxLQUFLLENBQ0wsQ0FBQztTQUNGO1FBQ0QsTUFBTSxZQUFZLEdBQUcsSUFBSSxDQUFDLFdBQVcsQ0FBQyxZQUFZLENBQUMsUUFBUSxFQUFFLFFBQVEsQ0FBQyxDQUFDLFFBQVEsRUFBRSxDQUFDO1FBQ2xGLE1BQU0sT0FBTyxHQUFhO1lBQ3pCLFNBQVMsRUFBRSxZQUFZO1NBQ3ZCLENBQUM7UUFDRixNQUFNLE9BQU8sR0FBRyxJQUFJLENBQUMsRUFBRSxDQUFDLHFCQUFxQixDQUFDLElBQUksNkJBQTZCLENBQUMsSUFBSSxDQUFDLEVBQUUsRUFBRSxFQUFFLEVBQUUsT0FBTyxFQUFFLEVBQUUsQ0FBQyxDQUFDLENBQUM7UUFDM0csTUFBTSxJQUFJLEdBQUcsT0FBTyxDQUFDLGFBQWEsQ0FBQyxTQUFTLEVBQUUsSUFBSSxFQUFFLElBQUksQ0FBQyxDQUFDLFdBQVcsQ0FBQyxDQUFDLENBQUMsQ0FBQyxJQUFJLENBQUM7UUFDOUUsT0FBTyxJQUFJLFVBQVUsQ0FDcEIsSUFBSSxDQUFDLEVBQUUsQ0FBQyxnQkFBZ0IsQ0FBQyxRQUFRLEVBQUUsSUFBSSxFQUFFLElBQUksQ0FBQyxFQUFFLENBQUMsWUFBWSxDQUFDLEdBQUcsQ0FBQyxFQUNsRSxLQUFLLENBQ0wsQ0FBQztJQUNILENBQUM7Q0FDRDtBQTdERCxrREE2REM7QUFFRCxTQUFnQixJQUFJLENBQUMsUUFBNkI7SUFDakQsTUFBTSxnQkFBZ0IsR0FBRyxDQUFDLFFBQWdCLEVBQUUsRUFBRSxDQUFDLFFBQVEsQ0FBQyx3QkFBd0IsQ0FBQyxRQUFRLENBQUMsQ0FBQztJQUMzRixPQUFPLElBQUksQ0FBQyxRQUFRLENBQUMsRUFBRSxFQUFFLGdCQUFnQixDQUFDLENBQUM7QUFDNUMsQ0FBQztBQUhELG9CQUdDO0FBUUQsTUFBTSw2QkFBNkI7SUFFakIsR0FBRyxDQUE4QjtJQUNqQyxLQUFLLENBQVU7SUFDZixNQUFNLENBQVc7SUFDakIsZ0JBQWdCLENBQXFCO0lBRXRELFlBQVksRUFBK0IsRUFBRSxJQUFhLEVBQUUsS0FBZSxFQUFFLGVBQW1DO1FBQy9HLElBQUksQ0FBQyxHQUFHLEdBQUcsRUFBRSxDQUFDO1FBQ2QsSUFBSSxDQUFDLEtBQUssR0FBRyxJQUFJLENBQUM7UUFDbEIsSUFBSSxDQUFDLE1BQU0sR0FBRyxLQUFLLENBQUM7UUFDcEIsSUFBSSxDQUFDLGdCQUFnQixHQUFHLGVBQWUsQ0FBQztJQUN6QyxDQUFDO0lBRUQsNENBQTRDO0lBRTVDLHNCQUFzQjtRQUNyQixPQUFPLElBQUksQ0FBQyxnQkFBZ0IsQ0FBQztJQUM5QixDQUFDO0lBQ0Qsa0JBQWtCO1FBQ2pCLE9BQU8sQ0FDTCxFQUFlO2FBQ2QsTUFBTSxDQUFDLE1BQU0sQ0FBQyxJQUFJLENBQUMsSUFBSSxDQUFDLEtBQUssQ0FBQyxDQUFDO2FBQy9CLE1BQU0sQ0FBQyxNQUFNLENBQUMsSUFBSSxDQUFDLElBQUksQ0FBQyxNQUFNLENBQUMsQ0FBQyxDQUNsQyxDQUFDO0lBQ0gsQ0FBQztJQUNELGdCQUFnQixDQUFDLFNBQWlCO1FBQ2pDLE9BQU8sR0FBRyxDQUFDO0lBQ1osQ0FBQztJQUNELGlCQUFpQjtRQUNoQixPQUFPLEdBQUcsQ0FBQztJQUNaLENBQUM7SUFDRCxpQkFBaUIsQ0FBQyxRQUFnQjtRQUNqQyxJQUFJLElBQUksQ0FBQyxNQUFNLENBQUMsY0FBYyxDQUFDLFFBQVEsQ0FBQyxFQUFFO1lBQ3pDLE9BQU8sSUFBSSxDQUFDLEdBQUcsQ0FBQyxjQUFjLENBQUMsVUFBVSxDQUFDLElBQUksQ0FBQyxNQUFNLENBQUMsUUFBUSxDQUFDLENBQUMsQ0FBQztTQUNqRTthQUFNLElBQUksSUFBSSxDQUFDLEtBQUssQ0FBQyxjQUFjLENBQUMsUUFBUSxDQUFDLEVBQUU7WUFDL0MsT0FBTyxJQUFJLENBQUMsR0FBRyxDQUFDLGNBQWMsQ0FBQyxVQUFVLENBQUMsSUFBSSxDQUFDLEtBQUssQ0FBQyxRQUFRLENBQUMsQ0FBQyxDQUFDO1NBQ2hFO2FBQU07WUFDTixPQUFPLElBQUksQ0FBQyxHQUFHLENBQUMsY0FBYyxDQUFDLFVBQVUsQ0FBQyxFQUFFLENBQUMsQ0FBQztTQUM5QztJQUNGLENBQUM7SUFDRCxhQUFhLENBQUMsU0FBaUI7UUFDOUIsT0FBTyxJQUFJLENBQUMsR0FBRyxDQUFDLFVBQVUsQ0FBQyxFQUFFLENBQUM7SUFDL0IsQ0FBQztJQUNELG1CQUFtQjtRQUNsQixPQUFPLEVBQUUsQ0FBQztJQUNYLENBQUM7SUFDRCxxQkFBcUIsQ0FBQyxRQUE0QjtRQUNqRCxPQUFPLGdCQUFnQixDQUFDO0lBQ3pCLENBQUM7SUFDRCxvQkFBb0IsQ0FBQyxRQUFnQjtRQUNwQyxPQUFPLFFBQVEsS0FBSyxJQUFJLENBQUMscUJBQXFCLENBQUMsSUFBSSxDQUFDLGdCQUFnQixDQUFDLENBQUM7SUFDdkUsQ0FBQztJQUNELFFBQVEsQ0FBQyxJQUFZLEVBQUUsU0FBa0I7UUFDeEMsT0FBTyxJQUFJLENBQUMsTUFBTSxDQUFDLElBQUksQ0FBQyxJQUFJLElBQUksQ0FBQyxLQUFLLENBQUMsSUFBSSxDQUFDLENBQUM7SUFDOUMsQ0FBQztJQUNELFVBQVUsQ0FBQyxJQUFZO1FBQ3RCLE9BQU8sSUFBSSxJQUFJLElBQUksQ0FBQyxNQUFNLElBQUksSUFBSSxJQUFJLElBQUksQ0FBQyxLQUFLLENBQUM7SUFDbEQsQ0FBQztDQUNEO0FBRUQsU0FBZ0IsT0FBTztJQUN0QixNQUFNLENBQUMsR0FBRyxJQUFJLENBQUMsSUFBSSxtQkFBbUIsQ0FBQyxJQUFJLFVBQVUsRUFBRSxDQUFDLENBQUMsQ0FBQztJQUMxRCxJQUFJLENBQUMsQ0FBQyxFQUFFO1FBQ1AsTUFBTSxJQUFJLEtBQUssQ0FBQyxnREFBZ0QsQ0FBQyxDQUFDO0tBQ2xFO0lBQ0QsT0FBTyxDQUFDLENBQUM7QUFDVixDQUFDO0FBTkQsMEJBTUMifQ==<|MERGE_RESOLUTION|>--- conflicted
+++ resolved
@@ -104,19 +104,14 @@
     return false;
 }
 function isStatic(ts, member) {
-<<<<<<< HEAD
-    const modifiers = ts.canHaveModifiers(member) ? ts.getModifiers(member) : undefined;
-    return hasModifier(modifiers, ts.SyntaxKind.StaticKeyword);
-=======
     if (ts.canHaveModifiers(member)) {
         return hasModifier(ts.getModifiers(member), ts.SyntaxKind.StaticKeyword);
     }
     return false;
->>>>>>> 5b6af074
 }
 function isDefaultExport(ts, declaration) {
-    const modifiers = ts.canHaveModifiers(declaration) ? ts.getModifiers(declaration) : undefined;
-    return hasModifier(modifiers, ts.SyntaxKind.DefaultKeyword) && hasModifier(modifiers, ts.SyntaxKind.ExportKeyword);
+    return (hasModifier(declaration.modifiers, ts.SyntaxKind.DefaultKeyword)
+        && hasModifier(declaration.modifiers, ts.SyntaxKind.ExportKeyword));
 }
 function getMassagedTopLevelDeclarationText(ts, sourceFile, declaration, importName, usage, enums) {
     let result = getNodeText(sourceFile, declaration);
