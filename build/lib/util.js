/*---------------------------------------------------------------------------------------------
 *  Copyright (c) Microsoft Corporation. All rights reserved.
 *  Licensed under the Source EULA. See License.txt in the project root for license information.
 *--------------------------------------------------------------------------------------------*/
'use strict';
Object.defineProperty(exports, "__esModule", { value: true });
exports.buildWebNodePaths = exports.createExternalLoaderConfig = exports.acquireWebNodePaths = exports.getElectronVersion = exports.streamToPromise = exports.versionStringToNumber = exports.filter = exports.rebase = exports.getVersion = exports.ensureDir = exports.rreddir = exports.rimraf = exports.rewriteSourceMappingURL = exports.stripSourceMappingURL = exports.loadSourcemaps = exports.cleanNodeModules = exports.skipDirectories = exports.toFileUri = exports.setExecutableBit = exports.fixWin32DirectoryPermissions = exports.debounce = exports.incremental = void 0;
const es = require("event-stream");
const _debounce = require("debounce");
const _filter = require("gulp-filter");
const rename = require("gulp-rename");
const path = require("path");
const fs = require("fs");
const _rimraf = require("rimraf");
const VinylFile = require("vinyl");
const git = require("./git");
const root = path.dirname(path.dirname(__dirname));
const NoCancellationToken = { isCancellationRequested: () => false };
function incremental(streamProvider, initial, supportsCancellation) {
    const input = es.through();
    const output = es.through();
    let state = 'idle';
    let buffer = Object.create(null);
    const token = !supportsCancellation ? undefined : { isCancellationRequested: () => Object.keys(buffer).length > 0 };
    const run = (input, isCancellable) => {
        state = 'running';
        const stream = !supportsCancellation ? streamProvider() : streamProvider(isCancellable ? token : NoCancellationToken);
        input
            .pipe(stream)
            .pipe(es.through(undefined, () => {
            state = 'idle';
            eventuallyRun();
        }))
            .pipe(output);
    };
    if (initial) {
        run(initial, false);
    }
    const eventuallyRun = _debounce(() => {
        const paths = Object.keys(buffer);
        if (paths.length === 0) {
            return;
        }
        const data = paths.map(path => buffer[path]);
        buffer = Object.create(null);
        run(es.readArray(data), true);
    }, 500);
    input.on('data', (f) => {
        buffer[f.path] = f;
        if (state === 'idle') {
            eventuallyRun();
        }
    });
    return es.duplex(input, output);
}
exports.incremental = incremental;
function debounce(task) {
    const input = es.through();
    const output = es.through();
    let state = 'idle';
    const run = () => {
        state = 'running';
        task()
            .pipe(es.through(undefined, () => {
            const shouldRunAgain = state === 'stale';
            state = 'idle';
            if (shouldRunAgain) {
                eventuallyRun();
            }
        }))
            .pipe(output);
    };
    run();
    const eventuallyRun = _debounce(() => run(), 500);
    input.on('data', () => {
        if (state === 'idle') {
            eventuallyRun();
        }
        else {
            state = 'stale';
        }
    });
    return es.duplex(input, output);
}
exports.debounce = debounce;
function fixWin32DirectoryPermissions() {
    if (!/win32/.test(process.platform)) {
        return es.through();
    }
    return es.mapSync(f => {
        if (f.stat && f.stat.isDirectory && f.stat.isDirectory()) {
            f.stat.mode = 16877;
        }
        return f;
    });
}
exports.fixWin32DirectoryPermissions = fixWin32DirectoryPermissions;
function setExecutableBit(pattern) {
    const setBit = es.mapSync(f => {
        if (!f.stat) {
            f.stat = { isFile() { return true; } };
        }
        f.stat.mode = /* 100755 */ 33261;
        return f;
    });
    if (!pattern) {
        return setBit;
    }
    const input = es.through();
    const filter = _filter(pattern, { restore: true });
    const output = input
        .pipe(filter)
        .pipe(setBit)
        .pipe(filter.restore);
    return es.duplex(input, output);
}
exports.setExecutableBit = setExecutableBit;
function toFileUri(filePath) {
    const match = filePath.match(/^([a-z])\:(.*)$/i);
    if (match) {
        filePath = '/' + match[1].toUpperCase() + ':' + match[2];
    }
    return 'file://' + filePath.replace(/\\/g, '/');
}
exports.toFileUri = toFileUri;
function skipDirectories() {
    return es.mapSync(f => {
        if (!f.isDirectory()) {
            return f;
        }
    });
}
exports.skipDirectories = skipDirectories;
function cleanNodeModules(rulePath) {
    const rules = fs.readFileSync(rulePath, 'utf8')
        .split(/\r?\n/g)
        .map(line => line.trim())
        .filter(line => line && !/^#/.test(line));
    const excludes = rules.filter(line => !/^!/.test(line)).map(line => `!**/node_modules/${line}`);
    const includes = rules.filter(line => /^!/.test(line)).map(line => `**/node_modules/${line.substr(1)}`);
    const input = es.through();
    const output = es.merge(input.pipe(_filter(['**', ...excludes])), input.pipe(_filter(includes)));
    return es.duplex(input, output);
}
exports.cleanNodeModules = cleanNodeModules;
function loadSourcemaps() {
    const input = es.through();
    const output = input
        .pipe(es.map((f, cb) => {
        if (f.sourceMap) {
            cb(undefined, f);
            return;
        }
        if (!f.contents) {
            cb(undefined, f);
            return;
        }
        const contents = f.contents.toString('utf8');
        const reg = /\/\/# sourceMappingURL=(.*)$/g;
        let lastMatch = null;
        let match = null;
        while (match = reg.exec(contents)) {
            lastMatch = match;
        }
        if (!lastMatch) {
            f.sourceMap = {
                version: '3',
                names: [],
                mappings: '',
                sources: [f.relative],
                sourcesContent: [contents]
            };
            cb(undefined, f);
            return;
        }
        f.contents = Buffer.from(contents.replace(/\/\/# sourceMappingURL=(.*)$/g, ''), 'utf8');
        fs.readFile(path.join(path.dirname(f.path), lastMatch[1]), 'utf8', (err, contents) => {
            if (err) {
                return cb(err);
            }
            f.sourceMap = JSON.parse(contents);
            cb(undefined, f);
        });
    }));
    return es.duplex(input, output);
}
exports.loadSourcemaps = loadSourcemaps;
function stripSourceMappingURL() {
    const input = es.through();
    const output = input
        .pipe(es.mapSync(f => {
        const contents = f.contents.toString('utf8');
        f.contents = Buffer.from(contents.replace(/\n\/\/# sourceMappingURL=(.*)$/gm, ''), 'utf8');
        return f;
    }));
    return es.duplex(input, output);
}
exports.stripSourceMappingURL = stripSourceMappingURL;
function rewriteSourceMappingURL(sourceMappingURLBase) {
    const input = es.through();
    const output = input
        .pipe(es.mapSync(f => {
        const contents = f.contents.toString('utf8');
        const str = `//# sourceMappingURL=${sourceMappingURLBase}/${path.dirname(f.relative).replace(/\\/g, '/')}/$1`;
        f.contents = Buffer.from(contents.replace(/\n\/\/# sourceMappingURL=(.*)$/gm, str));
        return f;
    }));
    return es.duplex(input, output);
}
exports.rewriteSourceMappingURL = rewriteSourceMappingURL;
function rimraf(dir) {
    const result = () => new Promise((c, e) => {
        let retries = 0;
        const retry = () => {
            _rimraf(dir, { maxBusyTries: 1 }, (err) => {
                if (!err) {
                    return c();
                }
                if (err.code === 'ENOTEMPTY' && ++retries < 5) {
                    return setTimeout(() => retry(), 10);
                }
                return e(err);
            });
        };
        retry();
    });
    result.taskName = `clean-${path.basename(dir).toLowerCase()}`;
    return result;
}
exports.rimraf = rimraf;
function _rreaddir(dirPath, prepend, result) {
    const entries = fs.readdirSync(dirPath, { withFileTypes: true });
    for (const entry of entries) {
        if (entry.isDirectory()) {
            _rreaddir(path.join(dirPath, entry.name), `${prepend}/${entry.name}`, result);
        }
        else {
            result.push(`${prepend}/${entry.name}`);
        }
    }
}
function rreddir(dirPath) {
    let result = [];
    _rreaddir(dirPath, '', result);
    return result;
}
exports.rreddir = rreddir;
function ensureDir(dirPath) {
    if (fs.existsSync(dirPath)) {
        return;
    }
    ensureDir(path.dirname(dirPath));
    fs.mkdirSync(dirPath);
}
exports.ensureDir = ensureDir;
function getVersion(root) {
    let version = process.env['VSCODE_DISTRO_COMMIT'] || process.env['BUILD_SOURCEVERSION'];
    if (!version || !/^[0-9a-f]{40}$/i.test(version.trim())) {
        version = git.getVersion(root);
    }
    return version;
}
exports.getVersion = getVersion;
function rebase(count) {
    return rename(f => {
        const parts = f.dirname ? f.dirname.split(/[\/\\]/) : [];
        f.dirname = parts.slice(count).join(path.sep);
    });
}
exports.rebase = rebase;
function filter(fn) {
    const result = es.through(function (data) {
        if (fn(data)) {
            this.emit('data', data);
        }
        else {
            result.restore.push(data);
        }
    });
    result.restore = es.through();
    return result;
}
exports.filter = filter;
function versionStringToNumber(versionStr) {
    const semverRegex = /(\d+)\.(\d+)\.(\d+)/;
    const match = versionStr.match(semverRegex);
    if (!match) {
        throw new Error('Version string is not properly formatted: ' + versionStr);
    }
    return parseInt(match[1], 10) * 1e4 + parseInt(match[2], 10) * 1e2 + parseInt(match[3], 10);
}
exports.versionStringToNumber = versionStringToNumber;
function streamToPromise(stream) {
    return new Promise((c, e) => {
        stream.on('error', err => e(err));
        stream.on('end', () => c());
    });
}
exports.streamToPromise = streamToPromise;
function getElectronVersion() {
    const yarnrc = fs.readFileSync(path.join(root, '.yarnrc'), 'utf8');
    const target = /^target "(.*)"$/m.exec(yarnrc)[1];
    return target;
}
exports.getElectronVersion = getElectronVersion;
function acquireWebNodePaths() {
    const root = path.join(__dirname, '..', '..');
    const webPackageJSON = path.join(root, '/remote/web', 'package.json');
    const webPackages = JSON.parse(fs.readFileSync(webPackageJSON, 'utf8')).dependencies;
    const nodePaths = {};
    for (const key of Object.keys(webPackages)) {
        const packageJSON = path.join(root, 'node_modules', key, 'package.json');
        const packageData = JSON.parse(fs.readFileSync(packageJSON, 'utf8'));
<<<<<<< HEAD
        let entryPoint = typeof packageData.browser === 'string' ? packageData.browser : (_a = packageData.main) !== null && _a !== void 0 ? _a : packageData.main; // {{SQL CARBON EDIT}} Some packages (like Turndown) have objects in this field instead of the entry point, fall back to main in that case
=======
        let entryPoint = packageData.browser ?? packageData.main;
>>>>>>> 559e9bee
        // On rare cases a package doesn't have an entrypoint so we assume it has a dist folder with a min.js
        if (!entryPoint) {
            // TODO @lramos15 remove this when jschardet adds an entrypoint so we can warn on all packages w/out entrypoint
            if (key !== 'jschardet') {
                console.warn(`No entry point for ${key} assuming dist/${key}.min.js`);
            }
            entryPoint = `dist/${key}.min.js`;
        }
        // Remove any starting path information so it's all relative info
        if (entryPoint.startsWith('./')) {
            entryPoint = entryPoint.substring(2);
        }
        else if (entryPoint.startsWith('/')) {
            entryPoint = entryPoint.substring(1);
        }
        // Search for a minified entrypoint as well
        if (/(?<!\.min)\.js$/i.test(entryPoint)) {
            const minEntryPoint = entryPoint.replace(/\.js$/i, '.min.js');
            if (fs.existsSync(path.join(root, 'node_modules', key, minEntryPoint))) {
                entryPoint = minEntryPoint;
            }
        }
        nodePaths[key] = entryPoint;
    }
    return nodePaths;
}
exports.acquireWebNodePaths = acquireWebNodePaths;
function createExternalLoaderConfig(webEndpoint, commit, quality) {
    if (!webEndpoint || !commit || !quality) {
        return undefined;
    }
    webEndpoint = webEndpoint + `/${quality}/${commit}`;
    let nodePaths = acquireWebNodePaths();
    Object.keys(nodePaths).map(function (key, _) {
        nodePaths[key] = `${webEndpoint}/node_modules/${key}/${nodePaths[key]}`;
    });
    const externalLoaderConfig = {
        baseUrl: `${webEndpoint}/out`,
        recordStats: true,
        paths: nodePaths
    };
    return externalLoaderConfig;
}
exports.createExternalLoaderConfig = createExternalLoaderConfig;
function buildWebNodePaths(outDir) {
    const result = () => new Promise((resolve, _) => {
        const root = path.join(__dirname, '..', '..');
        const nodePaths = acquireWebNodePaths();
        // Now we write the node paths to out/vs
        const outDirectory = path.join(root, outDir, 'vs');
        fs.mkdirSync(outDirectory, { recursive: true });
        const headerWithGeneratedFileWarning = `/*---------------------------------------------------------------------------------------------
	 *  Copyright (c) Microsoft Corporation. All rights reserved.
	 *  Licensed under the Source EULA. See License.txt in the project root for license information.
	 *--------------------------------------------------------------------------------------------*/

	// This file is generated by build/npm/postinstall.js. Do not edit.`;
        const fileContents = `${headerWithGeneratedFileWarning}\nself.webPackagePaths = ${JSON.stringify(nodePaths, null, 2)};`;
        fs.writeFileSync(path.join(outDirectory, 'webPackagePaths.js'), fileContents, 'utf8');
        resolve();
    });
    result.taskName = 'build-web-node-paths';
    return result;
}
exports.buildWebNodePaths = buildWebNodePaths;<|MERGE_RESOLUTION|>--- conflicted
+++ resolved
@@ -311,11 +311,7 @@
     for (const key of Object.keys(webPackages)) {
         const packageJSON = path.join(root, 'node_modules', key, 'package.json');
         const packageData = JSON.parse(fs.readFileSync(packageJSON, 'utf8'));
-<<<<<<< HEAD
-        let entryPoint = typeof packageData.browser === 'string' ? packageData.browser : (_a = packageData.main) !== null && _a !== void 0 ? _a : packageData.main; // {{SQL CARBON EDIT}} Some packages (like Turndown) have objects in this field instead of the entry point, fall back to main in that case
-=======
-        let entryPoint = packageData.browser ?? packageData.main;
->>>>>>> 559e9bee
+        let entryPoint = (_a = packageData.browser) !== null && _a !== void 0 ? _a : packageData.main;
         // On rare cases a package doesn't have an entrypoint so we assume it has a dist folder with a min.js
         if (!entryPoint) {
             // TODO @lramos15 remove this when jschardet adds an entrypoint so we can warn on all packages w/out entrypoint
