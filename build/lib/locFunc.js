"use strict";
/*---------------------------------------------------------------------------------------------
 *  Copyright (c) Microsoft Corporation. All rights reserved.
 *  Licensed under the Source EULA. See License.txt in the project root for license information.
 *--------------------------------------------------------------------------------------------*/
Object.defineProperty(exports, "__esModule", { value: true });
exports.packageSingleExtensionStream = exports.packageLangpacksStream = void 0;
const es = require("event-stream");
const path = require("path");
const glob = require("glob");
const rename = require("gulp-rename");
const ext = require("./extensions");
const root = path.dirname(path.dirname(__dirname));
// Modified packageLocalExtensionsStream from extensions.ts, but for langpacks.
function packageLangpacksStream() {
    const langpackDescriptions = glob.sync('i18n/*/package.json')
        .map(manifestPath => {
        const langpackPath = path.dirname(path.join(root, manifestPath));
        const langpackName = path.basename(langpackPath);
        return { name: langpackName, path: langpackPath };
    });
    const builtLangpacks = langpackDescriptions.map(langpack => {
        return ext.fromLocalNormal(langpack.path)
            .pipe(rename(p => p.dirname = `langpacks/${langpack.name}/${p.dirname}`));
    });
    return es.merge(builtLangpacks);
}
exports.packageLangpacksStream = packageLangpacksStream;
<<<<<<< HEAD
//copied from extensions.
function fromLocalNormal(extensionPath) {
    const result = es.through();
    const vsce = require('vsce');
    vsce.listFiles({ cwd: extensionPath, packageManager: vsce.PackageManager.Yarn })
        .then(fileNames => {
        const files = fileNames
            .map(fileName => path.join(extensionPath, fileName))
            .map(filePath => new File({
            path: filePath,
            stat: fs.statSync(filePath),
            base: extensionPath,
            contents: fs.createReadStream(filePath)
        }));
        es.readArray(files).pipe(result);
    })
        .catch(err => result.emit('error', err));
    return result.pipe((0, stats_1.createStatsStream)(path.basename(extensionPath)));
}
=======
// Modified packageLocalExtensionsStream but for any ADS extensions including excluded/external ones.
function packageSingleExtensionStream(name) {
    const extenalExtensionDescriptions = glob.sync(`extensions/${name}/package.json`)
        .map(manifestPath => {
        const extensionPath = path.dirname(path.join(root, manifestPath));
        const extensionName = path.basename(extensionPath);
        return { name: extensionName, path: extensionPath };
    });
    const builtExtension = extenalExtensionDescriptions.map(extension => {
        return ext.fromLocal(extension.path, false)
            .pipe(rename(p => p.dirname = `extensions/${extension.name}/${p.dirname}`));
    });
    return es.merge(builtExtension);
}
exports.packageSingleExtensionStream = packageSingleExtensionStream;
>>>>>>> 1caef2dc
<|MERGE_RESOLUTION|>--- conflicted
+++ resolved
@@ -26,27 +26,6 @@
     return es.merge(builtLangpacks);
 }
 exports.packageLangpacksStream = packageLangpacksStream;
-<<<<<<< HEAD
-//copied from extensions.
-function fromLocalNormal(extensionPath) {
-    const result = es.through();
-    const vsce = require('vsce');
-    vsce.listFiles({ cwd: extensionPath, packageManager: vsce.PackageManager.Yarn })
-        .then(fileNames => {
-        const files = fileNames
-            .map(fileName => path.join(extensionPath, fileName))
-            .map(filePath => new File({
-            path: filePath,
-            stat: fs.statSync(filePath),
-            base: extensionPath,
-            contents: fs.createReadStream(filePath)
-        }));
-        es.readArray(files).pipe(result);
-    })
-        .catch(err => result.emit('error', err));
-    return result.pipe((0, stats_1.createStatsStream)(path.basename(extensionPath)));
-}
-=======
 // Modified packageLocalExtensionsStream but for any ADS extensions including excluded/external ones.
 function packageSingleExtensionStream(name) {
     const extenalExtensionDescriptions = glob.sync(`extensions/${name}/package.json`)
@@ -61,5 +40,4 @@
     });
     return es.merge(builtExtension);
 }
-exports.packageSingleExtensionStream = packageSingleExtensionStream;
->>>>>>> 1caef2dc
+exports.packageSingleExtensionStream = packageSingleExtensionStream;