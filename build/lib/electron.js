/*---------------------------------------------------------------------------------------------
 *  Copyright (c) Microsoft Corporation. All rights reserved.
 *  Licensed under the Source EULA. See License.txt in the project root for license information.
 *--------------------------------------------------------------------------------------------*/
'use strict';
Object.defineProperty(exports, "__esModule", { value: true });
exports.config = void 0;
const fs = require("fs");
const path = require("path");
const vfs = require("vinyl-fs");
const filter = require("gulp-filter");
const _ = require("underscore");
const util = require("./util");
function isDocumentSuffix(str) {
    return str === 'document' || str === 'script' || str === 'file' || str === 'source code';
}
const root = path.dirname(path.dirname(__dirname));
const product = JSON.parse(fs.readFileSync(path.join(root, 'product.json'), 'utf8'));
const commit = util.getVersion(root);
const darwinCreditsTemplate = product.darwinCredits && _.template(fs.readFileSync(path.join(root, product.darwinCredits), 'utf8'));
/**
 * Generate a `DarwinDocumentType` given a list of file extensions, an icon name, and an optional suffix or file type name.
 * @param extensions A list of file extensions, such as `['bat', 'cmd']`
 * @param icon A sentence-cased file type name that matches the lowercase name of a darwin icon resource.
 * For example, `'HTML'` instead of `'html'`, or `'Java'` instead of `'java'`.
 * This parameter is lowercased before it is used to reference an icon file.
 * @param nameOrSuffix An optional suffix or a string to use as the file type. If a suffix is provided,
 * it is used with the icon parameter to generate a file type string. If nothing is provided,
 * `'document'` is used with the icon parameter to generate file type string.
 *
 * For example, if you call `darwinBundleDocumentType(..., 'HTML')`, the resulting file type is `"HTML document"`,
 * and the `'html'` darwin icon is used.
 *
 * If you call `darwinBundleDocumentType(..., 'Javascript', 'file')`, the resulting file type is `"Javascript file"`.
 * and the `'javascript'` darwin icon is used.
 *
 * If you call `darwinBundleDocumentType(..., 'bat', 'Windows command script')`, the file type is `"Windows command script"`,
 * and the `'bat'` darwin icon is used.
 */
function darwinBundleDocumentType(extensions, icon, nameOrSuffix, utis) {
    // If given a suffix, generate a name from it. If not given anything, default to 'document'
    if (isDocumentSuffix(nameOrSuffix) || !nameOrSuffix) {
        nameOrSuffix = icon.charAt(0).toUpperCase() + icon.slice(1) + ' ' + (nameOrSuffix ?? 'document');
    }
    return {
        name: nameOrSuffix,
        role: 'Editor',
        ostypes: ['TEXT', 'utxt', 'TUTX', '****'],
        extensions,
        iconFile: 'resources/darwin/' + icon + '.icns',
        utis
    };
}
/**
 * Generate several `DarwinDocumentType`s with unique names and a shared icon.
 * @param types A map of file type names to their associated file extensions.
 * @param icon A darwin icon resource to use. For example, `'HTML'` would refer to `resources/darwin/html.icns`
 *
 * Examples:
 * ```
 * darwinBundleDocumentTypes({ 'C header file': 'h', 'C source code': 'c' },'c')
 * darwinBundleDocumentTypes({ 'React source code': ['jsx', 'tsx'] }, 'react')
 * ```
 */
<<<<<<< HEAD
// {{SQL CARBON EDIT}} Remove unused
// function darwinBundleDocumentTypes(types: { [name: string]: string | string[] }, icon: string): DarwinDocumentType[] {
// 	return Object.keys(types).map((name: string): DarwinDocumentType => {
// 		const extensions = types[name];
// 		return {
// 			name: name,
// 			role: 'Editor',
// 			ostypes: ['TEXT', 'utxt', 'TUTX', '****'],
// 			extensions: Array.isArray(extensions) ? extensions : [extensions],
// 			iconFile: 'resources/darwin/' + icon + '.icns',
// 		} as DarwinDocumentType;
// 	});
// }
=======
function darwinBundleDocumentTypes(types, icon) {
    return Object.keys(types).map((name) => {
        const extensions = types[name];
        return {
            name,
            role: 'Editor',
            ostypes: ['TEXT', 'utxt', 'TUTX', '****'],
            extensions: Array.isArray(extensions) ? extensions : [extensions],
            iconFile: 'resources/darwin/' + icon + '.icns'
        };
    });
}
>>>>>>> 559e9bee
exports.config = {
    version: util.getElectronVersion(),
    productAppName: product.nameLong,
    companyName: 'Microsoft Corporation',
    copyright: 'Copyright (C) 2022 Microsoft. All rights reserved',
    darwinIcon: 'resources/darwin/code.icns',
    darwinBundleIdentifier: product.darwinBundleIdentifier,
    darwinApplicationCategoryType: 'public.app-category.developer-tools',
    darwinHelpBookFolder: 'VS Code HelpBook',
    darwinHelpBookName: 'VS Code HelpBook',
    darwinBundleDocumentTypes: [
<<<<<<< HEAD
        darwinBundleDocumentType(['csv', 'json', 'sqlplan', 'sql', 'xml'], 'code_file'),
=======
        ...darwinBundleDocumentTypes({ 'C header file': 'h', 'C source code': 'c' }, 'c'),
        ...darwinBundleDocumentTypes({ 'Git configuration file': ['gitattributes', 'gitconfig', 'gitignore'] }, 'config'),
        ...darwinBundleDocumentTypes({ 'HTML template document': ['asp', 'aspx', 'cshtml', 'jshtm', 'jsp', 'phtml', 'shtml'] }, 'html'),
        darwinBundleDocumentType(['bat', 'cmd'], 'bat', 'Windows command script'),
        darwinBundleDocumentType(['bowerrc'], 'Bower'),
        darwinBundleDocumentType(['config', 'editorconfig', 'ini', 'cfg'], 'config', 'Configuration file'),
        darwinBundleDocumentType(['hh', 'hpp', 'hxx', 'h++'], 'cpp', 'C++ header file'),
        darwinBundleDocumentType(['cc', 'cpp', 'cxx', 'c++'], 'cpp', 'C++ source code'),
        darwinBundleDocumentType(['m'], 'default', 'Objective-C source code'),
        darwinBundleDocumentType(['mm'], 'cpp', 'Objective-C++ source code'),
        darwinBundleDocumentType(['cs', 'csx'], 'csharp', 'C# source code'),
        darwinBundleDocumentType(['css'], 'css', 'CSS'),
        darwinBundleDocumentType(['go'], 'go', 'Go source code'),
        darwinBundleDocumentType(['htm', 'html', 'xhtml'], 'HTML'),
        darwinBundleDocumentType(['jade'], 'Jade'),
        darwinBundleDocumentType(['jav', 'java'], 'Java'),
        darwinBundleDocumentType(['js', 'jscsrc', 'jshintrc', 'mjs', 'cjs'], 'Javascript', 'file'),
        darwinBundleDocumentType(['json'], 'JSON'),
        darwinBundleDocumentType(['less'], 'Less'),
        darwinBundleDocumentType(['markdown', 'md', 'mdoc', 'mdown', 'mdtext', 'mdtxt', 'mdwn', 'mkd', 'mkdn'], 'Markdown'),
        darwinBundleDocumentType(['php'], 'PHP', 'source code'),
        darwinBundleDocumentType(['ps1', 'psd1', 'psm1'], 'Powershell', 'script'),
        darwinBundleDocumentType(['py', 'pyi'], 'Python', 'script'),
        darwinBundleDocumentType(['gemspec', 'rb', 'erb'], 'Ruby', 'source code'),
        darwinBundleDocumentType(['scss', 'sass'], 'SASS', 'file'),
        darwinBundleDocumentType(['sql'], 'SQL', 'script'),
        darwinBundleDocumentType(['ts'], 'TypeScript', 'file'),
        darwinBundleDocumentType(['tsx', 'jsx'], 'React', 'source code'),
        darwinBundleDocumentType(['vue'], 'Vue', 'source code'),
        darwinBundleDocumentType(['ascx', 'csproj', 'dtd', 'plist', 'wxi', 'wxl', 'wxs', 'xml', 'xaml'], 'XML'),
        darwinBundleDocumentType(['eyaml', 'eyml', 'yaml', 'yml'], 'YAML'),
        darwinBundleDocumentType([
            'bash', 'bash_login', 'bash_logout', 'bash_profile', 'bashrc',
            'profile', 'rhistory', 'rprofile', 'sh', 'zlogin', 'zlogout',
            'zprofile', 'zsh', 'zshenv', 'zshrc'
        ], 'Shell', 'script'),
        // Default icon with specified names
        ...darwinBundleDocumentTypes({
            'Clojure source code': ['clj', 'cljs', 'cljx', 'clojure'],
            'VS Code workspace file': 'code-workspace',
            'CoffeeScript source code': 'coffee',
            'Comma Separated Values': 'csv',
            'CMake script': 'cmake',
            'Dart script': 'dart',
            'Diff file': 'diff',
            'Dockerfile': 'dockerfile',
            'Gradle file': 'gradle',
            'Groovy script': 'groovy',
            'Makefile': ['makefile', 'mk'],
            'Lua script': 'lua',
            'Pug document': 'pug',
            'Jupyter': 'ipynb',
            'Lockfile': 'lock',
            'Log file': 'log',
            'Plain Text File': 'txt',
            'Xcode project file': 'xcodeproj',
            'Xcode workspace file': 'xcworkspace',
            'Visual Basic script': 'vb',
            'R source code': 'r',
            'Rust source code': 'rs',
            'Restructured Text document': 'rst',
            'LaTeX document': ['tex', 'cls'],
            'F# source code': 'fs',
            'F# signature file': 'fsi',
            'F# script': ['fsx', 'fsscript'],
            'SVG document': ['svg', 'svgz'],
            'TOML document': 'toml',
        }, 'default'),
        // Default icon with default name
        darwinBundleDocumentType([
            'containerfile', 'ctp', 'dot', 'edn', 'handlebars', 'hbs', 'ml', 'mli',
            'pl', 'pl6', 'pm', 'pm6', 'pod', 'pp', 'properties', 'psgi', 'rt', 't'
        ], 'default', product.nameLong + ' document'),
        // Folder support ()
        darwinBundleDocumentType([], 'default', 'Folder', ['public.folder'])
>>>>>>> 559e9bee
    ],
    darwinBundleURLTypes: [{
            role: 'Viewer',
            name: product.nameLong,
            urlSchemes: [product.urlProtocol]
        }],
    darwinForceDarkModeSupport: true,
    darwinCredits: darwinCreditsTemplate ? Buffer.from(darwinCreditsTemplate({ commit: commit, date: new Date().toISOString() })) : undefined,
    linuxExecutableName: product.applicationName,
    winIcon: 'resources/win32/code.ico',
    token: process.env['VSCODE_MIXIN_PASSWORD'] || process.env['GITHUB_TOKEN'] || undefined,
    repo: product.electronRepository || undefined
};
function getElectron(arch) {
    return () => {
        const electron = require('gulp-atom-electron');
        const json = require('gulp-json-editor');
        const electronOpts = _.extend({}, exports.config, {
            platform: process.platform,
            arch: arch === 'armhf' ? 'arm' : arch,
            ffmpegChromium: true,
            keepDefaultApp: true
        });
        return vfs.src('package.json')
            .pipe(json({ name: product.nameShort }))
            .pipe(electron(electronOpts))
            .pipe(filter(['**', '!**/app/package.json']))
            .pipe(vfs.dest('.build/electron'));
    };
}
async function main(arch = process.arch) {
    const version = util.getElectronVersion();
    const electronPath = path.join(root, '.build', 'electron');
    const versionFile = path.join(electronPath, 'version');
    const isUpToDate = fs.existsSync(versionFile) && fs.readFileSync(versionFile, 'utf8') === `${version}`;
    if (!isUpToDate) {
        await util.rimraf(electronPath)();
        await util.streamToPromise(getElectron(arch)());
    }
}
if (require.main === module) {
    main(process.argv[2]).catch(err => {
        console.error(err);
        process.exit(1);
    });
}<|MERGE_RESOLUTION|>--- conflicted
+++ resolved
@@ -62,34 +62,19 @@
  * darwinBundleDocumentTypes({ 'React source code': ['jsx', 'tsx'] }, 'react')
  * ```
  */
-<<<<<<< HEAD
 // {{SQL CARBON EDIT}} Remove unused
 // function darwinBundleDocumentTypes(types: { [name: string]: string | string[] }, icon: string): DarwinDocumentType[] {
 // 	return Object.keys(types).map((name: string): DarwinDocumentType => {
 // 		const extensions = types[name];
 // 		return {
-// 			name: name,
+            name: name,
 // 			role: 'Editor',
 // 			ostypes: ['TEXT', 'utxt', 'TUTX', '****'],
 // 			extensions: Array.isArray(extensions) ? extensions : [extensions],
-// 			iconFile: 'resources/darwin/' + icon + '.icns',
+            iconFile: 'resources/darwin/' + icon + '.icns',
 // 		} as DarwinDocumentType;
 // 	});
 // }
-=======
-function darwinBundleDocumentTypes(types, icon) {
-    return Object.keys(types).map((name) => {
-        const extensions = types[name];
-        return {
-            name,
-            role: 'Editor',
-            ostypes: ['TEXT', 'utxt', 'TUTX', '****'],
-            extensions: Array.isArray(extensions) ? extensions : [extensions],
-            iconFile: 'resources/darwin/' + icon + '.icns'
-        };
-    });
-}
->>>>>>> 559e9bee
 exports.config = {
     version: util.getElectronVersion(),
     productAppName: product.nameLong,
@@ -101,85 +86,10 @@
     darwinHelpBookFolder: 'VS Code HelpBook',
     darwinHelpBookName: 'VS Code HelpBook',
     darwinBundleDocumentTypes: [
-<<<<<<< HEAD
         darwinBundleDocumentType(['csv', 'json', 'sqlplan', 'sql', 'xml'], 'code_file'),
-=======
-        ...darwinBundleDocumentTypes({ 'C header file': 'h', 'C source code': 'c' }, 'c'),
-        ...darwinBundleDocumentTypes({ 'Git configuration file': ['gitattributes', 'gitconfig', 'gitignore'] }, 'config'),
-        ...darwinBundleDocumentTypes({ 'HTML template document': ['asp', 'aspx', 'cshtml', 'jshtm', 'jsp', 'phtml', 'shtml'] }, 'html'),
-        darwinBundleDocumentType(['bat', 'cmd'], 'bat', 'Windows command script'),
-        darwinBundleDocumentType(['bowerrc'], 'Bower'),
-        darwinBundleDocumentType(['config', 'editorconfig', 'ini', 'cfg'], 'config', 'Configuration file'),
-        darwinBundleDocumentType(['hh', 'hpp', 'hxx', 'h++'], 'cpp', 'C++ header file'),
-        darwinBundleDocumentType(['cc', 'cpp', 'cxx', 'c++'], 'cpp', 'C++ source code'),
-        darwinBundleDocumentType(['m'], 'default', 'Objective-C source code'),
-        darwinBundleDocumentType(['mm'], 'cpp', 'Objective-C++ source code'),
-        darwinBundleDocumentType(['cs', 'csx'], 'csharp', 'C# source code'),
-        darwinBundleDocumentType(['css'], 'css', 'CSS'),
-        darwinBundleDocumentType(['go'], 'go', 'Go source code'),
-        darwinBundleDocumentType(['htm', 'html', 'xhtml'], 'HTML'),
-        darwinBundleDocumentType(['jade'], 'Jade'),
-        darwinBundleDocumentType(['jav', 'java'], 'Java'),
-        darwinBundleDocumentType(['js', 'jscsrc', 'jshintrc', 'mjs', 'cjs'], 'Javascript', 'file'),
-        darwinBundleDocumentType(['json'], 'JSON'),
-        darwinBundleDocumentType(['less'], 'Less'),
-        darwinBundleDocumentType(['markdown', 'md', 'mdoc', 'mdown', 'mdtext', 'mdtxt', 'mdwn', 'mkd', 'mkdn'], 'Markdown'),
-        darwinBundleDocumentType(['php'], 'PHP', 'source code'),
-        darwinBundleDocumentType(['ps1', 'psd1', 'psm1'], 'Powershell', 'script'),
-        darwinBundleDocumentType(['py', 'pyi'], 'Python', 'script'),
-        darwinBundleDocumentType(['gemspec', 'rb', 'erb'], 'Ruby', 'source code'),
-        darwinBundleDocumentType(['scss', 'sass'], 'SASS', 'file'),
-        darwinBundleDocumentType(['sql'], 'SQL', 'script'),
-        darwinBundleDocumentType(['ts'], 'TypeScript', 'file'),
-        darwinBundleDocumentType(['tsx', 'jsx'], 'React', 'source code'),
-        darwinBundleDocumentType(['vue'], 'Vue', 'source code'),
-        darwinBundleDocumentType(['ascx', 'csproj', 'dtd', 'plist', 'wxi', 'wxl', 'wxs', 'xml', 'xaml'], 'XML'),
-        darwinBundleDocumentType(['eyaml', 'eyml', 'yaml', 'yml'], 'YAML'),
-        darwinBundleDocumentType([
-            'bash', 'bash_login', 'bash_logout', 'bash_profile', 'bashrc',
-            'profile', 'rhistory', 'rprofile', 'sh', 'zlogin', 'zlogout',
-            'zprofile', 'zsh', 'zshenv', 'zshrc'
-        ], 'Shell', 'script'),
-        // Default icon with specified names
-        ...darwinBundleDocumentTypes({
-            'Clojure source code': ['clj', 'cljs', 'cljx', 'clojure'],
-            'VS Code workspace file': 'code-workspace',
-            'CoffeeScript source code': 'coffee',
-            'Comma Separated Values': 'csv',
-            'CMake script': 'cmake',
-            'Dart script': 'dart',
-            'Diff file': 'diff',
-            'Dockerfile': 'dockerfile',
-            'Gradle file': 'gradle',
-            'Groovy script': 'groovy',
-            'Makefile': ['makefile', 'mk'],
-            'Lua script': 'lua',
-            'Pug document': 'pug',
-            'Jupyter': 'ipynb',
-            'Lockfile': 'lock',
-            'Log file': 'log',
-            'Plain Text File': 'txt',
-            'Xcode project file': 'xcodeproj',
-            'Xcode workspace file': 'xcworkspace',
-            'Visual Basic script': 'vb',
-            'R source code': 'r',
-            'Rust source code': 'rs',
-            'Restructured Text document': 'rst',
-            'LaTeX document': ['tex', 'cls'],
-            'F# source code': 'fs',
-            'F# signature file': 'fsi',
-            'F# script': ['fsx', 'fsscript'],
-            'SVG document': ['svg', 'svgz'],
-            'TOML document': 'toml',
-        }, 'default'),
-        // Default icon with default name
-        darwinBundleDocumentType([
-            'containerfile', 'ctp', 'dot', 'edn', 'handlebars', 'hbs', 'ml', 'mli',
-            'pl', 'pl6', 'pm', 'pm6', 'pod', 'pp', 'properties', 'psgi', 'rt', 't'
-        ], 'default', product.nameLong + ' document'),
+        ], 'default', product.nameLong + ' document')
         // Folder support ()
         darwinBundleDocumentType([], 'default', 'Folder', ['public.folder'])
->>>>>>> 559e9bee
     ],
     darwinBundleURLTypes: [{
             role: 'Viewer',
