"use strict";
/*---------------------------------------------------------------------------------------------
 *  Copyright (c) Microsoft Corporation. All rights reserved.
 *  Licensed under the Source EULA. See License.txt in the project root for license information.
 *--------------------------------------------------------------------------------------------*/
Object.defineProperty(exports, "__esModule", { value: true });
<<<<<<< HEAD
exports.prepareIslFiles = exports.prepareI18nPackFiles = exports.i18nPackVersion = exports.createI18nFile = exports.prepareI18nFiles = exports.pullSetupXlfFiles = exports.findObsoleteResources = exports.pushXlfFiles = exports.createXlfFilesForIsl = exports.createXlfFilesForExtensions = exports.createXlfFilesForCoreBundle = exports.getResource = exports.processNlsFiles = exports.Limiter = exports.XLF = exports.Line = exports.externalExtensionsWithTranslations = exports.extraLanguages = exports.defaultLanguages = void 0;
=======
exports.prepareIslFiles = exports.prepareI18nPackFiles = exports.createXlfFilesForIsl = exports.createXlfFilesForExtensions = exports.EXTERNAL_EXTENSIONS = exports.createXlfFilesForCoreBundle = exports.getResource = exports.processNlsFiles = exports.XLF = exports.Line = exports.extraLanguages = exports.defaultLanguages = void 0;
>>>>>>> 5b6af074
const path = require("path");
const fs = require("fs");
const event_stream_1 = require("event-stream");
const jsonMerge = require("gulp-merge-json");
const File = require("vinyl");
const Is = require("is");
const xml2js = require("xml2js");
const gulp = require("gulp");
const fancyLog = require("fancy-log");
const ansiColors = require("ansi-colors");
const iconv = require("@vscode/iconv-lite-umd");
const l10n_dev_1 = require("@vscode/l10n-dev");
function log(message, ...rest) {
    fancyLog(ansiColors.green('[i18n]'), message, ...rest);
}
exports.defaultLanguages = [
    { id: 'zh-tw', folderName: 'cht', translationId: 'zh-hant' },
    { id: 'zh-cn', folderName: 'chs', translationId: 'zh-hans' },
    { id: 'ja', folderName: 'jpn' },
    { id: 'ko', folderName: 'kor' },
    { id: 'de', folderName: 'deu' },
    { id: 'fr', folderName: 'fra' },
    { id: 'es', folderName: 'esn' },
    { id: 'ru', folderName: 'rus' },
    { id: 'it', folderName: 'ita' }
];
// languages requested by the community to non-stable builds
exports.extraLanguages = [
    { id: 'pt-br', folderName: 'ptb' },
    { id: 'hu', folderName: 'hun' },
    { id: 'tr', folderName: 'trk' }
];
var LocalizeInfo;
(function (LocalizeInfo) {
    function is(value) {
        const candidate = value;
        return Is.defined(candidate) && Is.string(candidate.key) && (Is.undef(candidate.comment) || (Is.array(candidate.comment) && candidate.comment.every(element => Is.string(element))));
    }
    LocalizeInfo.is = is;
})(LocalizeInfo || (LocalizeInfo = {}));
var BundledFormat;
(function (BundledFormat) {
    function is(value) {
        if (Is.undef(value)) {
            return false;
        }
        const candidate = value;
        const length = Object.keys(value).length;
        return length === 3 && Is.defined(candidate.keys) && Is.defined(candidate.messages) && Is.defined(candidate.bundles);
    }
    BundledFormat.is = is;
})(BundledFormat || (BundledFormat = {}));
class Line {
    buffer = [];
    constructor(indent = 0) {
        if (indent > 0) {
            this.buffer.push(new Array(indent + 1).join(' '));
        }
    }
    append(value) {
        this.buffer.push(value);
        return this;
    }
    toString() {
        return this.buffer.join('');
    }
}
exports.Line = Line;
class TextModel {
    _lines;
    constructor(contents) {
        this._lines = contents.split(/\r\n|\r|\n/);
    }
    get lines() {
        return this._lines;
    }
}
class XLF {
    project;
    buffer;
    files;
    numberOfMessages;
    constructor(project) {
        this.project = project;
        this.buffer = [];
        this.files = Object.create(null);
        this.numberOfMessages = 0;
    }
    toString() {
        this.appendHeader();
        const files = Object.keys(this.files).sort();
        for (const file of files) {
            this.appendNewLine(`<file original="${file}" source-language="en" datatype="plaintext"><body>`, 2);
            const items = this.files[file].sort((a, b) => {
                return a.id < b.id ? -1 : a.id > b.id ? 1 : 0;
            });
            for (const item of items) {
                this.addStringItem(file, item);
            }
            this.appendNewLine('</body></file>');
        }
        this.appendFooter();
        return this.buffer.join('\r\n');
    }
    addFile(original, keys, messages) {
        if (keys.length === 0) {
            console.log('No keys in ' + original);
            return;
        }
        if (keys.length !== messages.length) {
            throw new Error(`Unmatching keys(${keys.length}) and messages(${messages.length}).`);
        }
        this.numberOfMessages += keys.length;
        this.files[original] = [];
        const existingKeys = new Set();
        for (let i = 0; i < keys.length; i++) {
            const key = keys[i];
            let realKey;
            let comment;
            if (Is.string(key)) {
                realKey = key;
                comment = undefined;
            }
            else if (LocalizeInfo.is(key)) {
                realKey = key.key;
                if (key.comment && key.comment.length > 0) {
                    comment = key.comment.map(comment => encodeEntities(comment)).join('\r\n');
                }
            }
            if (!realKey || existingKeys.has(realKey)) {
                continue;
            }
            existingKeys.add(realKey);
            const message = encodeEntities(messages[i]);
            this.files[original].push({ id: realKey, message: message, comment: comment });
        }
    }
    addStringItem(file, item) {
        if (!item.id || item.message === undefined || item.message === null) {
            throw new Error(`No item ID or value specified: ${JSON.stringify(item)}. File: ${file}`);
        }
        if (item.message.length === 0) {
            log(`Item with id ${item.id} in file ${file} has an empty message.`);
        }
        this.appendNewLine(`<trans-unit id="${item.id}">`, 4);
        this.appendNewLine(`<source xml:lang="en">${item.message}</source>`, 6);
        if (item.comment) {
            this.appendNewLine(`<note>${item.comment}</note>`, 6);
        }
        this.appendNewLine('</trans-unit>', 4);
    }
    appendHeader() {
        this.appendNewLine('<?xml version="1.0" encoding="utf-8"?>', 0);
        this.appendNewLine('<xliff version="1.2" xmlns="urn:oasis:names:tc:xliff:document:1.2">', 0);
    }
    appendFooter() {
        this.appendNewLine('</xliff>', 0);
    }
    appendNewLine(content, indent) {
        const line = new Line(indent);
        line.append(content);
        this.buffer.push(line.toString());
    }
    static parse = function (xlfString) {
        return new Promise((resolve, reject) => {
            const parser = new xml2js.Parser();
            const files = [];
            parser.parseString(xlfString, function (err, result) {
                if (err) {
                    reject(new Error(`XLF parsing error: Failed to parse XLIFF string. ${err}`));
                }
                const fileNodes = result['xliff']['file'];
                if (!fileNodes) {
                    reject(new Error(`XLF parsing error: XLIFF file does not contain "xliff" or "file" node(s) required for parsing.`));
                }
                fileNodes.forEach((file) => {
                    const name = file.$.original;
                    if (!name) {
                        reject(new Error(`XLF parsing error: XLIFF file node does not contain original attribute to determine the original location of the resource file.`));
                    }
                    const language = file.$['target-language'];
                    if (!language) {
                        reject(new Error(`XLF parsing error: XLIFF file node does not contain target-language attribute to determine translated language.`));
                    }
                    const messages = {};
                    const transUnits = file.body[0]['trans-unit'];
                    if (transUnits) {
                        transUnits.forEach((unit) => {
                            const key = unit.$.id;
                            if (!unit.target) {
                                return; // No translation available
                            }
                            let val = unit.target[0];
                            if (typeof val !== 'string') {
                                // We allow empty source values so support them for translations as well.
                                val = val._ ? val._ : '';
                            }
                            if (!key) {
                                reject(new Error(`XLF parsing error: trans-unit ${JSON.stringify(unit, undefined, 0)} defined in file ${name} is missing the ID attribute.`));
                                return;
                            }
                            messages[key] = decodeEntities(val);
                        });
                        files.push({ messages, name, language: language.toLowerCase() });
                    }
                });
                resolve(files);
            });
        });
    };
}
exports.XLF = XLF;
function sortLanguages(languages) {
    return languages.sort((a, b) => {
        return a.id < b.id ? -1 : (a.id > b.id ? 1 : 0);
    });
}
function stripComments(content) {
    // Copied from stripComments.js
    //
    // First group matches a double quoted string
    // Second group matches a single quoted string
    // Third group matches a multi line comment
    // Forth group matches a single line comment
    // Fifth group matches a trailing comma
    const regexp = /("[^"\\]*(?:\\.[^"\\]*)*")|('[^'\\]*(?:\\.[^'\\]*)*')|(\/\*[^\/\*]*(?:(?:\*|\/)[^\/\*]*)*?\*\/)|(\/{2,}.*?(?:(?:\r?\n)|$))|(,\s*[}\]])/g;
    const result = content.replace(regexp, (match, _m1, _m2, m3, m4, m5) => {
        // Only one of m1, m2, m3, m4, m5 matches
        if (m3) {
            // A block comment. Replace with nothing
            return '';
        }
        else if (m4) {
            // Since m4 is a single line comment is is at least of length 2 (e.g. //)
            // If it ends in \r?\n then keep it.
            const length = m4.length;
            if (m4[length - 1] === '\n') {
                return m4[length - 2] === '\r' ? '\r\n' : '\n';
            }
            else {
                return '';
            }
        }
        else if (m5) {
            // Remove the trailing comma
            return match.substring(1);
        }
        else {
            // We match a string
            return match;
        }
    });
    return result;
}
function escapeCharacters(value) {
    const result = [];
    for (let i = 0; i < value.length; i++) {
        const ch = value.charAt(i);
        switch (ch) {
            case '\'':
                result.push('\\\'');
                break;
            case '"':
                result.push('\\"');
                break;
            case '\\':
                result.push('\\\\');
                break;
            case '\n':
                result.push('\\n');
                break;
            case '\r':
                result.push('\\r');
                break;
            case '\t':
                result.push('\\t');
                break;
            case '\b':
                result.push('\\b');
                break;
            case '\f':
                result.push('\\f');
                break;
            default:
                result.push(ch);
        }
    }
    return result.join('');
}
function processCoreBundleFormat(fileHeader, languages, json, emitter) {
    const keysSection = json.keys;
    const messageSection = json.messages;
    const bundleSection = json.bundles;
    const statistics = Object.create(null);
    const defaultMessages = Object.create(null);
    const modules = Object.keys(keysSection);
    modules.forEach((module) => {
        const keys = keysSection[module];
        const messages = messageSection[module];
        if (!messages || keys.length !== messages.length) {
            emitter.emit('error', `Message for module ${module} corrupted. Mismatch in number of keys and messages.`);
            return;
        }
        const messageMap = Object.create(null);
        defaultMessages[module] = messageMap;
        keys.map((key, i) => {
            if (typeof key === 'string') {
                messageMap[key] = messages[i];
            }
            else {
                messageMap[key.key] = messages[i];
            }
        });
    });
    const languageDirectory = path.join(__dirname, '..', '..', '..', 'vscode-loc', 'i18n');
    if (!fs.existsSync(languageDirectory)) {
        log(`No VS Code localization repository found. Looking at ${languageDirectory}`);
        log(`To bundle translations please check out the vscode-loc repository as a sibling of the vscode repository.`);
    }
    const sortedLanguages = sortLanguages(languages);
    sortedLanguages.forEach((language) => {
        if (process.env['VSCODE_BUILD_VERBOSE']) {
            log(`Generating nls bundles for: ${language.id}`);
        }
        statistics[language.id] = 0;
        const localizedModules = Object.create(null);
        const languageFolderName = language.translationId || language.id;
        const i18nFile = path.join(languageDirectory, `vscode-language-pack-${languageFolderName}`, 'translations', 'main.i18n.json');
        let allMessages;
        if (fs.existsSync(i18nFile)) {
            const content = stripComments(fs.readFileSync(i18nFile, 'utf8'));
            allMessages = JSON.parse(content);
        }
        modules.forEach((module) => {
            const order = keysSection[module];
            let moduleMessage;
            if (allMessages) {
                moduleMessage = allMessages.contents[module];
            }
            if (!moduleMessage) {
                if (process.env['VSCODE_BUILD_VERBOSE']) {
                    log(`No localized messages found for module ${module}. Using default messages.`);
                }
                moduleMessage = defaultMessages[module];
                statistics[language.id] = statistics[language.id] + Object.keys(moduleMessage).length;
            }
            const localizedMessages = [];
            order.forEach((keyInfo) => {
                let key = null;
                if (typeof keyInfo === 'string') {
                    key = keyInfo;
                }
                else {
                    key = keyInfo.key;
                }
                let message = moduleMessage[key];
                if (!message) {
                    if (process.env['VSCODE_BUILD_VERBOSE']) {
                        log(`No localized message found for key ${key} in module ${module}. Using default message.`);
                    }
                    message = defaultMessages[module][key];
                    statistics[language.id] = statistics[language.id] + 1;
                }
                localizedMessages.push(message);
            });
            localizedModules[module] = localizedMessages;
        });
        Object.keys(bundleSection).forEach((bundle) => {
            const modules = bundleSection[bundle];
            const contents = [
                fileHeader,
                `define("${bundle}.nls.${language.id}", {`
            ];
            modules.forEach((module, index) => {
                contents.push(`\t"${module}": [`);
                const messages = localizedModules[module];
                if (!messages) {
                    emitter.emit('error', `Didn't find messages for module ${module}.`);
                    return;
                }
                messages.forEach((message, index) => {
                    contents.push(`\t\t"${escapeCharacters(message)}${index < messages.length ? '",' : '"'}`);
                });
                contents.push(index < modules.length - 1 ? '\t],' : '\t]');
            });
            contents.push('});');
            emitter.queue(new File({ path: bundle + '.nls.' + language.id + '.js', contents: Buffer.from(contents.join('\n'), 'utf-8') }));
        });
    });
    Object.keys(statistics).forEach(key => {
        const value = statistics[key];
        log(`${key} has ${value} untranslated strings.`);
    });
    sortedLanguages.forEach(language => {
        const stats = statistics[language.id];
        if (Is.undef(stats)) {
            log(`\tNo translations found for language ${language.id}. Using default language instead.`);
        }
    });
}
function processNlsFiles(opts) {
    return (0, event_stream_1.through)(function (file) {
        const fileName = path.basename(file.path);
        if (fileName === 'nls.metadata.json') {
            let json = null;
            if (file.isBuffer()) {
                json = JSON.parse(file.contents.toString('utf8'));
            }
            else {
                this.emit('error', `Failed to read component file: ${file.relative}`);
                return;
            }
            if (BundledFormat.is(json)) {
                processCoreBundleFormat(opts.fileHeader, opts.languages, json, this);
            }
        }
        this.queue(file);
    });
}
exports.processNlsFiles = processNlsFiles;
<<<<<<< HEAD
const editorProject = 'vscode-editor', workbenchProject = 'vscode-workbench', extensionsProject = 'vscode-extensions', setupProject = 'vscode-setup';
// {{SQL CARBON EDIT}}
const adsProject = 'ads-core';
=======
const editorProject = 'vscode-editor', workbenchProject = 'vscode-workbench', extensionsProject = 'vscode-extensions', setupProject = 'vscode-setup', serverProject = 'vscode-server';
>>>>>>> 5b6af074
function getResource(sourceFile) {
    let resource;
    if (/^vs\/platform/.test(sourceFile)) {
        return { name: 'vs/platform', project: editorProject };
    }
    else if (/^vs\/editor\/contrib/.test(sourceFile)) {
        return { name: 'vs/editor/contrib', project: editorProject };
    }
    else if (/^vs\/editor/.test(sourceFile)) {
        return { name: 'vs/editor', project: editorProject };
    }
    else if (/^vs\/base/.test(sourceFile)) {
        return { name: 'vs/base', project: editorProject };
    }
    else if (/^vs\/code/.test(sourceFile)) {
        return { name: 'vs/code', project: workbenchProject };
    }
    else if (/^vs\/server/.test(sourceFile)) {
        return { name: 'vs/server', project: serverProject };
    }
    else if (/^vs\/workbench\/contrib/.test(sourceFile)) {
        resource = sourceFile.split('/', 4).join('/');
        return { name: resource, project: workbenchProject };
    }
    else if (/^vs\/workbench\/services/.test(sourceFile)) {
        resource = sourceFile.split('/', 4).join('/');
        return { name: resource, project: workbenchProject };
    }
    else if (/^vs\/workbench/.test(sourceFile)) {
        return { name: 'vs/workbench', project: workbenchProject };
    }
    // {{SQL CARBON EDIT}}
    else if (/^sql/.test(sourceFile)) {
        return { name: 'sql', project: adsProject };
    }
    throw new Error(`Could not identify the XLF bundle for ${sourceFile}`);
}
exports.getResource = getResource;
function createXlfFilesForCoreBundle() {
    return (0, event_stream_1.through)(function (file) {
        const basename = path.basename(file.path);
        if (basename === 'nls.metadata.json') {
            if (file.isBuffer()) {
                const xlfs = Object.create(null);
                const json = JSON.parse(file.contents.toString('utf8'));
                // {{SQL CARBON EDIT}} - Must sort the keys for easier translation.
                let sortedKeys = Object.keys(json.keys).sort();
                for (let i = 0; i < sortedKeys.length; i++) {
                    let coreModule = sortedKeys[i];
                    // {{SQL CARBON EDIT}} - End
                    const projectResource = getResource(coreModule);
                    const resource = projectResource.name;
                    const project = projectResource.project;
                    const keys = json.keys[coreModule];
                    const messages = json.messages[coreModule];
                    if (keys.length !== messages.length) {
                        this.emit('error', `There is a mismatch between keys and messages in ${file.relative} for module ${coreModule}`);
                        return;
                    }
                    else {
                        let xlf = xlfs[resource];
                        if (!xlf) {
                            xlf = new XLF(project);
                            xlfs[resource] = xlf;
                        }
                        xlf.addFile(`src/${coreModule}`, keys, messages);
                    }
                }
                for (const resource in xlfs) {
                    const xlf = xlfs[resource];
                    const filePath = `${xlf.project}/${resource.replace(/\//g, '_')}.xlf`;
                    const xlfFile = new File({
                        path: filePath,
                        contents: Buffer.from(xlf.toString(), 'utf8')
                    });
                    this.queue(xlfFile);
                }
            }
            else {
                this.emit('error', new Error(`File ${file.relative} is not using a buffer content`));
                return;
            }
        }
        else {
            this.emit('error', new Error(`File ${file.relative} is not a core meta data file.`));
            return;
        }
    });
}
exports.createXlfFilesForCoreBundle = createXlfFilesForCoreBundle;
function createL10nBundleForExtension(extensionFolderName, prefixWithBuildFolder) {
    const prefix = prefixWithBuildFolder ? '.build/' : '';
    return gulp
        .src([
        // For source code of extensions
        `${prefix}extensions/${extensionFolderName}/{src,client,server}/**/*.{ts,tsx}`,
        // // For any dependencies pulled in (think vscode-css-languageservice or @vscode/emmet-helper)
        `${prefix}extensions/${extensionFolderName}/**/node_modules/{@vscode,vscode-*}/**/*.{js,jsx}`,
        // // For any dependencies pulled in that bundle @vscode/l10n. They needed to export the bundle
        `${prefix}extensions/${extensionFolderName}/**/bundle.l10n.json`,
    ])
        .pipe((0, event_stream_1.map)(function (data, callback) {
        const file = data;
        if (!file.isBuffer()) {
            // Not a buffer so we drop it
            callback();
            return;
        }
        const extension = path.extname(file.relative);
        if (extension !== '.json') {
            const contents = file.contents.toString('utf8');
            (0, l10n_dev_1.getL10nJson)([{ contents, extension }])
                .then((json) => {
                callback(undefined, new File({
                    path: `extensions/${extensionFolderName}/bundle.l10n.json`,
                    contents: Buffer.from(JSON.stringify(json), 'utf8')
                }));
            })
                .catch((err) => {
                callback(new Error(`File ${file.relative} threw an error when parsing: ${err}`));
            });
            // signal pause?
            return false;
        }
        // for bundle.l10n.jsons
        let bundleJson;
        try {
            bundleJson = JSON.parse(file.contents.toString('utf8'));
        }
        catch (err) {
            callback(new Error(`File ${file.relative} threw an error when parsing: ${err}`));
            return;
        }
        // some validation of the bundle.l10n.json format
        for (const key in bundleJson) {
            if (typeof bundleJson[key] !== 'string' &&
                (typeof bundleJson[key].message !== 'string' || !Array.isArray(bundleJson[key].comment))) {
                callback(new Error(`Invalid bundle.l10n.json file. The value for key ${key} is not in the expected format.`));
                return;
            }
        }
        callback(undefined, file);
    }))
        .pipe(jsonMerge({
        fileName: `extensions/${extensionFolderName}/bundle.l10n.json`,
        jsonSpace: '',
        concatArrays: true
    }));
}
exports.EXTERNAL_EXTENSIONS = [
    'ms-vscode.js-debug',
    'ms-vscode.js-debug-companion',
    'ms-vscode.vscode-js-profile-table',
];
function createXlfFilesForExtensions() {
    let counter = 0;
    let folderStreamEnded = false;
    let folderStreamEndEmitted = false;
    return (0, event_stream_1.through)(function (extensionFolder) {
        const folderStream = this;
        const stat = fs.statSync(extensionFolder.path);
        if (!stat.isDirectory()) {
            return;
        }
        const extensionFolderName = path.basename(extensionFolder.path);
        if (extensionFolderName === 'node_modules') {
            return;
        }
        // Get extension id and use that as the id
        const manifest = fs.readFileSync(path.join(extensionFolder.path, 'package.json'), 'utf-8');
        const manifestJson = JSON.parse(manifest);
        const extensionId = manifestJson.publisher + '.' + manifestJson.name;
        counter++;
        let _l10nMap;
        function getL10nMap() {
            if (!_l10nMap) {
                _l10nMap = new Map();
            }
            return _l10nMap;
        }
        (0, event_stream_1.merge)(gulp.src([`.build/extensions/${extensionFolderName}/package.nls.json`, `.build/extensions/${extensionFolderName}/**/nls.metadata.json`], { allowEmpty: true }), createL10nBundleForExtension(extensionFolderName, exports.EXTERNAL_EXTENSIONS.includes(extensionId))).pipe((0, event_stream_1.through)(function (file) {
            if (file.isBuffer()) {
                const buffer = file.contents;
                const basename = path.basename(file.path);
                if (basename === 'package.nls.json') {
                    const json = JSON.parse(buffer.toString('utf8'));
                    getL10nMap().set(`extensions/${extensionId}/package`, json);
                }
                else if (basename === 'nls.metadata.json') {
                    const json = JSON.parse(buffer.toString('utf8'));
                    const relPath = path.relative(`.build/extensions/${extensionFolderName}`, path.dirname(file.path));
                    for (const file in json) {
                        const fileContent = json[file];
                        const info = Object.create(null);
                        for (let i = 0; i < fileContent.messages.length; i++) {
                            const message = fileContent.messages[i];
                            const { key, comment } = LocalizeInfo.is(fileContent.keys[i])
                                ? fileContent.keys[i]
                                : { key: fileContent.keys[i], comment: undefined };
                            info[key] = comment ? { message, comment } : message;
                        }
                        getL10nMap().set(`extensions/${extensionId}/${relPath}/${file}`, info);
                    }
                }
                else if (basename === 'bundle.l10n.json') {
                    const json = JSON.parse(buffer.toString('utf8'));
                    getL10nMap().set(`extensions/${extensionId}/bundle`, json);
                }
                else {
                    this.emit('error', new Error(`${file.path} is not a valid extension nls file`));
                    return;
                }
            }
        }, function () {
            if (_l10nMap?.size > 0) {
                const xlfFile = new File({
                    path: path.join(extensionsProject, extensionId + '.xlf'),
                    contents: Buffer.from((0, l10n_dev_1.getL10nXlf)(_l10nMap), 'utf8')
                });
                folderStream.queue(xlfFile);
            }
            this.queue(null);
            counter--;
            if (counter === 0 && folderStreamEnded && !folderStreamEndEmitted) {
                folderStreamEndEmitted = true;
                folderStream.queue(null);
            }
        }));
    }, function () {
        folderStreamEnded = true;
        if (counter === 0) {
            folderStreamEndEmitted = true;
            this.queue(null);
        }
    });
}
exports.createXlfFilesForExtensions = createXlfFilesForExtensions;
function createXlfFilesForIsl() {
    return (0, event_stream_1.through)(function (file) {
        let projectName, resourceFile;
        if (path.basename(file.path) === 'messages.en.isl') {
            projectName = setupProject;
            resourceFile = 'messages.xlf';
        }
        else {
            throw new Error(`Unknown input file ${file.path}`);
        }
        const xlf = new XLF(projectName), keys = [], messages = [];
        const model = new TextModel(file.contents.toString());
        let inMessageSection = false;
        model.lines.forEach(line => {
            if (line.length === 0) {
                return;
            }
            const firstChar = line.charAt(0);
            switch (firstChar) {
                case ';':
                    // Comment line;
                    return;
                case '[':
                    inMessageSection = '[Messages]' === line || '[CustomMessages]' === line;
                    return;
            }
            if (!inMessageSection) {
                return;
            }
            const sections = line.split('=');
            if (sections.length !== 2) {
                throw new Error(`Badly formatted message found: ${line}`);
            }
            else {
                const key = sections[0];
                const value = sections[1];
                if (key.length > 0 && value.length > 0) {
                    keys.push(key);
                    messages.push(value);
                }
            }
        });
        const originalPath = file.path.substring(file.cwd.length + 1, file.path.split('.')[0].length).replace(/\\/g, '/');
        xlf.addFile(originalPath, keys, messages);
        // Emit only upon all ISL files combined into single XLF instance
        const newFilePath = path.join(projectName, resourceFile);
        const xlfFile = new File({ path: newFilePath, contents: Buffer.from(xlf.toString(), 'utf-8') });
        this.queue(xlfFile);
    });
}
exports.createXlfFilesForIsl = createXlfFilesForIsl;
<<<<<<< HEAD
function pushXlfFiles(apiHostname, username, password) {
    const tryGetPromises = [];
    const updateCreatePromises = [];
    return (0, event_stream_1.through)(function (file) {
        const project = path.dirname(file.relative);
        const fileName = path.basename(file.path);
        const slug = fileName.substr(0, fileName.length - '.xlf'.length);
        const credentials = `${username}:${password}`;
        // Check if resource already exists, if not, then create it.
        let promise = tryGetResource(project, slug, apiHostname, credentials);
        tryGetPromises.push(promise);
        promise.then(exists => {
            if (exists) {
                promise = updateResource(project, slug, file, apiHostname, credentials);
            }
            else {
                promise = createResource(project, slug, file, apiHostname, credentials);
            }
            updateCreatePromises.push(promise);
        });
    }, function () {
        // End the pipe only after all the communication with Transifex API happened
        Promise.all(tryGetPromises).then(() => {
            Promise.all(updateCreatePromises).then(() => {
                this.queue(null);
            }).catch((reason) => { throw new Error(reason); });
        }).catch((reason) => { throw new Error(reason); });
    });
}
exports.pushXlfFiles = pushXlfFiles;
function getAllResources(project, apiHostname, username, password) {
    return new Promise((resolve, reject) => {
        const credentials = `${username}:${password}`;
        const options = {
            hostname: apiHostname,
            path: `/api/2/project/${project}/resources`,
            auth: credentials,
            method: 'GET'
        };
        const request = https.request(options, (res) => {
            const buffer = [];
            res.on('data', (chunk) => buffer.push(chunk));
            res.on('end', () => {
                if (res.statusCode === 200) {
                    const json = JSON.parse(Buffer.concat(buffer).toString());
                    if (Array.isArray(json)) {
                        resolve(json.map(o => o.slug));
                        return;
                    }
                    reject(`Unexpected data format. Response code: ${res.statusCode}.`);
                }
                else {
                    reject(`No resources in ${project} returned no data. Response code: ${res.statusCode}.`);
                }
            });
        });
        request.on('error', (err) => {
            reject(`Failed to query resources in ${project} with the following error: ${err}. ${options.path}`);
        });
        request.end();
    });
}
function findObsoleteResources(apiHostname, username, password) {
    const resourcesByProject = Object.create(null);
    resourcesByProject[extensionsProject] = [].concat(exports.externalExtensionsWithTranslations); // clone
    return (0, event_stream_1.through)(function (file) {
        const project = path.dirname(file.relative);
        const fileName = path.basename(file.path);
        const slug = fileName.substr(0, fileName.length - '.xlf'.length);
        let slugs = resourcesByProject[project];
        if (!slugs) {
            resourcesByProject[project] = slugs = [];
        }
        slugs.push(slug);
        this.push(file);
    }, function () {
        const json = JSON.parse(fs.readFileSync('./build/lib/i18n.resources.json', 'utf8'));
        const i18Resources = [...json.editor, ...json.workbench].map((r) => r.project + '/' + r.name.replace(/\//g, '_'));
        const extractedResources = [];
        for (const project of [workbenchProject, editorProject]) {
            for (const resource of resourcesByProject[project]) {
                if (resource !== 'setup_messages') {
                    extractedResources.push(project + '/' + resource);
                }
            }
        }
        if (i18Resources.length !== extractedResources.length) {
            console.log(`[i18n] Obsolete resources in file 'build/lib/i18n.resources.json': JSON.stringify(${i18Resources.filter(p => extractedResources.indexOf(p) === -1)})`);
            console.log(`[i18n] Missing resources in file 'build/lib/i18n.resources.json': JSON.stringify(${extractedResources.filter(p => i18Resources.indexOf(p) === -1)})`);
        }
        const promises = [];
        for (const project in resourcesByProject) {
            promises.push(getAllResources(project, apiHostname, username, password).then(resources => {
                const expectedResources = resourcesByProject[project];
                const unusedResources = resources.filter(resource => resource && expectedResources.indexOf(resource) === -1);
                if (unusedResources.length) {
                    console.log(`[transifex] Obsolete resources in project '${project}': ${unusedResources.join(', ')}`);
                }
            }));
        }
        return Promise.all(promises).then(_ => {
            this.push(null);
        }).catch((reason) => { throw new Error(reason); });
    });
}
exports.findObsoleteResources = findObsoleteResources;
function tryGetResource(project, slug, apiHostname, credentials) {
    return new Promise((resolve, reject) => {
        const options = {
            hostname: apiHostname,
            path: `/api/2/project/${project}/resource/${slug}/?details`,
            auth: credentials,
            method: 'GET'
        };
        const request = https.request(options, (response) => {
            if (response.statusCode === 404) {
                resolve(false);
            }
            else if (response.statusCode === 200) {
                resolve(true);
            }
            else {
                reject(`Failed to query resource ${project}/${slug}. Response: ${response.statusCode} ${response.statusMessage}`);
            }
        });
        request.on('error', (err) => {
            reject(`Failed to get ${project}/${slug} on Transifex: ${err}`);
        });
        request.end();
    });
}
function createResource(project, slug, xlfFile, apiHostname, credentials) {
    return new Promise((_resolve, reject) => {
        const data = JSON.stringify({
            'content': xlfFile.contents.toString(),
            'name': slug,
            'slug': slug,
            'i18n_type': 'XLIFF'
        });
        const options = {
            hostname: apiHostname,
            path: `/api/2/project/${project}/resources`,
            headers: {
                'Content-Type': 'application/json',
                'Content-Length': Buffer.byteLength(data)
            },
            auth: credentials,
            method: 'POST'
        };
        const request = https.request(options, (res) => {
            if (res.statusCode === 201) {
                log(`Resource ${project}/${slug} successfully created on Transifex.`);
            }
            else {
                reject(`Something went wrong in the request creating ${slug} in ${project}. ${res.statusCode}`);
            }
        });
        request.on('error', (err) => {
            reject(`Failed to create ${project}/${slug} on Transifex: ${err}`);
        });
        request.write(data);
        request.end();
    });
}
/**
 * The following link provides information about how Transifex handles updates of a resource file:
 * https://dev.befoolish.co/tx-docs/public/projects/updating-content#what-happens-when-you-update-files
 */
function updateResource(project, slug, xlfFile, apiHostname, credentials) {
    return new Promise((resolve, reject) => {
        const data = JSON.stringify({ content: xlfFile.contents.toString() });
        const options = {
            hostname: apiHostname,
            path: `/api/2/project/${project}/resource/${slug}/content`,
            headers: {
                'Content-Type': 'application/json',
                'Content-Length': Buffer.byteLength(data)
            },
            auth: credentials,
            method: 'PUT'
        };
        const request = https.request(options, (res) => {
            if (res.statusCode === 200) {
                res.setEncoding('utf8');
                let responseBuffer = '';
                res.on('data', function (chunk) {
                    responseBuffer += chunk;
                });
                res.on('end', () => {
                    const response = JSON.parse(responseBuffer);
                    log(`Resource ${project}/${slug} successfully updated on Transifex. Strings added: ${response.strings_added}, updated: ${response.strings_added}, deleted: ${response.strings_added}`);
                    resolve();
                });
            }
            else {
                reject(`Something went wrong in the request updating ${slug} in ${project}. ${res.statusCode}`);
            }
        });
        request.on('error', (err) => {
            reject(`Failed to update ${project}/${slug} on Transifex: ${err}`);
        });
        request.write(data);
        request.end();
    });
}
function pullSetupXlfFiles(apiHostname, username, password, language, includeDefault) {
    const setupResources = [{ name: 'setup_messages', project: workbenchProject }];
    if (includeDefault) {
        setupResources.push({ name: 'setup_default', project: setupProject });
    }
    return pullXlfFiles(apiHostname, username, password, language, setupResources);
}
exports.pullSetupXlfFiles = pullSetupXlfFiles;
function pullXlfFiles(apiHostname, username, password, language, resources) {
    const credentials = `${username}:${password}`;
    const expectedTranslationsCount = resources.length;
    let translationsRetrieved = 0, called = false;
    return (0, event_stream_1.readable)(function (_count, callback) {
        // Mark end of stream when all resources were retrieved
        if (translationsRetrieved === expectedTranslationsCount) {
            return this.emit('end');
        }
        if (!called) {
            called = true;
            const stream = this;
            resources.map(function (resource) {
                retrieveResource(language, resource, apiHostname, credentials).then((file) => {
                    if (file) {
                        stream.emit('data', file);
                    }
                    translationsRetrieved++;
                }).catch(error => { throw new Error(error); });
            });
        }
        callback();
    });
}
const limiter = new Limiter(NUMBER_OF_CONCURRENT_DOWNLOADS);
function retrieveResource(language, resource, apiHostname, credentials) {
    return limiter.queue(() => new Promise((resolve, reject) => {
        const slug = resource.name.replace(/\//g, '_');
        const project = resource.project;
        const transifexLanguageId = language.id === 'ps' ? 'en' : language.translationId || language.id;
        const options = {
            hostname: apiHostname,
            path: `/api/2/project/${project}/resource/${slug}/translation/${transifexLanguageId}?file&mode=onlyreviewed`,
            auth: credentials,
            port: 443,
            method: 'GET'
        };
        console.log('[transifex] Fetching ' + options.path);
        const request = https.request(options, (res) => {
            const xlfBuffer = [];
            res.on('data', (chunk) => xlfBuffer.push(chunk));
            res.on('end', () => {
                if (res.statusCode === 200) {
                    resolve(new File({ contents: Buffer.concat(xlfBuffer), path: `${project}/${slug}.xlf` }));
                }
                else if (res.statusCode === 404) {
                    console.log(`[transifex] ${slug} in ${project} returned no data.`);
                    resolve(null);
                }
                else {
                    reject(`${slug} in ${project} returned no data. Response code: ${res.statusCode}.`);
                }
            });
        });
        request.on('error', (err) => {
            reject(`Failed to query resource ${slug} with the following error: ${err}. ${options.path}`);
        });
        request.end();
    }));
}
function prepareI18nFiles() {
    const parsePromises = [];
    return (0, event_stream_1.through)(function (xlf) {
        const stream = this;
        const parsePromise = XLF.parse(xlf.contents.toString());
        parsePromises.push(parsePromise);
        parsePromise.then(resolvedFiles => {
            resolvedFiles.forEach(file => {
                const translatedFile = createI18nFile(file.originalFilePath, file.messages);
                stream.queue(translatedFile);
            });
        });
    }, function () {
        Promise.all(parsePromises)
            .then(() => { this.queue(null); })
            .catch(reason => { throw new Error(reason); });
    });
}
exports.prepareI18nFiles = prepareI18nFiles;
function createI18nFile(originalFilePath, messages) {
    let result = Object.create(null);
=======
function createI18nFile(name, messages) {
    const result = Object.create(null);
>>>>>>> 5b6af074
    result[''] = [
        '--------------------------------------------------------------------------------------------',
        'Copyright (c) Microsoft Corporation. All rights reserved.',
        'Licensed under the Source EULA. See License.txt in the project root for license information.',
        '--------------------------------------------------------------------------------------------',
        'Do not edit this file. It is machine generated.'
    ];
    for (const key of Object.keys(messages)) {
        result[key] = messages[key];
    }
    let content = JSON.stringify(result, null, '\t');
    if (process.platform === 'win32') {
        content = content.replace(/\n/g, '\r\n');
    }
    return new File({
        path: path.join(name + '.i18n.json'),
        contents: Buffer.from(content, 'utf8')
    });
}
<<<<<<< HEAD
exports.createI18nFile = createI18nFile;
exports.i18nPackVersion = '1.0.0'; // {{SQL CARBON EDIT}} Needed in locfunc.
function prepareI18nPackFiles(externalExtensions, resultingTranslationPaths, pseudo = false) {
=======
const i18nPackVersion = '1.0.0';
function getRecordFromL10nJsonFormat(l10nJsonFormat) {
    const record = {};
    for (const key of Object.keys(l10nJsonFormat).sort()) {
        const value = l10nJsonFormat[key];
        record[key] = typeof value === 'string' ? value : value.message;
    }
    return record;
}
function prepareI18nPackFiles(resultingTranslationPaths) {
>>>>>>> 5b6af074
    const parsePromises = [];
    const mainPack = { version: exports.i18nPackVersion, contents: {} };
    const extensionsPacks = {};
    const errors = [];
    return (0, event_stream_1.through)(function (xlf) {
        let project = path.basename(path.dirname(path.dirname(xlf.relative)));
        // strip `-new` since vscode-extensions-loc uses the `-new` suffix to indicate that it's from the new loc pipeline
        const resource = path.basename(path.basename(xlf.relative, '.xlf'), '-new');
        if (exports.EXTERNAL_EXTENSIONS.find(e => e === resource)) {
            project = extensionsProject;
        }
        const contents = xlf.contents.toString();
        log(`Found ${project}: ${resource}`);
        const parsePromise = (0, l10n_dev_1.getL10nFilesFromXlf)(contents);
        parsePromises.push(parsePromise);
        parsePromise.then(resolvedFiles => {
            resolvedFiles.forEach(file => {
                const path = file.name;
                const firstSlash = path.indexOf('/');
                if (project === extensionsProject) {
                    // resource will be the extension id
                    let extPack = extensionsPacks[resource];
                    if (!extPack) {
                        extPack = extensionsPacks[resource] = { version: exports.i18nPackVersion, contents: {} };
                    }
                    // remove 'extensions/extensionId/' segment
                    const secondSlash = path.indexOf('/', firstSlash + 1);
                    extPack.contents[path.substring(secondSlash + 1)] = getRecordFromL10nJsonFormat(file.messages);
                }
                else {
                    mainPack.contents[path.substring(firstSlash + 1)] = getRecordFromL10nJsonFormat(file.messages);
                }
            });
        }).catch(reason => {
            errors.push(reason);
        });
    }, function () {
        Promise.all(parsePromises)
            .then(() => {
            if (errors.length > 0) {
                throw errors;
            }
            const translatedMainFile = createI18nFile('./main', mainPack);
            resultingTranslationPaths.push({ id: 'vscode', resourceName: 'main.i18n.json' });
            this.queue(translatedMainFile);
            for (const extensionId in extensionsPacks) {
                const translatedExtFile = createI18nFile(`extensions/${extensionId}`, extensionsPacks[extensionId]);
                this.queue(translatedExtFile);
                resultingTranslationPaths.push({ id: extensionId, resourceName: `extensions/${extensionId}.i18n.json` });
            }
            this.queue(null);
        })
            .catch((reason) => {
            this.emit('error', reason);
        });
    });
}
exports.prepareI18nPackFiles = prepareI18nPackFiles;
function prepareIslFiles(language, innoSetupConfig) {
    const parsePromises = [];
    return (0, event_stream_1.through)(function (xlf) {
        const stream = this;
        const parsePromise = XLF.parse(xlf.contents.toString());
        parsePromises.push(parsePromise);
        parsePromise.then(resolvedFiles => {
            resolvedFiles.forEach(file => {
                const translatedFile = createIslFile(file.name, file.messages, language, innoSetupConfig);
                stream.queue(translatedFile);
            });
        }).catch(reason => {
            this.emit('error', reason);
        });
    }, function () {
        Promise.all(parsePromises)
            .then(() => { this.queue(null); })
            .catch(reason => {
            this.emit('error', reason);
        });
    });
}
exports.prepareIslFiles = prepareIslFiles;
function createIslFile(name, messages, language, innoSetup) {
    const content = [];
    let originalContent;
    if (path.basename(name) === 'Default') {
        originalContent = new TextModel(fs.readFileSync(name + '.isl', 'utf8'));
    }
    else {
        originalContent = new TextModel(fs.readFileSync(name + '.en.isl', 'utf8'));
    }
    originalContent.lines.forEach(line => {
        if (line.length > 0) {
            const firstChar = line.charAt(0);
            if (firstChar === '[' || firstChar === ';') {
                content.push(line);
            }
            else {
                const sections = line.split('=');
                const key = sections[0];
                let translated = line;
                if (key) {
                    const translatedMessage = messages[key];
                    if (translatedMessage) {
                        translated = `${key}=${translatedMessage}`;
                    }
                }
                content.push(translated);
            }
        }
    });
    const basename = path.basename(name);
    const filePath = `${basename}.${language.id}.isl`;
    const encoded = iconv.encode(Buffer.from(content.join('\r\n'), 'utf8').toString(), innoSetup.codePage);
    return new File({
        path: filePath,
        contents: Buffer.from(encoded),
    });
}
function encodeEntities(value) {
    const result = [];
    for (let i = 0; i < value.length; i++) {
        const ch = value[i];
        switch (ch) {
            case '<':
                result.push('&lt;');
                break;
            case '>':
                result.push('&gt;');
                break;
            case '&':
                result.push('&amp;');
                break;
            default:
                result.push(ch);
        }
    }
    return result.join('');
}
function decodeEntities(value) {
    return value.replace(/&lt;/g, '<').replace(/&gt;/g, '>').replace(/&amp;/g, '&');
}
//# sourceMappingURL=data:application/json;base64,eyJ2ZXJzaW9uIjozLCJmaWxlIjoiaTE4bi5qcyIsInNvdXJjZVJvb3QiOiIiLCJzb3VyY2VzIjpbImkxOG4udHMiXSwibmFtZXMiOltdLCJtYXBwaW5ncyI6IjtBQUFBOzs7Z0dBR2dHOzs7QUFFaEcsNkJBQTZCO0FBQzdCLHlCQUF5QjtBQUV6QiwrQ0FBa0U7QUFDbEUsNkNBQTZDO0FBQzdDLDhCQUE4QjtBQUM5Qix5QkFBeUI7QUFDekIsaUNBQWlDO0FBQ2pDLDZCQUE2QjtBQUM3QixzQ0FBc0M7QUFDdEMsMENBQTBDO0FBQzFDLGdEQUFnRDtBQUNoRCwrQ0FBaUg7QUFFakgsU0FBUyxHQUFHLENBQUMsT0FBWSxFQUFFLEdBQUcsSUFBVztJQUN4QyxRQUFRLENBQUMsVUFBVSxDQUFDLEtBQUssQ0FBQyxRQUFRLENBQUMsRUFBRSxPQUFPLEVBQUUsR0FBRyxJQUFJLENBQUMsQ0FBQztBQUN4RCxDQUFDO0FBWVksUUFBQSxnQkFBZ0IsR0FBZTtJQUMzQyxFQUFFLEVBQUUsRUFBRSxPQUFPLEVBQUUsVUFBVSxFQUFFLEtBQUssRUFBRSxhQUFhLEVBQUUsU0FBUyxFQUFFO0lBQzVELEVBQUUsRUFBRSxFQUFFLE9BQU8sRUFBRSxVQUFVLEVBQUUsS0FBSyxFQUFFLGFBQWEsRUFBRSxTQUFTLEVBQUU7SUFDNUQsRUFBRSxFQUFFLEVBQUUsSUFBSSxFQUFFLFVBQVUsRUFBRSxLQUFLLEVBQUU7SUFDL0IsRUFBRSxFQUFFLEVBQUUsSUFBSSxFQUFFLFVBQVUsRUFBRSxLQUFLLEVBQUU7SUFDL0IsRUFBRSxFQUFFLEVBQUUsSUFBSSxFQUFFLFVBQVUsRUFBRSxLQUFLLEVBQUU7SUFDL0IsRUFBRSxFQUFFLEVBQUUsSUFBSSxFQUFFLFVBQVUsRUFBRSxLQUFLLEVBQUU7SUFDL0IsRUFBRSxFQUFFLEVBQUUsSUFBSSxFQUFFLFVBQVUsRUFBRSxLQUFLLEVBQUU7SUFDL0IsRUFBRSxFQUFFLEVBQUUsSUFBSSxFQUFFLFVBQVUsRUFBRSxLQUFLLEVBQUU7SUFDL0IsRUFBRSxFQUFFLEVBQUUsSUFBSSxFQUFFLFVBQVUsRUFBRSxLQUFLLEVBQUU7Q0FDL0IsQ0FBQztBQUVGLDREQUE0RDtBQUMvQyxRQUFBLGNBQWMsR0FBZTtJQUN6QyxFQUFFLEVBQUUsRUFBRSxPQUFPLEVBQUUsVUFBVSxFQUFFLEtBQUssRUFBRTtJQUNsQyxFQUFFLEVBQUUsRUFBRSxJQUFJLEVBQUUsVUFBVSxFQUFFLEtBQUssRUFBRTtJQUMvQixFQUFFLEVBQUUsRUFBRSxJQUFJLEVBQUUsVUFBVSxFQUFFLEtBQUssRUFBRTtDQUMvQixDQUFDO0FBa0JGLElBQU8sWUFBWSxDQUtsQjtBQUxELFdBQU8sWUFBWTtJQUNsQixTQUFnQixFQUFFLENBQUMsS0FBVTtRQUM1QixNQUFNLFNBQVMsR0FBRyxLQUFxQixDQUFDO1FBQ3hDLE9BQU8sRUFBRSxDQUFDLE9BQU8sQ0FBQyxTQUFTLENBQUMsSUFBSSxFQUFFLENBQUMsTUFBTSxDQUFDLFNBQVMsQ0FBQyxHQUFHLENBQUMsSUFBSSxDQUFDLEVBQUUsQ0FBQyxLQUFLLENBQUMsU0FBUyxDQUFDLE9BQU8sQ0FBQyxJQUFJLENBQUMsRUFBRSxDQUFDLEtBQUssQ0FBQyxTQUFTLENBQUMsT0FBTyxDQUFDLElBQUksU0FBUyxDQUFDLE9BQU8sQ0FBQyxLQUFLLENBQUMsT0FBTyxDQUFDLEVBQUUsQ0FBQyxFQUFFLENBQUMsTUFBTSxDQUFDLE9BQU8sQ0FBQyxDQUFDLENBQUMsQ0FBQyxDQUFDO0lBQ3RMLENBQUM7SUFIZSxlQUFFLEtBR2pCLENBQUE7QUFDRixDQUFDLEVBTE0sWUFBWSxLQUFaLFlBQVksUUFLbEI7QUFRRCxJQUFPLGFBQWEsQ0FXbkI7QUFYRCxXQUFPLGFBQWE7SUFDbkIsU0FBZ0IsRUFBRSxDQUFDLEtBQVU7UUFDNUIsSUFBSSxFQUFFLENBQUMsS0FBSyxDQUFDLEtBQUssQ0FBQyxFQUFFO1lBQ3BCLE9BQU8sS0FBSyxDQUFDO1NBQ2I7UUFFRCxNQUFNLFNBQVMsR0FBRyxLQUFzQixDQUFDO1FBQ3pDLE1BQU0sTUFBTSxHQUFHLE1BQU0sQ0FBQyxJQUFJLENBQUMsS0FBSyxDQUFDLENBQUMsTUFBTSxDQUFDO1FBRXpDLE9BQU8sTUFBTSxLQUFLLENBQUMsSUFBSSxFQUFFLENBQUMsT0FBTyxDQUFDLFNBQVMsQ0FBQyxJQUFJLENBQUMsSUFBSSxFQUFFLENBQUMsT0FBTyxDQUFDLFNBQVMsQ0FBQyxRQUFRLENBQUMsSUFBSSxFQUFFLENBQUMsT0FBTyxDQUFDLFNBQVMsQ0FBQyxPQUFPLENBQUMsQ0FBQztJQUN0SCxDQUFDO0lBVGUsZ0JBQUUsS0FTakIsQ0FBQTtBQUNGLENBQUMsRUFYTSxhQUFhLEtBQWIsYUFBYSxRQVduQjtBQWtCRCxNQUFhLElBQUk7SUFDUixNQUFNLEdBQWEsRUFBRSxDQUFDO0lBRTlCLFlBQVksU0FBaUIsQ0FBQztRQUM3QixJQUFJLE1BQU0sR0FBRyxDQUFDLEVBQUU7WUFDZixJQUFJLENBQUMsTUFBTSxDQUFDLElBQUksQ0FBQyxJQUFJLEtBQUssQ0FBQyxNQUFNLEdBQUcsQ0FBQyxDQUFDLENBQUMsSUFBSSxDQUFDLEdBQUcsQ0FBQyxDQUFDLENBQUM7U0FDbEQ7SUFDRixDQUFDO0lBRU0sTUFBTSxDQUFDLEtBQWE7UUFDMUIsSUFBSSxDQUFDLE1BQU0sQ0FBQyxJQUFJLENBQUMsS0FBSyxDQUFDLENBQUM7UUFDeEIsT0FBTyxJQUFJLENBQUM7SUFDYixDQUFDO0lBRU0sUUFBUTtRQUNkLE9BQU8sSUFBSSxDQUFDLE1BQU0sQ0FBQyxJQUFJLENBQUMsRUFBRSxDQUFDLENBQUM7SUFDN0IsQ0FBQztDQUNEO0FBakJELG9CQWlCQztBQUVELE1BQU0sU0FBUztJQUNOLE1BQU0sQ0FBVztJQUV6QixZQUFZLFFBQWdCO1FBQzNCLElBQUksQ0FBQyxNQUFNLEdBQUcsUUFBUSxDQUFDLEtBQUssQ0FBQyxZQUFZLENBQUMsQ0FBQztJQUM1QyxDQUFDO0lBRUQsSUFBVyxLQUFLO1FBQ2YsT0FBTyxJQUFJLENBQUMsTUFBTSxDQUFDO0lBQ3BCLENBQUM7Q0FDRDtBQUVELE1BQWEsR0FBRztJQUtJO0lBSlgsTUFBTSxDQUFXO0lBQ2pCLEtBQUssQ0FBeUI7SUFDL0IsZ0JBQWdCLENBQVM7SUFFaEMsWUFBbUIsT0FBZTtRQUFmLFlBQU8sR0FBUCxPQUFPLENBQVE7UUFDakMsSUFBSSxDQUFDLE1BQU0sR0FBRyxFQUFFLENBQUM7UUFDakIsSUFBSSxDQUFDLEtBQUssR0FBRyxNQUFNLENBQUMsTUFBTSxDQUFDLElBQUksQ0FBQyxDQUFDO1FBQ2pDLElBQUksQ0FBQyxnQkFBZ0IsR0FBRyxDQUFDLENBQUM7SUFDM0IsQ0FBQztJQUVNLFFBQVE7UUFDZCxJQUFJLENBQUMsWUFBWSxFQUFFLENBQUM7UUFFcEIsTUFBTSxLQUFLLEdBQUcsTUFBTSxDQUFDLElBQUksQ0FBQyxJQUFJLENBQUMsS0FBSyxDQUFDLENBQUMsSUFBSSxFQUFFLENBQUM7UUFDN0MsS0FBSyxNQUFNLElBQUksSUFBSSxLQUFLLEVBQUU7WUFDekIsSUFBSSxDQUFDLGFBQWEsQ0FBQyxtQkFBbUIsSUFBSSxvREFBb0QsRUFBRSxDQUFDLENBQUMsQ0FBQztZQUNuRyxNQUFNLEtBQUssR0FBRyxJQUFJLENBQUMsS0FBSyxDQUFDLElBQUksQ0FBQyxDQUFDLElBQUksQ0FBQyxDQUFDLENBQU8sRUFBRSxDQUFPLEVBQUUsRUFBRTtnQkFDeEQsT0FBTyxDQUFDLENBQUMsRUFBRSxHQUFHLENBQUMsQ0FBQyxFQUFFLENBQUMsQ0FBQyxDQUFDLENBQUMsQ0FBQyxDQUFDLENBQUMsQ0FBQyxDQUFDLENBQUMsRUFBRSxHQUFHLENBQUMsQ0FBQyxFQUFFLENBQUMsQ0FBQyxDQUFDLENBQUMsQ0FBQyxDQUFDLENBQUMsQ0FBQyxDQUFDO1lBQy9DLENBQUMsQ0FBQyxDQUFDO1lBQ0gsS0FBSyxNQUFNLElBQUksSUFBSSxLQUFLLEVBQUU7Z0JBQ3pCLElBQUksQ0FBQyxhQUFhLENBQUMsSUFBSSxFQUFFLElBQUksQ0FBQyxDQUFDO2FBQy9CO1lBQ0QsSUFBSSxDQUFDLGFBQWEsQ0FBQyxnQkFBZ0IsQ0FBQyxDQUFDO1NBQ3JDO1FBQ0QsSUFBSSxDQUFDLFlBQVksRUFBRSxDQUFDO1FBQ3BCLE9BQU8sSUFBSSxDQUFDLE1BQU0sQ0FBQyxJQUFJLENBQUMsTUFBTSxDQUFDLENBQUM7SUFDakMsQ0FBQztJQUVNLE9BQU8sQ0FBQyxRQUFnQixFQUFFLElBQStCLEVBQUUsUUFBa0I7UUFDbkYsSUFBSSxJQUFJLENBQUMsTUFBTSxLQUFLLENBQUMsRUFBRTtZQUN0QixPQUFPLENBQUMsR0FBRyxDQUFDLGFBQWEsR0FBRyxRQUFRLENBQUMsQ0FBQztZQUN0QyxPQUFPO1NBQ1A7UUFDRCxJQUFJLElBQUksQ0FBQyxNQUFNLEtBQUssUUFBUSxDQUFDLE1BQU0sRUFBRTtZQUNwQyxNQUFNLElBQUksS0FBSyxDQUFDLG1CQUFtQixJQUFJLENBQUMsTUFBTSxrQkFBa0IsUUFBUSxDQUFDLE1BQU0sSUFBSSxDQUFDLENBQUM7U0FDckY7UUFDRCxJQUFJLENBQUMsZ0JBQWdCLElBQUksSUFBSSxDQUFDLE1BQU0sQ0FBQztRQUNyQyxJQUFJLENBQUMsS0FBSyxDQUFDLFFBQVEsQ0FBQyxHQUFHLEVBQUUsQ0FBQztRQUMxQixNQUFNLFlBQVksR0FBRyxJQUFJLEdBQUcsRUFBVSxDQUFDO1FBQ3ZDLEtBQUssSUFBSSxDQUFDLEdBQUcsQ0FBQyxFQUFFLENBQUMsR0FBRyxJQUFJLENBQUMsTUFBTSxFQUFFLENBQUMsRUFBRSxFQUFFO1lBQ3JDLE1BQU0sR0FBRyxHQUFHLElBQUksQ0FBQyxDQUFDLENBQUMsQ0FBQztZQUNwQixJQUFJLE9BQTJCLENBQUM7WUFDaEMsSUFBSSxPQUEyQixDQUFDO1lBQ2hDLElBQUksRUFBRSxDQUFDLE1BQU0sQ0FBQyxHQUFHLENBQUMsRUFBRTtnQkFDbkIsT0FBTyxHQUFHLEdBQUcsQ0FBQztnQkFDZCxPQUFPLEdBQUcsU0FBUyxDQUFDO2FBQ3BCO2lCQUFNLElBQUksWUFBWSxDQUFDLEVBQUUsQ0FBQyxHQUFHLENBQUMsRUFBRTtnQkFDaEMsT0FBTyxHQUFHLEdBQUcsQ0FBQyxHQUFHLENBQUM7Z0JBQ2xCLElBQUksR0FBRyxDQUFDLE9BQU8sSUFBSSxHQUFHLENBQUMsT0FBTyxDQUFDLE1BQU0sR0FBRyxDQUFDLEVBQUU7b0JBQzFDLE9BQU8sR0FBRyxHQUFHLENBQUMsT0FBTyxDQUFDLEdBQUcsQ0FBQyxPQUFPLENBQUMsRUFBRSxDQUFDLGNBQWMsQ0FBQyxPQUFPLENBQUMsQ0FBQyxDQUFDLElBQUksQ0FBQyxNQUFNLENBQUMsQ0FBQztpQkFDM0U7YUFDRDtZQUNELElBQUksQ0FBQyxPQUFPLElBQUksWUFBWSxDQUFDLEdBQUcsQ0FBQyxPQUFPLENBQUMsRUFBRTtnQkFDMUMsU0FBUzthQUNUO1lBQ0QsWUFBWSxDQUFDLEdBQUcsQ0FBQyxPQUFPLENBQUMsQ0FBQztZQUMxQixNQUFNLE9BQU8sR0FBVyxjQUFjLENBQUMsUUFBUSxDQUFDLENBQUMsQ0FBQyxDQUFDLENBQUM7WUFDcEQsSUFBSSxDQUFDLEtBQUssQ0FBQyxRQUFRLENBQUMsQ0FBQyxJQUFJLENBQUMsRUFBRSxFQUFFLEVBQUUsT0FBTyxFQUFFLE9BQU8sRUFBRSxPQUFPLEVBQUUsT0FBTyxFQUFFLE9BQU8sRUFBRSxDQUFDLENBQUM7U0FDL0U7SUFDRixDQUFDO0lBRU8sYUFBYSxDQUFDLElBQVksRUFBRSxJQUFVO1FBQzdDLElBQUksQ0FBQyxJQUFJLENBQUMsRUFBRSxJQUFJLElBQUksQ0FBQyxPQUFPLEtBQUssU0FBUyxJQUFJLElBQUksQ0FBQyxPQUFPLEtBQUssSUFBSSxFQUFFO1lBQ3BFLE1BQU0sSUFBSSxLQUFLLENBQUMsa0NBQWtDLElBQUksQ0FBQyxTQUFTLENBQUMsSUFBSSxDQUFDLFdBQVcsSUFBSSxFQUFFLENBQUMsQ0FBQztTQUN6RjtRQUNELElBQUksSUFBSSxDQUFDLE9BQU8sQ0FBQyxNQUFNLEtBQUssQ0FBQyxFQUFFO1lBQzlCLEdBQUcsQ0FBQyxnQkFBZ0IsSUFBSSxDQUFDLEVBQUUsWUFBWSxJQUFJLHdCQUF3QixDQUFDLENBQUM7U0FDckU7UUFFRCxJQUFJLENBQUMsYUFBYSxDQUFDLG1CQUFtQixJQUFJLENBQUMsRUFBRSxJQUFJLEVBQUUsQ0FBQyxDQUFDLENBQUM7UUFDdEQsSUFBSSxDQUFDLGFBQWEsQ0FBQyx5QkFBeUIsSUFBSSxDQUFDLE9BQU8sV0FBVyxFQUFFLENBQUMsQ0FBQyxDQUFDO1FBRXhFLElBQUksSUFBSSxDQUFDLE9BQU8sRUFBRTtZQUNqQixJQUFJLENBQUMsYUFBYSxDQUFDLFNBQVMsSUFBSSxDQUFDLE9BQU8sU0FBUyxFQUFFLENBQUMsQ0FBQyxDQUFDO1NBQ3REO1FBRUQsSUFBSSxDQUFDLGFBQWEsQ0FBQyxlQUFlLEVBQUUsQ0FBQyxDQUFDLENBQUM7SUFDeEMsQ0FBQztJQUVPLFlBQVk7UUFDbkIsSUFBSSxDQUFDLGFBQWEsQ0FBQyx3Q0FBd0MsRUFBRSxDQUFDLENBQUMsQ0FBQztRQUNoRSxJQUFJLENBQUMsYUFBYSxDQUFDLHFFQUFxRSxFQUFFLENBQUMsQ0FBQyxDQUFDO0lBQzlGLENBQUM7SUFFTyxZQUFZO1FBQ25CLElBQUksQ0FBQyxhQUFhLENBQUMsVUFBVSxFQUFFLENBQUMsQ0FBQyxDQUFDO0lBQ25DLENBQUM7SUFFTyxhQUFhLENBQUMsT0FBZSxFQUFFLE1BQWU7UUFDckQsTUFBTSxJQUFJLEdBQUcsSUFBSSxJQUFJLENBQUMsTUFBTSxDQUFDLENBQUM7UUFDOUIsSUFBSSxDQUFDLE1BQU0sQ0FBQyxPQUFPLENBQUMsQ0FBQztRQUNyQixJQUFJLENBQUMsTUFBTSxDQUFDLElBQUksQ0FBQyxJQUFJLENBQUMsUUFBUSxFQUFFLENBQUMsQ0FBQztJQUNuQyxDQUFDO0lBRUQsTUFBTSxDQUFDLEtBQUssR0FBRyxVQUFVLFNBQWlCO1FBQ3pDLE9BQU8sSUFBSSxPQUFPLENBQUMsQ0FBQyxPQUFPLEVBQUUsTUFBTSxFQUFFLEVBQUU7WUFDdEMsTUFBTSxNQUFNLEdBQUcsSUFBSSxNQUFNLENBQUMsTUFBTSxFQUFFLENBQUM7WUFFbkMsTUFBTSxLQUFLLEdBQTJFLEVBQUUsQ0FBQztZQUV6RixNQUFNLENBQUMsV0FBVyxDQUFDLFNBQVMsRUFBRSxVQUFVLEdBQVEsRUFBRSxNQUFXO2dCQUM1RCxJQUFJLEdBQUcsRUFBRTtvQkFDUixNQUFNLENBQUMsSUFBSSxLQUFLLENBQUMsb0RBQW9ELEdBQUcsRUFBRSxDQUFDLENBQUMsQ0FBQztpQkFDN0U7Z0JBRUQsTUFBTSxTQUFTLEdBQVUsTUFBTSxDQUFDLE9BQU8sQ0FBQyxDQUFDLE1BQU0sQ0FBQyxDQUFDO2dCQUNqRCxJQUFJLENBQUMsU0FBUyxFQUFFO29CQUNmLE1BQU0sQ0FBQyxJQUFJLEtBQUssQ0FBQyxnR0FBZ0csQ0FBQyxDQUFDLENBQUM7aUJBQ3BIO2dCQUVELFNBQVMsQ0FBQyxPQUFPLENBQUMsQ0FBQyxJQUFJLEVBQUUsRUFBRTtvQkFDMUIsTUFBTSxJQUFJLEdBQUcsSUFBSSxDQUFDLENBQUMsQ0FBQyxRQUFRLENBQUM7b0JBQzdCLElBQUksQ0FBQyxJQUFJLEVBQUU7d0JBQ1YsTUFBTSxDQUFDLElBQUksS0FBSyxDQUFDLGlJQUFpSSxDQUFDLENBQUMsQ0FBQztxQkFDcko7b0JBQ0QsTUFBTSxRQUFRLEdBQUcsSUFBSSxDQUFDLENBQUMsQ0FBQyxpQkFBaUIsQ0FBQyxDQUFDO29CQUMzQyxJQUFJLENBQUMsUUFBUSxFQUFFO3dCQUNkLE1BQU0sQ0FBQyxJQUFJLEtBQUssQ0FBQyxpSEFBaUgsQ0FBQyxDQUFDLENBQUM7cUJBQ3JJO29CQUNELE1BQU0sUUFBUSxHQUEyQixFQUFFLENBQUM7b0JBRTVDLE1BQU0sVUFBVSxHQUFHLElBQUksQ0FBQyxJQUFJLENBQUMsQ0FBQyxDQUFDLENBQUMsWUFBWSxDQUFDLENBQUM7b0JBQzlDLElBQUksVUFBVSxFQUFFO3dCQUNmLFVBQVUsQ0FBQyxPQUFPLENBQUMsQ0FBQyxJQUFTLEVBQUUsRUFBRTs0QkFDaEMsTUFBTSxHQUFHLEdBQUcsSUFBSSxDQUFDLENBQUMsQ0FBQyxFQUFFLENBQUM7NEJBQ3RCLElBQUksQ0FBQyxJQUFJLENBQUMsTUFBTSxFQUFFO2dDQUNqQixPQUFPLENBQUMsMkJBQTJCOzZCQUNuQzs0QkFFRCxJQUFJLEdBQUcsR0FBRyxJQUFJLENBQUMsTUFBTSxDQUFDLENBQUMsQ0FBQyxDQUFDOzRCQUN6QixJQUFJLE9BQU8sR0FBRyxLQUFLLFFBQVEsRUFBRTtnQ0FDNUIseUVBQXlFO2dDQUN6RSxHQUFHLEdBQUcsR0FBRyxDQUFDLENBQUMsQ0FBQyxDQUFDLENBQUMsR0FBRyxDQUFDLENBQUMsQ0FBQyxDQUFDLENBQUMsRUFBRSxDQUFDOzZCQUN6Qjs0QkFDRCxJQUFJLENBQUMsR0FBRyxFQUFFO2dDQUNULE1BQU0sQ0FBQyxJQUFJLEtBQUssQ0FBQyxpQ0FBaUMsSUFBSSxDQUFDLFNBQVMsQ0FBQyxJQUFJLEVBQUUsU0FBUyxFQUFFLENBQUMsQ0FBQyxvQkFBb0IsSUFBSSwrQkFBK0IsQ0FBQyxDQUFDLENBQUM7Z0NBQzlJLE9BQU87NkJBQ1A7NEJBQ0QsUUFBUSxDQUFDLEdBQUcsQ0FBQyxHQUFHLGNBQWMsQ0FBQyxHQUFHLENBQUMsQ0FBQzt3QkFDckMsQ0FBQyxDQUFDLENBQUM7d0JBQ0gsS0FBSyxDQUFDLElBQUksQ0FBQyxFQUFFLFFBQVEsRUFBRSxJQUFJLEVBQUUsUUFBUSxFQUFFLFFBQVEsQ0FBQyxXQUFXLEVBQUUsRUFBRSxDQUFDLENBQUM7cUJBQ2pFO2dCQUNGLENBQUMsQ0FBQyxDQUFDO2dCQUVILE9BQU8sQ0FBQyxLQUFLLENBQUMsQ0FBQztZQUNoQixDQUFDLENBQUMsQ0FBQztRQUNKLENBQUMsQ0FBQyxDQUFDO0lBQ0osQ0FBQyxDQUFDOztBQXBKSCxrQkFxSkM7QUFFRCxTQUFTLGFBQWEsQ0FBQyxTQUFxQjtJQUMzQyxPQUFPLFNBQVMsQ0FBQyxJQUFJLENBQUMsQ0FBQyxDQUFXLEVBQUUsQ0FBVyxFQUFVLEVBQUU7UUFDMUQsT0FBTyxDQUFDLENBQUMsRUFBRSxHQUFHLENBQUMsQ0FBQyxFQUFFLENBQUMsQ0FBQyxDQUFDLENBQUMsQ0FBQyxDQUFDLENBQUMsQ0FBQyxDQUFDLENBQUMsQ0FBQyxFQUFFLEdBQUcsQ0FBQyxDQUFDLEVBQUUsQ0FBQyxDQUFDLENBQUMsQ0FBQyxDQUFDLENBQUMsQ0FBQyxDQUFDLENBQUMsQ0FBQztJQUNqRCxDQUFDLENBQUMsQ0FBQztBQUNKLENBQUM7QUFFRCxTQUFTLGFBQWEsQ0FBQyxPQUFlO0lBQ3JDLCtCQUErQjtJQUMvQixFQUFFO0lBQ0YsNkNBQTZDO0lBQzdDLDhDQUE4QztJQUM5QywyQ0FBMkM7SUFDM0MsNENBQTRDO0lBQzVDLHVDQUF1QztJQUN2QyxNQUFNLE1BQU0sR0FBRyx5SUFBeUksQ0FBQztJQUN6SixNQUFNLE1BQU0sR0FBRyxPQUFPLENBQUMsT0FBTyxDQUFDLE1BQU0sRUFBRSxDQUFDLEtBQUssRUFBRSxHQUFXLEVBQUUsR0FBVyxFQUFFLEVBQVUsRUFBRSxFQUFVLEVBQUUsRUFBVSxFQUFFLEVBQUU7UUFDOUcseUNBQXlDO1FBQ3pDLElBQUksRUFBRSxFQUFFO1lBQ1Asd0NBQXdDO1lBQ3hDLE9BQU8sRUFBRSxDQUFDO1NBQ1Y7YUFBTSxJQUFJLEVBQUUsRUFBRTtZQUNkLHlFQUF5RTtZQUN6RSxvQ0FBb0M7WUFDcEMsTUFBTSxNQUFNLEdBQUcsRUFBRSxDQUFDLE1BQU0sQ0FBQztZQUN6QixJQUFJLEVBQUUsQ0FBQyxNQUFNLEdBQUcsQ0FBQyxDQUFDLEtBQUssSUFBSSxFQUFFO2dCQUM1QixPQUFPLEVBQUUsQ0FBQyxNQUFNLEdBQUcsQ0FBQyxDQUFDLEtBQUssSUFBSSxDQUFDLENBQUMsQ0FBQyxNQUFNLENBQUMsQ0FBQyxDQUFDLElBQUksQ0FBQzthQUMvQztpQkFBTTtnQkFDTixPQUFPLEVBQUUsQ0FBQzthQUNWO1NBQ0Q7YUFBTSxJQUFJLEVBQUUsRUFBRTtZQUNkLDRCQUE0QjtZQUM1QixPQUFPLEtBQUssQ0FBQyxTQUFTLENBQUMsQ0FBQyxDQUFDLENBQUM7U0FDMUI7YUFBTTtZQUNOLG9CQUFvQjtZQUNwQixPQUFPLEtBQUssQ0FBQztTQUNiO0lBQ0YsQ0FBQyxDQUFDLENBQUM7SUFDSCxPQUFPLE1BQU0sQ0FBQztBQUNmLENBQUM7QUFFRCxTQUFTLGdCQUFnQixDQUFDLEtBQWE7SUFDdEMsTUFBTSxNQUFNLEdBQWEsRUFBRSxDQUFDO0lBQzVCLEtBQUssSUFBSSxDQUFDLEdBQUcsQ0FBQyxFQUFFLENBQUMsR0FBRyxLQUFLLENBQUMsTUFBTSxFQUFFLENBQUMsRUFBRSxFQUFFO1FBQ3RDLE1BQU0sRUFBRSxHQUFHLEtBQUssQ0FBQyxNQUFNLENBQUMsQ0FBQyxDQUFDLENBQUM7UUFDM0IsUUFBUSxFQUFFLEVBQUU7WUFDWCxLQUFLLElBQUk7Z0JBQ1IsTUFBTSxDQUFDLElBQUksQ0FBQyxNQUFNLENBQUMsQ0FBQztnQkFDcEIsTUFBTTtZQUNQLEtBQUssR0FBRztnQkFDUCxNQUFNLENBQUMsSUFBSSxDQUFDLEtBQUssQ0FBQyxDQUFDO2dCQUNuQixNQUFNO1lBQ1AsS0FBSyxJQUFJO2dCQUNSLE1BQU0sQ0FBQyxJQUFJLENBQUMsTUFBTSxDQUFDLENBQUM7Z0JBQ3BCLE1BQU07WUFDUCxLQUFLLElBQUk7Z0JBQ1IsTUFBTSxDQUFDLElBQUksQ0FBQyxLQUFLLENBQUMsQ0FBQztnQkFDbkIsTUFBTTtZQUNQLEtBQUssSUFBSTtnQkFDUixNQUFNLENBQUMsSUFBSSxDQUFDLEtBQUssQ0FBQyxDQUFDO2dCQUNuQixNQUFNO1lBQ1AsS0FBSyxJQUFJO2dCQUNSLE1BQU0sQ0FBQyxJQUFJLENBQUMsS0FBSyxDQUFDLENBQUM7Z0JBQ25CLE1BQU07WUFDUCxLQUFLLElBQUk7Z0JBQ1IsTUFBTSxDQUFDLElBQUksQ0FBQyxLQUFLLENBQUMsQ0FBQztnQkFDbkIsTUFBTTtZQUNQLEtBQUssSUFBSTtnQkFDUixNQUFNLENBQUMsSUFBSSxDQUFDLEtBQUssQ0FBQyxDQUFDO2dCQUNuQixNQUFNO1lBQ1A7Z0JBQ0MsTUFBTSxDQUFDLElBQUksQ0FBQyxFQUFFLENBQUMsQ0FBQztTQUNqQjtLQUNEO0lBQ0QsT0FBTyxNQUFNLENBQUMsSUFBSSxDQUFDLEVBQUUsQ0FBQyxDQUFDO0FBQ3hCLENBQUM7QUFFRCxTQUFTLHVCQUF1QixDQUFDLFVBQWtCLEVBQUUsU0FBcUIsRUFBRSxJQUFtQixFQUFFLE9BQXNCO0lBQ3RILE1BQU0sV0FBVyxHQUFHLElBQUksQ0FBQyxJQUFJLENBQUM7SUFDOUIsTUFBTSxjQUFjLEdBQUcsSUFBSSxDQUFDLFFBQVEsQ0FBQztJQUNyQyxNQUFNLGFBQWEsR0FBRyxJQUFJLENBQUMsT0FBTyxDQUFDO0lBRW5DLE1BQU0sVUFBVSxHQUEyQixNQUFNLENBQUMsTUFBTSxDQUFDLElBQUksQ0FBQyxDQUFDO0lBRS9ELE1BQU0sZUFBZSxHQUEyQyxNQUFNLENBQUMsTUFBTSxDQUFDLElBQUksQ0FBQyxDQUFDO0lBQ3BGLE1BQU0sT0FBTyxHQUFHLE1BQU0sQ0FBQyxJQUFJLENBQUMsV0FBVyxDQUFDLENBQUM7SUFDekMsT0FBTyxDQUFDLE9BQU8sQ0FBQyxDQUFDLE1BQU0sRUFBRSxFQUFFO1FBQzFCLE1BQU0sSUFBSSxHQUFHLFdBQVcsQ0FBQyxNQUFNLENBQUMsQ0FBQztRQUNqQyxNQUFNLFFBQVEsR0FBRyxjQUFjLENBQUMsTUFBTSxDQUFDLENBQUM7UUFDeEMsSUFBSSxDQUFDLFFBQVEsSUFBSSxJQUFJLENBQUMsTUFBTSxLQUFLLFFBQVEsQ0FBQyxNQUFNLEVBQUU7WUFDakQsT0FBTyxDQUFDLElBQUksQ0FBQyxPQUFPLEVBQUUsc0JBQXNCLE1BQU0sc0RBQXNELENBQUMsQ0FBQztZQUMxRyxPQUFPO1NBQ1A7UUFDRCxNQUFNLFVBQVUsR0FBMkIsTUFBTSxDQUFDLE1BQU0sQ0FBQyxJQUFJLENBQUMsQ0FBQztRQUMvRCxlQUFlLENBQUMsTUFBTSxDQUFDLEdBQUcsVUFBVSxDQUFDO1FBQ3JDLElBQUksQ0FBQyxHQUFHLENBQUMsQ0FBQyxHQUFHLEVBQUUsQ0FBQyxFQUFFLEVBQUU7WUFDbkIsSUFBSSxPQUFPLEdBQUcsS0FBSyxRQUFRLEVBQUU7Z0JBQzVCLFVBQVUsQ0FBQyxHQUFHLENBQUMsR0FBRyxRQUFRLENBQUMsQ0FBQyxDQUFDLENBQUM7YUFDOUI7aUJBQU07Z0JBQ04sVUFBVSxDQUFDLEdBQUcsQ0FBQyxHQUFHLENBQUMsR0FBRyxRQUFRLENBQUMsQ0FBQyxDQUFDLENBQUM7YUFDbEM7UUFDRixDQUFDLENBQUMsQ0FBQztJQUNKLENBQUMsQ0FBQyxDQUFDO0lBRUgsTUFBTSxpQkFBaUIsR0FBRyxJQUFJLENBQUMsSUFBSSxDQUFDLFNBQVMsRUFBRSxJQUFJLEVBQUUsSUFBSSxFQUFFLElBQUksRUFBRSxZQUFZLEVBQUUsTUFBTSxDQUFDLENBQUM7SUFDdkYsSUFBSSxDQUFDLEVBQUUsQ0FBQyxVQUFVLENBQUMsaUJBQWlCLENBQUMsRUFBRTtRQUN0QyxHQUFHLENBQUMsd0RBQXdELGlCQUFpQixFQUFFLENBQUMsQ0FBQztRQUNqRixHQUFHLENBQUMsMEdBQTBHLENBQUMsQ0FBQztLQUNoSDtJQUNELE1BQU0sZUFBZSxHQUFHLGFBQWEsQ0FBQyxTQUFTLENBQUMsQ0FBQztJQUNqRCxlQUFlLENBQUMsT0FBTyxDQUFDLENBQUMsUUFBUSxFQUFFLEVBQUU7UUFDcEMsSUFBSSxPQUFPLENBQUMsR0FBRyxDQUFDLHNCQUFzQixDQUFDLEVBQUU7WUFDeEMsR0FBRyxDQUFDLCtCQUErQixRQUFRLENBQUMsRUFBRSxFQUFFLENBQUMsQ0FBQztTQUNsRDtRQUVELFVBQVUsQ0FBQyxRQUFRLENBQUMsRUFBRSxDQUFDLEdBQUcsQ0FBQyxDQUFDO1FBQzVCLE1BQU0sZ0JBQWdCLEdBQTZCLE1BQU0sQ0FBQyxNQUFNLENBQUMsSUFBSSxDQUFDLENBQUM7UUFDdkUsTUFBTSxrQkFBa0IsR0FBRyxRQUFRLENBQUMsYUFBYSxJQUFJLFFBQVEsQ0FBQyxFQUFFLENBQUM7UUFDakUsTUFBTSxRQUFRLEdBQUcsSUFBSSxDQUFDLElBQUksQ0FBQyxpQkFBaUIsRUFBRSx3QkFBd0Isa0JBQWtCLEVBQUUsRUFBRSxjQUFjLEVBQUUsZ0JBQWdCLENBQUMsQ0FBQztRQUM5SCxJQUFJLFdBQW1DLENBQUM7UUFDeEMsSUFBSSxFQUFFLENBQUMsVUFBVSxDQUFDLFFBQVEsQ0FBQyxFQUFFO1lBQzVCLE1BQU0sT0FBTyxHQUFHLGFBQWEsQ0FBQyxFQUFFLENBQUMsWUFBWSxDQUFDLFFBQVEsRUFBRSxNQUFNLENBQUMsQ0FBQyxDQUFDO1lBQ2pFLFdBQVcsR0FBRyxJQUFJLENBQUMsS0FBSyxDQUFDLE9BQU8sQ0FBQyxDQUFDO1NBQ2xDO1FBQ0QsT0FBTyxDQUFDLE9BQU8sQ0FBQyxDQUFDLE1BQU0sRUFBRSxFQUFFO1lBQzFCLE1BQU0sS0FBSyxHQUFHLFdBQVcsQ0FBQyxNQUFNLENBQUMsQ0FBQztZQUNsQyxJQUFJLGFBQTJELENBQUM7WUFDaEUsSUFBSSxXQUFXLEVBQUU7Z0JBQ2hCLGFBQWEsR0FBRyxXQUFXLENBQUMsUUFBUSxDQUFDLE1BQU0sQ0FBQyxDQUFDO2FBQzdDO1lBQ0QsSUFBSSxDQUFDLGFBQWEsRUFBRTtnQkFDbkIsSUFBSSxPQUFPLENBQUMsR0FBRyxDQUFDLHNCQUFzQixDQUFDLEVBQUU7b0JBQ3hDLEdBQUcsQ0FBQywwQ0FBMEMsTUFBTSwyQkFBMkIsQ0FBQyxDQUFDO2lCQUNqRjtnQkFDRCxhQUFhLEdBQUcsZUFBZSxDQUFDLE1BQU0sQ0FBQyxDQUFDO2dCQUN4QyxVQUFVLENBQUMsUUFBUSxDQUFDLEVBQUUsQ0FBQyxHQUFHLFVBQVUsQ0FBQyxRQUFRLENBQUMsRUFBRSxDQUFDLEdBQUcsTUFBTSxDQUFDLElBQUksQ0FBQyxhQUFhLENBQUMsQ0FBQyxNQUFNLENBQUM7YUFDdEY7WUFDRCxNQUFNLGlCQUFpQixHQUFhLEVBQUUsQ0FBQztZQUN2QyxLQUFLLENBQUMsT0FBTyxDQUFDLENBQUMsT0FBTyxFQUFFLEVBQUU7Z0JBQ3pCLElBQUksR0FBRyxHQUFrQixJQUFJLENBQUM7Z0JBQzlCLElBQUksT0FBTyxPQUFPLEtBQUssUUFBUSxFQUFFO29CQUNoQyxHQUFHLEdBQUcsT0FBTyxDQUFDO2lCQUNkO3FCQUFNO29CQUNOLEdBQUcsR0FBRyxPQUFPLENBQUMsR0FBRyxDQUFDO2lCQUNsQjtnQkFDRCxJQUFJLE9BQU8sR0FBVyxhQUFjLENBQUMsR0FBRyxDQUFDLENBQUM7Z0JBQzFDLElBQUksQ0FBQyxPQUFPLEVBQUU7b0JBQ2IsSUFBSSxPQUFPLENBQUMsR0FBRyxDQUFDLHNCQUFzQixDQUFDLEVBQUU7d0JBQ3hDLEdBQUcsQ0FBQyxzQ0FBc0MsR0FBRyxjQUFjLE1BQU0sMEJBQTBCLENBQUMsQ0FBQztxQkFDN0Y7b0JBQ0QsT0FBTyxHQUFHLGVBQWUsQ0FBQyxNQUFNLENBQUMsQ0FBQyxHQUFHLENBQUMsQ0FBQztvQkFDdkMsVUFBVSxDQUFDLFFBQVEsQ0FBQyxFQUFFLENBQUMsR0FBRyxVQUFVLENBQUMsUUFBUSxDQUFDLEVBQUUsQ0FBQyxHQUFHLENBQUMsQ0FBQztpQkFDdEQ7Z0JBQ0QsaUJBQWlCLENBQUMsSUFBSSxDQUFDLE9BQU8sQ0FBQyxDQUFDO1lBQ2pDLENBQUMsQ0FBQyxDQUFDO1lBQ0gsZ0JBQWdCLENBQUMsTUFBTSxDQUFDLEdBQUcsaUJBQWlCLENBQUM7UUFDOUMsQ0FBQyxDQUFDLENBQUM7UUFDSCxNQUFNLENBQUMsSUFBSSxDQUFDLGFBQWEsQ0FBQyxDQUFDLE9BQU8sQ0FBQyxDQUFDLE1BQU0sRUFBRSxFQUFFO1lBQzdDLE1BQU0sT0FBTyxHQUFHLGFBQWEsQ0FBQyxNQUFNLENBQUMsQ0FBQztZQUN0QyxNQUFNLFFBQVEsR0FBYTtnQkFDMUIsVUFBVTtnQkFDVixXQUFXLE1BQU0sUUFBUSxRQUFRLENBQUMsRUFBRSxNQUFNO2FBQzFDLENBQUM7WUFDRixPQUFPLENBQUMsT0FBTyxDQUFDLENBQUMsTUFBTSxFQUFFLEtBQUssRUFBRSxFQUFFO2dCQUNqQyxRQUFRLENBQUMsSUFBSSxDQUFDLE1BQU0sTUFBTSxNQUFNLENBQUMsQ0FBQztnQkFDbEMsTUFBTSxRQUFRLEdBQUcsZ0JBQWdCLENBQUMsTUFBTSxDQUFDLENBQUM7Z0JBQzFDLElBQUksQ0FBQyxRQUFRLEVBQUU7b0JBQ2QsT0FBTyxDQUFDLElBQUksQ0FBQyxPQUFPLEVBQUUsbUNBQW1DLE1BQU0sR0FBRyxDQUFDLENBQUM7b0JBQ3BFLE9BQU87aUJBQ1A7Z0JBQ0QsUUFBUSxDQUFDLE9BQU8sQ0FBQyxDQUFDLE9BQU8sRUFBRSxLQUFLLEVBQUUsRUFBRTtvQkFDbkMsUUFBUSxDQUFDLElBQUksQ0FBQyxRQUFRLGdCQUFnQixDQUFDLE9BQU8sQ0FBQyxHQUFHLEtBQUssR0FBRyxRQUFRLENBQUMsTUFBTSxDQUFDLENBQUMsQ0FBQyxJQUFJLENBQUMsQ0FBQyxDQUFDLEdBQUcsRUFBRSxDQUFDLENBQUM7Z0JBQzNGLENBQUMsQ0FBQyxDQUFDO2dCQUNILFFBQVEsQ0FBQyxJQUFJLENBQUMsS0FBSyxHQUFHLE9BQU8sQ0FBQyxNQUFNLEdBQUcsQ0FBQyxDQUFDLENBQUMsQ0FBQyxNQUFNLENBQUMsQ0FBQyxDQUFDLEtBQUssQ0FBQyxDQUFDO1lBQzVELENBQUMsQ0FBQyxDQUFDO1lBQ0gsUUFBUSxDQUFDLElBQUksQ0FBQyxLQUFLLENBQUMsQ0FBQztZQUNyQixPQUFPLENBQUMsS0FBSyxDQUFDLElBQUksSUFBSSxDQUFDLEVBQUUsSUFBSSxFQUFFLE1BQU0sR0FBRyxPQUFPLEdBQUcsUUFBUSxDQUFDLEVBQUUsR0FBRyxLQUFLLEVBQUUsUUFBUSxFQUFFLE1BQU0sQ0FBQyxJQUFJLENBQUMsUUFBUSxDQUFDLElBQUksQ0FBQyxJQUFJLENBQUMsRUFBRSxPQUFPLENBQUMsRUFBRSxDQUFDLENBQUMsQ0FBQztRQUNoSSxDQUFDLENBQUMsQ0FBQztJQUNKLENBQUMsQ0FBQyxDQUFDO0lBQ0gsTUFBTSxDQUFDLElBQUksQ0FBQyxVQUFVLENBQUMsQ0FBQyxPQUFPLENBQUMsR0FBRyxDQUFDLEVBQUU7UUFDckMsTUFBTSxLQUFLLEdBQUcsVUFBVSxDQUFDLEdBQUcsQ0FBQyxDQUFDO1FBQzlCLEdBQUcsQ0FBQyxHQUFHLEdBQUcsUUFBUSxLQUFLLHdCQUF3QixDQUFDLENBQUM7SUFDbEQsQ0FBQyxDQUFDLENBQUM7SUFDSCxlQUFlLENBQUMsT0FBTyxDQUFDLFFBQVEsQ0FBQyxFQUFFO1FBQ2xDLE1BQU0sS0FBSyxHQUFHLFVBQVUsQ0FBQyxRQUFRLENBQUMsRUFBRSxDQUFDLENBQUM7UUFDdEMsSUFBSSxFQUFFLENBQUMsS0FBSyxDQUFDLEtBQUssQ0FBQyxFQUFFO1lBQ3BCLEdBQUcsQ0FBQyx3Q0FBd0MsUUFBUSxDQUFDLEVBQUUsbUNBQW1DLENBQUMsQ0FBQztTQUM1RjtJQUNGLENBQUMsQ0FBQyxDQUFDO0FBQ0osQ0FBQztBQUVELFNBQWdCLGVBQWUsQ0FBQyxJQUFtRDtJQUNsRixPQUFPLElBQUEsc0JBQU8sRUFBQyxVQUErQixJQUFVO1FBQ3ZELE1BQU0sUUFBUSxHQUFHLElBQUksQ0FBQyxRQUFRLENBQUMsSUFBSSxDQUFDLElBQUksQ0FBQyxDQUFDO1FBQzFDLElBQUksUUFBUSxLQUFLLG1CQUFtQixFQUFFO1lBQ3JDLElBQUksSUFBSSxHQUFHLElBQUksQ0FBQztZQUNoQixJQUFJLElBQUksQ0FBQyxRQUFRLEVBQUUsRUFBRTtnQkFDcEIsSUFBSSxHQUFHLElBQUksQ0FBQyxLQUFLLENBQVUsSUFBSSxDQUFDLFFBQVMsQ0FBQyxRQUFRLENBQUMsTUFBTSxDQUFDLENBQUMsQ0FBQzthQUM1RDtpQkFBTTtnQkFDTixJQUFJLENBQUMsSUFBSSxDQUFDLE9BQU8sRUFBRSxrQ0FBa0MsSUFBSSxDQUFDLFFBQVEsRUFBRSxDQUFDLENBQUM7Z0JBQ3RFLE9BQU87YUFDUDtZQUNELElBQUksYUFBYSxDQUFDLEVBQUUsQ0FBQyxJQUFJLENBQUMsRUFBRTtnQkFDM0IsdUJBQXVCLENBQUMsSUFBSSxDQUFDLFVBQVUsRUFBRSxJQUFJLENBQUMsU0FBUyxFQUFFLElBQUksRUFBRSxJQUFJLENBQUMsQ0FBQzthQUNyRTtTQUNEO1FBQ0QsSUFBSSxDQUFDLEtBQUssQ0FBQyxJQUFJLENBQUMsQ0FBQztJQUNsQixDQUFDLENBQUMsQ0FBQztBQUNKLENBQUM7QUFqQkQsMENBaUJDO0FBRUQsTUFBTSxhQUFhLEdBQVcsZUFBZSxFQUM1QyxnQkFBZ0IsR0FBVyxrQkFBa0IsRUFDN0MsaUJBQWlCLEdBQVcsbUJBQW1CLEVBQy9DLFlBQVksR0FBVyxjQUFjLEVBQ3JDLGFBQWEsR0FBVyxlQUFlLENBQUM7QUFFekMsU0FBZ0IsV0FBVyxDQUFDLFVBQWtCO0lBQzdDLElBQUksUUFBZ0IsQ0FBQztJQUVyQixJQUFJLGVBQWUsQ0FBQyxJQUFJLENBQUMsVUFBVSxDQUFDLEVBQUU7UUFDckMsT0FBTyxFQUFFLElBQUksRUFBRSxhQUFhLEVBQUUsT0FBTyxFQUFFLGFBQWEsRUFBRSxDQUFDO0tBQ3ZEO1NBQU0sSUFBSSxzQkFBc0IsQ0FBQyxJQUFJLENBQUMsVUFBVSxDQUFDLEVBQUU7UUFDbkQsT0FBTyxFQUFFLElBQUksRUFBRSxtQkFBbUIsRUFBRSxPQUFPLEVBQUUsYUFBYSxFQUFFLENBQUM7S0FDN0Q7U0FBTSxJQUFJLGFBQWEsQ0FBQyxJQUFJLENBQUMsVUFBVSxDQUFDLEVBQUU7UUFDMUMsT0FBTyxFQUFFLElBQUksRUFBRSxXQUFXLEVBQUUsT0FBTyxFQUFFLGFBQWEsRUFBRSxDQUFDO0tBQ3JEO1NBQU0sSUFBSSxXQUFXLENBQUMsSUFBSSxDQUFDLFVBQVUsQ0FBQyxFQUFFO1FBQ3hDLE9BQU8sRUFBRSxJQUFJLEVBQUUsU0FBUyxFQUFFLE9BQU8sRUFBRSxhQUFhLEVBQUUsQ0FBQztLQUNuRDtTQUFNLElBQUksV0FBVyxDQUFDLElBQUksQ0FBQyxVQUFVLENBQUMsRUFBRTtRQUN4QyxPQUFPLEVBQUUsSUFBSSxFQUFFLFNBQVMsRUFBRSxPQUFPLEVBQUUsZ0JBQWdCLEVBQUUsQ0FBQztLQUN0RDtTQUFNLElBQUksYUFBYSxDQUFDLElBQUksQ0FBQyxVQUFVLENBQUMsRUFBRTtRQUMxQyxPQUFPLEVBQUUsSUFBSSxFQUFFLFdBQVcsRUFBRSxPQUFPLEVBQUUsYUFBYSxFQUFFLENBQUM7S0FDckQ7U0FBTSxJQUFJLHlCQUF5QixDQUFDLElBQUksQ0FBQyxVQUFVLENBQUMsRUFBRTtRQUN0RCxRQUFRLEdBQUcsVUFBVSxDQUFDLEtBQUssQ0FBQyxHQUFHLEVBQUUsQ0FBQyxDQUFDLENBQUMsSUFBSSxDQUFDLEdBQUcsQ0FBQyxDQUFDO1FBQzlDLE9BQU8sRUFBRSxJQUFJLEVBQUUsUUFBUSxFQUFFLE9BQU8sRUFBRSxnQkFBZ0IsRUFBRSxDQUFDO0tBQ3JEO1NBQU0sSUFBSSwwQkFBMEIsQ0FBQyxJQUFJLENBQUMsVUFBVSxDQUFDLEVBQUU7UUFDdkQsUUFBUSxHQUFHLFVBQVUsQ0FBQyxLQUFLLENBQUMsR0FBRyxFQUFFLENBQUMsQ0FBQyxDQUFDLElBQUksQ0FBQyxHQUFHLENBQUMsQ0FBQztRQUM5QyxPQUFPLEVBQUUsSUFBSSxFQUFFLFFBQVEsRUFBRSxPQUFPLEVBQUUsZ0JBQWdCLEVBQUUsQ0FBQztLQUNyRDtTQUFNLElBQUksZ0JBQWdCLENBQUMsSUFBSSxDQUFDLFVBQVUsQ0FBQyxFQUFFO1FBQzdDLE9BQU8sRUFBRSxJQUFJLEVBQUUsY0FBYyxFQUFFLE9BQU8sRUFBRSxnQkFBZ0IsRUFBRSxDQUFDO0tBQzNEO0lBRUQsTUFBTSxJQUFJLEtBQUssQ0FBQyx5Q0FBeUMsVUFBVSxFQUFFLENBQUMsQ0FBQztBQUN4RSxDQUFDO0FBMUJELGtDQTBCQztBQUdELFNBQWdCLDJCQUEyQjtJQUMxQyxPQUFPLElBQUEsc0JBQU8sRUFBQyxVQUErQixJQUFVO1FBQ3ZELE1BQU0sUUFBUSxHQUFHLElBQUksQ0FBQyxRQUFRLENBQUMsSUFBSSxDQUFDLElBQUksQ0FBQyxDQUFDO1FBQzFDLElBQUksUUFBUSxLQUFLLG1CQUFtQixFQUFFO1lBQ3JDLElBQUksSUFBSSxDQUFDLFFBQVEsRUFBRSxFQUFFO2dCQUNwQixNQUFNLElBQUksR0FBd0IsTUFBTSxDQUFDLE1BQU0sQ0FBQyxJQUFJLENBQUMsQ0FBQztnQkFDdEQsTUFBTSxJQUFJLEdBQWtCLElBQUksQ0FBQyxLQUFLLENBQUUsSUFBSSxDQUFDLFFBQW1CLENBQUMsUUFBUSxDQUFDLE1BQU0sQ0FBQyxDQUFDLENBQUM7Z0JBQ25GLEtBQUssTUFBTSxVQUFVLElBQUksSUFBSSxDQUFDLElBQUksRUFBRTtvQkFDbkMsTUFBTSxlQUFlLEdBQUcsV0FBVyxDQUFDLFVBQVUsQ0FBQyxDQUFDO29CQUNoRCxNQUFNLFFBQVEsR0FBRyxlQUFlLENBQUMsSUFBSSxDQUFDO29CQUN0QyxNQUFNLE9BQU8sR0FBRyxlQUFlLENBQUMsT0FBTyxDQUFDO29CQUV4QyxNQUFNLElBQUksR0FBRyxJQUFJLENBQUMsSUFBSSxDQUFDLFVBQVUsQ0FBQyxDQUFDO29CQUNuQyxNQUFNLFFBQVEsR0FBRyxJQUFJLENBQUMsUUFBUSxDQUFDLFVBQVUsQ0FBQyxDQUFDO29CQUMzQyxJQUFJLElBQUksQ0FBQyxNQUFNLEtBQUssUUFBUSxDQUFDLE1BQU0sRUFBRTt3QkFDcEMsSUFBSSxDQUFDLElBQUksQ0FBQyxPQUFPLEVBQUUsb0RBQW9ELElBQUksQ0FBQyxRQUFRLGVBQWUsVUFBVSxFQUFFLENBQUMsQ0FBQzt3QkFDakgsT0FBTztxQkFDUDt5QkFBTTt3QkFDTixJQUFJLEdBQUcsR0FBRyxJQUFJLENBQUMsUUFBUSxDQUFDLENBQUM7d0JBQ3pCLElBQUksQ0FBQyxHQUFHLEVBQUU7NEJBQ1QsR0FBRyxHQUFHLElBQUksR0FBRyxDQUFDLE9BQU8sQ0FBQyxDQUFDOzRCQUN2QixJQUFJLENBQUMsUUFBUSxDQUFDLEdBQUcsR0FBRyxDQUFDO3lCQUNyQjt3QkFDRCxHQUFHLENBQUMsT0FBTyxDQUFDLE9BQU8sVUFBVSxFQUFFLEVBQUUsSUFBSSxFQUFFLFFBQVEsQ0FBQyxDQUFDO3FCQUNqRDtpQkFDRDtnQkFDRCxLQUFLLE1BQU0sUUFBUSxJQUFJLElBQUksRUFBRTtvQkFDNUIsTUFBTSxHQUFHLEdBQUcsSUFBSSxDQUFDLFFBQVEsQ0FBQyxDQUFDO29CQUMzQixNQUFNLFFBQVEsR0FBRyxHQUFHLEdBQUcsQ0FBQyxPQUFPLElBQUksUUFBUSxDQUFDLE9BQU8sQ0FBQyxLQUFLLEVBQUUsR0FBRyxDQUFDLE1BQU0sQ0FBQztvQkFDdEUsTUFBTSxPQUFPLEdBQUcsSUFBSSxJQUFJLENBQUM7d0JBQ3hCLElBQUksRUFBRSxRQUFRO3dCQUNkLFFBQVEsRUFBRSxNQUFNLENBQUMsSUFBSSxDQUFDLEdBQUcsQ0FBQyxRQUFRLEVBQUUsRUFBRSxNQUFNLENBQUM7cUJBQzdDLENBQUMsQ0FBQztvQkFDSCxJQUFJLENBQUMsS0FBSyxDQUFDLE9BQU8sQ0FBQyxDQUFDO2lCQUNwQjthQUNEO2lCQUFNO2dCQUNOLElBQUksQ0FBQyxJQUFJLENBQUMsT0FBTyxFQUFFLElBQUksS0FBSyxDQUFDLFFBQVEsSUFBSSxDQUFDLFFBQVEsZ0NBQWdDLENBQUMsQ0FBQyxDQUFDO2dCQUNyRixPQUFPO2FBQ1A7U0FDRDthQUFNO1lBQ04sSUFBSSxDQUFDLElBQUksQ0FBQyxPQUFPLEVBQUUsSUFBSSxLQUFLLENBQUMsUUFBUSxJQUFJLENBQUMsUUFBUSxnQ0FBZ0MsQ0FBQyxDQUFDLENBQUM7WUFDckYsT0FBTztTQUNQO0lBQ0YsQ0FBQyxDQUFDLENBQUM7QUFDSixDQUFDO0FBNUNELGtFQTRDQztBQUVELFNBQVMsNEJBQTRCLENBQUMsbUJBQTJCLEVBQUUscUJBQThCO0lBQ2hHLE1BQU0sTUFBTSxHQUFHLHFCQUFxQixDQUFDLENBQUMsQ0FBQyxTQUFTLENBQUMsQ0FBQyxDQUFDLEVBQUUsQ0FBQztJQUN0RCxPQUFPLElBQUk7U0FDVCxHQUFHLENBQUM7UUFDSixnQ0FBZ0M7UUFDaEMsR0FBRyxNQUFNLGNBQWMsbUJBQW1CLG9DQUFvQztRQUM5RSwrRkFBK0Y7UUFDL0YsR0FBRyxNQUFNLGNBQWMsbUJBQW1CLG1EQUFtRDtRQUM3RiwrRkFBK0Y7UUFDL0YsR0FBRyxNQUFNLGNBQWMsbUJBQW1CLHNCQUFzQjtLQUNoRSxDQUFDO1NBQ0QsSUFBSSxDQUFDLElBQUEsa0JBQUcsRUFBQyxVQUFVLElBQUksRUFBRSxRQUFRO1FBQ2pDLE1BQU0sSUFBSSxHQUFHLElBQVksQ0FBQztRQUMxQixJQUFJLENBQUMsSUFBSSxDQUFDLFFBQVEsRUFBRSxFQUFFO1lBQ3JCLDZCQUE2QjtZQUM3QixRQUFRLEVBQUUsQ0FBQztZQUNYLE9BQU87U0FDUDtRQUNELE1BQU0sU0FBUyxHQUFHLElBQUksQ0FBQyxPQUFPLENBQUMsSUFBSSxDQUFDLFFBQVEsQ0FBQyxDQUFDO1FBQzlDLElBQUksU0FBUyxLQUFLLE9BQU8sRUFBRTtZQUMxQixNQUFNLFFBQVEsR0FBRyxJQUFJLENBQUMsUUFBUSxDQUFDLFFBQVEsQ0FBQyxNQUFNLENBQUMsQ0FBQztZQUNoRCxJQUFBLHNCQUFXLEVBQUMsQ0FBQyxFQUFFLFFBQVEsRUFBRSxTQUFTLEVBQUUsQ0FBQyxDQUFDO2lCQUNwQyxJQUFJLENBQUMsQ0FBQyxJQUFJLEVBQUUsRUFBRTtnQkFDZCxRQUFRLENBQUMsU0FBUyxFQUFFLElBQUksSUFBSSxDQUFDO29CQUM1QixJQUFJLEVBQUUsY0FBYyxtQkFBbUIsbUJBQW1CO29CQUMxRCxRQUFRLEVBQUUsTUFBTSxDQUFDLElBQUksQ0FBQyxJQUFJLENBQUMsU0FBUyxDQUFDLElBQUksQ0FBQyxFQUFFLE1BQU0sQ0FBQztpQkFDbkQsQ0FBQyxDQUFDLENBQUM7WUFDTCxDQUFDLENBQUM7aUJBQ0QsS0FBSyxDQUFDLENBQUMsR0FBRyxFQUFFLEVBQUU7Z0JBQ2QsUUFBUSxDQUFDLElBQUksS0FBSyxDQUFDLFFBQVEsSUFBSSxDQUFDLFFBQVEsaUNBQWlDLEdBQUcsRUFBRSxDQUFDLENBQUMsQ0FBQztZQUNsRixDQUFDLENBQUMsQ0FBQztZQUNKLGdCQUFnQjtZQUNoQixPQUFPLEtBQUssQ0FBQztTQUNiO1FBRUQsd0JBQXdCO1FBQ3hCLElBQUksVUFBVSxDQUFDO1FBQ2YsSUFBSTtZQUNILFVBQVUsR0FBRyxJQUFJLENBQUMsS0FBSyxDQUFDLElBQUksQ0FBQyxRQUFRLENBQUMsUUFBUSxDQUFDLE1BQU0sQ0FBQyxDQUFDLENBQUM7U0FDeEQ7UUFBQyxPQUFPLEdBQUcsRUFBRTtZQUNiLFFBQVEsQ0FBQyxJQUFJLEtBQUssQ0FBQyxRQUFRLElBQUksQ0FBQyxRQUFRLGlDQUFpQyxHQUFHLEVBQUUsQ0FBQyxDQUFDLENBQUM7WUFDakYsT0FBTztTQUNQO1FBRUQsaURBQWlEO1FBQ2pELEtBQUssTUFBTSxHQUFHLElBQUksVUFBVSxFQUFFO1lBQzdCLElBQ0MsT0FBTyxVQUFVLENBQUMsR0FBRyxDQUFDLEtBQUssUUFBUTtnQkFDbkMsQ0FBQyxPQUFPLFVBQVUsQ0FBQyxHQUFHLENBQUMsQ0FBQyxPQUFPLEtBQUssUUFBUSxJQUFJLENBQUMsS0FBSyxDQUFDLE9BQU8sQ0FBQyxVQUFVLENBQUMsR0FBRyxDQUFDLENBQUMsT0FBTyxDQUFDLENBQUMsRUFDdkY7Z0JBQ0QsUUFBUSxDQUFDLElBQUksS0FBSyxDQUFDLG9EQUFvRCxHQUFHLGlDQUFpQyxDQUFDLENBQUMsQ0FBQztnQkFDOUcsT0FBTzthQUNQO1NBQ0Q7UUFFRCxRQUFRLENBQUMsU0FBUyxFQUFFLElBQUksQ0FBQyxDQUFDO0lBQzNCLENBQUMsQ0FBQyxDQUFDO1NBQ0YsSUFBSSxDQUFDLFNBQVMsQ0FBQztRQUNmLFFBQVEsRUFBRSxjQUFjLG1CQUFtQixtQkFBbUI7UUFDOUQsU0FBUyxFQUFFLEVBQUU7UUFDYixZQUFZLEVBQUUsSUFBSTtLQUNsQixDQUFDLENBQUMsQ0FBQztBQUNOLENBQUM7QUFFWSxRQUFBLG1CQUFtQixHQUFHO0lBQ2xDLG9CQUFvQjtJQUNwQiw4QkFBOEI7SUFDOUIsbUNBQW1DO0NBQ25DLENBQUM7QUFFRixTQUFnQiwyQkFBMkI7SUFDMUMsSUFBSSxPQUFPLEdBQVcsQ0FBQyxDQUFDO0lBQ3hCLElBQUksaUJBQWlCLEdBQVksS0FBSyxDQUFDO0lBQ3ZDLElBQUksc0JBQXNCLEdBQVksS0FBSyxDQUFDO0lBQzVDLE9BQU8sSUFBQSxzQkFBTyxFQUFDLFVBQStCLGVBQXFCO1FBQ2xFLE1BQU0sWUFBWSxHQUFHLElBQUksQ0FBQztRQUMxQixNQUFNLElBQUksR0FBRyxFQUFFLENBQUMsUUFBUSxDQUFDLGVBQWUsQ0FBQyxJQUFJLENBQUMsQ0FBQztRQUMvQyxJQUFJLENBQUMsSUFBSSxDQUFDLFdBQVcsRUFBRSxFQUFFO1lBQ3hCLE9BQU87U0FDUDtRQUNELE1BQU0sbUJBQW1CLEdBQUcsSUFBSSxDQUFDLFFBQVEsQ0FBQyxlQUFlLENBQUMsSUFBSSxDQUFDLENBQUM7UUFDaEUsSUFBSSxtQkFBbUIsS0FBSyxjQUFjLEVBQUU7WUFDM0MsT0FBTztTQUNQO1FBQ0QsMENBQTBDO1FBQzFDLE1BQU0sUUFBUSxHQUFHLEVBQUUsQ0FBQyxZQUFZLENBQUMsSUFBSSxDQUFDLElBQUksQ0FBQyxlQUFlLENBQUMsSUFBSSxFQUFFLGNBQWMsQ0FBQyxFQUFFLE9BQU8sQ0FBQyxDQUFDO1FBQzNGLE1BQU0sWUFBWSxHQUFHLElBQUksQ0FBQyxLQUFLLENBQUMsUUFBUSxDQUFDLENBQUM7UUFDMUMsTUFBTSxXQUFXLEdBQUcsWUFBWSxDQUFDLFNBQVMsR0FBRyxHQUFHLEdBQUcsWUFBWSxDQUFDLElBQUksQ0FBQztRQUVyRSxPQUFPLEVBQUUsQ0FBQztRQUNWLElBQUksUUFBcUMsQ0FBQztRQUMxQyxTQUFTLFVBQVU7WUFDbEIsSUFBSSxDQUFDLFFBQVEsRUFBRTtnQkFDZCxRQUFRLEdBQUcsSUFBSSxHQUFHLEVBQUUsQ0FBQzthQUNyQjtZQUNELE9BQU8sUUFBUSxDQUFDO1FBQ2pCLENBQUM7UUFDRCxJQUFBLG9CQUFLLEVBQ0osSUFBSSxDQUFDLEdBQUcsQ0FBQyxDQUFDLHFCQUFxQixtQkFBbUIsbUJBQW1CLEVBQUUscUJBQXFCLG1CQUFtQix1QkFBdUIsQ0FBQyxFQUFFLEVBQUUsVUFBVSxFQUFFLElBQUksRUFBRSxDQUFDLEVBQzlKLDRCQUE0QixDQUFDLG1CQUFtQixFQUFFLDJCQUFtQixDQUFDLFFBQVEsQ0FBQyxXQUFXLENBQUMsQ0FBQyxDQUM1RixDQUFDLElBQUksQ0FBQyxJQUFBLHNCQUFPLEVBQUMsVUFBVSxJQUFVO1lBQ2xDLElBQUksSUFBSSxDQUFDLFFBQVEsRUFBRSxFQUFFO2dCQUNwQixNQUFNLE1BQU0sR0FBVyxJQUFJLENBQUMsUUFBa0IsQ0FBQztnQkFDL0MsTUFBTSxRQUFRLEdBQUcsSUFBSSxDQUFDLFFBQVEsQ0FBQyxJQUFJLENBQUMsSUFBSSxDQUFDLENBQUM7Z0JBQzFDLElBQUksUUFBUSxLQUFLLGtCQUFrQixFQUFFO29CQUNwQyxNQUFNLElBQUksR0FBbUIsSUFBSSxDQUFDLEtBQUssQ0FBQyxNQUFNLENBQUMsUUFBUSxDQUFDLE1BQU0sQ0FBQyxDQUFDLENBQUM7b0JBQ2pFLFVBQVUsRUFBRSxDQUFDLEdBQUcsQ0FBQyxjQUFjLFdBQVcsVUFBVSxFQUFFLElBQUksQ0FBQyxDQUFDO2lCQUM1RDtxQkFBTSxJQUFJLFFBQVEsS0FBSyxtQkFBbUIsRUFBRTtvQkFDNUMsTUFBTSxJQUFJLEdBQTJCLElBQUksQ0FBQyxLQUFLLENBQUMsTUFBTSxDQUFDLFFBQVEsQ0FBQyxNQUFNLENBQUMsQ0FBQyxDQUFDO29CQUN6RSxNQUFNLE9BQU8sR0FBRyxJQUFJLENBQUMsUUFBUSxDQUFDLHFCQUFxQixtQkFBbUIsRUFBRSxFQUFFLElBQUksQ0FBQyxPQUFPLENBQUMsSUFBSSxDQUFDLElBQUksQ0FBQyxDQUFDLENBQUM7b0JBQ25HLEtBQUssTUFBTSxJQUFJLElBQUksSUFBSSxFQUFFO3dCQUN4QixNQUFNLFdBQVcsR0FBRyxJQUFJLENBQUMsSUFBSSxDQUFDLENBQUM7d0JBQy9CLE1BQU0sSUFBSSxHQUFtQixNQUFNLENBQUMsTUFBTSxDQUFDLElBQUksQ0FBQyxDQUFDO3dCQUNqRCxLQUFLLElBQUksQ0FBQyxHQUFHLENBQUMsRUFBRSxDQUFDLEdBQUcsV0FBVyxDQUFDLFFBQVEsQ0FBQyxNQUFNLEVBQUUsQ0FBQyxFQUFFLEVBQUU7NEJBQ3JELE1BQU0sT0FBTyxHQUFHLFdBQVcsQ0FBQyxRQUFRLENBQUMsQ0FBQyxDQUFDLENBQUM7NEJBQ3hDLE1BQU0sRUFBRSxHQUFHLEVBQUUsT0FBTyxFQUFFLEdBQUcsWUFBWSxDQUFDLEVBQUUsQ0FBQyxXQUFXLENBQUMsSUFBSSxDQUFDLENBQUMsQ0FBQyxDQUFDO2dDQUM1RCxDQUFDLENBQUMsV0FBVyxDQUFDLElBQUksQ0FBQyxDQUFDLENBQWlCO2dDQUNyQyxDQUFDLENBQUMsRUFBRSxHQUFHLEVBQUUsV0FBVyxDQUFDLElBQUksQ0FBQyxDQUFDLENBQVcsRUFBRSxPQUFPLEVBQUUsU0FBUyxFQUFFLENBQUM7NEJBRTlELElBQUksQ0FBQyxHQUFHLENBQUMsR0FBRyxPQUFPLENBQUMsQ0FBQyxDQUFDLEVBQUUsT0FBTyxFQUFFLE9BQU8sRUFBRSxDQUFDLENBQUMsQ0FBQyxPQUFPLENBQUM7eUJBQ3JEO3dCQUNELFVBQVUsRUFBRSxDQUFDLEdBQUcsQ0FBQyxjQUFjLFdBQVcsSUFBSSxPQUFPLElBQUksSUFBSSxFQUFFLEVBQUUsSUFBSSxDQUFDLENBQUM7cUJBQ3ZFO2lCQUNEO3FCQUFNLElBQUksUUFBUSxLQUFLLGtCQUFrQixFQUFFO29CQUMzQyxNQUFNLElBQUksR0FBbUIsSUFBSSxDQUFDLEtBQUssQ0FBQyxNQUFNLENBQUMsUUFBUSxDQUFDLE1BQU0sQ0FBQyxDQUFDLENBQUM7b0JBQ2pFLFVBQVUsRUFBRSxDQUFDLEdBQUcsQ0FBQyxjQUFjLFdBQVcsU0FBUyxFQUFFLElBQUksQ0FBQyxDQUFDO2lCQUMzRDtxQkFBTTtvQkFDTixJQUFJLENBQUMsSUFBSSxDQUFDLE9BQU8sRUFBRSxJQUFJLEtBQUssQ0FBQyxHQUFHLElBQUksQ0FBQyxJQUFJLG9DQUFvQyxDQUFDLENBQUMsQ0FBQztvQkFDaEYsT0FBTztpQkFDUDthQUNEO1FBQ0YsQ0FBQyxFQUFFO1lBQ0YsSUFBSSxRQUFRLEVBQUUsSUFBSSxHQUFHLENBQUMsRUFBRTtnQkFDdkIsTUFBTSxPQUFPLEdBQUcsSUFBSSxJQUFJLENBQUM7b0JBQ3hCLElBQUksRUFBRSxJQUFJLENBQUMsSUFBSSxDQUFDLGlCQUFpQixFQUFFLFdBQVcsR0FBRyxNQUFNLENBQUM7b0JBQ3hELFFBQVEsRUFBRSxNQUFNLENBQUMsSUFBSSxDQUFDLElBQUEscUJBQVUsRUFBQyxRQUFRLENBQUMsRUFBRSxNQUFNLENBQUM7aUJBQ25ELENBQUMsQ0FBQztnQkFDSCxZQUFZLENBQUMsS0FBSyxDQUFDLE9BQU8sQ0FBQyxDQUFDO2FBQzVCO1lBQ0QsSUFBSSxDQUFDLEtBQUssQ0FBQyxJQUFJLENBQUMsQ0FBQztZQUNqQixPQUFPLEVBQUUsQ0FBQztZQUNWLElBQUksT0FBTyxLQUFLLENBQUMsSUFBSSxpQkFBaUIsSUFBSSxDQUFDLHNCQUFzQixFQUFFO2dCQUNsRSxzQkFBc0IsR0FBRyxJQUFJLENBQUM7Z0JBQzlCLFlBQVksQ0FBQyxLQUFLLENBQUMsSUFBSSxDQUFDLENBQUM7YUFDekI7UUFDRixDQUFDLENBQUMsQ0FBQyxDQUFDO0lBQ0wsQ0FBQyxFQUFFO1FBQ0YsaUJBQWlCLEdBQUcsSUFBSSxDQUFDO1FBQ3pCLElBQUksT0FBTyxLQUFLLENBQUMsRUFBRTtZQUNsQixzQkFBc0IsR0FBRyxJQUFJLENBQUM7WUFDOUIsSUFBSSxDQUFDLEtBQUssQ0FBQyxJQUFJLENBQUMsQ0FBQztTQUNqQjtJQUNGLENBQUMsQ0FBQyxDQUFDO0FBQ0osQ0FBQztBQW5GRCxrRUFtRkM7QUFFRCxTQUFnQixvQkFBb0I7SUFDbkMsT0FBTyxJQUFBLHNCQUFPLEVBQUMsVUFBK0IsSUFBVTtRQUN2RCxJQUFJLFdBQW1CLEVBQ3RCLFlBQW9CLENBQUM7UUFDdEIsSUFBSSxJQUFJLENBQUMsUUFBUSxDQUFDLElBQUksQ0FBQyxJQUFJLENBQUMsS0FBSyxpQkFBaUIsRUFBRTtZQUNuRCxXQUFXLEdBQUcsWUFBWSxDQUFDO1lBQzNCLFlBQVksR0FBRyxjQUFjLENBQUM7U0FDOUI7YUFBTTtZQUNOLE1BQU0sSUFBSSxLQUFLLENBQUMsc0JBQXNCLElBQUksQ0FBQyxJQUFJLEVBQUUsQ0FBQyxDQUFDO1NBQ25EO1FBRUQsTUFBTSxHQUFHLEdBQUcsSUFBSSxHQUFHLENBQUMsV0FBVyxDQUFDLEVBQy9CLElBQUksR0FBYSxFQUFFLEVBQ25CLFFBQVEsR0FBYSxFQUFFLENBQUM7UUFFekIsTUFBTSxLQUFLLEdBQUcsSUFBSSxTQUFTLENBQUMsSUFBSSxDQUFDLFFBQVEsQ0FBQyxRQUFRLEVBQUUsQ0FBQyxDQUFDO1FBQ3RELElBQUksZ0JBQWdCLEdBQUcsS0FBSyxDQUFDO1FBQzdCLEtBQUssQ0FBQyxLQUFLLENBQUMsT0FBTyxDQUFDLElBQUksQ0FBQyxFQUFFO1lBQzFCLElBQUksSUFBSSxDQUFDLE1BQU0sS0FBSyxDQUFDLEVBQUU7Z0JBQ3RCLE9BQU87YUFDUDtZQUNELE1BQU0sU0FBUyxHQUFHLElBQUksQ0FBQyxNQUFNLENBQUMsQ0FBQyxDQUFDLENBQUM7WUFDakMsUUFBUSxTQUFTLEVBQUU7Z0JBQ2xCLEtBQUssR0FBRztvQkFDUCxnQkFBZ0I7b0JBQ2hCLE9BQU87Z0JBQ1IsS0FBSyxHQUFHO29CQUNQLGdCQUFnQixHQUFHLFlBQVksS0FBSyxJQUFJLElBQUksa0JBQWtCLEtBQUssSUFBSSxDQUFDO29CQUN4RSxPQUFPO2FBQ1I7WUFDRCxJQUFJLENBQUMsZ0JBQWdCLEVBQUU7Z0JBQ3RCLE9BQU87YUFDUDtZQUNELE1BQU0sUUFBUSxHQUFhLElBQUksQ0FBQyxLQUFLLENBQUMsR0FBRyxDQUFDLENBQUM7WUFDM0MsSUFBSSxRQUFRLENBQUMsTUFBTSxLQUFLLENBQUMsRUFBRTtnQkFDMUIsTUFBTSxJQUFJLEtBQUssQ0FBQyxrQ0FBa0MsSUFBSSxFQUFFLENBQUMsQ0FBQzthQUMxRDtpQkFBTTtnQkFDTixNQUFNLEdBQUcsR0FBRyxRQUFRLENBQUMsQ0FBQyxDQUFDLENBQUM7Z0JBQ3hCLE1BQU0sS0FBSyxHQUFHLFFBQVEsQ0FBQyxDQUFDLENBQUMsQ0FBQztnQkFDMUIsSUFBSSxHQUFHLENBQUMsTUFBTSxHQUFHLENBQUMsSUFBSSxLQUFLLENBQUMsTUFBTSxHQUFHLENBQUMsRUFBRTtvQkFDdkMsSUFBSSxDQUFDLElBQUksQ0FBQyxHQUFHLENBQUMsQ0FBQztvQkFDZixRQUFRLENBQUMsSUFBSSxDQUFDLEtBQUssQ0FBQyxDQUFDO2lCQUNyQjthQUNEO1FBQ0YsQ0FBQyxDQUFDLENBQUM7UUFFSCxNQUFNLFlBQVksR0FBRyxJQUFJLENBQUMsSUFBSSxDQUFDLFNBQVMsQ0FBQyxJQUFJLENBQUMsR0FBRyxDQUFDLE1BQU0sR0FBRyxDQUFDLEVBQUUsSUFBSSxDQUFDLElBQUksQ0FBQyxLQUFLLENBQUMsR0FBRyxDQUFDLENBQUMsQ0FBQyxDQUFDLENBQUMsTUFBTSxDQUFDLENBQUMsT0FBTyxDQUFDLEtBQUssRUFBRSxHQUFHLENBQUMsQ0FBQztRQUNsSCxHQUFHLENBQUMsT0FBTyxDQUFDLFlBQVksRUFBRSxJQUFJLEVBQUUsUUFBUSxDQUFDLENBQUM7UUFFMUMsaUVBQWlFO1FBQ2pFLE1BQU0sV0FBVyxHQUFHLElBQUksQ0FBQyxJQUFJLENBQUMsV0FBVyxFQUFFLFlBQVksQ0FBQyxDQUFDO1FBQ3pELE1BQU0sT0FBTyxHQUFHLElBQUksSUFBSSxDQUFDLEVBQUUsSUFBSSxFQUFFLFdBQVcsRUFBRSxRQUFRLEVBQUUsTUFBTSxDQUFDLElBQUksQ0FBQyxHQUFHLENBQUMsUUFBUSxFQUFFLEVBQUUsT0FBTyxDQUFDLEVBQUUsQ0FBQyxDQUFDO1FBQ2hHLElBQUksQ0FBQyxLQUFLLENBQUMsT0FBTyxDQUFDLENBQUM7SUFDckIsQ0FBQyxDQUFDLENBQUM7QUFDSixDQUFDO0FBdERELG9EQXNEQztBQUVELFNBQVMsY0FBYyxDQUFDLElBQVksRUFBRSxRQUFhO0lBQ2xELE1BQU0sTUFBTSxHQUFHLE1BQU0sQ0FBQyxNQUFNLENBQUMsSUFBSSxDQUFDLENBQUM7SUFDbkMsTUFBTSxDQUFDLEVBQUUsQ0FBQyxHQUFHO1FBQ1osOEZBQThGO1FBQzlGLDJEQUEyRDtRQUMzRCw4RkFBOEY7UUFDOUYsOEZBQThGO1FBQzlGLGlEQUFpRDtLQUNqRCxDQUFDO0lBQ0YsS0FBSyxNQUFNLEdBQUcsSUFBSSxNQUFNLENBQUMsSUFBSSxDQUFDLFFBQVEsQ0FBQyxFQUFFO1FBQ3hDLE1BQU0sQ0FBQyxHQUFHLENBQUMsR0FBRyxRQUFRLENBQUMsR0FBRyxDQUFDLENBQUM7S0FDNUI7SUFFRCxJQUFJLE9BQU8sR0FBRyxJQUFJLENBQUMsU0FBUyxDQUFDLE1BQU0sRUFBRSxJQUFJLEVBQUUsSUFBSSxDQUFDLENBQUM7SUFDakQsSUFBSSxPQUFPLENBQUMsUUFBUSxLQUFLLE9BQU8sRUFBRTtRQUNqQyxPQUFPLEdBQUcsT0FBTyxDQUFDLE9BQU8sQ0FBQyxLQUFLLEVBQUUsTUFBTSxDQUFDLENBQUM7S0FDekM7SUFDRCxPQUFPLElBQUksSUFBSSxDQUFDO1FBQ2YsSUFBSSxFQUFFLElBQUksQ0FBQyxJQUFJLENBQUMsSUFBSSxHQUFHLFlBQVksQ0FBQztRQUNwQyxRQUFRLEVBQUUsTUFBTSxDQUFDLElBQUksQ0FBQyxPQUFPLEVBQUUsTUFBTSxDQUFDO0tBQ3RDLENBQUMsQ0FBQztBQUNKLENBQUM7QUFTRCxNQUFNLGVBQWUsR0FBRyxPQUFPLENBQUM7QUFPaEMsU0FBUywyQkFBMkIsQ0FBQyxjQUE4QjtJQUNsRSxNQUFNLE1BQU0sR0FBMkIsRUFBRSxDQUFDO0lBQzFDLEtBQUssTUFBTSxHQUFHLElBQUksTUFBTSxDQUFDLElBQUksQ0FBQyxjQUFjLENBQUMsQ0FBQyxJQUFJLEVBQUUsRUFBRTtRQUNyRCxNQUFNLEtBQUssR0FBRyxjQUFjLENBQUMsR0FBRyxDQUFDLENBQUM7UUFDbEMsTUFBTSxDQUFDLEdBQUcsQ0FBQyxHQUFHLE9BQU8sS0FBSyxLQUFLLFFBQVEsQ0FBQyxDQUFDLENBQUMsS0FBSyxDQUFDLENBQUMsQ0FBQyxLQUFLLENBQUMsT0FBTyxDQUFDO0tBQ2hFO0lBQ0QsT0FBTyxNQUFNLENBQUM7QUFDZixDQUFDO0FBRUQsU0FBZ0Isb0JBQW9CLENBQUMseUJBQTRDO0lBQ2hGLE1BQU0sYUFBYSxHQUFpQyxFQUFFLENBQUM7SUFDdkQsTUFBTSxRQUFRLEdBQWEsRUFBRSxPQUFPLEVBQUUsZUFBZSxFQUFFLFFBQVEsRUFBRSxFQUFFLEVBQUUsQ0FBQztJQUN0RSxNQUFNLGVBQWUsR0FBNkIsRUFBRSxDQUFDO0lBQ3JELE1BQU0sTUFBTSxHQUFVLEVBQUUsQ0FBQztJQUN6QixPQUFPLElBQUEsc0JBQU8sRUFBQyxVQUErQixHQUFTO1FBQ3RELElBQUksT0FBTyxHQUFHLElBQUksQ0FBQyxRQUFRLENBQUMsSUFBSSxDQUFDLE9BQU8sQ0FBQyxJQUFJLENBQUMsT0FBTyxDQUFDLEdBQUcsQ0FBQyxRQUFRLENBQUMsQ0FBQyxDQUFDLENBQUM7UUFDdEUsa0hBQWtIO1FBQ2xILE1BQU0sUUFBUSxHQUFHLElBQUksQ0FBQyxRQUFRLENBQUMsSUFBSSxDQUFDLFFBQVEsQ0FBQyxHQUFHLENBQUMsUUFBUSxFQUFFLE1BQU0sQ0FBQyxFQUFFLE1BQU0sQ0FBQyxDQUFDO1FBQzVFLElBQUksMkJBQW1CLENBQUMsSUFBSSxDQUFDLENBQUMsQ0FBQyxFQUFFLENBQUMsQ0FBQyxLQUFLLFFBQVEsQ0FBQyxFQUFFO1lBQ2xELE9BQU8sR0FBRyxpQkFBaUIsQ0FBQztTQUM1QjtRQUNELE1BQU0sUUFBUSxHQUFHLEdBQUcsQ0FBQyxRQUFRLENBQUMsUUFBUSxFQUFFLENBQUM7UUFDekMsR0FBRyxDQUFDLFNBQVMsT0FBTyxLQUFLLFFBQVEsRUFBRSxDQUFDLENBQUM7UUFDckMsTUFBTSxZQUFZLEdBQUcsSUFBQSw4QkFBbUIsRUFBQyxRQUFRLENBQUMsQ0FBQztRQUNuRCxhQUFhLENBQUMsSUFBSSxDQUFDLFlBQVksQ0FBQyxDQUFDO1FBQ2pDLFlBQVksQ0FBQyxJQUFJLENBQ2hCLGFBQWEsQ0FBQyxFQUFFO1lBQ2YsYUFBYSxDQUFDLE9BQU8sQ0FBQyxJQUFJLENBQUMsRUFBRTtnQkFDNUIsTUFBTSxJQUFJLEdBQUcsSUFBSSxDQUFDLElBQUksQ0FBQztnQkFDdkIsTUFBTSxVQUFVLEdBQUcsSUFBSSxDQUFDLE9BQU8sQ0FBQyxHQUFHLENBQUMsQ0FBQztnQkFFckMsSUFBSSxPQUFPLEtBQUssaUJBQWlCLEVBQUU7b0JBQ2xDLG9DQUFvQztvQkFDcEMsSUFBSSxPQUFPLEdBQUcsZUFBZSxDQUFDLFFBQVEsQ0FBQyxDQUFDO29CQUN4QyxJQUFJLENBQUMsT0FBTyxFQUFFO3dCQUNiLE9BQU8sR0FBRyxlQUFlLENBQUMsUUFBUSxDQUFDLEdBQUcsRUFBRSxPQUFPLEVBQUUsZUFBZSxFQUFFLFFBQVEsRUFBRSxFQUFFLEVBQUUsQ0FBQztxQkFDakY7b0JBQ0QsMkNBQTJDO29CQUMzQyxNQUFNLFdBQVcsR0FBRyxJQUFJLENBQUMsT0FBTyxDQUFDLEdBQUcsRUFBRSxVQUFVLEdBQUcsQ0FBQyxDQUFDLENBQUM7b0JBQ3RELE9BQU8sQ0FBQyxRQUFRLENBQUMsSUFBSSxDQUFDLFNBQVMsQ0FBQyxXQUFXLEdBQUcsQ0FBQyxDQUFDLENBQUMsR0FBRywyQkFBMkIsQ0FBQyxJQUFJLENBQUMsUUFBUSxDQUFDLENBQUM7aUJBQy9GO3FCQUFNO29CQUNOLFFBQVEsQ0FBQyxRQUFRLENBQUMsSUFBSSxDQUFDLFNBQVMsQ0FBQyxVQUFVLEdBQUcsQ0FBQyxDQUFDLENBQUMsR0FBRywyQkFBMkIsQ0FBQyxJQUFJLENBQUMsUUFBUSxDQUFDLENBQUM7aUJBQy9GO1lBQ0YsQ0FBQyxDQUFDLENBQUM7UUFDSixDQUFDLENBQ0QsQ0FBQyxLQUFLLENBQUMsTUFBTSxDQUFDLEVBQUU7WUFDaEIsTUFBTSxDQUFDLElBQUksQ0FBQyxNQUFNLENBQUMsQ0FBQztRQUNyQixDQUFDLENBQUMsQ0FBQztJQUNKLENBQUMsRUFBRTtRQUNGLE9BQU8sQ0FBQyxHQUFHLENBQUMsYUFBYSxDQUFDO2FBQ3hCLElBQUksQ0FBQyxHQUFHLEVBQUU7WUFDVixJQUFJLE1BQU0sQ0FBQyxNQUFNLEdBQUcsQ0FBQyxFQUFFO2dCQUN0QixNQUFNLE1BQU0sQ0FBQzthQUNiO1lBQ0QsTUFBTSxrQkFBa0IsR0FBRyxjQUFjLENBQUMsUUFBUSxFQUFFLFFBQVEsQ0FBQyxDQUFDO1lBQzlELHlCQUF5QixDQUFDLElBQUksQ0FBQyxFQUFFLEVBQUUsRUFBRSxRQUFRLEVBQUUsWUFBWSxFQUFFLGdCQUFnQixFQUFFLENBQUMsQ0FBQztZQUVqRixJQUFJLENBQUMsS0FBSyxDQUFDLGtCQUFrQixDQUFDLENBQUM7WUFDL0IsS0FBSyxNQUFNLFdBQVcsSUFBSSxlQUFlLEVBQUU7Z0JBQzFDLE1BQU0saUJBQWlCLEdBQUcsY0FBYyxDQUFDLGNBQWMsV0FBVyxFQUFFLEVBQUUsZUFBZSxDQUFDLFdBQVcsQ0FBQyxDQUFDLENBQUM7Z0JBQ3BHLElBQUksQ0FBQyxLQUFLLENBQUMsaUJBQWlCLENBQUMsQ0FBQztnQkFFOUIseUJBQXlCLENBQUMsSUFBSSxDQUFDLEVBQUUsRUFBRSxFQUFFLFdBQVcsRUFBRSxZQUFZLEVBQUUsY0FBYyxXQUFXLFlBQVksRUFBRSxDQUFDLENBQUM7YUFDekc7WUFDRCxJQUFJLENBQUMsS0FBSyxDQUFDLElBQUksQ0FBQyxDQUFDO1FBQ2xCLENBQUMsQ0FBQzthQUNELEtBQUssQ0FBQyxDQUFDLE1BQU0sRUFBRSxFQUFFO1lBQ2pCLElBQUksQ0FBQyxJQUFJLENBQUMsT0FBTyxFQUFFLE1BQU0sQ0FBQyxDQUFDO1FBQzVCLENBQUMsQ0FBQyxDQUFDO0lBQ0wsQ0FBQyxDQUFDLENBQUM7QUFDSixDQUFDO0FBN0RELG9EQTZEQztBQUVELFNBQWdCLGVBQWUsQ0FBQyxRQUFrQixFQUFFLGVBQTBCO0lBQzdFLE1BQU0sYUFBYSxHQUFpQyxFQUFFLENBQUM7SUFFdkQsT0FBTyxJQUFBLHNCQUFPLEVBQUMsVUFBK0IsR0FBUztRQUN0RCxNQUFNLE1BQU0sR0FBRyxJQUFJLENBQUM7UUFDcEIsTUFBTSxZQUFZLEdBQUcsR0FBRyxDQUFDLEtBQUssQ0FBQyxHQUFHLENBQUMsUUFBUSxDQUFDLFFBQVEsRUFBRSxDQUFDLENBQUM7UUFDeEQsYUFBYSxDQUFDLElBQUksQ0FBQyxZQUFZLENBQUMsQ0FBQztRQUNqQyxZQUFZLENBQUMsSUFBSSxDQUNoQixhQUFhLENBQUMsRUFBRTtZQUNmLGFBQWEsQ0FBQyxPQUFPLENBQUMsSUFBSSxDQUFDLEVBQUU7Z0JBQzVCLE1BQU0sY0FBYyxHQUFHLGFBQWEsQ0FBQyxJQUFJLENBQUMsSUFBSSxFQUFFLElBQUksQ0FBQyxRQUFRLEVBQUUsUUFBUSxFQUFFLGVBQWUsQ0FBQyxDQUFDO2dCQUMxRixNQUFNLENBQUMsS0FBSyxDQUFDLGNBQWMsQ0FBQyxDQUFDO1lBQzlCLENBQUMsQ0FBQyxDQUFDO1FBQ0osQ0FBQyxDQUNELENBQUMsS0FBSyxDQUFDLE1BQU0sQ0FBQyxFQUFFO1lBQ2hCLElBQUksQ0FBQyxJQUFJLENBQUMsT0FBTyxFQUFFLE1BQU0sQ0FBQyxDQUFDO1FBQzVCLENBQUMsQ0FBQyxDQUFDO0lBQ0osQ0FBQyxFQUFFO1FBQ0YsT0FBTyxDQUFDLEdBQUcsQ0FBQyxhQUFhLENBQUM7YUFDeEIsSUFBSSxDQUFDLEdBQUcsRUFBRSxHQUFHLElBQUksQ0FBQyxLQUFLLENBQUMsSUFBSSxDQUFDLENBQUMsQ0FBQyxDQUFDLENBQUM7YUFDakMsS0FBSyxDQUFDLE1BQU0sQ0FBQyxFQUFFO1lBQ2YsSUFBSSxDQUFDLElBQUksQ0FBQyxPQUFPLEVBQUUsTUFBTSxDQUFDLENBQUM7UUFDNUIsQ0FBQyxDQUFDLENBQUM7SUFDTCxDQUFDLENBQUMsQ0FBQztBQUNKLENBQUM7QUF4QkQsMENBd0JDO0FBRUQsU0FBUyxhQUFhLENBQUMsSUFBWSxFQUFFLFFBQXdCLEVBQUUsUUFBa0IsRUFBRSxTQUFvQjtJQUN0RyxNQUFNLE9BQU8sR0FBYSxFQUFFLENBQUM7SUFDN0IsSUFBSSxlQUEwQixDQUFDO0lBQy9CLElBQUksSUFBSSxDQUFDLFFBQVEsQ0FBQyxJQUFJLENBQUMsS0FBSyxTQUFTLEVBQUU7UUFDdEMsZUFBZSxHQUFHLElBQUksU0FBUyxDQUFDLEVBQUUsQ0FBQyxZQUFZLENBQUMsSUFBSSxHQUFHLE1BQU0sRUFBRSxNQUFNLENBQUMsQ0FBQyxDQUFDO0tBQ3hFO1NBQU07UUFDTixlQUFlLEdBQUcsSUFBSSxTQUFTLENBQUMsRUFBRSxDQUFDLFlBQVksQ0FBQyxJQUFJLEdBQUcsU0FBUyxFQUFFLE1BQU0sQ0FBQyxDQUFDLENBQUM7S0FDM0U7SUFDRCxlQUFlLENBQUMsS0FBSyxDQUFDLE9BQU8sQ0FBQyxJQUFJLENBQUMsRUFBRTtRQUNwQyxJQUFJLElBQUksQ0FBQyxNQUFNLEdBQUcsQ0FBQyxFQUFFO1lBQ3BCLE1BQU0sU0FBUyxHQUFHLElBQUksQ0FBQyxNQUFNLENBQUMsQ0FBQyxDQUFDLENBQUM7WUFDakMsSUFBSSxTQUFTLEtBQUssR0FBRyxJQUFJLFNBQVMsS0FBSyxHQUFHLEVBQUU7Z0JBQzNDLE9BQU8sQ0FBQyxJQUFJLENBQUMsSUFBSSxDQUFDLENBQUM7YUFDbkI7aUJBQU07Z0JBQ04sTUFBTSxRQUFRLEdBQWEsSUFBSSxDQUFDLEtBQUssQ0FBQyxHQUFHLENBQUMsQ0FBQztnQkFDM0MsTUFBTSxHQUFHLEdBQUcsUUFBUSxDQUFDLENBQUMsQ0FBQyxDQUFDO2dCQUN4QixJQUFJLFVBQVUsR0FBRyxJQUFJLENBQUM7Z0JBQ3RCLElBQUksR0FBRyxFQUFFO29CQUNSLE1BQU0saUJBQWlCLEdBQUcsUUFBUSxDQUFDLEdBQUcsQ0FBQyxDQUFDO29CQUN4QyxJQUFJLGlCQUFpQixFQUFFO3dCQUN0QixVQUFVLEdBQUcsR0FBRyxHQUFHLElBQUksaUJBQWlCLEVBQUUsQ0FBQztxQkFDM0M7aUJBQ0Q7Z0JBRUQsT0FBTyxDQUFDLElBQUksQ0FBQyxVQUFVLENBQUMsQ0FBQzthQUN6QjtTQUNEO0lBQ0YsQ0FBQyxDQUFDLENBQUM7SUFFSCxNQUFNLFFBQVEsR0FBRyxJQUFJLENBQUMsUUFBUSxDQUFDLElBQUksQ0FBQyxDQUFDO0lBQ3JDLE1BQU0sUUFBUSxHQUFHLEdBQUcsUUFBUSxJQUFJLFFBQVEsQ0FBQyxFQUFFLE1BQU0sQ0FBQztJQUNsRCxNQUFNLE9BQU8sR0FBRyxLQUFLLENBQUMsTUFBTSxDQUFDLE1BQU0sQ0FBQyxJQUFJLENBQUMsT0FBTyxDQUFDLElBQUksQ0FBQyxNQUFNLENBQUMsRUFBRSxNQUFNLENBQUMsQ0FBQyxRQUFRLEVBQUUsRUFBRSxTQUFTLENBQUMsUUFBUSxDQUFDLENBQUM7SUFFdkcsT0FBTyxJQUFJLElBQUksQ0FBQztRQUNmLElBQUksRUFBRSxRQUFRO1FBQ2QsUUFBUSxFQUFFLE1BQU0sQ0FBQyxJQUFJLENBQUMsT0FBTyxDQUFDO0tBQzlCLENBQUMsQ0FBQztBQUNKLENBQUM7QUFFRCxTQUFTLGNBQWMsQ0FBQyxLQUFhO0lBQ3BDLE1BQU0sTUFBTSxHQUFhLEVBQUUsQ0FBQztJQUM1QixLQUFLLElBQUksQ0FBQyxHQUFHLENBQUMsRUFBRSxDQUFDLEdBQUcsS0FBSyxDQUFDLE1BQU0sRUFBRSxDQUFDLEVBQUUsRUFBRTtRQUN0QyxNQUFNLEVBQUUsR0FBRyxLQUFLLENBQUMsQ0FBQyxDQUFDLENBQUM7UUFDcEIsUUFBUSxFQUFFLEVBQUU7WUFDWCxLQUFLLEdBQUc7Z0JBQ1AsTUFBTSxDQUFDLElBQUksQ0FBQyxNQUFNLENBQUMsQ0FBQztnQkFDcEIsTUFBTTtZQUNQLEtBQUssR0FBRztnQkFDUCxNQUFNLENBQUMsSUFBSSxDQUFDLE1BQU0sQ0FBQyxDQUFDO2dCQUNwQixNQUFNO1lBQ1AsS0FBSyxHQUFHO2dCQUNQLE1BQU0sQ0FBQyxJQUFJLENBQUMsT0FBTyxDQUFDLENBQUM7Z0JBQ3JCLE1BQU07WUFDUDtnQkFDQyxNQUFNLENBQUMsSUFBSSxDQUFDLEVBQUUsQ0FBQyxDQUFDO1NBQ2pCO0tBQ0Q7SUFDRCxPQUFPLE1BQU0sQ0FBQyxJQUFJLENBQUMsRUFBRSxDQUFDLENBQUM7QUFDeEIsQ0FBQztBQUVELFNBQVMsY0FBYyxDQUFDLEtBQWE7SUFDcEMsT0FBTyxLQUFLLENBQUMsT0FBTyxDQUFDLE9BQU8sRUFBRSxHQUFHLENBQUMsQ0FBQyxPQUFPLENBQUMsT0FBTyxFQUFFLEdBQUcsQ0FBQyxDQUFDLE9BQU8sQ0FBQyxRQUFRLEVBQUUsR0FBRyxDQUFDLENBQUM7QUFDakYsQ0FBQyJ9<|MERGE_RESOLUTION|>--- conflicted
+++ resolved
@@ -4,11 +4,7 @@
  *  Licensed under the Source EULA. See License.txt in the project root for license information.
  *--------------------------------------------------------------------------------------------*/
 Object.defineProperty(exports, "__esModule", { value: true });
-<<<<<<< HEAD
-exports.prepareIslFiles = exports.prepareI18nPackFiles = exports.i18nPackVersion = exports.createI18nFile = exports.prepareI18nFiles = exports.pullSetupXlfFiles = exports.findObsoleteResources = exports.pushXlfFiles = exports.createXlfFilesForIsl = exports.createXlfFilesForExtensions = exports.createXlfFilesForCoreBundle = exports.getResource = exports.processNlsFiles = exports.Limiter = exports.XLF = exports.Line = exports.externalExtensionsWithTranslations = exports.extraLanguages = exports.defaultLanguages = void 0;
-=======
-exports.prepareIslFiles = exports.prepareI18nPackFiles = exports.createXlfFilesForIsl = exports.createXlfFilesForExtensions = exports.EXTERNAL_EXTENSIONS = exports.createXlfFilesForCoreBundle = exports.getResource = exports.processNlsFiles = exports.XLF = exports.Line = exports.extraLanguages = exports.defaultLanguages = void 0;
->>>>>>> 5b6af074
+exports.prepareIslFiles = exports.prepareI18nPackFiles = exports.prepareI18nFiles = exports.pullSetupXlfFiles = exports.findObsoleteResources = exports.pushXlfFiles = exports.createXlfFilesForIsl = exports.createXlfFilesForExtensions = exports.createXlfFilesForCoreBundle = exports.getResource = exports.processNlsFiles = exports.Limiter = exports.XLF = exports.Line = exports.externalExtensionsWithTranslations = exports.extraLanguages = exports.defaultLanguages = void 0;
 const path = require("path");
 const fs = require("fs");
 const event_stream_1 = require("event-stream");
@@ -429,13 +425,9 @@
     });
 }
 exports.processNlsFiles = processNlsFiles;
-<<<<<<< HEAD
-const editorProject = 'vscode-editor', workbenchProject = 'vscode-workbench', extensionsProject = 'vscode-extensions', setupProject = 'vscode-setup';
+const editorProject = 'vscode-editor', workbenchProject = 'vscode-workbench', extensionsProject = 'vscode-extensions', setupProject = 'vscode-setup', serverProject = 'vscode-server';
 // {{SQL CARBON EDIT}}
 const adsProject = 'ads-core';
-=======
-const editorProject = 'vscode-editor', workbenchProject = 'vscode-workbench', extensionsProject = 'vscode-extensions', setupProject = 'vscode-setup', serverProject = 'vscode-server';
->>>>>>> 5b6af074
 function getResource(sourceFile) {
     let resource;
     if (/^vs\/platform/.test(sourceFile)) {
@@ -724,305 +716,8 @@
     });
 }
 exports.createXlfFilesForIsl = createXlfFilesForIsl;
-<<<<<<< HEAD
-function pushXlfFiles(apiHostname, username, password) {
-    const tryGetPromises = [];
-    const updateCreatePromises = [];
-    return (0, event_stream_1.through)(function (file) {
-        const project = path.dirname(file.relative);
-        const fileName = path.basename(file.path);
-        const slug = fileName.substr(0, fileName.length - '.xlf'.length);
-        const credentials = `${username}:${password}`;
-        // Check if resource already exists, if not, then create it.
-        let promise = tryGetResource(project, slug, apiHostname, credentials);
-        tryGetPromises.push(promise);
-        promise.then(exists => {
-            if (exists) {
-                promise = updateResource(project, slug, file, apiHostname, credentials);
-            }
-            else {
-                promise = createResource(project, slug, file, apiHostname, credentials);
-            }
-            updateCreatePromises.push(promise);
-        });
-    }, function () {
-        // End the pipe only after all the communication with Transifex API happened
-        Promise.all(tryGetPromises).then(() => {
-            Promise.all(updateCreatePromises).then(() => {
-                this.queue(null);
-            }).catch((reason) => { throw new Error(reason); });
-        }).catch((reason) => { throw new Error(reason); });
-    });
-}
-exports.pushXlfFiles = pushXlfFiles;
-function getAllResources(project, apiHostname, username, password) {
-    return new Promise((resolve, reject) => {
-        const credentials = `${username}:${password}`;
-        const options = {
-            hostname: apiHostname,
-            path: `/api/2/project/${project}/resources`,
-            auth: credentials,
-            method: 'GET'
-        };
-        const request = https.request(options, (res) => {
-            const buffer = [];
-            res.on('data', (chunk) => buffer.push(chunk));
-            res.on('end', () => {
-                if (res.statusCode === 200) {
-                    const json = JSON.parse(Buffer.concat(buffer).toString());
-                    if (Array.isArray(json)) {
-                        resolve(json.map(o => o.slug));
-                        return;
-                    }
-                    reject(`Unexpected data format. Response code: ${res.statusCode}.`);
-                }
-                else {
-                    reject(`No resources in ${project} returned no data. Response code: ${res.statusCode}.`);
-                }
-            });
-        });
-        request.on('error', (err) => {
-            reject(`Failed to query resources in ${project} with the following error: ${err}. ${options.path}`);
-        });
-        request.end();
-    });
-}
-function findObsoleteResources(apiHostname, username, password) {
-    const resourcesByProject = Object.create(null);
-    resourcesByProject[extensionsProject] = [].concat(exports.externalExtensionsWithTranslations); // clone
-    return (0, event_stream_1.through)(function (file) {
-        const project = path.dirname(file.relative);
-        const fileName = path.basename(file.path);
-        const slug = fileName.substr(0, fileName.length - '.xlf'.length);
-        let slugs = resourcesByProject[project];
-        if (!slugs) {
-            resourcesByProject[project] = slugs = [];
-        }
-        slugs.push(slug);
-        this.push(file);
-    }, function () {
-        const json = JSON.parse(fs.readFileSync('./build/lib/i18n.resources.json', 'utf8'));
-        const i18Resources = [...json.editor, ...json.workbench].map((r) => r.project + '/' + r.name.replace(/\//g, '_'));
-        const extractedResources = [];
-        for (const project of [workbenchProject, editorProject]) {
-            for (const resource of resourcesByProject[project]) {
-                if (resource !== 'setup_messages') {
-                    extractedResources.push(project + '/' + resource);
-                }
-            }
-        }
-        if (i18Resources.length !== extractedResources.length) {
-            console.log(`[i18n] Obsolete resources in file 'build/lib/i18n.resources.json': JSON.stringify(${i18Resources.filter(p => extractedResources.indexOf(p) === -1)})`);
-            console.log(`[i18n] Missing resources in file 'build/lib/i18n.resources.json': JSON.stringify(${extractedResources.filter(p => i18Resources.indexOf(p) === -1)})`);
-        }
-        const promises = [];
-        for (const project in resourcesByProject) {
-            promises.push(getAllResources(project, apiHostname, username, password).then(resources => {
-                const expectedResources = resourcesByProject[project];
-                const unusedResources = resources.filter(resource => resource && expectedResources.indexOf(resource) === -1);
-                if (unusedResources.length) {
-                    console.log(`[transifex] Obsolete resources in project '${project}': ${unusedResources.join(', ')}`);
-                }
-            }));
-        }
-        return Promise.all(promises).then(_ => {
-            this.push(null);
-        }).catch((reason) => { throw new Error(reason); });
-    });
-}
-exports.findObsoleteResources = findObsoleteResources;
-function tryGetResource(project, slug, apiHostname, credentials) {
-    return new Promise((resolve, reject) => {
-        const options = {
-            hostname: apiHostname,
-            path: `/api/2/project/${project}/resource/${slug}/?details`,
-            auth: credentials,
-            method: 'GET'
-        };
-        const request = https.request(options, (response) => {
-            if (response.statusCode === 404) {
-                resolve(false);
-            }
-            else if (response.statusCode === 200) {
-                resolve(true);
-            }
-            else {
-                reject(`Failed to query resource ${project}/${slug}. Response: ${response.statusCode} ${response.statusMessage}`);
-            }
-        });
-        request.on('error', (err) => {
-            reject(`Failed to get ${project}/${slug} on Transifex: ${err}`);
-        });
-        request.end();
-    });
-}
-function createResource(project, slug, xlfFile, apiHostname, credentials) {
-    return new Promise((_resolve, reject) => {
-        const data = JSON.stringify({
-            'content': xlfFile.contents.toString(),
-            'name': slug,
-            'slug': slug,
-            'i18n_type': 'XLIFF'
-        });
-        const options = {
-            hostname: apiHostname,
-            path: `/api/2/project/${project}/resources`,
-            headers: {
-                'Content-Type': 'application/json',
-                'Content-Length': Buffer.byteLength(data)
-            },
-            auth: credentials,
-            method: 'POST'
-        };
-        const request = https.request(options, (res) => {
-            if (res.statusCode === 201) {
-                log(`Resource ${project}/${slug} successfully created on Transifex.`);
-            }
-            else {
-                reject(`Something went wrong in the request creating ${slug} in ${project}. ${res.statusCode}`);
-            }
-        });
-        request.on('error', (err) => {
-            reject(`Failed to create ${project}/${slug} on Transifex: ${err}`);
-        });
-        request.write(data);
-        request.end();
-    });
-}
-/**
- * The following link provides information about how Transifex handles updates of a resource file:
- * https://dev.befoolish.co/tx-docs/public/projects/updating-content#what-happens-when-you-update-files
- */
-function updateResource(project, slug, xlfFile, apiHostname, credentials) {
-    return new Promise((resolve, reject) => {
-        const data = JSON.stringify({ content: xlfFile.contents.toString() });
-        const options = {
-            hostname: apiHostname,
-            path: `/api/2/project/${project}/resource/${slug}/content`,
-            headers: {
-                'Content-Type': 'application/json',
-                'Content-Length': Buffer.byteLength(data)
-            },
-            auth: credentials,
-            method: 'PUT'
-        };
-        const request = https.request(options, (res) => {
-            if (res.statusCode === 200) {
-                res.setEncoding('utf8');
-                let responseBuffer = '';
-                res.on('data', function (chunk) {
-                    responseBuffer += chunk;
-                });
-                res.on('end', () => {
-                    const response = JSON.parse(responseBuffer);
-                    log(`Resource ${project}/${slug} successfully updated on Transifex. Strings added: ${response.strings_added}, updated: ${response.strings_added}, deleted: ${response.strings_added}`);
-                    resolve();
-                });
-            }
-            else {
-                reject(`Something went wrong in the request updating ${slug} in ${project}. ${res.statusCode}`);
-            }
-        });
-        request.on('error', (err) => {
-            reject(`Failed to update ${project}/${slug} on Transifex: ${err}`);
-        });
-        request.write(data);
-        request.end();
-    });
-}
-function pullSetupXlfFiles(apiHostname, username, password, language, includeDefault) {
-    const setupResources = [{ name: 'setup_messages', project: workbenchProject }];
-    if (includeDefault) {
-        setupResources.push({ name: 'setup_default', project: setupProject });
-    }
-    return pullXlfFiles(apiHostname, username, password, language, setupResources);
-}
-exports.pullSetupXlfFiles = pullSetupXlfFiles;
-function pullXlfFiles(apiHostname, username, password, language, resources) {
-    const credentials = `${username}:${password}`;
-    const expectedTranslationsCount = resources.length;
-    let translationsRetrieved = 0, called = false;
-    return (0, event_stream_1.readable)(function (_count, callback) {
-        // Mark end of stream when all resources were retrieved
-        if (translationsRetrieved === expectedTranslationsCount) {
-            return this.emit('end');
-        }
-        if (!called) {
-            called = true;
-            const stream = this;
-            resources.map(function (resource) {
-                retrieveResource(language, resource, apiHostname, credentials).then((file) => {
-                    if (file) {
-                        stream.emit('data', file);
-                    }
-                    translationsRetrieved++;
-                }).catch(error => { throw new Error(error); });
-            });
-        }
-        callback();
-    });
-}
-const limiter = new Limiter(NUMBER_OF_CONCURRENT_DOWNLOADS);
-function retrieveResource(language, resource, apiHostname, credentials) {
-    return limiter.queue(() => new Promise((resolve, reject) => {
-        const slug = resource.name.replace(/\//g, '_');
-        const project = resource.project;
-        const transifexLanguageId = language.id === 'ps' ? 'en' : language.translationId || language.id;
-        const options = {
-            hostname: apiHostname,
-            path: `/api/2/project/${project}/resource/${slug}/translation/${transifexLanguageId}?file&mode=onlyreviewed`,
-            auth: credentials,
-            port: 443,
-            method: 'GET'
-        };
-        console.log('[transifex] Fetching ' + options.path);
-        const request = https.request(options, (res) => {
-            const xlfBuffer = [];
-            res.on('data', (chunk) => xlfBuffer.push(chunk));
-            res.on('end', () => {
-                if (res.statusCode === 200) {
-                    resolve(new File({ contents: Buffer.concat(xlfBuffer), path: `${project}/${slug}.xlf` }));
-                }
-                else if (res.statusCode === 404) {
-                    console.log(`[transifex] ${slug} in ${project} returned no data.`);
-                    resolve(null);
-                }
-                else {
-                    reject(`${slug} in ${project} returned no data. Response code: ${res.statusCode}.`);
-                }
-            });
-        });
-        request.on('error', (err) => {
-            reject(`Failed to query resource ${slug} with the following error: ${err}. ${options.path}`);
-        });
-        request.end();
-    }));
-}
-function prepareI18nFiles() {
-    const parsePromises = [];
-    return (0, event_stream_1.through)(function (xlf) {
-        const stream = this;
-        const parsePromise = XLF.parse(xlf.contents.toString());
-        parsePromises.push(parsePromise);
-        parsePromise.then(resolvedFiles => {
-            resolvedFiles.forEach(file => {
-                const translatedFile = createI18nFile(file.originalFilePath, file.messages);
-                stream.queue(translatedFile);
-            });
-        });
-    }, function () {
-        Promise.all(parsePromises)
-            .then(() => { this.queue(null); })
-            .catch(reason => { throw new Error(reason); });
-    });
-}
-exports.prepareI18nFiles = prepareI18nFiles;
-function createI18nFile(originalFilePath, messages) {
+function createI18nFile(name, messages) {
     let result = Object.create(null);
-=======
-function createI18nFile(name, messages) {
-    const result = Object.create(null);
->>>>>>> 5b6af074
     result[''] = [
         '--------------------------------------------------------------------------------------------',
         'Copyright (c) Microsoft Corporation. All rights reserved.',
@@ -1042,12 +737,8 @@
         contents: Buffer.from(content, 'utf8')
     });
 }
-<<<<<<< HEAD
 exports.createI18nFile = createI18nFile;
 exports.i18nPackVersion = '1.0.0'; // {{SQL CARBON EDIT}} Needed in locfunc.
-function prepareI18nPackFiles(externalExtensions, resultingTranslationPaths, pseudo = false) {
-=======
-const i18nPackVersion = '1.0.0';
 function getRecordFromL10nJsonFormat(l10nJsonFormat) {
     const record = {};
     for (const key of Object.keys(l10nJsonFormat).sort()) {
@@ -1057,7 +748,6 @@
     return record;
 }
 function prepareI18nPackFiles(resultingTranslationPaths) {
->>>>>>> 5b6af074
     const parsePromises = [];
     const mainPack = { version: exports.i18nPackVersion, contents: {} };
     const extensionsPacks = {};
