--- conflicted
+++ resolved
@@ -94,12 +94,8 @@
 const { electronVersion, msBuildId } = util.getElectronVersion();
 
 export const config = {
-<<<<<<< HEAD
-	version: product.electronRepository ? '22.5.7' : util.getElectronVersion(),
-=======
 	version: electronVersion,
 	tag: product.electronRepository ? `v${electronVersion}-${msBuildId}` : undefined,
->>>>>>> 2db1f3b1
 	productAppName: product.nameLong,
 	companyName: 'Microsoft Corporation',
 	copyright: 'Copyright (C) 2023 Microsoft. All rights reserved',
@@ -146,13 +142,8 @@
 	};
 }
 
-<<<<<<< HEAD
-async function main(arch = process.arch): Promise<void> {
-	const version = product.electronRepository ? '22.5.7' : util.getElectronVersion();
-=======
 async function main(arch: string = process.arch): Promise<void> {
 	const version = electronVersion;
->>>>>>> 2db1f3b1
 	const electronPath = path.join(root, '.build', 'electron');
 	const versionFile = path.join(electronPath, 'version');
 	const isUpToDate = fs.existsSync(versionFile) && fs.readFileSync(versionFile, 'utf8') === `${version}`;
