--- conflicted
+++ resolved
@@ -4,11 +4,7 @@
  *  Licensed under the Source EULA. See License.txt in the project root for license information.
  *--------------------------------------------------------------------------------------------*/
 Object.defineProperty(exports, "__esModule", { value: true });
-<<<<<<< HEAD
-exports.translatePackageJSON = exports.packageRebuildExtensionsStream = exports.cleanRebuildExtensions = exports.packageExternalExtensionsStream = exports.scanBuiltinExtensions = exports.packageMarketplaceWebExtensionsStream = exports.packageMarketplaceExtensionsStream = exports.packageLocalWebExtensionsStream = exports.packageLocalExtensionsStream = exports.fromMarketplace = void 0;
-=======
-exports.translatePackageJSON = exports.scanBuiltinExtensions = exports.packageMarketplaceExtensionsStream = exports.packageLocalExtensionsStream = exports.fromMarketplace = void 0;
->>>>>>> 5ba85917
+exports.translatePackageJSON = exports.packageRebuildExtensionsStream = exports.cleanRebuildExtensions = exports.packageExternalExtensionsStream = exports.scanBuiltinExtensions = exports.packageMarketplaceExtensionsStream = exports.packageLocalExtensionsStream = exports.fromMarketplace = void 0;
 const es = require("event-stream");
 const fs = require("fs");
 const glob = require("glob");
@@ -258,35 +254,10 @@
     })
         .filter(({ name }) => excludedExtensions.indexOf(name) === -1)
         .filter(({ name }) => builtInExtensions.every(b => b.name !== name))
-<<<<<<< HEAD
-        .filter(({ name }) => externalExtensions.indexOf(name) === -1); // {{SQL CARBON EDIT}} Remove external Extensions with separate package
-    const localExtensions = localExtensionDescriptions.map(extension => {
-        return fromLocal(extension.path, false)
-            .pipe(rename(p => p.dirname = `extensions/${extension.name}/${p.dirname}`));
-    });
-    const nodeModules = gulp.src('extensions/node_modules/**', { base: '.' });
-    return minifyExtensionResources(es.merge(nodeModules, ...localExtensions)
-        .pipe(util2.setExecutableBit(['**/*.sh'])));
-}
-exports.packageLocalExtensionsStream = packageLocalExtensionsStream;
-function packageLocalWebExtensionsStream() {
-    const localExtensionDescriptions = glob.sync('extensions/*/package.json')
-        .filter(manifestPath => {
-        const packageJsonConfig = require(path.join(root, manifestPath));
-        return !packageJsonConfig.main || packageJsonConfig.browser;
-    })
-        .map(manifestPath => {
-        const extensionPath = path.dirname(path.join(root, manifestPath));
-        const extensionName = path.basename(extensionPath);
-        return { name: extensionName, path: extensionPath };
-    });
-    return minifyExtensionResources(es.merge(...localExtensionDescriptions.map(extension => {
-        return fromLocal(extension.path, true)
-=======
-        .filter(({ manifestPath }) => (forWeb ? isWebExtension(require(manifestPath)) : true)));
+        .filter(({ name }) => externalExtensions.indexOf(name) === -1) // {{SQL CARBON EDIT}} Remove external Extensions with separate package
+    );
     const localExtensionsStream = minifyExtensionResources(es.merge(...localExtensionsDescriptions.map(extension => {
         return fromLocal(extension.path, forWeb)
->>>>>>> 5ba85917
             .pipe(rename(p => p.dirname = `extensions/${extension.name}/${p.dirname}`));
     })));
     let result;
