"use strict";
/*---------------------------------------------------------------------------------------------
 *  Copyright (c) Microsoft Corporation. All rights reserved.
 *  Licensed under the Source EULA. See License.txt in the project root for license information.
 *--------------------------------------------------------------------------------------------*/
Object.defineProperty(exports, "__esModule", { value: true });
exports.translatePackageJSON = exports.packageRebuildExtensionsStream = exports.cleanRebuildExtensions = exports.packageExternalExtensionsStream = exports.scanBuiltinExtensions = exports.packageMarketplaceExtensionsStream = exports.packageLocalExtensionsStream = exports.fromMarketplace = void 0;
const es = require("event-stream");
const fs = require("fs");
const glob = require("glob");
const gulp = require("gulp");
const path = require("path");
const File = require("vinyl");
const stats_1 = require("./stats");
const util2 = require("./util");
const vzip = require('gulp-vinyl-zip');
const filter = require("gulp-filter");
const rename = require("gulp-rename");
const fancyLog = require("fancy-log");
const ansiColors = require("ansi-colors");
const buffer = require('gulp-buffer');
const jsoncParser = require("jsonc-parser");
const util = require('./util');
const root = path.dirname(path.dirname(__dirname));
const commit = util.getVersion(root);
const sourceMappingURLBase = `https://sqlopsbuilds.blob.core.windows.net/sourcemaps/${commit}`;
function minifyExtensionResources(input) {
    const jsonFilter = filter(['**/*.json', '**/*.code-snippets'], { restore: true });
    return input
        .pipe(jsonFilter)
        .pipe(buffer())
        .pipe(es.mapSync((f) => {
        const errors = [];
        const value = jsoncParser.parse(f.contents.toString('utf8'), errors);
        if (errors.length === 0) {
            // file parsed OK => just stringify to drop whitespace and comments
            f.contents = Buffer.from(JSON.stringify(value));
        }
        return f;
    }))
        .pipe(jsonFilter.restore);
}
function updateExtensionPackageJSON(input, update) {
    const packageJsonFilter = filter('extensions/*/package.json', { restore: true });
    return input
        .pipe(packageJsonFilter)
        .pipe(buffer())
        .pipe(es.mapSync((f) => {
        const data = JSON.parse(f.contents.toString('utf8'));
        f.contents = Buffer.from(JSON.stringify(update(data)));
        return f;
    }))
        .pipe(packageJsonFilter.restore);
}
function fromLocal(extensionPath, forWeb) {
    const webpackConfigFileName = forWeb ? 'extension-browser.webpack.config.js' : 'extension.webpack.config.js';
    const isWebPacked = fs.existsSync(path.join(extensionPath, webpackConfigFileName));
    let input = isWebPacked
        ? fromLocalWebpack(extensionPath, webpackConfigFileName)
        : fromLocalNormal(extensionPath);
    if (isWebPacked) {
        input = updateExtensionPackageJSON(input, (data) => {
            delete data.scripts;
            delete data.dependencies;
            delete data.devDependencies;
            if (data.main) {
                data.main = data.main.replace('/out/', /dist/);
            }
            return data;
        });
    }
    return input;
}
function fromLocalWebpack(extensionPath, webpackConfigFileName) {
    const result = es.through();
    const packagedDependencies = [];
    const packageJsonConfig = require(path.join(extensionPath, 'package.json'));
    if (packageJsonConfig.dependencies) {
        const webpackRootConfig = require(path.join(extensionPath, webpackConfigFileName));
        for (const key in webpackRootConfig.externals) {
            if (key in packageJsonConfig.dependencies) {
                packagedDependencies.push(key);
            }
        }
    }
    const vsce = require('vsce');
    const webpack = require('webpack');
    const webpackGulp = require('webpack-stream');
    vsce.listFiles({ cwd: extensionPath, packageManager: vsce.PackageManager.Yarn, packagedDependencies }).then(fileNames => {
        const files = fileNames
            .map(fileName => path.join(extensionPath, fileName))
            .map(filePath => new File({
            path: filePath,
            stat: fs.statSync(filePath),
            base: extensionPath,
            contents: fs.createReadStream(filePath)
        }));
        // check for a webpack configuration files, then invoke webpack
        // and merge its output with the files stream.
        const webpackConfigLocations = glob.sync(path.join(extensionPath, '**', webpackConfigFileName), { ignore: ['**/node_modules'] });
        const webpackStreams = webpackConfigLocations.map(webpackConfigPath => {
            const webpackDone = (err, stats) => {
                fancyLog(`Bundled extension: ${ansiColors.yellow(path.join(path.basename(extensionPath), path.relative(extensionPath, webpackConfigPath)))}...`);
                if (err) {
                    result.emit('error', err);
                }
                const { compilation } = stats;
                if (compilation.errors.length > 0) {
                    result.emit('error', compilation.errors.join('\n'));
                }
                if (compilation.warnings.length > 0) {
                    result.emit('error', compilation.warnings.join('\n'));
                }
            };
            const webpackConfig = Object.assign(Object.assign({}, require(webpackConfigPath)), { mode: 'production' });
            const relativeOutputPath = path.relative(extensionPath, webpackConfig.output.path);
            return webpackGulp(webpackConfig, webpack, webpackDone)
                .pipe(es.through(function (data) {
                data.stat = data.stat || {};
                data.base = extensionPath;
                this.emit('data', data);
            }))
                .pipe(es.through(function (data) {
                // source map handling:
                // * rewrite sourceMappingURL
                // * save to disk so that upload-task picks this up
                const contents = data.contents.toString('utf8');
                data.contents = Buffer.from(contents.replace(/\n\/\/# sourceMappingURL=(.*)$/gm, function (_m, g1) {
                    return `\n//# sourceMappingURL=${sourceMappingURLBase}/extensions/${path.basename(extensionPath)}/${relativeOutputPath}/${g1}`;
                }), 'utf8');
                this.emit('data', data);
            }));
        });
        es.merge(...webpackStreams, es.readArray(files))
            // .pipe(es.through(function (data) {
            // 	// debug
            // 	console.log('out', data.path, data.contents.length);
            // 	this.emit('data', data);
            // }))
            .pipe(result);
    }).catch(err => {
        console.error(extensionPath);
        console.error(packagedDependencies);
        result.emit('error', err);
    });
    return result.pipe(stats_1.createStatsStream(path.basename(extensionPath)));
}
function fromLocalNormal(extensionPath) {
    const result = es.through();
    const vsce = require('vsce');
    vsce.listFiles({ cwd: extensionPath, packageManager: vsce.PackageManager.Yarn })
        .then(fileNames => {
        const files = fileNames
            .map(fileName => path.join(extensionPath, fileName))
            .map(filePath => new File({
            path: filePath,
            stat: fs.statSync(filePath),
            base: extensionPath,
            contents: fs.createReadStream(filePath)
        }));
        es.readArray(files).pipe(result);
    })
        .catch(err => result.emit('error', err));
    return result.pipe(stats_1.createStatsStream(path.basename(extensionPath)));
}
const baseHeaders = {
    'X-Market-Client-Id': 'VSCode Build',
    'User-Agent': 'VSCode Build',
    'X-Market-User-Id': '291C1CD0-051A-4123-9B4B-30D60EF52EE2',
};
function fromMarketplace(extensionName, version, metadata) {
<<<<<<< HEAD
    // {{SQL CARBON EDIT}}
    const [, name] = extensionName.split('.');
    const url = `https://sqlopsextensions.blob.core.windows.net/extensions/${name}/${name}-${version}.vsix`;
=======
    const remote = require('gulp-remote-retry-src');
    const json = require('gulp-json-editor');
    const [publisher, name] = extensionName.split('.');
    const url = `https://marketplace.visualstudio.com/_apis/public/gallery/publishers/${publisher}/vsextensions/${name}/${version}/vspackage`;
>>>>>>> 1e44ae5d
    fancyLog('Downloading extension:', ansiColors.yellow(`${extensionName}@${version}`), '...');
    const options = {
        base: url,
        requestOptions: {
            gzip: true,
            headers: baseHeaders
        }
    };
    const packageJsonFilter = filter('package.json', { restore: true });
    return remote('', options)
        .pipe(vzip.src())
        .pipe(filter('extension/**'))
        .pipe(rename(p => p.dirname = p.dirname.replace(/^extension\/?/, '')))
        .pipe(packageJsonFilter)
        .pipe(buffer())
        .pipe(json({ __metadata: metadata }))
        .pipe(packageJsonFilter.restore);
}
exports.fromMarketplace = fromMarketplace;
const excludedExtensions = [
    'vscode-api-tests',
    'vscode-colorize-tests',
    'vscode-test-resolver',
    'ms-vscode.node-debug',
    'ms-vscode.node-debug2',
    'vscode-notebook-tests',
    'integration-tests', // {{SQL CARBON EDIT}}
];
// {{SQL CARBON EDIT}}
const externalExtensions = [
    // This is the list of SQL extensions which the source code is included in this repository, but
    // they get packaged separately. Adding extension name here, will make the build to create
    // a separate vsix package for the extension and the extension will be excluded from the main package.
    // Any extension not included here will be installed by default.
    'admin-pack',
    'admin-tool-ext-win',
    'agent',
    'arc',
    'asde-deployment',
    'azdata',
    'azurehybridtoolkit',
    'cms',
    'dacpac',
    'import',
    'kusto',
    'liveshare',
    'machine-learning',
    'profiler',
    'query-history',
    'schema-compare',
    'server-report',
    'sql-assessment',
    'sql-database-projects',
    'sql-migration'
];
// extensions that require a rebuild since they have native parts
const rebuildExtensions = [
    'big-data-cluster',
    'mssql'
];
const marketplaceWebExtensions = [
    'ms-vscode.references-view'
];
const productJson = JSON.parse(fs.readFileSync(path.join(__dirname, '../../product.json'), 'utf8'));
const builtInExtensions = productJson.builtInExtensions || [];
const webBuiltInExtensions = productJson.webBuiltInExtensions || [];
/**
 * Loosely based on `getExtensionKind` from `src/vs/workbench/services/extensions/common/extensionsUtil.ts`
 */
function isWebExtension(manifest) {
    if (typeof manifest.extensionKind !== 'undefined') {
        const extensionKind = Array.isArray(manifest.extensionKind) ? manifest.extensionKind : [manifest.extensionKind];
        return (extensionKind.indexOf('web') >= 0);
    }
    return (!Boolean(manifest.main) || Boolean(manifest.browser));
}
function packageLocalExtensionsStream(forWeb) {
    const localExtensionsDescriptions = (glob.sync('extensions/*/package.json')
        .map(manifestPath => {
        const absoluteManifestPath = path.join(root, manifestPath);
        const extensionPath = path.dirname(path.join(root, manifestPath));
        const extensionName = path.basename(extensionPath);
        return { name: extensionName, path: extensionPath, manifestPath: absoluteManifestPath };
    })
        .filter(({ name }) => excludedExtensions.indexOf(name) === -1)
        .filter(({ name }) => builtInExtensions.every(b => b.name !== name))
        .filter(({ name }) => externalExtensions.indexOf(name) === -1) // {{SQL CARBON EDIT}} Remove external Extensions with separate package
    );
    const localExtensionsStream = minifyExtensionResources(es.merge(...localExtensionsDescriptions.map(extension => {
        return fromLocal(extension.path, forWeb)
            .pipe(rename(p => p.dirname = `extensions/${extension.name}/${p.dirname}`));
    })));
    let result;
    if (forWeb) {
        result = localExtensionsStream;
    }
    else {
        // also include shared node modules
        result = es.merge(localExtensionsStream, gulp.src('extensions/node_modules/**', { base: '.' }));
    }
    return (result
        .pipe(util2.setExecutableBit(['**/*.sh'])));
}
exports.packageLocalExtensionsStream = packageLocalExtensionsStream;
function packageMarketplaceExtensionsStream(forWeb) {
    const marketplaceExtensionsDescriptions = [
        ...builtInExtensions.filter(({ name }) => (forWeb ? marketplaceWebExtensions.indexOf(name) >= 0 : true)),
        ...(forWeb ? webBuiltInExtensions : [])
    ];
    const marketplaceExtensionsStream = minifyExtensionResources(es.merge(...marketplaceExtensionsDescriptions
        .map(extension => {
        const input = fromMarketplace(extension.name, extension.version, extension.metadata)
            .pipe(rename(p => p.dirname = `extensions/${extension.name}/${p.dirname}`));
        return updateExtensionPackageJSON(input, (data) => {
            delete data.scripts;
            delete data.dependencies;
            delete data.devDependencies;
            return data;
        });
    })));
    return (marketplaceExtensionsStream
        .pipe(util2.setExecutableBit(['**/*.sh'])));
}
exports.packageMarketplaceExtensionsStream = packageMarketplaceExtensionsStream;
function scanBuiltinExtensions(extensionsRoot, exclude = []) {
    const scannedExtensions = [];
    try {
        const extensionsFolders = fs.readdirSync(extensionsRoot);
        for (const extensionFolder of extensionsFolders) {
            if (exclude.indexOf(extensionFolder) >= 0) {
                continue;
            }
            const packageJSONPath = path.join(extensionsRoot, extensionFolder, 'package.json');
            if (!fs.existsSync(packageJSONPath)) {
                continue;
            }
            let packageJSON = JSON.parse(fs.readFileSync(packageJSONPath).toString('utf8'));
            if (!isWebExtension(packageJSON)) {
                continue;
            }
            const children = fs.readdirSync(path.join(extensionsRoot, extensionFolder));
            const packageNLSPath = children.filter(child => child === 'package.nls.json')[0];
            const packageNLS = packageNLSPath ? JSON.parse(fs.readFileSync(path.join(extensionsRoot, extensionFolder, packageNLSPath)).toString()) : undefined;
            const readme = children.filter(child => /^readme(\.txt|\.md|)$/i.test(child))[0];
            const changelog = children.filter(child => /^changelog(\.txt|\.md|)$/i.test(child))[0];
            scannedExtensions.push({
                extensionPath: extensionFolder,
                packageJSON,
                packageNLS,
                readmePath: readme ? path.join(extensionFolder, readme) : undefined,
                changelogPath: changelog ? path.join(extensionFolder, changelog) : undefined,
            });
        }
        return scannedExtensions;
    }
    catch (ex) {
        return scannedExtensions;
    }
}
exports.scanBuiltinExtensions = scanBuiltinExtensions;
function packageExternalExtensionsStream() {
    const extenalExtensionDescriptions = glob.sync('extensions/*/package.json')
        .map(manifestPath => {
        const extensionPath = path.dirname(path.join(root, manifestPath));
        const extensionName = path.basename(extensionPath);
        return { name: extensionName, path: extensionPath };
    })
        .filter(({ name }) => externalExtensions.indexOf(name) >= 0);
    const builtExtensions = extenalExtensionDescriptions.map(extension => {
        return fromLocal(extension.path, false)
            .pipe(rename(p => p.dirname = `extensions/${extension.name}/${p.dirname}`));
    });
    return es.merge(builtExtensions);
}
exports.packageExternalExtensionsStream = packageExternalExtensionsStream;
// {{SQL CARBON EDIT}} start
function cleanRebuildExtensions(root) {
    return Promise.all(rebuildExtensions.map(async (e) => {
        await util2.rimraf(path.join(root, e))();
    })).then();
}
exports.cleanRebuildExtensions = cleanRebuildExtensions;
function packageRebuildExtensionsStream() {
    const extenalExtensionDescriptions = glob.sync('extensions/*/package.json')
        .map(manifestPath => {
        const extensionPath = path.dirname(path.join(root, manifestPath));
        const extensionName = path.basename(extensionPath);
        return { name: extensionName, path: extensionPath };
    })
        .filter(({ name }) => rebuildExtensions.indexOf(name) >= 0);
    const builtExtensions = extenalExtensionDescriptions.map(extension => {
        return fromLocal(extension.path, false)
            .pipe(rename(p => p.dirname = `extensions/${extension.name}/${p.dirname}`));
    });
    return es.merge(builtExtensions);
}
exports.packageRebuildExtensionsStream = packageRebuildExtensionsStream;
// {{SQL CARBON EDIT}} end
function translatePackageJSON(packageJSON, packageNLSPath) {
    const CharCode_PC = '%'.charCodeAt(0);
    const packageNls = JSON.parse(fs.readFileSync(packageNLSPath).toString());
    const translate = (obj) => {
        for (let key in obj) {
            const val = obj[key];
            if (Array.isArray(val)) {
                val.forEach(translate);
            }
            else if (val && typeof val === 'object') {
                translate(val);
            }
            else if (typeof val === 'string' && val.charCodeAt(0) === CharCode_PC && val.charCodeAt(val.length - 1) === CharCode_PC) {
                const translated = packageNls[val.substr(1, val.length - 2)];
                if (translated) {
                    obj[key] = translated;
                }
            }
        }
    };
    translate(packageJSON);
    return packageJSON;
}
exports.translatePackageJSON = translatePackageJSON;<|MERGE_RESOLUTION|>--- conflicted
+++ resolved
@@ -169,16 +169,10 @@
     'X-Market-User-Id': '291C1CD0-051A-4123-9B4B-30D60EF52EE2',
 };
 function fromMarketplace(extensionName, version, metadata) {
-<<<<<<< HEAD
-    // {{SQL CARBON EDIT}}
+    const remote = require('gulp-remote-retry-src');
+    const json = require('gulp-json-editor');
     const [, name] = extensionName.split('.');
     const url = `https://sqlopsextensions.blob.core.windows.net/extensions/${name}/${name}-${version}.vsix`;
-=======
-    const remote = require('gulp-remote-retry-src');
-    const json = require('gulp-json-editor');
-    const [publisher, name] = extensionName.split('.');
-    const url = `https://marketplace.visualstudio.com/_apis/public/gallery/publishers/${publisher}/vsextensions/${name}/${version}/vspackage`;
->>>>>>> 1e44ae5d
     fancyLog('Downloading extension:', ansiColors.yellow(`${extensionName}@${version}`), '...');
     const options = {
         base: url,
