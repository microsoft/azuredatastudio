--- conflicted
+++ resolved
@@ -261,36 +261,8 @@
 		})
 		.filter(({ name }) => excludedExtensions.indexOf(name) === -1)
 		.filter(({ name }) => builtInExtensions.every(b => b.name !== name))
-		// {{SQL CARBON EDIT}}
-		.filter(({ name }) => sqlBuiltInExtensions.indexOf(name) === -1);
-
-<<<<<<< HEAD
-	const localExtensions = () => sequence([...localExtensionDescriptions.map(extension => () => {
-		return fromLocal(extension.path)
-			.pipe(rename(p => p.dirname = `extensions/${extension.name}/${p.dirname}`));
-	})]);
-
-	// {{SQL CARBON EDIT}}
-	const extensionDepsSrc = [
-		..._.flatten(extensionsProductionDependencies.map((d: any) => path.relative(root, d.path)).map((d: any) => [`${d}/**`, `!${d}/**/{test,tests}/**`])),
-	];
-
-	const localExtensionDependencies = () => gulp.src(extensionDepsSrc, { base: '.', dot: true })
-		.pipe(filter(['**', '!**/package-lock.json']));
-
-	// Original code commented out here
-	// const localExtensionDependencies = () => gulp.src('extensions/node_modules/**', { base: '.' });
-
-	// const marketplaceExtensions = () => es.merge(
-	// 	...builtInExtensions
-	// 		.map(extension => {
-	// 			return fromMarketplace(extension.name, extension.version, extension.metadata)
-	// 				.pipe(rename(p => p.dirname = `extensions/${extension.name}/${p.dirname}`));
-	// 		})
-	// );
-
-	return sequence([localExtensions, localExtensionDependencies, /*marketplaceExtensions*/])
-=======
+		.filter(({ name }) => sqlBuiltInExtensions.indexOf(name) === -1); // {{SQL CARBON EDIT}} add aditional filter
+
 	return es.merge(
 		gulp.src('extensions/node_modules/**', { base: '.' }),
 		...localExtensionDescriptions.map(extension => {
@@ -307,18 +279,13 @@
 		return fromMarketplace(extension.name, extension.version, extension.metadata)
 			.pipe(rename(p => p.dirname = `extensions/${extension.name}/${p.dirname}`));
 	}))
->>>>>>> 317afbca
 		.pipe(util2.setExecutableBit(['**/*.sh']))
 		.pipe(filter(['**', '!**/*.js.map']));
-	// {{SQL CARBON EDIT}} - End
 }
 
 // {{SQL CARBON EDIT}}
 import * as _ from 'underscore';
 import * as vfs from 'vinyl-fs';
-const deps = require('../dependencies');
-const extensionsRoot = path.join(root, 'extensions');
-const extensionsProductionDependencies = deps.getProductionDependencies(extensionsRoot);
 
 export function packageBuiltInExtensions() {
 	const sqlBuiltInLocalExtensionDescriptions = glob.sync('extensions/*/package.json')
