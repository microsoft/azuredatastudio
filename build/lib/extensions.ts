/*---------------------------------------------------------------------------------------------
 *  Copyright (c) Microsoft Corporation. All rights reserved.
 *  Licensed under the Source EULA. See License.txt in the project root for license information.
 *--------------------------------------------------------------------------------------------*/

import * as es from 'event-stream';
import * as fs from 'fs';
import * as glob from 'glob';
import * as gulp from 'gulp';
import * as path from 'path';
import { Stream } from 'stream';
import * as File from 'vinyl';
import * as vsce from 'vsce';
import { createStatsStream } from './stats';
import * as util2 from './util';
import remote = require('gulp-remote-src');
const vzip = require('gulp-vinyl-zip');
import filter = require('gulp-filter');
import rename = require('gulp-rename');
import * as fancyLog from 'fancy-log';
import * as ansiColors from 'ansi-colors';
const buffer = require('gulp-buffer');
import json = require('gulp-json-editor');
const webpack = require('webpack');
const webpackGulp = require('webpack-stream');

const root = path.resolve(path.join(__dirname, '..', '..'));

// {{SQL CARBON EDIT}}
import * as _ from 'underscore';
import * as vfs from 'vinyl-fs';
const deps = require('../dependencies');
const extensionsRoot = path.join(root, 'extensions');
const extensionsProductionDependencies = deps.getProductionDependencies(extensionsRoot);

export function packageBuiltInExtensions() {
	const sqlBuiltInLocalExtensionDescriptions = glob.sync('extensions/*/package.json')
		.map(manifestPath => {
			const extensionPath = path.dirname(path.join(root, manifestPath));
			const extensionName = path.basename(extensionPath);
			return { name: extensionName, path: extensionPath };
		})
		.filter(({ name }) => excludedExtensions.indexOf(name) === -1)
		.filter(({ name }) => builtInExtensions.every(b => b.name !== name))
		.filter(({ name }) => sqlBuiltInExtensions.indexOf(name) >= 0);
	sqlBuiltInLocalExtensionDescriptions.forEach(element => {
		const packagePath = path.join(path.dirname(root), element.name + '.vsix');
		console.info('Creating vsix for ' + element.path + ' result:' + packagePath);
		vsce.createVSIX({
			cwd: element.path,
			packagePath: packagePath,
			useYarn: true
		});
	});
}

export function packageExtensionTask(extensionName: string, platform: string, arch: string) {
	var destination = path.join(path.dirname(root), 'azuredatastudio') + (platform ? '-' + platform : '') + (arch ? '-' + arch : '');
	if (platform === 'darwin') {
		destination = path.join(destination, 'Azure Data Studio.app', 'Contents', 'Resources', 'app', 'extensions', extensionName);
	} else {
		destination = path.join(destination, 'resources', 'app', 'extensions', extensionName);
	}

	platform = platform || process.platform;

	return () => {
		const root = path.resolve(path.join(__dirname, '../..'));
		const localExtensionDescriptions = glob.sync('extensions/*/package.json')
			.map(manifestPath => {
				const extensionPath = path.dirname(path.join(root, manifestPath));
				const extensionName = path.basename(extensionPath);
				return { name: extensionName, path: extensionPath };
			})
			.filter(({ name }) => extensionName === name);

		const localExtensions = es.merge(...localExtensionDescriptions.map(extension => {
			return fromLocal(extension.path);
		}));

		let result = localExtensions
			.pipe(util2.skipDirectories())
			.pipe(util2.fixWin32DirectoryPermissions())
			.pipe(filter(['**', '!LICENSE', '!LICENSES.chromium.html', '!version']));

		return result.pipe(vfs.dest(destination));
	};
}
// {{SQL CARBON EDIT}} - End

function fromLocal(extensionPath: string, sourceMappingURLBase?: string): Stream {
	const webpackFilename = path.join(extensionPath, 'extension.webpack.config.js');
	if (fs.existsSync(webpackFilename)) {
		return fromLocalWebpack(extensionPath, sourceMappingURLBase);
	} else {
		return fromLocalNormal(extensionPath);
	}
}

function fromLocalWebpack(extensionPath: string, sourceMappingURLBase: string | undefined): Stream {
	const result = es.through();

	const packagedDependencies: string[] = [];
	const packageJsonConfig = require(path.join(extensionPath, 'package.json'));
	if (packageJsonConfig.dependencies) {
		const webpackRootConfig = require(path.join(extensionPath, 'extension.webpack.config.js'));
		for (const key in webpackRootConfig.externals) {
			if (key in packageJsonConfig.dependencies) {
				packagedDependencies.push(key);
			}
		}
	}

	vsce.listFiles({ cwd: extensionPath, packageManager: vsce.PackageManager.Yarn, packagedDependencies }).then(fileNames => {
		const files = fileNames
			.map(fileName => path.join(extensionPath, fileName))
			.map(filePath => new File({
				path: filePath,
				stat: fs.statSync(filePath),
				base: extensionPath,
				contents: fs.createReadStream(filePath) as any
			}));

		const filesStream = es.readArray(files);

		// check for a webpack configuration files, then invoke webpack
		// and merge its output with the files stream. also rewrite the package.json
		// file to a new entry point
		const webpackConfigLocations = (<string[]>glob.sync(
			path.join(extensionPath, '/**/extension.webpack.config.js'),
			{ ignore: ['**/node_modules'] }
		));

		const packageJsonFilter = filter(f => {
			if (path.basename(f.path) === 'package.json') {
				// only modify package.json's next to the webpack file.
				// to be safe, use existsSync instead of path comparison.
				return fs.existsSync(path.join(path.dirname(f.path), 'extension.webpack.config.js'));
			}
			return false;
		}, { restore: true });

		const patchFilesStream = filesStream
			.pipe(packageJsonFilter)
			.pipe(buffer())
			.pipe(json((data: any) => {
				if (data.main) {
					// hardcoded entry point directory!
					data.main = data.main.replace('/out/', /dist/);
				}
				return data;
			}))
			.pipe(packageJsonFilter.restore);


		const webpackStreams = webpackConfigLocations.map(webpackConfigPath => () => {

			const webpackDone = (err: any, stats: any) => {
				fancyLog(`Bundled extension: ${ansiColors.yellow(path.join(path.basename(extensionPath), path.relative(extensionPath, webpackConfigPath)))}...`);
				if (err) {
					result.emit('error', err);
				}
				const { compilation } = stats;
				if (compilation.errors.length > 0) {
					result.emit('error', compilation.errors.join('\n'));
				}
				if (compilation.warnings.length > 0) {
					result.emit('error', compilation.warnings.join('\n'));
				}
			};

			const webpackConfig = {
				...require(webpackConfigPath),
				...{ mode: 'production' }
			};
			const relativeOutputPath = path.relative(extensionPath, webpackConfig.output.path);

			return webpackGulp(webpackConfig, webpack, webpackDone)
				.pipe(es.through(function (data) {
					data.stat = data.stat || {};
					data.base = extensionPath;
					this.emit('data', data);
				}))
				.pipe(es.through(function (data: File) {
					// source map handling:
					// * rewrite sourceMappingURL
					// * save to disk so that upload-task picks this up
					if (sourceMappingURLBase) {
						const contents = (<Buffer>data.contents).toString('utf8');
						data.contents = Buffer.from(contents.replace(/\n\/\/# sourceMappingURL=(.*)$/gm, function (_m, g1) {
							return `\n//# sourceMappingURL=${sourceMappingURLBase}/extensions/${path.basename(extensionPath)}/${relativeOutputPath}/${g1}`;
						}), 'utf8');

						if (/\.js\.map$/.test(data.path)) {
							if (!fs.existsSync(path.dirname(data.path))) {
								fs.mkdirSync(path.dirname(data.path));
							}
							fs.writeFileSync(data.path, data.contents);
						}
					}
					this.emit('data', data);
				}));
		});

		es.merge(sequence(webpackStreams), patchFilesStream)
			// .pipe(es.through(function (data) {
			// 	// debug
			// 	console.log('out', data.path, data.contents.length);
			// 	this.emit('data', data);
			// }))
			.pipe(result);

	}).catch(err => {
		console.error(extensionPath);
		console.error(packagedDependencies);
		result.emit('error', err);
	});

	return result.pipe(createStatsStream(path.basename(extensionPath)));
}

function fromLocalNormal(extensionPath: string): Stream {
	const result = es.through();

	vsce.listFiles({ cwd: extensionPath, packageManager: vsce.PackageManager.Yarn })
		.then(fileNames => {
			const files = fileNames
				.map(fileName => path.join(extensionPath, fileName))
				.map(filePath => new File({
					path: filePath,
					stat: fs.statSync(filePath),
					base: extensionPath,
					contents: fs.createReadStream(filePath) as any
				}));

			es.readArray(files).pipe(result);
		})
		.catch(err => result.emit('error', err));

	return result.pipe(createStatsStream(path.basename(extensionPath)));
}

const baseHeaders = {
	'X-Market-Client-Id': 'VSCode Build',
	'User-Agent': 'VSCode Build',
	'X-Market-User-Id': '291C1CD0-051A-4123-9B4B-30D60EF52EE2',
};

export function fromMarketplace(extensionName: string, version: string, metadata: any): Stream {
	const [publisher, name] = extensionName.split('.');
	const url = `https://marketplace.visualstudio.com/_apis/public/gallery/publishers/${publisher}/vsextensions/${name}/${version}/vspackage`;

	fancyLog('Downloading extension:', ansiColors.yellow(`${extensionName}@${version}`), '...');

	const options = {
		base: url,
		requestOptions: {
			gzip: true,
			headers: baseHeaders
		}
	};

	const packageJsonFilter = filter('package.json', { restore: true });

	return remote('', options)
		.pipe(vzip.src())
		.pipe(filter('extension/**'))
		.pipe(rename(p => p.dirname = p.dirname!.replace(/^extension\/?/, '')))
		.pipe(packageJsonFilter)
		.pipe(buffer())
		.pipe(json({ __metadata: metadata }))
		.pipe(packageJsonFilter.restore);
}

interface IPackageExtensionsOptions {
	/**
	 * Set to undefined to package all of them.
	 */
	desiredExtensions?: string[];
	sourceMappingURLBase?: string;
}

const excludedExtensions = [
	'vscode-api-tests',
	'vscode-colorize-tests',
	'vscode-test-resolver',
	'ms-vscode.node-debug',
	'ms-vscode.node-debug2',
	// {{SQL CARBON EDIT}}
	'integration-tests'
];

// {{SQL CARBON EDIT}}
const sqlBuiltInExtensions = [
	// Add SQL built-in extensions here.
	// the extension will be excluded from SQLOps package and will have separate vsix packages
	'admin-tool-ext-win',
	'agent',
	'import',
	'profiler',
	'admin-pack',
	'big-data-cluster',
	'dacpac',
	'schema-compare',
<<<<<<< HEAD
	'resource-deployment'
=======
	'resource-deployment',
	'cms'
>>>>>>> 1a304d4a
];
// {{SQL CARBON EDIT}} - End

interface IBuiltInExtension {
	name: string;
	version: string;
	repo: string;
	metadata: any;
}

const builtInExtensions: IBuiltInExtension[] = require('../builtInExtensions.json');

/**
 * We're doing way too much stuff at once, with webpack et al. So much stuff
 * that while downloading extensions from the marketplace, node js doesn't get enough
 * stack frames to complete the download in under 2 minutes, at which point the
 * marketplace server cuts off the http request. So, we sequentialize the extensino tasks.
 */
function sequence(streamProviders: { (): Stream }[]): Stream {
	const result = es.through();

	function pop() {
		if (streamProviders.length === 0) {
			result.emit('end');
		} else {
			const fn = streamProviders.shift()!;
			fn()
				.on('end', function () { setTimeout(pop, 0); })
				.pipe(result, { end: false });
		}
	}

	pop();
	return result;
}

export function packageExtensionsStream(optsIn?: IPackageExtensionsOptions): NodeJS.ReadWriteStream {
	const opts = optsIn || {};

	const localExtensionDescriptions = (<string[]>glob.sync('extensions/*/package.json'))
		.map(manifestPath => {
			const extensionPath = path.dirname(path.join(root, manifestPath));
			const extensionName = path.basename(extensionPath);
			return { name: extensionName, path: extensionPath };
		})
		.filter(({ name }) => excludedExtensions.indexOf(name) === -1)
		.filter(({ name }) => opts.desiredExtensions ? opts.desiredExtensions.indexOf(name) >= 0 : true)
		.filter(({ name }) => builtInExtensions.every(b => b.name !== name))
		// {{SQL CARBON EDIT}}
		.filter(({ name }) => sqlBuiltInExtensions.indexOf(name) === -1);

	const localExtensions = () => sequence([...localExtensionDescriptions.map(extension => () => {
		return fromLocal(extension.path, opts.sourceMappingURLBase)
			.pipe(rename(p => p.dirname = `extensions/${extension.name}/${p.dirname}`));
	})]);

	// {{SQL CARBON EDIT}}
	const extensionDepsSrc = [
		..._.flatten(extensionsProductionDependencies.map((d: any) => path.relative(root, d.path)).map((d: any) => [`${d}/**`, `!${d}/**/{test,tests}/**`])),
	];

	const localExtensionDependencies = () => gulp.src(extensionDepsSrc, { base: '.', dot: true })
			.pipe(filter(['**', '!**/package-lock.json']))
			.pipe(util2.cleanNodeModule('account-provider-azure', ['node_modules/date-utils/doc/**', 'node_modules/adal_node/node_modules/**'], undefined))
			.pipe(util2.cleanNodeModule('typescript', ['**/**'], undefined));

	// Original code commented out here
	// const localExtensionDependencies = () => gulp.src('extensions/node_modules/**', { base: '.' });

	// const marketplaceExtensions = () => es.merge(
	// 	...builtInExtensions
	// 		.filter(({ name }) => opts.desiredExtensions ? opts.desiredExtensions.indexOf(name) >= 0 : true)
	// 		.map(extension => {
	// 			return fromMarketplace(extension.name, extension.version, extension.metadata)
	// 				.pipe(rename(p => p.dirname = `extensions/${extension.name}/${p.dirname}`));
	// 		})
	// );

	return sequence([localExtensions, localExtensionDependencies, /*marketplaceExtensions*/])
		.pipe(util2.setExecutableBit(['**/*.sh']))
		.pipe(filter(['**', '!**/*.js.map']));
	// {{SQL CARBON EDIT}} - End
}<|MERGE_RESOLUTION|>--- conflicted
+++ resolved
@@ -302,12 +302,8 @@
 	'big-data-cluster',
 	'dacpac',
 	'schema-compare',
-<<<<<<< HEAD
-	'resource-deployment'
-=======
 	'resource-deployment',
 	'cms'
->>>>>>> 1a304d4a
 ];
 // {{SQL CARBON EDIT}} - End
 
