--- conflicted
+++ resolved
@@ -60,11 +60,7 @@
 		.pipe(packageJsonFilter.restore);
 }
 
-<<<<<<< HEAD
-export function fromLocal(extensionPath: string, forWeb: boolean): Stream { // {{SQL CARBON EDIT}} - Needed in locFunc
-=======
 function fromLocal(extensionPath: string, forWeb: boolean, disableMangle: boolean): Stream {
->>>>>>> 2db1f3b1
 	const webpackConfigFileName = forWeb ? 'extension-browser.webpack.config.js' : 'extension.webpack.config.js';
 
 	const isWebPacked = fs.existsSync(path.join(extensionPath, webpackConfigFileName));
@@ -87,12 +83,8 @@
 	return input;
 }
 
-<<<<<<< HEAD
-function fromLocalWebpack(extensionPath: string, webpackConfigFileName: string): Stream {
-=======
 
 function fromLocalWebpack(extensionPath: string, webpackConfigFileName: string, disableMangle: boolean): Stream {
->>>>>>> 2db1f3b1
 	const vsce = require('@vscode/vsce') as typeof import('@vscode/vsce');
 	const webpack = require('webpack');
 	const webpackGulp = require('webpack-stream');
@@ -229,11 +221,7 @@
 	'X-Market-User-Id': '291C1CD0-051A-4123-9B4B-30D60EF52EE2',
 };
 
-<<<<<<< HEAD
-export function fromMarketplace(_serviceUrl: string, { name: extensionName, version, metadata }: IBuiltInExtension): Stream { // {{SQL CARBON EDIT}} We don't use the passed in service URL
-=======
-export function fromMarketplace(serviceUrl: string, { name: extensionName, version, sha256, metadata }: IExtensionDefinition): Stream {
->>>>>>> 2db1f3b1
+export function fromMarketplace(_serviceUrl: string, { name: extensionName, version, sha256, metadata }: IExtensionDefinition): Stream { // {{SQL CARBON EDIT}} We don't use the passed in service URL
 	const json = require('gulp-json-editor') as typeof import('gulp-json-editor');
 
 	const [_publisher, name] = extensionName.split('.'); // {{SQL CARBON EDIT}} We don't have the publisher in our path
