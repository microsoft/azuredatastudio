--- conflicted
+++ resolved
@@ -240,18 +240,14 @@
 	'cms',
 	'query-history',
 	'liveshare',
-<<<<<<< HEAD
-	'database-project',
+	'sql-database-projects',
 	'machine-learning-services'
-=======
-	'sql-database-projects'
 ];
 
 // extensions that require a rebuild since they have native parts
 const rebuildExtensions = [
 	'big-data-cluster',
 	'mssql'
->>>>>>> 36fd618e
 ];
 
 interface IBuiltInExtension {
