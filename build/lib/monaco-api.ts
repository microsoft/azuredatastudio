--- conflicted
+++ resolved
@@ -115,11 +115,7 @@
 	return sourceFile.getFullText().substring(node.pos, node.end);
 }
 
-<<<<<<< HEAD
-function hasModifier(modifiers: readonly ts.Modifier[] | undefined, kind: ts.SyntaxKind): boolean {
-=======
 function hasModifier(modifiers: readonly ts.ModifierLike[] | undefined, kind: ts.SyntaxKind): boolean {
->>>>>>> 5b6af074
 	if (modifiers) {
 		for (let i = 0; i < modifiers.length; i++) {
 			const mod = modifiers[i];
@@ -132,15 +128,10 @@
 }
 
 function isStatic(ts: typeof import('typescript'), member: ts.ClassElement | ts.TypeElement): boolean {
-<<<<<<< HEAD
-	const modifiers = ts.canHaveModifiers(member) ? ts.getModifiers(member) : undefined;
-	return hasModifier(modifiers, ts.SyntaxKind.StaticKeyword);
-=======
 	if (ts.canHaveModifiers(member)) {
 		return hasModifier(ts.getModifiers(member), ts.SyntaxKind.StaticKeyword);
 	}
 	return false;
->>>>>>> 5b6af074
 }
 
 function isDefaultExport(ts: typeof import('typescript'), declaration: ts.InterfaceDeclaration | ts.ClassDeclaration): boolean {
