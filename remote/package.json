{
  "name": "vscode-reh",
  "version": "0.0.0",
  "private": true,
  "dependencies": {
    "@angular/animations": "~4.1.3",
    "@angular/common": "~4.1.3",
    "@angular/compiler": "~4.1.3",
    "@angular/core": "~4.1.3",
    "@angular/forms": "~4.1.3",
    "@angular/platform-browser": "~4.1.3",
    "@angular/platform-browser-dynamic": "~4.1.3",
    "@angular/router": "~4.1.3",
    "applicationinsights": "1.0.8",
    "angular2-grid": "2.0.6",
    "ansi_up": "^3.0.0",
<<<<<<< HEAD
    "chart.js": "^2.6.0",
    "chokidar": "3.5.1",
=======
    "chart.js": "^2.9.4",
    "chokidar": "3.4.3",
>>>>>>> 6ca777ad
    "cookie": "^0.4.0",
    "graceful-fs": "4.2.3",
    "html-query-plan": "git://github.com/kburtram/html-query-plan.git#2.6",
    "http-proxy-agent": "^2.1.0",
    "https-proxy-agent": "^2.2.3",
    "iconv-lite-umd": "0.6.8",
    "jquery": "3.5.0",
    "jschardet": "2.2.1",
    "mark.js": "^8.11.1",
    "minimist": "^1.2.5",
    "native-watchdog": "1.3.0",
    "ng2-charts": "^1.6.0",
    "node-pty": "0.10.0-beta19",
    "reflect-metadata": "^0.1.8",
    "rxjs": "5.4.0",
    "sanitize-html": "^1.19.1",
    "semver-umd": "^5.5.7",
    "slickgrid": "github:kburtram/SlickGrid#2.3.33",
    "spdlog": "^0.11.1",
    "turndown": "^7.0.0",
    "turndown-plugin-gfm": "^1.0.2",
    "tas-client-umd": "0.1.2",
    "vscode-nsfw": "1.2.9",
    "vscode-oniguruma": "1.3.1",
    "vscode-proxy-agent": "^0.5.2",
    "vscode-regexpp": "^3.1.0",
    "vscode-ripgrep": "^1.11.1",
    "vscode-textmate": "5.2.0",
    "xterm": "4.11.0-beta.2",
    "xterm-addon-search": "0.8.0",
    "xterm-addon-unicode11": "0.3.0-beta.3",
    "xterm-addon-webgl": "0.10.0-beta.2",
    "yauzl": "^2.9.2",
    "yazl": "^2.4.3",
    "zone.js": "^0.8.4"
  },
  "optionalDependencies": {
    "vscode-windows-ca-certs": "0.3.0",
    "vscode-windows-registry": "1.0.2"
  }
}<|MERGE_RESOLUTION|>--- conflicted
+++ resolved
@@ -14,13 +14,8 @@
     "applicationinsights": "1.0.8",
     "angular2-grid": "2.0.6",
     "ansi_up": "^3.0.0",
-<<<<<<< HEAD
-    "chart.js": "^2.6.0",
+    "chart.js": "^2.9.4",
     "chokidar": "3.5.1",
-=======
-    "chart.js": "^2.9.4",
-    "chokidar": "3.4.3",
->>>>>>> 6ca777ad
     "cookie": "^0.4.0",
     "graceful-fs": "4.2.3",
     "html-query-plan": "git://github.com/kburtram/html-query-plan.git#2.6",
